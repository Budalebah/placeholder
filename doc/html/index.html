--- conflicted
+++ resolved
@@ -28,13 +28,8 @@
 <div><div class="author"><h3 class="author">
 <span class="firstname">Christopher</span> <span class="surname">Kormanyos</span>
 </h3></div></div>
-<<<<<<< HEAD
-<div><p class="copyright">Copyright &#169; 2002-2020 John Maddock
-      and Christopher Kormanyos</p></div>
-=======
 <div><p class="copyright">Copyright &#169; 2002-2020 John
       Maddock and Christopher Kormanyos</p></div>
->>>>>>> 43ee8a15
 <div><div class="legalnotice">
 <a name="boost_multiprecision.legal"></a><p>
         Distributed under the Boost Software License, Version 1.0. (See accompanying
