--- conflicted
+++ resolved
@@ -1,10 +1,6 @@
 # Copyright 2016, 2017 Peter Dimov
 # Copyright 2019 Nil Foundation AG
 # Copyright 2019 Mikhail Komarov <nemo@nil.foundation>
-<<<<<<< HEAD
-#
-=======
->>>>>>> 54d26536
 # Distributed under the Boost Software License, Version 1.0.
 # (See accompanying file LICENSE_1_0.txt or copy at http://boost.org/LICENSE_1_0.txt)
 #
@@ -44,10 +40,16 @@
 dist: xenial
 
 os:
-    - linux
-    - osx
-
-<<<<<<< HEAD
+  - linux
+  - osx
+
+branches:
+  only:
+    - master
+    - develop
+    - cmake-develop
+    - cmake-master
+
 env:
   matrix:
     - BOGUS_JOB=true
@@ -57,936 +59,474 @@
   exclude:
     - env: BOGUS_JOB=true
 
-  allow_failures:
-    - env: CMAKE_BUILD=true TEST_SUITE=compile_fail
-
   include:
     - os: linux
-      env: TOOLSET=gcc COMPILER=g++-6 CXXSTD=c++03 TEST_SUITE=arithmetic_tests CMAKE_BUILD=true
-      addons:
-        apt:
-          packages:
-            - g++-6
-            - cmake
-            - libgmp-dev
-            - libmpfr-dev
-            - libmpc-dev
-            - libmpfi-dev
-          sources:
-            - ubuntu-toolchain-r-test
-
-    - os: linux
-      env: TOOLSET=gcc COMPILER=g++-6 CXXSTD=c++03 TEST_SUITE=arithmetic_tests CMAKE_BUILD=false
-      addons:
-        apt:
-          packages:
-            - g++-6
-            - cmake
-            - libgmp-dev
-            - libmpfr-dev
-            - libmpc-dev
-            - libmpfi-dev
-          sources:
-            - ubuntu-toolchain-r-test
-
-    - os: linux
-      env: TOOLSET=gcc COMPILER=g++-6 CXXSTD=c++11 TEST_SUITE=arithmetic_tests CMAKE_BUILD=true
-      addons:
-        apt:
-          packages:
-            - g++-6
-            - cmake
-            - libgmp-dev
-            - libmpfr-dev
-            - libmpc-dev
-            - libmpfi-dev
-          sources:
-            - ubuntu-toolchain-r-test
-
-    - os: linux
-      env: TOOLSET=gcc COMPILER=g++-6 CXXSTD=c++11 TEST_SUITE=arithmetic_tests CMAKE_BUILD=false
-      addons:
-        apt:
-          packages:
-            - g++-6
-            - cmake
-            - libgmp-dev
-            - libmpfr-dev
-            - libmpc-dev
-            - libmpfi-dev
-          sources:
-            - ubuntu-toolchain-r-test
-
-    - os: linux
-      env: TOOLSET=gcc COMPILER=g++-6 CXXSTD=c++14 TEST_SUITE=arithmetic_tests CMAKE_BUILD=true
-      addons:
-        apt:
-          packages:
-            - g++-6
-            - cmake
-            - libgmp-dev
-            - libmpfr-dev
-            - libmpc-dev
-            - libmpfi-dev
-          sources:
-            - ubuntu-toolchain-r-test
-
-    - os: linux
-      env: TOOLSET=gcc COMPILER=g++-6 CXXSTD=c++14 TEST_SUITE=arithmetic_tests CMAKE_BUILD=false
-      addons:
-        apt:
-          packages:
-            - g++-6
-            - cmake
-            - libgmp-dev
-            - libmpfr-dev
-            - libmpc-dev
-            - libmpfi-dev
-          sources:
-            - ubuntu-toolchain-r-test
-
-    - os: linux
-      env: TOOLSET=gcc COMPILER=g++-6 CXXSTD=c++1z TEST_SUITE=arithmetic_tests CMAKE_BUILD=true
-      addons:
-        apt:
-          packages:
-            - g++-6
-            - cmake
-            - libgmp-dev
-            - libmpfr-dev
-            - libmpc-dev
-            - libmpfi-dev
-          sources:
-            - ubuntu-toolchain-r-test
-
-    - os: linux
-      env: TOOLSET=gcc COMPILER=g++-6 CXXSTD=c++1z TEST_SUITE=arithmetic_tests CMAKE_BUILD=false
-      addons:
-        apt:
-          packages:
-            - g++-6
-            - cmake
-            - libgmp-dev
-            - libmpfr-dev
-            - libmpc-dev
-            - libmpfi-dev
-          sources:
-            - ubuntu-toolchain-r-test
-
-    - os: linux
-      env: TOOLSET=gcc COMPILER=g++-6 CXXSTD=c++03 TEST_SUITE=cpp_int_tests CMAKE_BUILD=true
-      addons:
-        apt:
-          packages:
-            - g++-6
-            - cmake
-            - libgmp-dev
-            - libmpfr-dev
-            - libmpc-dev
-            - libmpfi-dev
-          sources:
-            - ubuntu-toolchain-r-test
-
-    - os: linux
-      env: TOOLSET=gcc COMPILER=g++-6 CXXSTD=c++03 TEST_SUITE=cpp_int_tests CMAKE_BUILD=false
-      addons:
-        apt:
-          packages:
-            - g++-6
-            - cmake
-            - libgmp-dev
-            - libmpfr-dev
-            - libmpc-dev
-            - libmpfi-dev
-          sources:
-            - ubuntu-toolchain-r-test
-
-    - os: linux
-      env: TOOLSET=gcc COMPILER=g++-6 CXXSTD=c++11 TEST_SUITE=cpp_int_tests CMAKE_BUILD=true
-      addons:
-        apt:
-          packages:
-            - g++-6
-            - cmake
-            - libgmp-dev
-            - libmpfr-dev
-            - libmpc-dev
-            - libmpfi-dev
-          sources:
-            - ubuntu-toolchain-r-test
-
-    - os: linux
-      env: TOOLSET=gcc COMPILER=g++-6 CXXSTD=c++11 TEST_SUITE=cpp_int_tests CMAKE_BUILD=false
-      addons:
-        apt:
-          packages:
-            - g++-6
-            - cmake
-            - libgmp-dev
-            - libmpfr-dev
-            - libmpc-dev
-            - libmpfi-dev
-          sources:
-            - ubuntu-toolchain-r-test
-
-    - os: linux
-      env: TOOLSET=gcc COMPILER=g++-6 CXXSTD=c++14 TEST_SUITE=cpp_int_tests CMAKE_BUILD=true
-      addons:
-        apt:
-          packages:
-            - g++-6
-            - cmake
-            - libgmp-dev
-            - libmpfr-dev
-            - libmpc-dev
-            - libmpfi-dev
-          sources:
-            - ubuntu-toolchain-r-test
-
-    - os: linux
-      env: TOOLSET=gcc COMPILER=g++-6 CXXSTD=c++14 TEST_SUITE=cpp_int_tests CMAKE_BUILD=false
-      addons:
-        apt:
-          packages:
-            - g++-6
-            - cmake
-            - libgmp-dev
-            - libmpfr-dev
-            - libmpc-dev
-            - libmpfi-dev
-          sources:
-            - ubuntu-toolchain-r-test
-
-    - os: linux
-      env: TOOLSET=gcc COMPILER=g++-6 CXXSTD=c++1z TEST_SUITE=cpp_int_tests CMAKE_BUILD=true
-      addons:
-        apt:
-          packages:
-            - g++-6
-            - cmake
-            - libgmp-dev
-            - libmpfr-dev
-            - libmpc-dev
-            - libmpfi-dev
-          sources:
-            - ubuntu-toolchain-r-test
-
-    - os: linux
-      env: TOOLSET=gcc COMPILER=g++-6 CXXSTD=c++1z TEST_SUITE=cpp_int_tests CMAKE_BUILD=false
-      addons:
-        apt:
-          packages:
-            - g++-6
-            - cmake
-            - libgmp-dev
-            - libmpfr-dev
-            - libmpc-dev
-            - libmpfi-dev
-          sources:
-            - ubuntu-toolchain-r-test
-
-    - os: linux
-      env: TOOLSET=gcc COMPILER=g++-6 CXXSTD=c++03 TEST_SUITE=functions_and_limits CMAKE_BUILD=true
-      addons:
-        apt:
-          packages:
-            - g++-6
-            - cmake
-            - libgmp-dev
-            - libmpfr-dev
-            - libmpc-dev
-            - libmpfi-dev
-          sources:
-            - ubuntu-toolchain-r-test
-
-    - os: linux
-      env: TOOLSET=gcc COMPILER=g++-6 CXXSTD=c++03 TEST_SUITE=functions_and_limits CMAKE_BUILD=false
-      addons:
-        apt:
-          packages:
-            - g++-6
-            - cmake
-            - libgmp-dev
-            - libmpfr-dev
-            - libmpc-dev
-            - libmpfi-dev
-          sources:
-            - ubuntu-toolchain-r-test
-
-    - os: linux
-      env: TOOLSET=gcc COMPILER=g++-6 CXXSTD=c++11 TEST_SUITE=functions_and_limits CMAKE_BUILD=true
-      addons:
-        apt:
-          packages:
-            - g++-6
-            - cmake
-            - libgmp-dev
-            - libmpfr-dev
-            - libmpc-dev
-            - libmpfi-dev
-          sources:
-            - ubuntu-toolchain-r-test
-
-    - os: linux
-      env: TOOLSET=gcc COMPILER=g++-6 CXXSTD=c++11 TEST_SUITE=functions_and_limits CMAKE_BUILD=false
-      addons:
-        apt:
-          packages:
-            - g++-6
-            - cmake
-            - libgmp-dev
-            - libmpfr-dev
-            - libmpc-dev
-            - libmpfi-dev
-          sources:
-            - ubuntu-toolchain-r-test
-
-    - os: linux
-      env: TOOLSET=gcc COMPILER=g++-6 CXXSTD=c++14 TEST_SUITE=functions_and_limits CMAKE_BUILD=true
-      addons:
-        apt:
-          packages:
-            - g++-6
-            - cmake
-            - libgmp-dev
-            - libmpfr-dev
-            - libmpc-dev
-            - libmpfi-dev
-          sources:
-            - ubuntu-toolchain-r-test
-
-    - os: linux
-      env: TOOLSET=gcc COMPILER=g++-6 CXXSTD=c++14 TEST_SUITE=functions_and_limits CMAKE_BUILD=false
-      addons:
-        apt:
-          packages:
-            - g++-6
-            - cmake
-            - libgmp-dev
-            - libmpfr-dev
-            - libmpc-dev
-            - libmpfi-dev
-          sources:
-            - ubuntu-toolchain-r-test
-
-    - os: linux
-      env: TOOLSET=gcc COMPILER=g++-6 CXXSTD=gnu++14 TEST_SUITE=functions_and_limits CMAKE_BUILD=true
-      addons:
-        apt:
-          packages:
-            - g++-6
-            - cmake
-            - libgmp-dev
-            - libmpfr-dev
-            - libmpc-dev
-            - libmpfi-dev
-          sources:
-            - ubuntu-toolchain-r-test
-
-    - os: linux
-      env: TOOLSET=gcc COMPILER=g++-6 CXXSTD=gnu++14 TEST_SUITE=functions_and_limits CMAKE_BUILD=false
-      addons:
-        apt:
-          packages:
-            - g++-6
-            - cmake
-            - libgmp-dev
-            - libmpfr-dev
-            - libmpc-dev
-            - libmpfi-dev
-          sources:
-            - ubuntu-toolchain-r-test
-
-    - os: linux
-      env: TOOLSET=gcc COMPILER=g++-6 CXXSTD=c++1z TEST_SUITE=functions_and_limits CMAKE_BUILD=true
-      addons:
-        apt:
-          packages:
-            - g++-6
-            - cmake
-            - libgmp-dev
-            - libmpfr-dev
-            - libmpc-dev
-            - libmpfi-dev
-          sources:
-            - ubuntu-toolchain-r-test
-
-    - os: linux
-      env: TOOLSET=gcc COMPILER=g++-6 CXXSTD=c++1z TEST_SUITE=functions_and_limits CMAKE_BUILD=false
-      addons:
-        apt:
-          packages:
-            - g++-6
-            - cmake
-            - libgmp-dev
-            - libmpfr-dev
-            - libmpc-dev
-            - libmpfi-dev
-          sources:
-            - ubuntu-toolchain-r-test
-
-    - os: linux
-      env: TOOLSET=gcc COMPILER=g++-6 CXXSTD=c++03 TEST_SUITE=conversions CMAKE_BUILD=true
-      addons:
-        apt:
-          packages:
-            - g++-6
-            - cmake
-            - libgmp-dev
-            - libmpfr-dev
-            - libmpc-dev
-            - libmpfi-dev
-          sources:
-            - ubuntu-toolchain-r-test
-
-    - os: linux
-      env: TOOLSET=gcc COMPILER=g++-6 CXXSTD=c++03 TEST_SUITE=conversions CMAKE_BUILD=false
-      addons:
-        apt:
-          packages:
-            - g++-6
-            - cmake
-            - libgmp-dev
-            - libmpfr-dev
-            - libmpc-dev
-            - libmpfi-dev
-          sources:
-            - ubuntu-toolchain-r-test
-
-    - os: linux
-      env: TOOLSET=gcc COMPILER=g++-6 CXXSTD=c++11 TEST_SUITE=conversions CMAKE_BUILD=true
-      addons:
-        apt:
-          packages:
-            - g++-6
-            - cmake
-            - libgmp-dev
-            - libmpfr-dev
-            - libmpc-dev
-            - libmpfi-dev
-          sources:
-            - ubuntu-toolchain-r-test
-
-    - os: linux
-      env: TOOLSET=gcc COMPILER=g++-6 CXXSTD=c++11 TEST_SUITE=conversions CMAKE_BUILD=false
-      addons:
-        apt:
-          packages:
-            - g++-6
-            - cmake
-            - libgmp-dev
-            - libmpfr-dev
-            - libmpc-dev
-            - libmpfi-dev
-          sources:
-            - ubuntu-toolchain-r-test
-
-    - os: linux
-      env: TOOLSET=gcc COMPILER=g++-6 CXXSTD=c++14 TEST_SUITE=conversions CMAKE_BUILD=true
-      addons:
-        apt:
-          packages:
-            - g++-6
-            - cmake
-            - libgmp-dev
-            - libmpfr-dev
-            - libmpc-dev
-            - libmpfi-dev
-          sources:
-            - ubuntu-toolchain-r-test
-
-    - os: linux
-      env: TOOLSET=gcc COMPILER=g++-6 CXXSTD=c++14 TEST_SUITE=conversions CMAKE_BUILD=false
-      addons:
-        apt:
-          packages:
-            - g++-6
-            - cmake
-            - libgmp-dev
-            - libmpfr-dev
-            - libmpc-dev
-            - libmpfi-dev
-          sources:
-            - ubuntu-toolchain-r-test
-
-    - os: linux
-      env: TOOLSET=gcc COMPILER=g++-6 CXXSTD=gnu++14 TEST_SUITE=conversions CMAKE_BUILD=true
-      addons:
-        apt:
-          packages:
-            - g++-6
-            - cmake
-            - libgmp-dev
-            - libmpfr-dev
-            - libmpc-dev
-            - libmpfi-dev
-          sources:
-            - ubuntu-toolchain-r-test
-
-    - os: linux
-      env: TOOLSET=gcc COMPILER=g++-6 CXXSTD=gnu++14 TEST_SUITE=conversions CMAKE_BUILD=false
-      addons:
-        apt:
-          packages:
-            - g++-6
-            - cmake
-            - libgmp-dev
-            - libmpfr-dev
-            - libmpc-dev
-            - libmpfi-dev
-          sources:
-            - ubuntu-toolchain-r-test
-
-    - os: linux
-      env: TOOLSET=gcc COMPILER=g++-6 CXXSTD=c++1z TEST_SUITE=conversions CMAKE_BUILD=true
-      addons:
-        apt:
-          packages:
-            - g++-6
-            - cmake
-            - libgmp-dev
-            - libmpfr-dev
-            - libmpc-dev
-            - libmpfi-dev
-          sources:
-            - ubuntu-toolchain-r-test
-
-    - os: linux
-      env: TOOLSET=gcc COMPILER=g++-6 CXXSTD=c++1z TEST_SUITE=conversions CMAKE_BUILD=false
-      addons:
-        apt:
-          packages:
-            - g++-6
-            - cmake
-            - libgmp-dev
-            - libmpfr-dev
-            - libmpc-dev
-            - libmpfi-dev
-          sources:
-            - ubuntu-toolchain-r-test
-
-    - os: linux
-      env: TOOLSET=gcc COMPILER=g++-6 CXXSTD=c++03 TEST_SUITE=misc CMAKE_BUILD=true
-      addons:
-        apt:
-          packages:
-            - g++-6
-            - cmake
-            - libgmp-dev
-            - libmpfr-dev
-            - libmpc-dev
-            - libmpfi-dev
-          sources:
-            - ubuntu-toolchain-r-test
-
-    - os: linux
-      env: TOOLSET=gcc COMPILER=g++-6 CXXSTD=c++03 TEST_SUITE=misc CMAKE_BUILD=false
-      addons:
-        apt:
-          packages:
-            - g++-6
-            - cmake
-            - libgmp-dev
-            - libmpfr-dev
-            - libmpc-dev
-            - libmpfi-dev
-          sources:
-            - ubuntu-toolchain-r-test
-
-    - os: linux
-      env: TOOLSET=gcc COMPILER=g++-6 CXXSTD=c++11 TEST_SUITE=misc CMAKE_BUILD=true
-      addons:
-        apt:
-          packages:
-            - g++-6
-            - cmake
-            - libgmp-dev
-            - libmpfr-dev
-            - libmpc-dev
-            - libmpfi-dev
-          sources:
-            - ubuntu-toolchain-r-test
-
-    - os: linux
-      env: TOOLSET=gcc COMPILER=g++-6 CXXSTD=c++11 TEST_SUITE=misc CMAKE_BUILD=false
-      addons:
-        apt:
-          packages:
-            - g++-6
-            - cmake
-            - libgmp-dev
-            - libmpfr-dev
-            - libmpc-dev
-            - libmpfi-dev
-          sources:
-            - ubuntu-toolchain-r-test
-
-    - os: linux
-      env: TOOLSET=gcc COMPILER=g++-6 CXXSTD=c++14 TEST_SUITE=misc CMAKE_BUILD=true
-      addons:
-        apt:
-          packages:
-            - g++-6
-            - cmake
-            - libgmp-dev
-            - libmpfr-dev
-            - libmpc-dev
-            - libmpfi-dev
-          sources:
-            - ubuntu-toolchain-r-test
-
-    - os: linux
-      env: TOOLSET=gcc COMPILER=g++-6 CXXSTD=c++14 TEST_SUITE=misc CMAKE_BUILD=false
-      addons:
-        apt:
-          packages:
-            - g++-6
-            - cmake
-            - libgmp-dev
-            - libmpfr-dev
-            - libmpc-dev
-            - libmpfi-dev
-          sources:
-            - ubuntu-toolchain-r-test
-
-    - os: linux
-      env: TOOLSET=gcc COMPILER=g++-6 CXXSTD=gnu++14 TEST_SUITE=misc CMAKE_BUILD=true
-      addons:
-        apt:
-          packages:
-            - g++-6
-            - cmake
-            - libgmp-dev
-            - libmpfr-dev
-            - libmpc-dev
-            - libmpfi-dev
-          sources:
-            - ubuntu-toolchain-r-test
-
-    - os: linux
-      env: TOOLSET=gcc COMPILER=g++-6 CXXSTD=gnu++14 TEST_SUITE=misc CMAKE_BUILD=false
-      addons:
-        apt:
-          packages:
-            - g++-6
-            - cmake
-            - libgmp-dev
-            - libmpfr-dev
-            - libmpc-dev
-            - libmpfi-dev
-          sources:
-            - ubuntu-toolchain-r-test
-
-    - os: linux
-      env: TOOLSET=gcc COMPILER=g++-6 CXXSTD=c++1z TEST_SUITE=misc CMAKE_BUILD=true
-      addons:
-        apt:
-          packages:
-            - g++-6
-            - cmake
-            - libgmp-dev
-            - libmpfr-dev
-            - libmpc-dev
-            - libmpfi-dev
-          sources:
-            - ubuntu-toolchain-r-test
-
-    - os: linux
-      env: TOOLSET=gcc COMPILER=g++-6 CXXSTD=c++1z TEST_SUITE=misc CMAKE_BUILD=false
-      addons:
-        apt:
-          packages:
-            - g++-6
-            - cmake
-            - libgmp-dev
-            - libmpfr-dev
-            - libmpc-dev
-            - libmpfi-dev
-          sources:
-            - ubuntu-toolchain-r-test
-
-    - os: linux
-      env: TOOLSET=gcc COMPILER=g++-6 CXXSTD=c++03 TEST_SUITE="compile_fail" CMAKE_BUILD=true
-      addons:
-        apt:
-          packages:
-            - g++-6
-            - cmake
-            - libgmp-dev
-            - libmpfr-dev
-            - libmpc-dev
-            - libmpfi-dev
-          sources:
-            - ubuntu-toolchain-r-test
-
-    - os: linux
-      env: TOOLSET=gcc COMPILER=g++-6 CXXSTD=c++03 TEST_SUITE="examples" CMAKE_BUILD=true
-      addons:
-        apt:
-          packages:
-            - g++-6
-            - cmake
-            - libgmp-dev
-            - libmpfr-dev
-            - libmpc-dev
-            - libmpfi-dev
-          sources:
-            - ubuntu-toolchain-r-test
-
-    - os: linux
-      env: TOOLSET=gcc COMPILER=g++-6 CXXSTD=c++03 TEST_SUITE="compile_fail examples" CMAKE_BUILD=false
-      addons:
-        apt:
-          packages:
-            - g++-6
-            - cmake
-            - libgmp-dev
-            - libmpfr-dev
-            - libmpc-dev
-            - libmpfi-dev
-          sources:
-            - ubuntu-toolchain-r-test
-
-    - os: linux
-      env: TOOLSET=gcc COMPILER=g++-6 CXXSTD=c++11 TEST_SUITE="compile_fail" CMAKE_BUILD=true
-      addons:
-        apt:
-          packages:
-            - g++-6
-            - cmake
-            - libgmp-dev
-            - libmpfr-dev
-            - libmpc-dev
-            - libmpfi-dev
-          sources:
-            - ubuntu-toolchain-r-test
-
-    - os: linux
-      env: TOOLSET=gcc COMPILER=g++-6 CXXSTD=c++11 TEST_SUITE="examples" CMAKE_BUILD=true
-      addons:
-        apt:
-          packages:
-            - g++-6
-            - cmake
-            - libgmp-dev
-            - libmpfr-dev
-            - libmpc-dev
-            - libmpfi-dev
-          sources:
-            - ubuntu-toolchain-r-test
-
-    - os: linux
-      env: TOOLSET=gcc COMPILER=g++-6 CXXSTD=c++11 TEST_SUITE="compile_fail examples" CMAKE_BUILD=false
-      addons:
-        apt:
-          packages:
-            - g++-6
-            - cmake
-            - libgmp-dev
-            - libmpfr-dev
-            - libmpc-dev
-            - libmpfi-dev
-          sources:
-            - ubuntu-toolchain-r-test
-
-    - os: linux
-      env: TOOLSET=gcc COMPILER=g++-6 CXXSTD=c++14 TEST_SUITE="compile_fail" CMAKE_BUILD=true
-      addons:
-        apt:
-          packages:
-            - g++-6
-            - cmake
-            - libgmp-dev
-            - libmpfr-dev
-            - libmpc-dev
-            - libmpfi-dev
-          sources:
-            - ubuntu-toolchain-r-test
-
-    - os: linux
-      env: TOOLSET=gcc COMPILER=g++-6 CXXSTD=c++14 TEST_SUITE="examples" CMAKE_BUILD=true
-      addons:
-        apt:
-          packages:
-            - g++-6
-            - cmake
-            - libgmp-dev
-            - libmpfr-dev
-            - libmpc-dev
-            - libmpfi-dev
-          sources:
-            - ubuntu-toolchain-r-test
-
-    - os: linux
-      env: TOOLSET=gcc COMPILER=g++-6 CXXSTD=c++14 TEST_SUITE="compile_fail examples" CMAKE_BUILD=false
-      addons:
-        apt:
-          packages:
-            - g++-6
-            - cmake
-            - libgmp-dev
-            - libmpfr-dev
-            - libmpc-dev
-            - libmpfi-dev
-          sources:
-            - ubuntu-toolchain-r-test
-
-    - os: linux
-      env: TOOLSET=gcc COMPILER=g++-6 CXXSTD=c++1z TEST_SUITE="compile_fail" CMAKE_BUILD=true
-      addons:
-        apt:
-          packages:
-            - g++-6
-            - cmake
-            - libgmp-dev
-            - libmpfr-dev
-            - libmpc-dev
-            - libmpfi-dev
-          sources:
-            - ubuntu-toolchain-r-test
-
-    - os: linux
-      env: TOOLSET=gcc COMPILER=g++-6 CXXSTD=c++1z TEST_SUITE="examples" CMAKE_BUILD=true
-      addons:
-        apt:
-          packages:
-            - g++-6
-            - cmake
-            - libgmp-dev
-            - libmpfr-dev
-            - libmpc-dev
-            - libmpfi-dev
-          sources:
-            - ubuntu-toolchain-r-test
-
-    - os: linux
-      env: TOOLSET=gcc COMPILER=g++-6 CXXSTD=c++1z TEST_SUITE="compile_fail examples" CMAKE_BUILD=false
-      addons:
-        apt:
-          packages:
-            - g++-6
-            - cmake
-            - libgmp-dev
-            - libmpfr-dev
-            - libmpc-dev
-            - libmpfi-dev
-          sources:
-            - ubuntu-toolchain-r-test
-
-    - os: linux
-      env: TOOLSET=gcc COMPILER=g++-6 CXXSTD=c++03 TEST_SUITE=concepts CMAKE_BUILD=true
-      addons:
-        apt:
-          packages:
-            - g++-6
-            - cmake
-            - libgmp-dev
-            - libmpfr-dev
-            - libmpc-dev
-            - libmpfi-dev
-          sources:
-            - ubuntu-toolchain-r-test
-
-    - os: linux
-      env: TOOLSET=gcc COMPILER=g++-6 CXXSTD=c++03 TEST_SUITE=concepts CMAKE_BUILD=false
-      addons:
-        apt:
-          packages:
-            - g++-6
-            - cmake
-            - libgmp-dev
-            - libmpfr-dev
-            - libmpc-dev
-            - libmpfi-dev
-          sources:
-            - ubuntu-toolchain-r-test
-
-    - os: linux
-      env: TOOLSET=gcc COMPILER=g++-6 CXXSTD=c++11 TEST_SUITE=concepts CMAKE_BUILD=true
-      addons:
-        apt:
-          packages:
-            - g++-6
-            - cmake
-            - libgmp-dev
-            - libmpfr-dev
-            - libmpc-dev
-            - libmpfi-dev
-          sources:
-            - ubuntu-toolchain-r-test
-
-    - os: linux
-      env: TOOLSET=gcc COMPILER=g++-6 CXXSTD=c++11 TEST_SUITE=concepts CMAKE_BUILD=false
-      addons:
-        apt:
-          packages:
-            - g++-6
-            - cmake
-            - libgmp-dev
-            - libmpfr-dev
-            - libmpc-dev
-            - libmpfi-dev
-          sources:
-            - ubuntu-toolchain-r-test
-
-    - os: linux
-      env: TOOLSET=gcc COMPILER=g++-6 CXXSTD=c++14 TEST_SUITE=concepts CMAKE_BUILD=true
-      addons:
-        apt:
-          packages:
-            - g++-6
-            - cmake
-            - libgmp-dev
-            - libmpfr-dev
-            - libmpc-dev
-            - libmpfi-dev
-          sources:
-            - ubuntu-toolchain-r-test
-
-    - os: linux
-      env: TOOLSET=gcc COMPILER=g++-6 CXXSTD=c++14 TEST_SUITE=concepts CMAKE_BUILD=false
-      addons:
-        apt:
-          packages:
-            - g++-6
-            - cmake
-            - libgmp-dev
-            - libmpfr-dev
-            - libmpc-dev
-            - libmpfi-dev
-          sources:
-            - ubuntu-toolchain-r-test
-
-    - os: linux
-      env: TOOLSET=gcc COMPILER=g++-6 CXXSTD=c++1z TEST_SUITE=concepts CMAKE_BUILD=true
-      addons:
-        apt:
-          packages:
-            - g++-6
-            - cmake
-            - libgmp-dev
-            - libmpfr-dev
-            - libmpc-dev
-            - libmpfi-dev
-          sources:
-            - ubuntu-toolchain-r-test
-
-    - os: linux
-      env: TOOLSET=gcc COMPILER=g++-6 CXXSTD=c++1z TEST_SUITE=concepts CMAKE_BUILD=false
-      addons:
-        apt:
-          packages:
-            - g++-6
-            - cmake
-            - libgmp-dev
-            - libmpfr-dev
-            - libmpc-dev
-            - libmpfi-dev
-          sources:
-            - ubuntu-toolchain-r-test
-
-    - os: linux
-      env: TOOLSET=gcc COMPILER=g++-5 CXXSTD=c++14 TEST_SUITE=arithmetic_tests CMAKE_BUILD=true
+      env: TOOLSET=gcc COMPILER=g++-6 CXXSTD=c++03 TEST_SUITE=arithmetic_tests
+      addons:
+        apt:
+          packages:
+            - g++-6
+            - cmake
+            - libgmp-dev
+            - libmpfr-dev
+            - libmpc-dev
+            - libmpfi-dev
+          sources:
+            - ubuntu-toolchain-r-test
+            - llvm-toolchain-xenial-8
+
+    - os: linux
+      env: TOOLSET=gcc COMPILER=g++-6 CXXSTD=c++11 TEST_SUITE=arithmetic_tests
+      addons:
+        apt:
+          packages:
+            - g++-6
+            - cmake
+            - libgmp-dev
+            - libmpfr-dev
+            - libmpc-dev
+            - libmpfi-dev
+          sources:
+            - ubuntu-toolchain-r-test
+            - llvm-toolchain-xenial-8
+
+    - os: linux
+      env: TOOLSET=gcc COMPILER=g++-6 CXXSTD=c++14 TEST_SUITE=arithmetic_tests
+      addons:
+        apt:
+          packages:
+            - g++-6
+            - cmake
+            - libgmp-dev
+            - libmpfr-dev
+            - libmpc-dev
+            - libmpfi-dev
+          sources:
+            - ubuntu-toolchain-r-test
+            - llvm-toolchain-xenial-8
+
+    - os: linux
+      env: TOOLSET=gcc COMPILER=g++-6 CXXSTD=c++1z TEST_SUITE=arithmetic_tests
+      addons:
+        apt:
+          packages:
+            - g++-6
+            - cmake
+            - libgmp-dev
+            - libmpfr-dev
+            - libmpc-dev
+            - libmpfi-dev
+          sources:
+            - ubuntu-toolchain-r-test
+            - llvm-toolchain-xenial-8
+
+    - os: linux
+      env: TOOLSET=gcc COMPILER=g++-6 CXXSTD=c++03 TEST_SUITE=cpp_int_tests
+      addons:
+        apt:
+          packages:
+            - g++-6
+            - cmake
+            - libgmp-dev
+            - libmpfr-dev
+            - libmpc-dev
+            - libmpfi-dev
+          sources:
+            - ubuntu-toolchain-r-test
+            - llvm-toolchain-xenial-8
+
+    - os: linux
+      env: TOOLSET=gcc COMPILER=g++-6 CXXSTD=c++11 TEST_SUITE=cpp_int_tests
+      addons:
+        apt:
+          packages:
+            - g++-6
+            - cmake
+            - libgmp-dev
+            - libmpfr-dev
+            - libmpc-dev
+            - libmpfi-dev
+          sources:
+            - ubuntu-toolchain-r-test
+            - llvm-toolchain-xenial-8
+
+    - os: linux
+      env: TOOLSET=gcc COMPILER=g++-6 CXXSTD=c++14 TEST_SUITE=cpp_int_tests
+      addons:
+        apt:
+          packages:
+            - g++-6
+            - cmake
+            - libgmp-dev
+            - libmpfr-dev
+            - libmpc-dev
+            - libmpfi-dev
+          sources:
+            - ubuntu-toolchain-r-test
+            - llvm-toolchain-xenial-8
+
+    - os: linux
+      env: TOOLSET=gcc COMPILER=g++-6 CXXSTD=c++1z TEST_SUITE=cpp_int_tests
+      addons:
+        apt:
+          packages:
+            - g++-6
+            - cmake
+            - libgmp-dev
+            - libmpfr-dev
+            - libmpc-dev
+            - libmpfi-dev
+          sources:
+            - ubuntu-toolchain-r-test
+            - llvm-toolchain-xenial-8
+
+    - os: linux
+      env: TOOLSET=gcc COMPILER=g++-6 CXXSTD=c++03 TEST_SUITE=functions_and_limits
+      addons:
+        apt:
+          packages:
+            - g++-6
+            - cmake
+            - libgmp-dev
+            - libmpfr-dev
+            - libmpc-dev
+            - libmpfi-dev
+          sources:
+            - ubuntu-toolchain-r-test
+            - llvm-toolchain-xenial-8
+
+    - os: linux
+      env: TOOLSET=gcc COMPILER=g++-6 CXXSTD=c++11 TEST_SUITE=functions_and_limits
+      addons:
+        apt:
+          packages:
+            - g++-6
+            - cmake
+            - libgmp-dev
+            - libmpfr-dev
+            - libmpc-dev
+            - libmpfi-dev
+          sources:
+            - ubuntu-toolchain-r-test
+            - llvm-toolchain-xenial-8
+
+    - os: linux
+      env: TOOLSET=gcc COMPILER=g++-6 CXXSTD=c++14 TEST_SUITE=functions_and_limits
+      addons:
+        apt:
+          packages:
+            - g++-6
+            - cmake
+            - libgmp-dev
+            - libmpfr-dev
+            - libmpc-dev
+            - libmpfi-dev
+          sources:
+            - ubuntu-toolchain-r-test
+            - llvm-toolchain-xenial-8
+
+    - os: linux
+      env: TOOLSET=gcc COMPILER=g++-6 CXXSTD=gnu++14 TEST_SUITE=functions_and_limits
+      addons:
+        apt:
+          packages:
+            - g++-6
+            - cmake
+            - libgmp-dev
+            - libmpfr-dev
+            - libmpc-dev
+            - libmpfi-dev
+          sources:
+            - ubuntu-toolchain-r-test
+            - llvm-toolchain-xenial-8
+
+    - os: linux
+      env: TOOLSET=gcc COMPILER=g++-6 CXXSTD=c++1z TEST_SUITE=functions_and_limits
+      addons:
+        apt:
+          packages:
+            - g++-6
+            - cmake
+            - libgmp-dev
+            - libmpfr-dev
+            - libmpc-dev
+            - libmpfi-dev
+          sources:
+            - ubuntu-toolchain-r-test
+            - llvm-toolchain-xenial-8
+
+    - os: linux
+      env: TOOLSET=gcc COMPILER=g++-6 CXXSTD=c++03 TEST_SUITE=conversions
+      addons:
+        apt:
+          packages:
+            - g++-6
+            - cmake
+            - libgmp-dev
+            - libmpfr-dev
+            - libmpc-dev
+            - libmpfi-dev
+          sources:
+            - ubuntu-toolchain-r-test
+            - llvm-toolchain-xenial-8
+
+    - os: linux
+      env: TOOLSET=gcc COMPILER=g++-6 CXXSTD=c++11 TEST_SUITE=conversions
+      addons:
+        apt:
+          packages:
+            - g++-6
+            - cmake
+            - libgmp-dev
+            - libmpfr-dev
+            - libmpc-dev
+            - libmpfi-dev
+          sources:
+            - ubuntu-toolchain-r-test
+            - llvm-toolchain-xenial-8
+
+    - os: linux
+      env: TOOLSET=gcc COMPILER=g++-6 CXXSTD=c++14 TEST_SUITE=conversions
+      addons:
+        apt:
+          packages:
+            - g++-6
+            - cmake
+            - libgmp-dev
+            - libmpfr-dev
+            - libmpc-dev
+            - libmpfi-dev
+          sources:
+            - ubuntu-toolchain-r-test
+            - llvm-toolchain-xenial-8
+
+    - os: linux
+      env: TOOLSET=gcc COMPILER=g++-6 CXXSTD=gnu++14 TEST_SUITE=conversions
+      addons:
+        apt:
+          packages:
+            - g++-6
+            - cmake
+            - libgmp-dev
+            - libmpfr-dev
+            - libmpc-dev
+            - libmpfi-dev
+          sources:
+            - ubuntu-toolchain-r-test
+            - llvm-toolchain-xenial-8
+
+    - os: linux
+      env: TOOLSET=gcc COMPILER=g++-6 CXXSTD=c++1z TEST_SUITE=conversions
+      addons:
+        apt:
+          packages:
+            - g++-6
+            - cmake
+            - libgmp-dev
+            - libmpfr-dev
+            - libmpc-dev
+            - libmpfi-dev
+          sources:
+            - ubuntu-toolchain-r-test
+            - llvm-toolchain-xenial-8
+
+    - os: linux
+      env: TOOLSET=gcc COMPILER=g++-6 CXXSTD=c++03 TEST_SUITE=misc
+      addons:
+        apt:
+          packages:
+            - g++-6
+            - cmake
+            - libgmp-dev
+            - libmpfr-dev
+            - libmpc-dev
+            - libmpfi-dev
+          sources:
+            - ubuntu-toolchain-r-test
+            - llvm-toolchain-xenial-8
+
+    - os: linux
+      env: TOOLSET=gcc COMPILER=g++-6 CXXSTD=c++11 TEST_SUITE=misc
+      addons:
+        apt:
+          packages:
+            - g++-6
+            - cmake
+            - libgmp-dev
+            - libmpfr-dev
+            - libmpc-dev
+            - libmpfi-dev
+          sources:
+            - ubuntu-toolchain-r-test
+            - llvm-toolchain-xenial-8
+
+    - os: linux
+      env: TOOLSET=gcc COMPILER=g++-6 CXXSTD=c++14 TEST_SUITE=misc
+      addons:
+        apt:
+          packages:
+            - g++-6
+            - cmake
+            - libgmp-dev
+            - libmpfr-dev
+            - libmpc-dev
+            - libmpfi-dev
+          sources:
+            - ubuntu-toolchain-r-test
+            - llvm-toolchain-xenial-8
+
+    - os: linux
+      env: TOOLSET=gcc COMPILER=g++-6 CXXSTD=gnu++14 TEST_SUITE=misc
+      addons:
+        apt:
+          packages:
+            - g++-6
+            - cmake
+            - libgmp-dev
+            - libmpfr-dev
+            - libmpc-dev
+            - libmpfi-dev
+          sources:
+            - ubuntu-toolchain-r-test
+            - llvm-toolchain-xenial-8
+
+    - os: linux
+      env: TOOLSET=gcc COMPILER=g++-6 CXXSTD=c++1z TEST_SUITE=misc
+      addons:
+        apt:
+          packages:
+            - g++-6
+            - cmake
+            - libgmp-dev
+            - libmpfr-dev
+            - libmpc-dev
+            - libmpfi-dev
+          sources:
+            - ubuntu-toolchain-r-test
+            - llvm-toolchain-xenial-8
+
+    - os: linux
+      env: TOOLSET=gcc COMPILER=g++-6 CXXSTD=c++03 TEST_SUITE="examples compile_fail"
+      addons:
+        apt:
+          packages:
+            - g++-6
+            - cmake
+            - libgmp-dev
+            - libmpfr-dev
+            - libmpc-dev
+            - libmpfi-dev
+          sources:
+            - ubuntu-toolchain-r-test
+            - llvm-toolchain-xenial-8
+
+    - os: linux
+      env: TOOLSET=gcc COMPILER=g++-6 CXXSTD=c++11 TEST_SUITE="examples compile_fail"
+      addons:
+        apt:
+          packages:
+            - g++-6
+            - cmake
+            - libgmp-dev
+            - libmpfr-dev
+            - libmpc-dev
+            - libmpfi-dev
+          sources:
+            - ubuntu-toolchain-r-test
+            - llvm-toolchain-xenial-8
+
+    - os: linux
+      env: TOOLSET=gcc COMPILER=g++-6 CXXSTD=c++14 TEST_SUITE="examples compile_fail"
+      addons:
+        apt:
+          packages:
+            - g++-6
+            - cmake
+            - libgmp-dev
+            - libmpfr-dev
+            - libmpc-dev
+            - libmpfi-dev
+          sources:
+            - ubuntu-toolchain-r-test
+            - llvm-toolchain-xenial-8
+
+    - os: linux
+      env: TOOLSET=gcc COMPILER=g++-6 CXXSTD=c++1z TEST_SUITE="examples compile_fail"
+      addons:
+        apt:
+          packages:
+            - g++-6
+            - cmake
+            - libgmp-dev
+            - libmpfr-dev
+            - libmpc-dev
+            - libmpfi-dev
+          sources:
+            - ubuntu-toolchain-r-test
+            - llvm-toolchain-xenial-8
+
+    - os: linux
+      env: TOOLSET=gcc COMPILER=g++-6 CXXSTD=c++03 TEST_SUITE=concepts
+      addons:
+        apt:
+          packages:
+            - g++-6
+            - cmake
+            - libgmp-dev
+            - libmpfr-dev
+            - libmpc-dev
+            - libmpfi-dev
+          sources:
+            - ubuntu-toolchain-r-test
+            - llvm-toolchain-xenial-8
+
+    - os: linux
+      env: TOOLSET=gcc COMPILER=g++-6 CXXSTD=c++11 TEST_SUITE=concepts
+      addons:
+        apt:
+          packages:
+            - g++-6
+            - cmake
+            - libgmp-dev
+            - libmpfr-dev
+            - libmpc-dev
+            - libmpfi-dev
+          sources:
+            - ubuntu-toolchain-r-test
+            - llvm-toolchain-xenial-8
+
+    - os: linux
+      env: TOOLSET=gcc COMPILER=g++-6 CXXSTD=c++14 TEST_SUITE=concepts
+      addons:
+        apt:
+          packages:
+            - g++-6
+            - cmake
+            - libgmp-dev
+            - libmpfr-dev
+            - libmpc-dev
+            - libmpfi-dev
+          sources:
+            - ubuntu-toolchain-r-test
+            - llvm-toolchain-xenial-8
+
+    - os: linux
+      env: TOOLSET=gcc COMPILER=g++-6 CXXSTD=c++1z TEST_SUITE=concepts
+      addons:
+        apt:
+          packages:
+            - g++-6
+            - cmake
+            - libgmp-dev
+            - libmpfr-dev
+            - libmpc-dev
+            - libmpfi-dev
+          sources:
+            - ubuntu-toolchain-r-test
+            - llvm-toolchain-xenial-8
+
+    - os: linux
+      env: TOOLSET=gcc COMPILER=g++-5 CXXSTD=c++14 TEST_SUITE=arithmetic_tests
       addons:
         apt:
           packages:
@@ -998,9 +538,10 @@
             - libmpfi-dev
           sources:
             - ubuntu-toolchain-r-test
-
-    - os: linux
-      env: TOOLSET=gcc COMPILER=g++-5 CXXSTD=c++14 TEST_SUITE=arithmetic_tests CMAKE_BUILD=false
+            - llvm-toolchain-xenial-8
+
+    - os: linux
+      env: TOOLSET=gcc COMPILER=g++-5 CXXSTD=c++14 TEST_SUITE=cpp_int_tests
       addons:
         apt:
           packages:
@@ -1012,9 +553,10 @@
             - libmpfi-dev
           sources:
             - ubuntu-toolchain-r-test
-
-    - os: linux
-      env: TOOLSET=gcc COMPILER=g++-5 CXXSTD=c++14 TEST_SUITE=cpp_int_tests CMAKE_BUILD=true
+            - llvm-toolchain-xenial-8
+
+    - os: linux
+      env: TOOLSET=gcc COMPILER=g++-5 CXXSTD=c++14 TEST_SUITE=functions_and_limits
       addons:
         apt:
           packages:
@@ -1026,9 +568,10 @@
             - libmpfi-dev
           sources:
             - ubuntu-toolchain-r-test
-
-    - os: linux
-      env: TOOLSET=gcc COMPILER=g++-5 CXXSTD=c++14 TEST_SUITE=cpp_int_tests CMAKE_BUILD=false
+            - llvm-toolchain-xenial-8
+
+    - os: linux
+      env: TOOLSET=gcc COMPILER=g++-5 CXXSTD=c++14 TEST_SUITE=conversions
       addons:
         apt:
           packages:
@@ -1040,9 +583,10 @@
             - libmpfi-dev
           sources:
             - ubuntu-toolchain-r-test
-
-    - os: linux
-      env: TOOLSET=gcc COMPILER=g++-5 CXXSTD=c++14 TEST_SUITE=functions_and_limits CMAKE_BUILD=true
+            - llvm-toolchain-xenial-8
+
+    - os: linux
+      env: TOOLSET=gcc COMPILER=g++-5 CXXSTD=c++14 TEST_SUITE=misc
       addons:
         apt:
           packages:
@@ -1054,21 +598,10 @@
             - libmpfi-dev
           sources:
             - ubuntu-toolchain-r-test
-=======
-branches:
-    only:
-        - master
-        - develop
-        - cmake-develop
-        - cmake-master
-
-env:
-    matrix:
-        - BOGUS_JOB=true
->>>>>>> 54d26536
-
-    - os: linux
-      env: TOOLSET=gcc COMPILER=g++-5 CXXSTD=c++14 TEST_SUITE=functions_and_limits CMAKE_BUILD=false
+            - llvm-toolchain-xenial-8
+
+    - os: linux
+      env: TOOLSET=gcc COMPILER=g++-5 CXXSTD=c++14 TEST_SUITE="compile_fail examples"
       addons:
         apt:
           packages:
@@ -1080,10 +613,10 @@
             - libmpfi-dev
           sources:
             - ubuntu-toolchain-r-test
-
-<<<<<<< HEAD
-    - os: linux
-      env: TOOLSET=gcc COMPILER=g++-5 CXXSTD=c++14 TEST_SUITE=conversions CMAKE_BUILD=true
+            - llvm-toolchain-xenial-8
+
+    - os: linux
+      env: TOOLSET=gcc COMPILER=g++-5 CXXSTD=c++14 TEST_SUITE=concepts
       addons:
         apt:
           packages:
@@ -1095,1229 +628,565 @@
             - libmpfi-dev
           sources:
             - ubuntu-toolchain-r-test
-
-    - os: linux
-      env: TOOLSET=gcc COMPILER=g++-5 CXXSTD=c++14 TEST_SUITE=conversions CMAKE_BUILD=false
-      addons:
-        apt:
-          packages:
-            - g++-5
-            - cmake
-            - libgmp-dev
-            - libmpfr-dev
-            - libmpc-dev
-            - libmpfi-dev
-          sources:
-            - ubuntu-toolchain-r-test
-
-    - os: linux
-      env: TOOLSET=gcc COMPILER=g++-5 CXXSTD=c++14 TEST_SUITE=misc CMAKE_BUILD=true
-      addons:
-        apt:
-          packages:
-            - g++-5
-            - cmake
-            - libgmp-dev
-            - libmpfr-dev
-            - libmpc-dev
-            - libmpfi-dev
-          sources:
-            - ubuntu-toolchain-r-test
-
-    - os: linux
-      env: TOOLSET=gcc COMPILER=g++-5 CXXSTD=c++14 TEST_SUITE=misc CMAKE_BUILD=false
-      addons:
-        apt:
-          packages:
-            - g++-5
-            - cmake
-            - libgmp-dev
-            - libmpfr-dev
-            - libmpc-dev
-            - libmpfi-dev
-          sources:
-            - ubuntu-toolchain-r-test
-
-    - os: linux
-      env: TOOLSET=gcc COMPILER=g++-5 CXXSTD=c++14 TEST_SUITE="compile_fail" CMAKE_BUILD=true
-      addons:
-        apt:
-          packages:
-            - g++-5
-            - cmake
-            - libgmp-dev
-            - libmpfr-dev
-            - libmpc-dev
-            - libmpfi-dev
-          sources:
-            - ubuntu-toolchain-r-test
-
-    - os: linux
-      env: TOOLSET=gcc COMPILER=g++-5 CXXSTD=c++14 TEST_SUITE="examples" CMAKE_BUILD=true
-      addons:
-        apt:
-          packages:
-            - g++-5
-            - cmake
-            - libgmp-dev
-            - libmpfr-dev
-            - libmpc-dev
-            - libmpfi-dev
-          sources:
-            - ubuntu-toolchain-r-test
-
-    - os: linux
-      env: TOOLSET=gcc COMPILER=g++-5 CXXSTD=c++14 TEST_SUITE="compile_fail examples" CMAKE_BUILD=false
-      addons:
-        apt:
-          packages:
-            - g++-5
-            - cmake
-            - libgmp-dev
-            - libmpfr-dev
-            - libmpc-dev
-            - libmpfi-dev
-          sources:
-            - ubuntu-toolchain-r-test
-
-    - os: linux
-      env: TOOLSET=gcc COMPILER=g++-5 CXXSTD=c++14 TEST_SUITE=concepts CMAKE_BUILD=true
-      addons:
-        apt:
-          packages:
-            - g++-5
-            - cmake
-            - libgmp-dev
-            - libmpfr-dev
-            - libmpc-dev
-            - libmpfi-dev
-          sources:
-            - ubuntu-toolchain-r-test
-
-    - os: linux
-      env: TOOLSET=gcc COMPILER=g++-5 CXXSTD=c++14 TEST_SUITE=concepts CMAKE_BUILD=false
-      addons:
-        apt:
-          packages:
-            - g++-5
-            - cmake
-            - libgmp-dev
-            - libmpfr-dev
-            - libmpc-dev
-            - libmpfi-dev
-          sources:
-            - ubuntu-toolchain-r-test
-
-    - os: linux
-      env: TOOLSET=gcc COMPILER=g++-8 CXXSTD=c++03 TEST_SUITE=arithmetic_tests CMAKE_BUILD=true
-      addons:
-        apt:
-          packages:
-            - g++-8
-            - cmake
-            - libgmp-dev
-            - libmpfr-dev
-            - libmpc-dev
-            - libmpfi-dev
-          sources:
-            - ubuntu-toolchain-r-test
-
-    - os: linux
-      env: TOOLSET=gcc COMPILER=g++-8 CXXSTD=c++03 TEST_SUITE=arithmetic_tests CMAKE_BUILD=false
-      addons:
-        apt:
-          packages:
-            - g++-8
-            - cmake
-            - libgmp-dev
-            - libmpfr-dev
-            - libmpc-dev
-            - libmpfi-dev
-          sources:
-            - ubuntu-toolchain-r-test
-
-    - os: linux
-      env: TOOLSET=gcc COMPILER=g++-8 CXXSTD=c++11 TEST_SUITE=arithmetic_tests CMAKE_BUILD=true
-      addons:
-        apt:
-          packages:
-            - g++-8
-            - cmake
-            - libgmp-dev
-            - libmpfr-dev
-            - libmpc-dev
-            - libmpfi-dev
-          sources:
-            - ubuntu-toolchain-r-test
-
-    - os: linux
-      env: TOOLSET=gcc COMPILER=g++-8 CXXSTD=c++11 TEST_SUITE=arithmetic_tests CMAKE_BUILD=false
-      addons:
-        apt:
-          packages:
-            - g++-8
-            - cmake
-            - libgmp-dev
-            - libmpfr-dev
-            - libmpc-dev
-            - libmpfi-dev
-          sources:
-            - ubuntu-toolchain-r-test
-
-    - os: linux
-      env: TOOLSET=gcc COMPILER=g++-8 CXXSTD=c++14 TEST_SUITE=arithmetic_tests CMAKE_BUILD=true
-      addons:
-        apt:
-          packages:
-            - g++-8
-            - cmake
-            - libgmp-dev
-            - libmpfr-dev
-            - libmpc-dev
-            - libmpfi-dev
-          sources:
-            - ubuntu-toolchain-r-test
-
-    - os: linux
-      env: TOOLSET=gcc COMPILER=g++-8 CXXSTD=c++14 TEST_SUITE=arithmetic_tests CMAKE_BUILD=false
-      addons:
-        apt:
-          packages:
-            - g++-8
-            - cmake
-            - libgmp-dev
-            - libmpfr-dev
-            - libmpc-dev
-            - libmpfi-dev
-          sources:
-            - ubuntu-toolchain-r-test
-
-    - os: linux
-      env: TOOLSET=gcc COMPILER=g++-8 CXXSTD=c++17 TEST_SUITE=arithmetic_tests CMAKE_BUILD=true
-      addons:
-        apt:
-          packages:
-            - g++-8
-            - cmake
-            - libgmp-dev
-            - libmpfr-dev
-            - libmpc-dev
-            - libmpfi-dev
-          sources:
-            - ubuntu-toolchain-r-test
-
-    - os: linux
-      env: TOOLSET=gcc COMPILER=g++-8 CXXSTD=c++17 TEST_SUITE=arithmetic_tests CMAKE_BUILD=false
-      addons:
-        apt:
-          packages:
-            - g++-8
-            - cmake
-            - libgmp-dev
-            - libmpfr-dev
-            - libmpc-dev
-            - libmpfi-dev
-          sources:
-            - ubuntu-toolchain-r-test
-
-    - os: linux
-      env: TOOLSET=gcc COMPILER=g++-8 CXXSTD=c++03 TEST_SUITE=cpp_int_tests CMAKE_BUILD=true
-      addons:
-        apt:
-          packages:
-            - g++-8
-            - cmake
-            - libgmp-dev
-            - libmpfr-dev
-            - libmpc-dev
-            - libmpfi-dev
-          sources:
-            - ubuntu-toolchain-r-test
-
-    - os: linux
-      env: TOOLSET=gcc COMPILER=g++-8 CXXSTD=c++03 TEST_SUITE=cpp_int_tests CMAKE_BUILD=false
-      addons:
-        apt:
-          packages:
-            - g++-8
-            - cmake
-            - libgmp-dev
-            - libmpfr-dev
-            - libmpc-dev
-            - libmpfi-dev
-          sources:
-            - ubuntu-toolchain-r-test
-
-    - os: linux
-      env: TOOLSET=gcc COMPILER=g++-8 CXXSTD=c++11 TEST_SUITE=cpp_int_tests CMAKE_BUILD=true
-      addons:
-        apt:
-          packages:
-            - g++-8
-            - cmake
-            - libgmp-dev
-            - libmpfr-dev
-            - libmpc-dev
-            - libmpfi-dev
-          sources:
-            - ubuntu-toolchain-r-test
-
-    - os: linux
-      env: TOOLSET=gcc COMPILER=g++-8 CXXSTD=c++11 TEST_SUITE=cpp_int_tests CMAKE_BUILD=false
-      addons:
-        apt:
-          packages:
-            - g++-8
-            - cmake
-            - libgmp-dev
-            - libmpfr-dev
-            - libmpc-dev
-            - libmpfi-dev
-          sources:
-            - ubuntu-toolchain-r-test
-
-    - os: linux
-      env: TOOLSET=gcc COMPILER=g++-8 CXXSTD=c++14 TEST_SUITE=cpp_int_tests CMAKE_BUILD=true
-      addons:
-        apt:
-          packages:
-            - g++-8
-            - cmake
-            - libgmp-dev
-            - libmpfr-dev
-            - libmpc-dev
-            - libmpfi-dev
-          sources:
-            - ubuntu-toolchain-r-test
-
-    - os: linux
-      env: TOOLSET=gcc COMPILER=g++-8 CXXSTD=c++14 TEST_SUITE=cpp_int_tests CMAKE_BUILD=false
-      addons:
-        apt:
-          packages:
-            - g++-8
-            - cmake
-            - libgmp-dev
-            - libmpfr-dev
-            - libmpc-dev
-            - libmpfi-dev
-          sources:
-            - ubuntu-toolchain-r-test
-
-    - os: linux
-      env: TOOLSET=gcc COMPILER=g++-8 CXXSTD=c++17 TEST_SUITE=cpp_int_tests CMAKE_BUILD=true
-      addons:
-        apt:
-          packages:
-            - g++-8
-            - cmake
-            - libgmp-dev
-            - libmpfr-dev
-            - libmpc-dev
-            - libmpfi-dev
-          sources:
-            - ubuntu-toolchain-r-test
-
-    - os: linux
-      env: TOOLSET=gcc COMPILER=g++-8 CXXSTD=c++17 TEST_SUITE=cpp_int_tests CMAKE_BUILD=false
-      addons:
-        apt:
-          packages:
-            - g++-8
-            - cmake
-            - libgmp-dev
-            - libmpfr-dev
-            - libmpc-dev
-            - libmpfi-dev
-          sources:
-            - ubuntu-toolchain-r-test
-
-    - os: linux
-      env: TOOLSET=gcc COMPILER=g++-8 CXXSTD=c++03 TEST_SUITE=functions_and_limits CMAKE_BUILD=true
-      addons:
-        apt:
-          packages:
-            - g++-8
-            - cmake
-            - libgmp-dev
-            - libmpfr-dev
-            - libmpc-dev
-            - libmpfi-dev
-          sources:
-            - ubuntu-toolchain-r-test
-
-    - os: linux
-      env: TOOLSET=gcc COMPILER=g++-8 CXXSTD=c++03 TEST_SUITE=functions_and_limits CMAKE_BUILD=false
-      addons:
-        apt:
-          packages:
-            - g++-8
-            - cmake
-            - libgmp-dev
-            - libmpfr-dev
-            - libmpc-dev
-            - libmpfi-dev
-          sources:
-            - ubuntu-toolchain-r-test
-
-    - os: linux
-      env: TOOLSET=gcc COMPILER=g++-8 CXXSTD=c++11 TEST_SUITE=functions_and_limits CMAKE_BUILD=true
-      addons:
-        apt:
-          packages:
-            - g++-8
-            - cmake
-            - libgmp-dev
-            - libmpfr-dev
-            - libmpc-dev
-            - libmpfi-dev
-          sources:
-            - ubuntu-toolchain-r-test
-
-    - os: linux
-      env: TOOLSET=gcc COMPILER=g++-8 CXXSTD=c++11 TEST_SUITE=functions_and_limits CMAKE_BUILD=false
-      addons:
-        apt:
-          packages:
-            - g++-8
-            - cmake
-            - libgmp-dev
-            - libmpfr-dev
-            - libmpc-dev
-            - libmpfi-dev
-          sources:
-            - ubuntu-toolchain-r-test
-
-    - os: linux
-      env: TOOLSET=gcc COMPILER=g++-8 CXXSTD=c++14 TEST_SUITE=functions_and_limits CMAKE_BUILD=true
-      addons:
-        apt:
-          packages:
-            - g++-8
-            - cmake
-            - libgmp-dev
-            - libmpfr-dev
-            - libmpc-dev
-            - libmpfi-dev
-          sources:
-            - ubuntu-toolchain-r-test
-
-    - os: linux
-      env: TOOLSET=gcc COMPILER=g++-8 CXXSTD=c++14 TEST_SUITE=functions_and_limits CMAKE_BUILD=false
-      addons:
-        apt:
-          packages:
-            - g++-8
-            - cmake
-            - libgmp-dev
-            - libmpfr-dev
-            - libmpc-dev
-            - libmpfi-dev
-          sources:
-            - ubuntu-toolchain-r-test
-
-    - os: linux
-      env: TOOLSET=gcc COMPILER=g++-8 CXXSTD=gnu++14 TEST_SUITE=functions_and_limits CMAKE_BUILD=true
-      addons:
-        apt:
-          packages:
-            - g++-8
-            - cmake
-            - libgmp-dev
-            - libmpfr-dev
-            - libmpc-dev
-            - libmpfi-dev
-          sources:
-            - ubuntu-toolchain-r-test
-
-    - os: linux
-      env: TOOLSET=gcc COMPILER=g++-8 CXXSTD=gnu++14 TEST_SUITE=functions_and_limits CMAKE_BUILD=false
-      addons:
-        apt:
-          packages:
-            - g++-8
-            - cmake
-            - libgmp-dev
-            - libmpfr-dev
-            - libmpc-dev
-            - libmpfi-dev
-          sources:
-            - ubuntu-toolchain-r-test
-
-    - os: linux
-      env: TOOLSET=gcc COMPILER=g++-8 CXXSTD=c++17 TEST_SUITE=functions_and_limits CMAKE_BUILD=true
-      addons:
-        apt:
-          packages:
-            - g++-8
-            - cmake
-            - libgmp-dev
-            - libmpfr-dev
-            - libmpc-dev
-            - libmpfi-dev
-          sources:
-            - ubuntu-toolchain-r-test
-
-    - os: linux
-      env: TOOLSET=gcc COMPILER=g++-8 CXXSTD=c++17 TEST_SUITE=functions_and_limits CMAKE_BUILD=false
-      addons:
-        apt:
-          packages:
-            - g++-8
-            - cmake
-            - libgmp-dev
-            - libmpfr-dev
-            - libmpc-dev
-            - libmpfi-dev
-          sources:
-            - ubuntu-toolchain-r-test
-
-    - os: linux
-      env: TOOLSET=gcc COMPILER=g++-8 CXXSTD=c++03 TEST_SUITE=conversions CMAKE_BUILD=true
-      addons:
-        apt:
-          packages:
-            - g++-8
-            - cmake
-            - libgmp-dev
-            - libmpfr-dev
-            - libmpc-dev
-            - libmpfi-dev
-          sources:
-            - ubuntu-toolchain-r-test
-
-    - os: linux
-      env: TOOLSET=gcc COMPILER=g++-8 CXXSTD=c++03 TEST_SUITE=conversions CMAKE_BUILD=false
-      addons:
-        apt:
-          packages:
-            - g++-8
-            - cmake
-            - libgmp-dev
-            - libmpfr-dev
-            - libmpc-dev
-            - libmpfi-dev
-          sources:
-            - ubuntu-toolchain-r-test
-
-    - os: linux
-      env: TOOLSET=gcc COMPILER=g++-8 CXXSTD=c++11 TEST_SUITE=conversions CMAKE_BUILD=true
-      addons:
-        apt:
-          packages:
-            - g++-8
-            - cmake
-            - libgmp-dev
-            - libmpfr-dev
-            - libmpc-dev
-            - libmpfi-dev
-          sources:
-            - ubuntu-toolchain-r-test
-
-    - os: linux
-      env: TOOLSET=gcc COMPILER=g++-8 CXXSTD=c++11 TEST_SUITE=conversions CMAKE_BUILD=false
-      addons:
-        apt:
-          packages:
-            - g++-8
-            - cmake
-            - libgmp-dev
-            - libmpfr-dev
-            - libmpc-dev
-            - libmpfi-dev
-          sources:
-            - ubuntu-toolchain-r-test
-
-    - os: linux
-      env: TOOLSET=gcc COMPILER=g++-8 CXXSTD=c++14 TEST_SUITE=conversions CMAKE_BUILD=true
-      addons:
-        apt:
-          packages:
-            - g++-8
-            - cmake
-            - libgmp-dev
-            - libmpfr-dev
-            - libmpc-dev
-            - libmpfi-dev
-          sources:
-            - ubuntu-toolchain-r-test
-
-    - os: linux
-      env: TOOLSET=gcc COMPILER=g++-8 CXXSTD=c++14 TEST_SUITE=conversions CMAKE_BUILD=false
-      addons:
-        apt:
-          packages:
-            - g++-8
-            - cmake
-            - libgmp-dev
-            - libmpfr-dev
-            - libmpc-dev
-            - libmpfi-dev
-          sources:
-            - ubuntu-toolchain-r-test
-
-    - os: linux
-      env: TOOLSET=gcc COMPILER=g++-8 CXXSTD=gnu++14 TEST_SUITE=conversions CMAKE_BUILD=true
-      addons:
-        apt:
-          packages:
-            - g++-8
-            - cmake
-            - libgmp-dev
-            - libmpfr-dev
-            - libmpc-dev
-            - libmpfi-dev
-          sources:
-            - ubuntu-toolchain-r-test
-
-    - os: linux
-      env: TOOLSET=gcc COMPILER=g++-8 CXXSTD=gnu++14 TEST_SUITE=conversions CMAKE_BUILD=false
-      addons:
-        apt:
-          packages:
-            - g++-8
-            - cmake
-            - libgmp-dev
-            - libmpfr-dev
-            - libmpc-dev
-            - libmpfi-dev
-          sources:
-            - ubuntu-toolchain-r-test
-
-    - os: linux
-      env: TOOLSET=gcc COMPILER=g++-8 CXXSTD=c++17 TEST_SUITE=conversions CMAKE_BUILD=true
-      addons:
-        apt:
-          packages:
-            - g++-8
-            - cmake
-            - libgmp-dev
-            - libmpfr-dev
-            - libmpc-dev
-            - libmpfi-dev
-          sources:
-            - ubuntu-toolchain-r-test
-
-    - os: linux
-      env: TOOLSET=gcc COMPILER=g++-8 CXXSTD=c++17 TEST_SUITE=conversions CMAKE_BUILD=false
-      addons:
-        apt:
-          packages:
-            - g++-8
-            - cmake
-            - libgmp-dev
-            - libmpfr-dev
-            - libmpc-dev
-            - libmpfi-dev
-          sources:
-            - ubuntu-toolchain-r-test
-
-    - os: linux
-      env: TOOLSET=gcc COMPILER=g++-8 CXXSTD=c++03 TEST_SUITE=misc CMAKE_BUILD=true
-      addons:
-        apt:
-          packages:
-            - g++-8
-            - cmake
-            - libgmp-dev
-            - libmpfr-dev
-            - libmpc-dev
-            - libmpfi-dev
-          sources:
-            - ubuntu-toolchain-r-test
-
-    - os: linux
-      env: TOOLSET=gcc COMPILER=g++-8 CXXSTD=c++03 TEST_SUITE=misc CMAKE_BUILD=false
-      addons:
-        apt:
-          packages:
-            - g++-8
-            - cmake
-            - libgmp-dev
-            - libmpfr-dev
-            - libmpc-dev
-            - libmpfi-dev
-          sources:
-            - ubuntu-toolchain-r-test
-
-    - os: linux
-      env: TOOLSET=gcc COMPILER=g++-8 CXXSTD=c++11 TEST_SUITE=misc CMAKE_BUILD=true
-      addons:
-        apt:
-          packages:
-            - g++-8
-            - cmake
-            - libgmp-dev
-            - libmpfr-dev
-            - libmpc-dev
-            - libmpfi-dev
-          sources:
-            - ubuntu-toolchain-r-test
-
-    - os: linux
-      env: TOOLSET=gcc COMPILER=g++-8 CXXSTD=c++11 TEST_SUITE=misc CMAKE_BUILD=false
-      addons:
-        apt:
-          packages:
-            - g++-8
-            - cmake
-            - libgmp-dev
-            - libmpfr-dev
-            - libmpc-dev
-            - libmpfi-dev
-          sources:
-            - ubuntu-toolchain-r-test
-
-    - os: linux
-      env: TOOLSET=gcc COMPILER=g++-8 CXXSTD=c++14 TEST_SUITE=misc CMAKE_BUILD=true
-      addons:
-        apt:
-          packages:
-            - g++-8
-            - cmake
-            - libgmp-dev
-            - libmpfr-dev
-            - libmpc-dev
-            - libmpfi-dev
-          sources:
-            - ubuntu-toolchain-r-test
-
-    - os: linux
-      env: TOOLSET=gcc COMPILER=g++-8 CXXSTD=c++14 TEST_SUITE=misc CMAKE_BUILD=false
-      addons:
-        apt:
-          packages:
-            - g++-8
-            - cmake
-            - libgmp-dev
-            - libmpfr-dev
-            - libmpc-dev
-            - libmpfi-dev
-          sources:
-            - ubuntu-toolchain-r-test
-
-    - os: linux
-      env: TOOLSET=gcc COMPILER=g++-8 CXXSTD=gnu++14 TEST_SUITE=misc CMAKE_BUILD=true
-      addons:
-        apt:
-          packages:
-            - g++-8
-            - cmake
-            - libgmp-dev
-            - libmpfr-dev
-            - libmpc-dev
-            - libmpfi-dev
-          sources:
-            - ubuntu-toolchain-r-test
-
-    - os: linux
-      env: TOOLSET=gcc COMPILER=g++-8 CXXSTD=gnu++14 TEST_SUITE=misc CMAKE_BUILD=false
-      addons:
-        apt:
-          packages:
-            - g++-8
-            - cmake
-            - libgmp-dev
-            - libmpfr-dev
-            - libmpc-dev
-            - libmpfi-dev
-          sources:
-            - ubuntu-toolchain-r-test
-
-    - os: linux
-      env: TOOLSET=gcc COMPILER=g++-8 CXXSTD=c++17 TEST_SUITE=misc CMAKE_BUILD=true
-      addons:
-        apt:
-          packages:
-            - g++-8
-            - cmake
-            - libgmp-dev
-            - libmpfr-dev
-            - libmpc-dev
-            - libmpfi-dev
-          sources:
-            - ubuntu-toolchain-r-test
-
-    - os: linux
-      env: TOOLSET=gcc COMPILER=g++-8 CXXSTD=c++17 TEST_SUITE=misc CMAKE_BUILD=false
-      addons:
-        apt:
-          packages:
-            - g++-8
-            - cmake
-            - libgmp-dev
-            - libmpfr-dev
-            - libmpc-dev
-            - libmpfi-dev
-          sources:
-            - ubuntu-toolchain-r-test
-
-    - os: linux
-      env: TOOLSET=gcc COMPILER=g++-8 CXXSTD=c++03 TEST_SUITE="compile_fail" CMAKE_BUILD=true
-      addons:
-        apt:
-          packages:
-            - g++-8
-            - cmake
-            - libgmp-dev
-            - libmpfr-dev
-            - libmpc-dev
-            - libmpfi-dev
-          sources:
-            - ubuntu-toolchain-r-test
-
-    - os: linux
-      env: TOOLSET=gcc COMPILER=g++-8 CXXSTD=c++03 TEST_SUITE="examples" CMAKE_BUILD=true
-      addons:
-        apt:
-          packages:
-            - g++-8
-            - cmake
-            - libgmp-dev
-            - libmpfr-dev
-            - libmpc-dev
-            - libmpfi-dev
-          sources:
-            - ubuntu-toolchain-r-test
-
-    - os: linux
-      env: TOOLSET=gcc COMPILER=g++-8 CXXSTD=c++03 TEST_SUITE="compile_fail examples" CMAKE_BUILD=false
-      addons:
-        apt:
-          packages:
-            - g++-8
-            - cmake
-            - libgmp-dev
-            - libmpfr-dev
-            - libmpc-dev
-            - libmpfi-dev
-          sources:
-            - ubuntu-toolchain-r-test
-
-    - os: linux
-      env: TOOLSET=gcc COMPILER=g++-8 CXXSTD=c++11 TEST_SUITE="compile_fail" CMAKE_BUILD=true
-      addons:
-        apt:
-          packages:
-            - g++-8
-            - cmake
-            - libgmp-dev
-            - libmpfr-dev
-            - libmpc-dev
-            - libmpfi-dev
-          sources:
-            - ubuntu-toolchain-r-test
-
-    - os: linux
-      env: TOOLSET=gcc COMPILER=g++-8 CXXSTD=c++11 TEST_SUITE="examples" CMAKE_BUILD=true
-      addons:
-        apt:
-          packages:
-            - g++-8
-            - cmake
-            - libgmp-dev
-            - libmpfr-dev
-            - libmpc-dev
-            - libmpfi-dev
-          sources:
-            - ubuntu-toolchain-r-test
-
-    - os: linux
-      env: TOOLSET=gcc COMPILER=g++-8 CXXSTD=c++11 TEST_SUITE="compile_fail examples" CMAKE_BUILD=false
-      addons:
-        apt:
-          packages:
-            - g++-8
-            - cmake
-            - libgmp-dev
-            - libmpfr-dev
-            - libmpc-dev
-            - libmpfi-dev
-          sources:
-            - ubuntu-toolchain-r-test
-
-    - os: linux
-      env: TOOLSET=gcc COMPILER=g++-8 CXXSTD=c++14 TEST_SUITE="compile_fail" CMAKE_BUILD=true
-      addons:
-        apt:
-          packages:
-            - g++-8
-            - cmake
-            - libgmp-dev
-            - libmpfr-dev
-            - libmpc-dev
-            - libmpfi-dev
-          sources:
-            - ubuntu-toolchain-r-test
-
-    - os: linux
-      env: TOOLSET=gcc COMPILER=g++-8 CXXSTD=c++14 TEST_SUITE="examples" CMAKE_BUILD=true
-      addons:
-        apt:
-          packages:
-            - g++-8
-            - cmake
-            - libgmp-dev
-            - libmpfr-dev
-            - libmpc-dev
-            - libmpfi-dev
-          sources:
-            - ubuntu-toolchain-r-test
-
-    - os: linux
-      env: TOOLSET=gcc COMPILER=g++-8 CXXSTD=c++14 TEST_SUITE="compile_fail examples" CMAKE_BUILD=false
-      addons:
-        apt:
-          packages:
-            - g++-8
-            - cmake
-            - libgmp-dev
-            - libmpfr-dev
-            - libmpc-dev
-            - libmpfi-dev
-          sources:
-            - ubuntu-toolchain-r-test
-
-    - os: linux
-      env: TOOLSET=gcc COMPILER=g++-8 CXXSTD=c++17 TEST_SUITE="compile_fail" CMAKE_BUILD=true
-      addons:
-        apt:
-          packages:
-            - g++-8
-            - cmake
-            - libgmp-dev
-            - libmpfr-dev
-            - libmpc-dev
-            - libmpfi-dev
-          sources:
-            - ubuntu-toolchain-r-test
-
-    - os: linux
-      env: TOOLSET=gcc COMPILER=g++-8 CXXSTD=c++17 TEST_SUITE="examples" CMAKE_BUILD=true
-      addons:
-        apt:
-          packages:
-            - g++-8
-            - cmake
-            - libgmp-dev
-            - libmpfr-dev
-            - libmpc-dev
-            - libmpfi-dev
-          sources:
-            - ubuntu-toolchain-r-test
-
-    - os: linux
-      env: TOOLSET=gcc COMPILER=g++-8 CXXSTD=c++17 TEST_SUITE="compile_fail examples" CMAKE_BUILD=false
-      addons:
-        apt:
-          packages:
-            - g++-8
-            - cmake
-            - libgmp-dev
-            - libmpfr-dev
-            - libmpc-dev
-            - libmpfi-dev
-          sources:
-            - ubuntu-toolchain-r-test
-
-    - os: linux
-      env: TOOLSET=gcc COMPILER=g++-8 CXXSTD=c++03 TEST_SUITE=concepts CMAKE_BUILD=true
-      addons:
-        apt:
-          packages:
-            - g++-8
-            - cmake
-            - libgmp-dev
-            - libmpfr-dev
-            - libmpc-dev
-            - libmpfi-dev
-          sources:
-            - ubuntu-toolchain-r-test
-
-    - os: linux
-      env: TOOLSET=gcc COMPILER=g++-8 CXXSTD=c++03 TEST_SUITE=concepts CMAKE_BUILD=false
-      addons:
-        apt:
-          packages:
-            - g++-8
-            - cmake
-            - libgmp-dev
-            - libmpfr-dev
-            - libmpc-dev
-            - libmpfi-dev
-          sources:
-            - ubuntu-toolchain-r-test
-
-    - os: linux
-      env: TOOLSET=gcc COMPILER=g++-8 CXXSTD=c++11 TEST_SUITE=concepts CMAKE_BUILD=true
-      addons:
-        apt:
-          packages:
-            - g++-8
-            - cmake
-            - libgmp-dev
-            - libmpfr-dev
-            - libmpc-dev
-            - libmpfi-dev
-          sources:
-            - ubuntu-toolchain-r-test
-
-    - os: linux
-      env: TOOLSET=gcc COMPILER=g++-8 CXXSTD=c++11 TEST_SUITE=concepts CMAKE_BUILD=false
-      addons:
-        apt:
-          packages:
-            - g++-8
-            - cmake
-            - libgmp-dev
-            - libmpfr-dev
-            - libmpc-dev
-            - libmpfi-dev
-          sources:
-            - ubuntu-toolchain-r-test
-
-    - os: linux
-      env: TOOLSET=gcc COMPILER=g++-8 CXXSTD=c++14 TEST_SUITE=concepts CMAKE_BUILD=true
-      addons:
-        apt:
-          packages:
-            - g++-8
-            - cmake
-            - libgmp-dev
-            - libmpfr-dev
-            - libmpc-dev
-            - libmpfi-dev
-          sources:
-            - ubuntu-toolchain-r-test
-
-    - os: linux
-      env: TOOLSET=gcc COMPILER=g++-8 CXXSTD=c++14 TEST_SUITE=concepts CMAKE_BUILD=false
-      addons:
-        apt:
-          packages:
-            - g++-8
-            - cmake
-            - libgmp-dev
-            - libmpfr-dev
-            - libmpc-dev
-            - libmpfi-dev
-          sources:
-            - ubuntu-toolchain-r-test
-
-    - os: linux
-      env: TOOLSET=gcc COMPILER=g++-8 CXXSTD=c++17 TEST_SUITE=concepts CMAKE_BUILD=true
-      addons:
-        apt:
-          packages:
-            - g++-8
-            - cmake
-            - libgmp-dev
-            - libmpfr-dev
-            - libmpc-dev
-            - libmpfi-dev
-          sources:
-            - ubuntu-toolchain-r-test
-
-    - os: linux
-      env: TOOLSET=gcc COMPILER=g++-8 CXXSTD=c++17 TEST_SUITE=concepts CMAKE_BUILD=false
-      addons:
-        apt:
-          packages:
-            - g++-8
-            - cmake
-            - libgmp-dev
-            - libmpfr-dev
-            - libmpc-dev
-            - libmpfi-dev
-          sources:
-            - ubuntu-toolchain-r-test
-
-    - os: osx
-      env: TOOLSET=clang COMPILER=clang++ CXXSTD=c++14 TEST_SUITE=arithmetic_tests CMAKE_BUILD=true
+            - llvm-toolchain-xenial-8
+
+    - os: linux
+      env: TOOLSET=gcc COMPILER=g++-8 CXXSTD=c++03 TEST_SUITE=arithmetic_tests
+      addons:
+        apt:
+          packages:
+            - g++-8
+            - cmake
+            - libgmp-dev
+            - libmpfr-dev
+            - libmpc-dev
+            - libmpfi-dev
+          sources:
+            - ubuntu-toolchain-r-test
+            - llvm-toolchain-xenial-8
+
+    - os: linux
+      env: TOOLSET=gcc COMPILER=g++-8 CXXSTD=c++11 TEST_SUITE=arithmetic_tests
+      addons:
+        apt:
+          packages:
+            - g++-8
+            - cmake
+            - libgmp-dev
+            - libmpfr-dev
+            - libmpc-dev
+            - libmpfi-dev
+          sources:
+            - ubuntu-toolchain-r-test
+            - llvm-toolchain-xenial-8
+
+    - os: linux
+      env: TOOLSET=gcc COMPILER=g++-8 CXXSTD=c++14 TEST_SUITE=arithmetic_tests
+      addons:
+        apt:
+          packages:
+            - g++-8
+            - cmake
+            - libgmp-dev
+            - libmpfr-dev
+            - libmpc-dev
+            - libmpfi-dev
+          sources:
+            - ubuntu-toolchain-r-test
+            - llvm-toolchain-xenial-8
+
+    - os: linux
+      env: TOOLSET=gcc COMPILER=g++-8 CXXSTD=c++17 TEST_SUITE=arithmetic_tests
+      addons:
+        apt:
+          packages:
+            - g++-8
+            - cmake
+            - libgmp-dev
+            - libmpfr-dev
+            - libmpc-dev
+            - libmpfi-dev
+          sources:
+            - ubuntu-toolchain-r-test
+            - llvm-toolchain-xenial-8
+
+    - os: linux
+      env: TOOLSET=gcc COMPILER=g++-8 CXXSTD=c++03 TEST_SUITE=cpp_int_tests
+      addons:
+        apt:
+          packages:
+            - g++-8
+            - cmake
+            - libgmp-dev
+            - libmpfr-dev
+            - libmpc-dev
+            - libmpfi-dev
+          sources:
+            - ubuntu-toolchain-r-test
+            - llvm-toolchain-xenial-8
+
+    - os: linux
+      env: TOOLSET=gcc COMPILER=g++-8 CXXSTD=c++11 TEST_SUITE=cpp_int_tests
+      addons:
+        apt:
+          packages:
+            - g++-8
+            - cmake
+            - libgmp-dev
+            - libmpfr-dev
+            - libmpc-dev
+            - libmpfi-dev
+          sources:
+            - ubuntu-toolchain-r-test
+            - llvm-toolchain-xenial-8
+
+    - os: linux
+      env: TOOLSET=gcc COMPILER=g++-8 CXXSTD=c++14 TEST_SUITE=cpp_int_tests
+      addons:
+        apt:
+          packages:
+            - g++-8
+            - cmake
+            - libgmp-dev
+            - libmpfr-dev
+            - libmpc-dev
+            - libmpfi-dev
+          sources:
+            - ubuntu-toolchain-r-test
+            - llvm-toolchain-xenial-8
+
+    - os: linux
+      env: TOOLSET=gcc COMPILER=g++-8 CXXSTD=c++17 TEST_SUITE=cpp_int_tests
+      addons:
+        apt:
+          packages:
+            - g++-8
+            - cmake
+            - libgmp-dev
+            - libmpfr-dev
+            - libmpc-dev
+            - libmpfi-dev
+          sources:
+            - ubuntu-toolchain-r-test
+            - llvm-toolchain-xenial-8
+
+    - os: linux
+      env: TOOLSET=gcc COMPILER=g++-8 CXXSTD=c++03 TEST_SUITE=functions_and_limits
+      addons:
+        apt:
+          packages:
+            - g++-8
+            - cmake
+            - libgmp-dev
+            - libmpfr-dev
+            - libmpc-dev
+            - libmpfi-dev
+          sources:
+            - ubuntu-toolchain-r-test
+            - llvm-toolchain-xenial-8
+
+    - os: linux
+      env: TOOLSET=gcc COMPILER=g++-8 CXXSTD=c++11 TEST_SUITE=functions_and_limits
+      addons:
+        apt:
+          packages:
+            - g++-8
+            - cmake
+            - libgmp-dev
+            - libmpfr-dev
+            - libmpc-dev
+            - libmpfi-dev
+          sources:
+            - ubuntu-toolchain-r-test
+            - llvm-toolchain-xenial-8
+
+    - os: linux
+      env: TOOLSET=gcc COMPILER=g++-8 CXXSTD=c++14 TEST_SUITE=functions_and_limits
+      addons:
+        apt:
+          packages:
+            - g++-8
+            - cmake
+            - libgmp-dev
+            - libmpfr-dev
+            - libmpc-dev
+            - libmpfi-dev
+          sources:
+            - ubuntu-toolchain-r-test
+            - llvm-toolchain-xenial-8
+
+    - os: linux
+      env: TOOLSET=gcc COMPILER=g++-8 CXXSTD=gnu++14 TEST_SUITE=functions_and_limits
+      addons:
+        apt:
+          packages:
+            - g++-8
+            - cmake
+            - libgmp-dev
+            - libmpfr-dev
+            - libmpc-dev
+            - libmpfi-dev
+          sources:
+            - ubuntu-toolchain-r-test
+            - llvm-toolchain-xenial-8
+
+    - os: linux
+      env: TOOLSET=gcc COMPILER=g++-8 CXXSTD=c++17 TEST_SUITE=functions_and_limits
+      addons:
+        apt:
+          packages:
+            - g++-8
+            - cmake
+            - libgmp-dev
+            - libmpfr-dev
+            - libmpc-dev
+            - libmpfi-dev
+          sources:
+            - ubuntu-toolchain-r-test
+            - llvm-toolchain-xenial-8
+
+    - os: linux
+      env: TOOLSET=gcc COMPILER=g++-8 CXXSTD=c++03 TEST_SUITE=conversions
+      addons:
+        apt:
+          packages:
+            - g++-8
+            - cmake
+            - libgmp-dev
+            - libmpfr-dev
+            - libmpc-dev
+            - libmpfi-dev
+          sources:
+            - ubuntu-toolchain-r-test
+            - llvm-toolchain-xenial-8
+
+    - os: linux
+      env: TOOLSET=gcc COMPILER=g++-8 CXXSTD=c++11 TEST_SUITE=conversions
+      addons:
+        apt:
+          packages:
+            - g++-8
+            - cmake
+            - libgmp-dev
+            - libmpfr-dev
+            - libmpc-dev
+            - libmpfi-dev
+          sources:
+            - ubuntu-toolchain-r-test
+            - llvm-toolchain-xenial-8
+
+    - os: linux
+      env: TOOLSET=gcc COMPILER=g++-8 CXXSTD=c++14 TEST_SUITE=conversions
+      addons:
+        apt:
+          packages:
+            - g++-8
+            - cmake
+            - libgmp-dev
+            - libmpfr-dev
+            - libmpc-dev
+            - libmpfi-dev
+          sources:
+            - ubuntu-toolchain-r-test
+            - llvm-toolchain-xenial-8
+
+    - os: linux
+      env: TOOLSET=gcc COMPILER=g++-8 CXXSTD=gnu++14 TEST_SUITE=conversions
+      addons:
+        apt:
+          packages:
+            - g++-8
+            - cmake
+            - libgmp-dev
+            - libmpfr-dev
+            - libmpc-dev
+            - libmpfi-dev
+          sources:
+            - ubuntu-toolchain-r-test
+            - llvm-toolchain-xenial-8
+
+    - os: linux
+      env: TOOLSET=gcc COMPILER=g++-8 CXXSTD=c++17 TEST_SUITE=conversions
+      addons:
+        apt:
+          packages:
+            - g++-8
+            - cmake
+            - libgmp-dev
+            - libmpfr-dev
+            - libmpc-dev
+            - libmpfi-dev
+          sources:
+            - ubuntu-toolchain-r-test
+            - llvm-toolchain-xenial-8
+
+    - os: linux
+      env: TOOLSET=gcc COMPILER=g++-8 CXXSTD=c++03 TEST_SUITE=misc
+      addons:
+        apt:
+          packages:
+            - g++-8
+            - cmake
+            - libgmp-dev
+            - libmpfr-dev
+            - libmpc-dev
+            - libmpfi-dev
+          sources:
+            - ubuntu-toolchain-r-test
+            - llvm-toolchain-xenial-8
+
+    - os: linux
+      env: TOOLSET=gcc COMPILER=g++-8 CXXSTD=c++11 TEST_SUITE=misc
+      addons:
+        apt:
+          packages:
+            - g++-8
+            - cmake
+            - libgmp-dev
+            - libmpfr-dev
+            - libmpc-dev
+            - libmpfi-dev
+          sources:
+            - ubuntu-toolchain-r-test
+            - llvm-toolchain-xenial-8
+
+    - os: linux
+      env: TOOLSET=gcc COMPILER=g++-8 CXXSTD=c++14 TEST_SUITE=misc
+      addons:
+        apt:
+          packages:
+            - g++-8
+            - cmake
+            - libgmp-dev
+            - libmpfr-dev
+            - libmpc-dev
+            - libmpfi-dev
+          sources:
+            - ubuntu-toolchain-r-test
+            - llvm-toolchain-xenial-8
+
+    - os: linux
+      env: TOOLSET=gcc COMPILER=g++-8 CXXSTD=gnu++14 TEST_SUITE=misc
+      addons:
+        apt:
+          packages:
+            - g++-8
+            - cmake
+            - libgmp-dev
+            - libmpfr-dev
+            - libmpc-dev
+            - libmpfi-dev
+          sources:
+            - ubuntu-toolchain-r-test
+            - llvm-toolchain-xenial-8
+
+    - os: linux
+      env: TOOLSET=gcc COMPILER=g++-8 CXXSTD=c++17 TEST_SUITE=misc
+      addons:
+        apt:
+          packages:
+            - g++-8
+            - cmake
+            - libgmp-dev
+            - libmpfr-dev
+            - libmpc-dev
+            - libmpfi-dev
+          sources:
+            - ubuntu-toolchain-r-test
+            - llvm-toolchain-xenial-8
+
+    - os: linux
+      env: TOOLSET=gcc COMPILER=g++-8 CXXSTD=c++03 TEST_SUITE="compile_fail examples"
+      addons:
+        apt:
+          packages:
+            - g++-8
+            - cmake
+            - libgmp-dev
+            - libmpfr-dev
+            - libmpc-dev
+            - libmpfi-dev
+          sources:
+            - ubuntu-toolchain-r-test
+            - llvm-toolchain-xenial-8
+
+    - os: linux
+      env: TOOLSET=gcc COMPILER=g++-8 CXXSTD=c++11 TEST_SUITE="compile_fail examples"
+      addons:
+        apt:
+          packages:
+            - g++-8
+            - cmake
+            - libgmp-dev
+            - libmpfr-dev
+            - libmpc-dev
+            - libmpfi-dev
+          sources:
+            - ubuntu-toolchain-r-test
+            - llvm-toolchain-xenial-8
+
+    - os: linux
+      env: TOOLSET=gcc COMPILER=g++-8 CXXSTD=c++14 TEST_SUITE="compile_fail examples"
+      addons:
+        apt:
+          packages:
+            - g++-8
+            - cmake
+            - libgmp-dev
+            - libmpfr-dev
+            - libmpc-dev
+            - libmpfi-dev
+          sources:
+            - ubuntu-toolchain-r-test
+            - llvm-toolchain-xenial-8
+
+    - os: linux
+      env: TOOLSET=gcc COMPILER=g++-8 CXXSTD=c++17 TEST_SUITE="compile_fail examples"
+      addons:
+        apt:
+          packages:
+            - g++-8
+            - cmake
+            - libgmp-dev
+            - libmpfr-dev
+            - libmpc-dev
+            - libmpfi-dev
+          sources:
+            - ubuntu-toolchain-r-test
+            - llvm-toolchain-xenial-8
+
+    - os: linux
+      env: TOOLSET=gcc COMPILER=g++-8 CXXSTD=c++03 TEST_SUITE=concepts
+      addons:
+        apt:
+          packages:
+            - g++-8
+            - cmake
+            - libgmp-dev
+            - libmpfr-dev
+            - libmpc-dev
+            - libmpfi-dev
+          sources:
+            - ubuntu-toolchain-r-test
+            - llvm-toolchain-xenial-8
+
+    - os: linux
+      env: TOOLSET=gcc COMPILER=g++-8 CXXSTD=c++11 TEST_SUITE=concepts
+      addons:
+        apt:
+          packages:
+            - g++-8
+            - cmake
+            - libgmp-dev
+            - libmpfr-dev
+            - libmpc-dev
+            - libmpfi-dev
+          sources:
+            - ubuntu-toolchain-r-test
+            - llvm-toolchain-xenial-8
+
+    - os: linux
+      env: TOOLSET=gcc COMPILER=g++-8 CXXSTD=c++14 TEST_SUITE=concepts
+      addons:
+        apt:
+          packages:
+            - g++-8
+            - cmake
+            - libgmp-dev
+            - libmpfr-dev
+            - libmpc-dev
+            - libmpfi-dev
+          sources:
+            - ubuntu-toolchain-r-test
+            - llvm-toolchain-xenial-8
+
+    - os: linux
+      env: TOOLSET=gcc COMPILER=g++-8 CXXSTD=c++17 TEST_SUITE=concepts
+      addons:
+        apt:
+          packages:
+            - g++-8
+            - cmake
+            - libgmp-dev
+            - libmpfr-dev
+            - libmpc-dev
+            - libmpfi-dev
+          sources:
+            - ubuntu-toolchain-r-test
+            - llvm-toolchain-xenial-8
+
+    - os: osx
+      env: TOOLSET=clang COMPILER=clang++ CXXSTD=c++14 TEST_SUITE=arithmetic_tests
       osx_image: xcode9.3
 
     - os: osx
-      env: TOOLSET=clang COMPILER=clang++ CXXSTD=c++14 TEST_SUITE=arithmetic_tests CMAKE_BUILD=false
+      env: TOOLSET=clang COMPILER=clang++ CXXSTD=c++14 TEST_SUITE=cpp_int_tests
       osx_image: xcode9.3
 
     - os: osx
-      env: TOOLSET=clang COMPILER=clang++ CXXSTD=c++14 TEST_SUITE=cpp_int_tests CMAKE_BUILD=true
+      env: TOOLSET=clang COMPILER=clang++ CXXSTD=c++14 TEST_SUITE=functions_and_limits
       osx_image: xcode9.3
 
     - os: osx
-      env: TOOLSET=clang COMPILER=clang++ CXXSTD=c++14 TEST_SUITE=cpp_int_tests CMAKE_BUILD=false
+      env: TOOLSET=clang COMPILER=clang++ CXXSTD=c++14 TEST_SUITE=conversions
       osx_image: xcode9.3
 
     - os: osx
-      env: TOOLSET=clang COMPILER=clang++ CXXSTD=c++14 TEST_SUITE=functions_and_limits CMAKE_BUILD=true
+      env: TOOLSET=clang COMPILER=clang++ CXXSTD=c++14 TEST_SUITE=misc
       osx_image: xcode9.3
 
     - os: osx
-      env: TOOLSET=clang COMPILER=clang++ CXXSTD=c++14 TEST_SUITE=functions_and_limits CMAKE_BUILD=false
+      env: TOOLSET=clang COMPILER=clang++ CXXSTD=c++14 TEST_SUITE="compile_fail examples"
       osx_image: xcode9.3
 
     - os: osx
-      env: TOOLSET=clang COMPILER=clang++ CXXSTD=c++14 TEST_SUITE=conversions CMAKE_BUILD=true
+      env: TOOLSET=clang COMPILER=clang++ CXXSTD=c++14 TEST_SUITE=concepts
       osx_image: xcode9.3
 
     - os: osx
-      env: TOOLSET=clang COMPILER=clang++ CXXSTD=c++14 TEST_SUITE=conversions CMAKE_BUILD=false
-      osx_image: xcode9.3
-
-    - os: osx
-      env: TOOLSET=clang COMPILER=clang++ CXXSTD=c++14 TEST_SUITE=misc CMAKE_BUILD=true
-      osx_image: xcode9.3
-
-    - os: osx
-      env: TOOLSET=clang COMPILER=clang++ CXXSTD=c++14 TEST_SUITE=misc CMAKE_BUILD=false
-      osx_image: xcode9.3
-
-    - os: osx
-      env: TOOLSET=clang COMPILER=clang++ CXXSTD=c++14 TEST_SUITE="compile_fail" CMAKE_BUILD=true
-      osx_image: xcode9.3
-
-    - os: osx
-      env: TOOLSET=clang COMPILER=clang++ CXXSTD=c++14 TEST_SUITE="examples" CMAKE_BUILD=true
-      osx_image: xcode9.3
-
-    - os: osx
-      env: TOOLSET=clang COMPILER=clang++ CXXSTD=c++14 TEST_SUITE="compile_fail examples" CMAKE_BUILD=false
-      osx_image: xcode9.3
-
-    - os: osx
-      env: TOOLSET=clang COMPILER=clang++ CXXSTD=c++14 TEST_SUITE=concepts CMAKE_BUILD=true
-      osx_image: xcode9.3
-
-    - os: osx
-      env: TOOLSET=clang COMPILER=clang++ CXXSTD=c++14 TEST_SUITE=concepts CMAKE_BUILD=false
-      osx_image: xcode9.3
-
-    - os: osx
-      env: TOOLSET=clang COMPILER=clang++ CXXSTD=c++14 TEST_SUITE=arithmetic_tests CMAKE_BUILD=true
+      env: TOOLSET=clang COMPILER=clang++ CXXSTD=c++14 TEST_SUITE=arithmetic_tests
       osx_image: xcode8.3
 
     - os: osx
-      env: TOOLSET=clang COMPILER=clang++ CXXSTD=c++14 TEST_SUITE=arithmetic_tests CMAKE_BUILD=false
+      env: TOOLSET=clang COMPILER=clang++ CXXSTD=c++14 TEST_SUITE=cpp_int_tests
       osx_image: xcode8.3
 
     - os: osx
-      env: TOOLSET=clang COMPILER=clang++ CXXSTD=c++14 TEST_SUITE=cpp_int_tests CMAKE_BUILD=true
+      env: TOOLSET=clang COMPILER=clang++ CXXSTD=c++14 TEST_SUITE=functions_and_limits
       osx_image: xcode8.3
 
     - os: osx
-      env: TOOLSET=clang COMPILER=clang++ CXXSTD=c++14 TEST_SUITE=cpp_int_tests CMAKE_BUILD=false
+      env: TOOLSET=clang COMPILER=clang++ CXXSTD=c++14 TEST_SUITE=conversions
       osx_image: xcode8.3
 
     - os: osx
-      env: TOOLSET=clang COMPILER=clang++ CXXSTD=c++14 TEST_SUITE=functions_and_limits CMAKE_BUILD=true
+      env: TOOLSET=clang COMPILER=clang++ CXXSTD=c++14 TEST_SUITE=misc
       osx_image: xcode8.3
 
     - os: osx
-      env: TOOLSET=clang COMPILER=clang++ CXXSTD=c++14 TEST_SUITE=functions_and_limits CMAKE_BUILD=false
+      env: TOOLSET=clang COMPILER=clang++ CXXSTD=c++14 TEST_SUITE="compile_fail examples"
       osx_image: xcode8.3
 
     - os: osx
-      env: TOOLSET=clang COMPILER=clang++ CXXSTD=c++14 TEST_SUITE=conversions CMAKE_BUILD=true
+      env: TOOLSET=clang COMPILER=clang++ CXXSTD=c++14 TEST_SUITE=concepts
       osx_image: xcode8.3
 
     - os: osx
-      env: TOOLSET=clang COMPILER=clang++ CXXSTD=c++14 TEST_SUITE=conversions CMAKE_BUILD=false
-      osx_image: xcode8.3
-
-    - os: osx
-      env: TOOLSET=clang COMPILER=clang++ CXXSTD=c++14 TEST_SUITE=misc CMAKE_BUILD=true
-      osx_image: xcode8.3
-
-    - os: osx
-      env: TOOLSET=clang COMPILER=clang++ CXXSTD=c++14 TEST_SUITE=misc CMAKE_BUILD=false
-      osx_image: xcode8.3
-
-    - os: osx
-      env: TOOLSET=clang COMPILER=clang++ CXXSTD=c++14 TEST_SUITE="compile_fail" CMAKE_BUILD=true
-      osx_image: xcode8.3
-
-    - os: osx
-      env: TOOLSET=clang COMPILER=clang++ CXXSTD=c++14 TEST_SUITE="examples" CMAKE_BUILD=true
-      osx_image: xcode8.3
-
-    - os: osx
-      env: TOOLSET=clang COMPILER=clang++ CXXSTD=c++14 TEST_SUITE="compile_fail examples" CMAKE_BUILD=false
-      osx_image: xcode8.3
-
-    - os: osx
-      env: TOOLSET=clang COMPILER=clang++ CXXSTD=c++14 TEST_SUITE=concepts CMAKE_BUILD=true
-      osx_image: xcode8.3
-
-    - os: osx
-      env: TOOLSET=clang COMPILER=clang++ CXXSTD=c++14 TEST_SUITE=concepts CMAKE_BUILD=false
-      osx_image: xcode8.3
-
-    - os: osx
-      env: TOOLSET=clang COMPILER=clang++ CXXSTD=c++14 TEST_SUITE=arithmetic_tests CMAKE_BUILD=true
+      env: TOOLSET=clang COMPILER=clang++ CXXSTD=c++14 TEST_SUITE=arithmetic_tests
       osx_image: xcode7.3
 
     - os: osx
-      env: TOOLSET=clang COMPILER=clang++ CXXSTD=c++14 TEST_SUITE=arithmetic_tests CMAKE_BUILD=false
+      env: TOOLSET=clang COMPILER=clang++ CXXSTD=c++14 TEST_SUITE=cpp_int_tests
       osx_image: xcode7.3
 
     - os: osx
-      env: TOOLSET=clang COMPILER=clang++ CXXSTD=c++14 TEST_SUITE=cpp_int_tests CMAKE_BUILD=true
+      env: TOOLSET=clang COMPILER=clang++ CXXSTD=c++14 TEST_SUITE=functions_and_limits
       osx_image: xcode7.3
 
     - os: osx
-      env: TOOLSET=clang COMPILER=clang++ CXXSTD=c++14 TEST_SUITE=cpp_int_tests CMAKE_BUILD=false
+      env: TOOLSET=clang COMPILER=clang++ CXXSTD=c++14 TEST_SUITE=conversions
       osx_image: xcode7.3
 
     - os: osx
-      env: TOOLSET=clang COMPILER=clang++ CXXSTD=c++14 TEST_SUITE=functions_and_limits CMAKE_BUILD=true
+      env: TOOLSET=clang COMPILER=clang++ CXXSTD=c++14 TEST_SUITE=misc
       osx_image: xcode7.3
 
     - os: osx
-      env: TOOLSET=clang COMPILER=clang++ CXXSTD=c++14 TEST_SUITE=functions_and_limits CMAKE_BUILD=false
+      env: TOOLSET=clang COMPILER=clang++ CXXSTD=c++14 TEST_SUITE="compile_fail examples"
       osx_image: xcode7.3
 
     - os: osx
-      env: TOOLSET=clang COMPILER=clang++ CXXSTD=c++14 TEST_SUITE=conversions CMAKE_BUILD=true
-      osx_image: xcode7.3
-
-    - os: osx
-      env: TOOLSET=clang COMPILER=clang++ CXXSTD=c++14 TEST_SUITE=conversions CMAKE_BUILD=false
-      osx_image: xcode7.3
-
-    - os: osx
-      env: TOOLSET=clang COMPILER=clang++ CXXSTD=c++14 TEST_SUITE=misc CMAKE_BUILD=true
-      osx_image: xcode7.3
-
-    - os: osx
-      env: TOOLSET=clang COMPILER=clang++ CXXSTD=c++14 TEST_SUITE=misc CMAKE_BUILD=false
-      osx_image: xcode7.3
-
-    - os: osx
-      env: TOOLSET=clang COMPILER=clang++ CXXSTD=c++14 TEST_SUITE="compile_fail" CMAKE_BUILD=true
-      osx_image: xcode7.3
-
-    - os: osx
-      env: TOOLSET=clang COMPILER=clang++ CXXSTD=c++14 TEST_SUITE="examples" CMAKE_BUILD=true
-      osx_image: xcode7.3
-
-    - os: osx
-      env: TOOLSET=clang COMPILER=clang++ CXXSTD=c++14 TEST_SUITE="compile_fail examples" CMAKE_BUILD=false
-      osx_image: xcode7.3
-
-    - os: osx
-      env: TOOLSET=clang COMPILER=clang++ CXXSTD=c++14 TEST_SUITE=concepts CMAKE_BUILD=true
-      osx_image: xcode7.3
-
-    - os: osx
-      env: TOOLSET=clang COMPILER=clang++ CXXSTD=c++14 TEST_SUITE=concepts CMAKE_BUILD=false
+      env: TOOLSET=clang COMPILER=clang++ CXXSTD=c++14 TEST_SUITE=concepts
       osx_image: xcode7.3
 
 install:
   - cd ..
   - if [[ $TRAVIS_BRANCH == master || $TRAVIS_BRANCH == cmake-master ]]; then
-      git clone -b master --depth 1 https://github.com/boostorg/boost.git boost-root;
+    git clone -b master --depth 1 https://github.com/boostorg/boost.git boost-root;
+    elif [[ $TRAVIS_BRANCH == develop || $TRAVIS_BRANCH == cmake-develop ]]; then
+    git clone -b develop --depth 1 https://github.com/boostorg/boost.git boost-root;
     else
-      git clone -b develop --depth 1 https://github.com/boostorg/boost.git boost-root;
+    git clone -b develop --depth 1 https://github.com/boostorg/boost.git boost-root;
     fi
   - cd boost-root
   - git submodule update --init tools/build
@@ -2333,1206 +1202,23 @@
 script:
   - |-
     echo "using $TOOLSET : : $COMPILER : <cxxflags>-std=$CXXSTD ;" > ~/user-config.jam
-  - if [[ $CMAKE_BUILD == false ]]; then
-      (cd libs/config/test && ../../../b2 config_info_travis_install toolset=$TOOLSET && ./config_info_travis);
-      if [[ $TRAVIS_OS_NAME == linux ]]; then
-        (cd libs/multiprecision/test && ../../../b2 -j$(($(nproc) + 1)) toolset=$TOOLSET $TEST_SUITE define=CI_SUPPRESS_KNOWN_ISSUES define=SLOW_COMPILER);
-      elif [[ $TRAVIS_OS_NAME == osx ]]; then
-        (cd libs/multiprecision/test && ../../../b2 -j$(($(sysctl -n hw.ncpu) + 1)) toolset=$TOOLSET $TEST_SUITE define=CI_SUPPRESS_KNOWN_ISSUES define=SLOW_COMPILER);
-      fi
-    elif [[ $CMAKE_BUILD == true ]]; then
-      if [[ $TRAVIS_OS_NAME == linux ]]; then
-        sudo ./b2 -j$(nproc) install;
-      elif [[ $TRAVIS_OS_NAME == osx ]]; then
-        sudo ./b2 -j$(sysctl -n hw.ncpu) install;
-      fi;
-      cd libs/multiprecision && mkdir cmake-build && cd cmake-build;
-      if [[ $(echo $CXXSTD | sed 's/[^0-9]*//g') == 03 ]]; then
-        CXXSTD=c++98;
-      fi;
-      if [[ $CXXSTD == c++1z ]]; then
-        CXXSTD=c++17;
-      fi;
-      cmake -DBUILD_SHARED_LIBS=TRUE -DBUILD_TESTS=TRUE -DCMAKE_CXX_STANDARD=$(echo $CXXSTD | sed 's/[^0-9]*//g')     -DBUILD_WITH_CI_KNOWN_ISSUES_SUPPRESS=TRUE ..;
-      if [[ $TEST_SUITE == compile_fail ]]; then
-        if [[ $TRAVIS_OS_NAME == linux ]]; then
-          ctest --build-and-test .. . --build-generator "Unix Makefiles" --tests-regex "multiprecision_test_compile_fail_*" -j $(($(nproc) + 1));
-        elif [[ $TRAVIS_OS_NAME == osx ]]; then
-          ctest --build-and-test .. . --build-generator "Unix Makefiles" --tests-regex "multiprecision_test_compile_fail_*" -j $(($(sysctl -n hw.ncpu) + 1));
-        fi
-      else
-        if [[ $TRAVIS_OS_NAME == linux ]]; then
-          cmake --build . --target multiprecision_test_suite_$TEST_SUITE -- -j$(($(nproc) + 1));
-        elif [[ $TRAVIS_OS_NAME == osx ]]; then
-          cmake --build . --target multiprecision_test_suite_$TEST_SUITE -- -j$(($(sysctl -n hw.ncpu) + 1));
-        fi
-      fi
-    fi
-=======
-    exclude:
-        - env: BOGUS_JOB=true
-
-    include:
-        - os: linux
-          env: TOOLSET=gcc COMPILER=g++-6 CXXSTD=c++03 TEST_SUITE=arithmetic_tests
-          addons:
-              apt:
-                  packages:
-                      - g++-6
-                      - cmake
-                      - libgmp-dev
-                      - libmpfr-dev
-                      - libmpc-dev
-                      - libmpfi-dev
-                  sources:
-                      - ubuntu-toolchain-r-test
-                      - llvm-toolchain-xenial-8
-
-        - os: linux
-          env: TOOLSET=gcc COMPILER=g++-6 CXXSTD=c++11 TEST_SUITE=arithmetic_tests
-          addons:
-              apt:
-                  packages:
-                      - g++-6
-                      - cmake
-                      - libgmp-dev
-                      - libmpfr-dev
-                      - libmpc-dev
-                      - libmpfi-dev
-                  sources:
-                      - ubuntu-toolchain-r-test
-                      - llvm-toolchain-xenial-8
-
-        - os: linux
-          env: TOOLSET=gcc COMPILER=g++-6 CXXSTD=c++14 TEST_SUITE=arithmetic_tests
-          addons:
-              apt:
-                  packages:
-                      - g++-6
-                      - cmake
-                      - libgmp-dev
-                      - libmpfr-dev
-                      - libmpc-dev
-                      - libmpfi-dev
-                  sources:
-                      - ubuntu-toolchain-r-test
-                      - llvm-toolchain-xenial-8
-
-        - os: linux
-          env: TOOLSET=gcc COMPILER=g++-6 CXXSTD=c++1z TEST_SUITE=arithmetic_tests
-          addons:
-              apt:
-                  packages:
-                      - g++-6
-                      - cmake
-                      - libgmp-dev
-                      - libmpfr-dev
-                      - libmpc-dev
-                      - libmpfi-dev
-                  sources:
-                      - ubuntu-toolchain-r-test
-                      - llvm-toolchain-xenial-8
-
-        - os: linux
-          env: TOOLSET=gcc COMPILER=g++-6 CXXSTD=c++03 TEST_SUITE=cpp_int_tests
-          addons:
-              apt:
-                  packages:
-                      - g++-6
-                      - cmake
-                      - libgmp-dev
-                      - libmpfr-dev
-                      - libmpc-dev
-                      - libmpfi-dev
-                  sources:
-                      - ubuntu-toolchain-r-test
-                      - llvm-toolchain-xenial-8
-
-        - os: linux
-          env: TOOLSET=gcc COMPILER=g++-6 CXXSTD=c++11 TEST_SUITE=cpp_int_tests
-          addons:
-              apt:
-                  packages:
-                      - g++-6
-                      - cmake
-                      - libgmp-dev
-                      - libmpfr-dev
-                      - libmpc-dev
-                      - libmpfi-dev
-                  sources:
-                      - ubuntu-toolchain-r-test
-                      - llvm-toolchain-xenial-8
-
-        - os: linux
-          env: TOOLSET=gcc COMPILER=g++-6 CXXSTD=c++14 TEST_SUITE=cpp_int_tests
-          addons:
-              apt:
-                  packages:
-                      - g++-6
-                      - cmake
-                      - libgmp-dev
-                      - libmpfr-dev
-                      - libmpc-dev
-                      - libmpfi-dev
-                  sources:
-                      - ubuntu-toolchain-r-test
-                      - llvm-toolchain-xenial-8
-
-        - os: linux
-          env: TOOLSET=gcc COMPILER=g++-6 CXXSTD=c++1z TEST_SUITE=cpp_int_tests
-          addons:
-              apt:
-                  packages:
-                      - g++-6
-                      - cmake
-                      - libgmp-dev
-                      - libmpfr-dev
-                      - libmpc-dev
-                      - libmpfi-dev
-                  sources:
-                      - ubuntu-toolchain-r-test
-                      - llvm-toolchain-xenial-8
-
-        - os: linux
-          env: TOOLSET=gcc COMPILER=g++-6 CXXSTD=c++03 TEST_SUITE=functions_and_limits
-          addons:
-              apt:
-                  packages:
-                      - g++-6
-                      - cmake
-                      - libgmp-dev
-                      - libmpfr-dev
-                      - libmpc-dev
-                      - libmpfi-dev
-                  sources:
-                      - ubuntu-toolchain-r-test
-                      - llvm-toolchain-xenial-8
-
-        - os: linux
-          env: TOOLSET=gcc COMPILER=g++-6 CXXSTD=c++11 TEST_SUITE=functions_and_limits
-          addons:
-              apt:
-                  packages:
-                      - g++-6
-                      - cmake
-                      - libgmp-dev
-                      - libmpfr-dev
-                      - libmpc-dev
-                      - libmpfi-dev
-                  sources:
-                      - ubuntu-toolchain-r-test
-                      - llvm-toolchain-xenial-8
-
-        - os: linux
-          env: TOOLSET=gcc COMPILER=g++-6 CXXSTD=c++14 TEST_SUITE=functions_and_limits
-          addons:
-              apt:
-                  packages:
-                      - g++-6
-                      - cmake
-                      - libgmp-dev
-                      - libmpfr-dev
-                      - libmpc-dev
-                      - libmpfi-dev
-                  sources:
-                      - ubuntu-toolchain-r-test
-                      - llvm-toolchain-xenial-8
-
-        - os: linux
-          env: TOOLSET=gcc COMPILER=g++-6 CXXSTD=gnu++14 TEST_SUITE=functions_and_limits
-          addons:
-              apt:
-                  packages:
-                      - g++-6
-                      - cmake
-                      - libgmp-dev
-                      - libmpfr-dev
-                      - libmpc-dev
-                      - libmpfi-dev
-                  sources:
-                      - ubuntu-toolchain-r-test
-                      - llvm-toolchain-xenial-8
-
-        - os: linux
-          env: TOOLSET=gcc COMPILER=g++-6 CXXSTD=c++1z TEST_SUITE=functions_and_limits
-          addons:
-              apt:
-                  packages:
-                      - g++-6
-                      - cmake
-                      - libgmp-dev
-                      - libmpfr-dev
-                      - libmpc-dev
-                      - libmpfi-dev
-                  sources:
-                      - ubuntu-toolchain-r-test
-                      - llvm-toolchain-xenial-8
-
-        - os: linux
-          env: TOOLSET=gcc COMPILER=g++-6 CXXSTD=c++03 TEST_SUITE=conversions
-          addons:
-              apt:
-                  packages:
-                      - g++-6
-                      - cmake
-                      - libgmp-dev
-                      - libmpfr-dev
-                      - libmpc-dev
-                      - libmpfi-dev
-                  sources:
-                      - ubuntu-toolchain-r-test
-                      - llvm-toolchain-xenial-8
-
-        - os: linux
-          env: TOOLSET=gcc COMPILER=g++-6 CXXSTD=c++11 TEST_SUITE=conversions
-          addons:
-              apt:
-                  packages:
-                      - g++-6
-                      - cmake
-                      - libgmp-dev
-                      - libmpfr-dev
-                      - libmpc-dev
-                      - libmpfi-dev
-                  sources:
-                      - ubuntu-toolchain-r-test
-                      - llvm-toolchain-xenial-8
-
-        - os: linux
-          env: TOOLSET=gcc COMPILER=g++-6 CXXSTD=c++14 TEST_SUITE=conversions
-          addons:
-              apt:
-                  packages:
-                      - g++-6
-                      - cmake
-                      - libgmp-dev
-                      - libmpfr-dev
-                      - libmpc-dev
-                      - libmpfi-dev
-                  sources:
-                      - ubuntu-toolchain-r-test
-                      - llvm-toolchain-xenial-8
-
-        - os: linux
-          env: TOOLSET=gcc COMPILER=g++-6 CXXSTD=gnu++14 TEST_SUITE=conversions
-          addons:
-              apt:
-                  packages:
-                      - g++-6
-                      - cmake
-                      - libgmp-dev
-                      - libmpfr-dev
-                      - libmpc-dev
-                      - libmpfi-dev
-                  sources:
-                      - ubuntu-toolchain-r-test
-                      - llvm-toolchain-xenial-8
-
-        - os: linux
-          env: TOOLSET=gcc COMPILER=g++-6 CXXSTD=c++1z TEST_SUITE=conversions
-          addons:
-              apt:
-                  packages:
-                      - g++-6
-                      - cmake
-                      - libgmp-dev
-                      - libmpfr-dev
-                      - libmpc-dev
-                      - libmpfi-dev
-                  sources:
-                      - ubuntu-toolchain-r-test
-                      - llvm-toolchain-xenial-8
-
-        - os: linux
-          env: TOOLSET=gcc COMPILER=g++-6 CXXSTD=c++03 TEST_SUITE=misc
-          addons:
-              apt:
-                  packages:
-                      - g++-6
-                      - cmake
-                      - libgmp-dev
-                      - libmpfr-dev
-                      - libmpc-dev
-                      - libmpfi-dev
-                  sources:
-                      - ubuntu-toolchain-r-test
-                      - llvm-toolchain-xenial-8
-
-        - os: linux
-          env: TOOLSET=gcc COMPILER=g++-6 CXXSTD=c++11 TEST_SUITE=misc
-          addons:
-              apt:
-                  packages:
-                      - g++-6
-                      - cmake
-                      - libgmp-dev
-                      - libmpfr-dev
-                      - libmpc-dev
-                      - libmpfi-dev
-                  sources:
-                      - ubuntu-toolchain-r-test
-                      - llvm-toolchain-xenial-8
-
-        - os: linux
-          env: TOOLSET=gcc COMPILER=g++-6 CXXSTD=c++14 TEST_SUITE=misc
-          addons:
-              apt:
-                  packages:
-                      - g++-6
-                      - cmake
-                      - libgmp-dev
-                      - libmpfr-dev
-                      - libmpc-dev
-                      - libmpfi-dev
-                  sources:
-                      - ubuntu-toolchain-r-test
-                      - llvm-toolchain-xenial-8
-
-        - os: linux
-          env: TOOLSET=gcc COMPILER=g++-6 CXXSTD=gnu++14 TEST_SUITE=misc
-          addons:
-              apt:
-                  packages:
-                      - g++-6
-                      - cmake
-                      - libgmp-dev
-                      - libmpfr-dev
-                      - libmpc-dev
-                      - libmpfi-dev
-                  sources:
-                      - ubuntu-toolchain-r-test
-                      - llvm-toolchain-xenial-8
-
-        - os: linux
-          env: TOOLSET=gcc COMPILER=g++-6 CXXSTD=c++1z TEST_SUITE=misc
-          addons:
-              apt:
-                  packages:
-                      - g++-6
-                      - cmake
-                      - libgmp-dev
-                      - libmpfr-dev
-                      - libmpc-dev
-                      - libmpfi-dev
-                  sources:
-                      - ubuntu-toolchain-r-test
-                      - llvm-toolchain-xenial-8
-
-        - os: linux
-          env: TOOLSET=gcc COMPILER=g++-6 CXXSTD=c++03 TEST_SUITE="examples compile_fail"
-          addons:
-              apt:
-                  packages:
-                      - g++-6
-                      - cmake
-                      - libgmp-dev
-                      - libmpfr-dev
-                      - libmpc-dev
-                      - libmpfi-dev
-                  sources:
-                      - ubuntu-toolchain-r-test
-                      - llvm-toolchain-xenial-8
-
-        - os: linux
-          env: TOOLSET=gcc COMPILER=g++-6 CXXSTD=c++11 TEST_SUITE="examples compile_fail"
-          addons:
-              apt:
-                  packages:
-                      - g++-6
-                      - cmake
-                      - libgmp-dev
-                      - libmpfr-dev
-                      - libmpc-dev
-                      - libmpfi-dev
-                  sources:
-                      - ubuntu-toolchain-r-test
-                      - llvm-toolchain-xenial-8
-
-        - os: linux
-          env: TOOLSET=gcc COMPILER=g++-6 CXXSTD=c++14 TEST_SUITE="examples compile_fail"
-          addons:
-              apt:
-                  packages:
-                      - g++-6
-                      - cmake
-                      - libgmp-dev
-                      - libmpfr-dev
-                      - libmpc-dev
-                      - libmpfi-dev
-                  sources:
-                      - ubuntu-toolchain-r-test
-                      - llvm-toolchain-xenial-8
-
-        - os: linux
-          env: TOOLSET=gcc COMPILER=g++-6 CXXSTD=c++1z TEST_SUITE="examples compile_fail"
-          addons:
-              apt:
-                  packages:
-                      - g++-6
-                      - cmake
-                      - libgmp-dev
-                      - libmpfr-dev
-                      - libmpc-dev
-                      - libmpfi-dev
-                  sources:
-                      - ubuntu-toolchain-r-test
-                      - llvm-toolchain-xenial-8
-
-        - os: linux
-          env: TOOLSET=gcc COMPILER=g++-6 CXXSTD=c++03 TEST_SUITE=concepts
-          addons:
-              apt:
-                  packages:
-                      - g++-6
-                      - cmake
-                      - libgmp-dev
-                      - libmpfr-dev
-                      - libmpc-dev
-                      - libmpfi-dev
-                  sources:
-                      - ubuntu-toolchain-r-test
-                      - llvm-toolchain-xenial-8
-
-        - os: linux
-          env: TOOLSET=gcc COMPILER=g++-6 CXXSTD=c++11 TEST_SUITE=concepts
-          addons:
-              apt:
-                  packages:
-                      - g++-6
-                      - cmake
-                      - libgmp-dev
-                      - libmpfr-dev
-                      - libmpc-dev
-                      - libmpfi-dev
-                  sources:
-                      - ubuntu-toolchain-r-test
-                      - llvm-toolchain-xenial-8
-
-        - os: linux
-          env: TOOLSET=gcc COMPILER=g++-6 CXXSTD=c++14 TEST_SUITE=concepts
-          addons:
-              apt:
-                  packages:
-                      - g++-6
-                      - cmake
-                      - libgmp-dev
-                      - libmpfr-dev
-                      - libmpc-dev
-                      - libmpfi-dev
-                  sources:
-                      - ubuntu-toolchain-r-test
-                      - llvm-toolchain-xenial-8
-
-        - os: linux
-          env: TOOLSET=gcc COMPILER=g++-6 CXXSTD=c++1z TEST_SUITE=concepts
-          addons:
-              apt:
-                  packages:
-                      - g++-6
-                      - cmake
-                      - libgmp-dev
-                      - libmpfr-dev
-                      - libmpc-dev
-                      - libmpfi-dev
-                  sources:
-                      - ubuntu-toolchain-r-test
-                      - llvm-toolchain-xenial-8
-
-        - os: linux
-          env: TOOLSET=gcc COMPILER=g++-5 CXXSTD=c++14 TEST_SUITE=arithmetic_tests
-          addons:
-              apt:
-                  packages:
-                      - g++-5
-                      - cmake
-                      - libgmp-dev
-                      - libmpfr-dev
-                      - libmpc-dev
-                      - libmpfi-dev
-                  sources:
-                      - ubuntu-toolchain-r-test
-                      - llvm-toolchain-xenial-8
-
-        - os: linux
-          env: TOOLSET=gcc COMPILER=g++-5 CXXSTD=c++14 TEST_SUITE=cpp_int_tests
-          addons:
-              apt:
-                  packages:
-                      - g++-5
-                      - cmake
-                      - libgmp-dev
-                      - libmpfr-dev
-                      - libmpc-dev
-                      - libmpfi-dev
-                  sources:
-                      - ubuntu-toolchain-r-test
-                      - llvm-toolchain-xenial-8
-
-        - os: linux
-          env: TOOLSET=gcc COMPILER=g++-5 CXXSTD=c++14 TEST_SUITE=functions_and_limits
-          addons:
-              apt:
-                  packages:
-                      - g++-5
-                      - cmake
-                      - libgmp-dev
-                      - libmpfr-dev
-                      - libmpc-dev
-                      - libmpfi-dev
-                  sources:
-                      - ubuntu-toolchain-r-test
-                      - llvm-toolchain-xenial-8
-
-        - os: linux
-          env: TOOLSET=gcc COMPILER=g++-5 CXXSTD=c++14 TEST_SUITE=conversions
-          addons:
-              apt:
-                  packages:
-                      - g++-5
-                      - cmake
-                      - libgmp-dev
-                      - libmpfr-dev
-                      - libmpc-dev
-                      - libmpfi-dev
-                  sources:
-                      - ubuntu-toolchain-r-test
-                      - llvm-toolchain-xenial-8
-
-        - os: linux
-          env: TOOLSET=gcc COMPILER=g++-5 CXXSTD=c++14 TEST_SUITE=misc
-          addons:
-              apt:
-                  packages:
-                      - g++-5
-                      - cmake
-                      - libgmp-dev
-                      - libmpfr-dev
-                      - libmpc-dev
-                      - libmpfi-dev
-                  sources:
-                      - ubuntu-toolchain-r-test
-                      - llvm-toolchain-xenial-8
-
-        - os: linux
-          env: TOOLSET=gcc COMPILER=g++-5 CXXSTD=c++14 TEST_SUITE="compile_fail examples"
-          addons:
-              apt:
-                  packages:
-                      - g++-5
-                      - cmake
-                      - libgmp-dev
-                      - libmpfr-dev
-                      - libmpc-dev
-                      - libmpfi-dev
-                  sources:
-                      - ubuntu-toolchain-r-test
-                      - llvm-toolchain-xenial-8
-
-        - os: linux
-          env: TOOLSET=gcc COMPILER=g++-5 CXXSTD=c++14 TEST_SUITE=concepts
-          addons:
-              apt:
-                  packages:
-                      - g++-5
-                      - cmake
-                      - libgmp-dev
-                      - libmpfr-dev
-                      - libmpc-dev
-                      - libmpfi-dev
-                  sources:
-                      - ubuntu-toolchain-r-test
-                      - llvm-toolchain-xenial-8
-
-        - os: linux
-          env: TOOLSET=gcc COMPILER=g++-8 CXXSTD=c++03 TEST_SUITE=arithmetic_tests
-          addons:
-              apt:
-                  packages:
-                      - g++-8
-                      - cmake
-                      - libgmp-dev
-                      - libmpfr-dev
-                      - libmpc-dev
-                      - libmpfi-dev
-                  sources:
-                      - ubuntu-toolchain-r-test
-                      - llvm-toolchain-xenial-8
-
-        - os: linux
-          env: TOOLSET=gcc COMPILER=g++-8 CXXSTD=c++11 TEST_SUITE=arithmetic_tests
-          addons:
-              apt:
-                  packages:
-                      - g++-8
-                      - cmake
-                      - libgmp-dev
-                      - libmpfr-dev
-                      - libmpc-dev
-                      - libmpfi-dev
-                  sources:
-                      - ubuntu-toolchain-r-test
-                      - llvm-toolchain-xenial-8
-
-        - os: linux
-          env: TOOLSET=gcc COMPILER=g++-8 CXXSTD=c++14 TEST_SUITE=arithmetic_tests
-          addons:
-              apt:
-                  packages:
-                      - g++-8
-                      - cmake
-                      - libgmp-dev
-                      - libmpfr-dev
-                      - libmpc-dev
-                      - libmpfi-dev
-                  sources:
-                      - ubuntu-toolchain-r-test
-                      - llvm-toolchain-xenial-8
-
-        - os: linux
-          env: TOOLSET=gcc COMPILER=g++-8 CXXSTD=c++17 TEST_SUITE=arithmetic_tests
-          addons:
-              apt:
-                  packages:
-                      - g++-8
-                      - cmake
-                      - libgmp-dev
-                      - libmpfr-dev
-                      - libmpc-dev
-                      - libmpfi-dev
-                  sources:
-                      - ubuntu-toolchain-r-test
-                      - llvm-toolchain-xenial-8
-
-        - os: linux
-          env: TOOLSET=gcc COMPILER=g++-8 CXXSTD=c++03 TEST_SUITE=cpp_int_tests
-          addons:
-              apt:
-                  packages:
-                      - g++-8
-                      - cmake
-                      - libgmp-dev
-                      - libmpfr-dev
-                      - libmpc-dev
-                      - libmpfi-dev
-                  sources:
-                      - ubuntu-toolchain-r-test
-                      - llvm-toolchain-xenial-8
-
-        - os: linux
-          env: TOOLSET=gcc COMPILER=g++-8 CXXSTD=c++11 TEST_SUITE=cpp_int_tests
-          addons:
-              apt:
-                  packages:
-                      - g++-8
-                      - cmake
-                      - libgmp-dev
-                      - libmpfr-dev
-                      - libmpc-dev
-                      - libmpfi-dev
-                  sources:
-                      - ubuntu-toolchain-r-test
-                      - llvm-toolchain-xenial-8
-
-        - os: linux
-          env: TOOLSET=gcc COMPILER=g++-8 CXXSTD=c++14 TEST_SUITE=cpp_int_tests
-          addons:
-              apt:
-                  packages:
-                      - g++-8
-                      - cmake
-                      - libgmp-dev
-                      - libmpfr-dev
-                      - libmpc-dev
-                      - libmpfi-dev
-                  sources:
-                      - ubuntu-toolchain-r-test
-                      - llvm-toolchain-xenial-8
-
-        - os: linux
-          env: TOOLSET=gcc COMPILER=g++-8 CXXSTD=c++17 TEST_SUITE=cpp_int_tests
-          addons:
-              apt:
-                  packages:
-                      - g++-8
-                      - cmake
-                      - libgmp-dev
-                      - libmpfr-dev
-                      - libmpc-dev
-                      - libmpfi-dev
-                  sources:
-                      - ubuntu-toolchain-r-test
-                      - llvm-toolchain-xenial-8
-
-        - os: linux
-          env: TOOLSET=gcc COMPILER=g++-8 CXXSTD=c++03 TEST_SUITE=functions_and_limits
-          addons:
-              apt:
-                  packages:
-                      - g++-8
-                      - cmake
-                      - libgmp-dev
-                      - libmpfr-dev
-                      - libmpc-dev
-                      - libmpfi-dev
-                  sources:
-                      - ubuntu-toolchain-r-test
-                      - llvm-toolchain-xenial-8
-
-        - os: linux
-          env: TOOLSET=gcc COMPILER=g++-8 CXXSTD=c++11 TEST_SUITE=functions_and_limits
-          addons:
-              apt:
-                  packages:
-                      - g++-8
-                      - cmake
-                      - libgmp-dev
-                      - libmpfr-dev
-                      - libmpc-dev
-                      - libmpfi-dev
-                  sources:
-                      - ubuntu-toolchain-r-test
-                      - llvm-toolchain-xenial-8
-
-        - os: linux
-          env: TOOLSET=gcc COMPILER=g++-8 CXXSTD=c++14 TEST_SUITE=functions_and_limits
-          addons:
-              apt:
-                  packages:
-                      - g++-8
-                      - cmake
-                      - libgmp-dev
-                      - libmpfr-dev
-                      - libmpc-dev
-                      - libmpfi-dev
-                  sources:
-                      - ubuntu-toolchain-r-test
-                      - llvm-toolchain-xenial-8
-
-        - os: linux
-          env: TOOLSET=gcc COMPILER=g++-8 CXXSTD=gnu++14 TEST_SUITE=functions_and_limits
-          addons:
-              apt:
-                  packages:
-                      - g++-8
-                      - cmake
-                      - libgmp-dev
-                      - libmpfr-dev
-                      - libmpc-dev
-                      - libmpfi-dev
-                  sources:
-                      - ubuntu-toolchain-r-test
-                      - llvm-toolchain-xenial-8
-
-        - os: linux
-          env: TOOLSET=gcc COMPILER=g++-8 CXXSTD=c++17 TEST_SUITE=functions_and_limits
-          addons:
-              apt:
-                  packages:
-                      - g++-8
-                      - cmake
-                      - libgmp-dev
-                      - libmpfr-dev
-                      - libmpc-dev
-                      - libmpfi-dev
-                  sources:
-                      - ubuntu-toolchain-r-test
-                      - llvm-toolchain-xenial-8
-
-        - os: linux
-          env: TOOLSET=gcc COMPILER=g++-8 CXXSTD=c++03 TEST_SUITE=conversions
-          addons:
-              apt:
-                  packages:
-                      - g++-8
-                      - cmake
-                      - libgmp-dev
-                      - libmpfr-dev
-                      - libmpc-dev
-                      - libmpfi-dev
-                  sources:
-                      - ubuntu-toolchain-r-test
-                      - llvm-toolchain-xenial-8
-
-        - os: linux
-          env: TOOLSET=gcc COMPILER=g++-8 CXXSTD=c++11 TEST_SUITE=conversions
-          addons:
-              apt:
-                  packages:
-                      - g++-8
-                      - cmake
-                      - libgmp-dev
-                      - libmpfr-dev
-                      - libmpc-dev
-                      - libmpfi-dev
-                  sources:
-                      - ubuntu-toolchain-r-test
-                      - llvm-toolchain-xenial-8
-
-        - os: linux
-          env: TOOLSET=gcc COMPILER=g++-8 CXXSTD=c++14 TEST_SUITE=conversions
-          addons:
-              apt:
-                  packages:
-                      - g++-8
-                      - cmake
-                      - libgmp-dev
-                      - libmpfr-dev
-                      - libmpc-dev
-                      - libmpfi-dev
-                  sources:
-                      - ubuntu-toolchain-r-test
-                      - llvm-toolchain-xenial-8
-
-        - os: linux
-          env: TOOLSET=gcc COMPILER=g++-8 CXXSTD=gnu++14 TEST_SUITE=conversions
-          addons:
-              apt:
-                  packages:
-                      - g++-8
-                      - cmake
-                      - libgmp-dev
-                      - libmpfr-dev
-                      - libmpc-dev
-                      - libmpfi-dev
-                  sources:
-                      - ubuntu-toolchain-r-test
-                      - llvm-toolchain-xenial-8
-
-        - os: linux
-          env: TOOLSET=gcc COMPILER=g++-8 CXXSTD=c++17 TEST_SUITE=conversions
-          addons:
-              apt:
-                  packages:
-                      - g++-8
-                      - cmake
-                      - libgmp-dev
-                      - libmpfr-dev
-                      - libmpc-dev
-                      - libmpfi-dev
-                  sources:
-                      - ubuntu-toolchain-r-test
-                      - llvm-toolchain-xenial-8
-
-        - os: linux
-          env: TOOLSET=gcc COMPILER=g++-8 CXXSTD=c++03 TEST_SUITE=misc
-          addons:
-              apt:
-                  packages:
-                      - g++-8
-                      - cmake
-                      - libgmp-dev
-                      - libmpfr-dev
-                      - libmpc-dev
-                      - libmpfi-dev
-                  sources:
-                      - ubuntu-toolchain-r-test
-                      - llvm-toolchain-xenial-8
-
-        - os: linux
-          env: TOOLSET=gcc COMPILER=g++-8 CXXSTD=c++11 TEST_SUITE=misc
-          addons:
-              apt:
-                  packages:
-                      - g++-8
-                      - cmake
-                      - libgmp-dev
-                      - libmpfr-dev
-                      - libmpc-dev
-                      - libmpfi-dev
-                  sources:
-                      - ubuntu-toolchain-r-test
-                      - llvm-toolchain-xenial-8
-
-        - os: linux
-          env: TOOLSET=gcc COMPILER=g++-8 CXXSTD=c++14 TEST_SUITE=misc
-          addons:
-              apt:
-                  packages:
-                      - g++-8
-                      - cmake
-                      - libgmp-dev
-                      - libmpfr-dev
-                      - libmpc-dev
-                      - libmpfi-dev
-                  sources:
-                      - ubuntu-toolchain-r-test
-                      - llvm-toolchain-xenial-8
-
-        - os: linux
-          env: TOOLSET=gcc COMPILER=g++-8 CXXSTD=gnu++14 TEST_SUITE=misc
-          addons:
-              apt:
-                  packages:
-                      - g++-8
-                      - cmake
-                      - libgmp-dev
-                      - libmpfr-dev
-                      - libmpc-dev
-                      - libmpfi-dev
-                  sources:
-                      - ubuntu-toolchain-r-test
-                      - llvm-toolchain-xenial-8
-
-        - os: linux
-          env: TOOLSET=gcc COMPILER=g++-8 CXXSTD=c++17 TEST_SUITE=misc
-          addons:
-              apt:
-                  packages:
-                      - g++-8
-                      - cmake
-                      - libgmp-dev
-                      - libmpfr-dev
-                      - libmpc-dev
-                      - libmpfi-dev
-                  sources:
-                      - ubuntu-toolchain-r-test
-                      - llvm-toolchain-xenial-8
-
-        - os: linux
-          env: TOOLSET=gcc COMPILER=g++-8 CXXSTD=c++03 TEST_SUITE="compile_fail examples"
-          addons:
-              apt:
-                  packages:
-                      - g++-8
-                      - cmake
-                      - libgmp-dev
-                      - libmpfr-dev
-                      - libmpc-dev
-                      - libmpfi-dev
-                  sources:
-                      - ubuntu-toolchain-r-test
-                      - llvm-toolchain-xenial-8
-
-        - os: linux
-          env: TOOLSET=gcc COMPILER=g++-8 CXXSTD=c++11 TEST_SUITE="compile_fail examples"
-          addons:
-              apt:
-                  packages:
-                      - g++-8
-                      - cmake
-                      - libgmp-dev
-                      - libmpfr-dev
-                      - libmpc-dev
-                      - libmpfi-dev
-                  sources:
-                      - ubuntu-toolchain-r-test
-                      - llvm-toolchain-xenial-8
-
-        - os: linux
-          env: TOOLSET=gcc COMPILER=g++-8 CXXSTD=c++14 TEST_SUITE="compile_fail examples"
-          addons:
-              apt:
-                  packages:
-                      - g++-8
-                      - cmake
-                      - libgmp-dev
-                      - libmpfr-dev
-                      - libmpc-dev
-                      - libmpfi-dev
-                  sources:
-                      - ubuntu-toolchain-r-test
-                      - llvm-toolchain-xenial-8
-
-        - os: linux
-          env: TOOLSET=gcc COMPILER=g++-8 CXXSTD=c++17 TEST_SUITE="compile_fail examples"
-          addons:
-              apt:
-                  packages:
-                      - g++-8
-                      - cmake
-                      - libgmp-dev
-                      - libmpfr-dev
-                      - libmpc-dev
-                      - libmpfi-dev
-                  sources:
-                      - ubuntu-toolchain-r-test
-                      - llvm-toolchain-xenial-8
-
-        - os: linux
-          env: TOOLSET=gcc COMPILER=g++-8 CXXSTD=c++03 TEST_SUITE=concepts
-          addons:
-              apt:
-                  packages:
-                      - g++-8
-                      - cmake
-                      - libgmp-dev
-                      - libmpfr-dev
-                      - libmpc-dev
-                      - libmpfi-dev
-                  sources:
-                      - ubuntu-toolchain-r-test
-                      - llvm-toolchain-xenial-8
-
-        - os: linux
-          env: TOOLSET=gcc COMPILER=g++-8 CXXSTD=c++11 TEST_SUITE=concepts
-          addons:
-              apt:
-                  packages:
-                      - g++-8
-                      - cmake
-                      - libgmp-dev
-                      - libmpfr-dev
-                      - libmpc-dev
-                      - libmpfi-dev
-                  sources:
-                      - ubuntu-toolchain-r-test
-                      - llvm-toolchain-xenial-8
-
-        - os: linux
-          env: TOOLSET=gcc COMPILER=g++-8 CXXSTD=c++14 TEST_SUITE=concepts
-          addons:
-              apt:
-                  packages:
-                      - g++-8
-                      - cmake
-                      - libgmp-dev
-                      - libmpfr-dev
-                      - libmpc-dev
-                      - libmpfi-dev
-                  sources:
-                      - ubuntu-toolchain-r-test
-                      - llvm-toolchain-xenial-8
-
-        - os: linux
-          env: TOOLSET=gcc COMPILER=g++-8 CXXSTD=c++17 TEST_SUITE=concepts
-          addons:
-              apt:
-                  packages:
-                      - g++-8
-                      - cmake
-                      - libgmp-dev
-                      - libmpfr-dev
-                      - libmpc-dev
-                      - libmpfi-dev
-                  sources:
-                      - ubuntu-toolchain-r-test
-                      - llvm-toolchain-xenial-8
-
-        - os: osx
-          env: TOOLSET=clang COMPILER=clang++ CXXSTD=c++14 TEST_SUITE=arithmetic_tests
-          osx_image: xcode9.3
-
-        - os: osx
-          env: TOOLSET=clang COMPILER=clang++ CXXSTD=c++14 TEST_SUITE=cpp_int_tests
-          osx_image: xcode9.3
-
-        - os: osx
-          env: TOOLSET=clang COMPILER=clang++ CXXSTD=c++14 TEST_SUITE=functions_and_limits
-          osx_image: xcode9.3
-
-        - os: osx
-          env: TOOLSET=clang COMPILER=clang++ CXXSTD=c++14 TEST_SUITE=conversions
-          osx_image: xcode9.3
-
-        - os: osx
-          env: TOOLSET=clang COMPILER=clang++ CXXSTD=c++14 TEST_SUITE=misc
-          osx_image: xcode9.3
-
-        - os: osx
-          env: TOOLSET=clang COMPILER=clang++ CXXSTD=c++14 TEST_SUITE="compile_fail examples"
-          osx_image: xcode9.3
-
-        - os: osx
-          env: TOOLSET=clang COMPILER=clang++ CXXSTD=c++14 TEST_SUITE=concepts
-          osx_image: xcode9.3
-
-        - os: osx
-          env: TOOLSET=clang COMPILER=clang++ CXXSTD=c++14 TEST_SUITE=arithmetic_tests
-          osx_image: xcode8.3
-
-        - os: osx
-          env: TOOLSET=clang COMPILER=clang++ CXXSTD=c++14 TEST_SUITE=cpp_int_tests
-          osx_image: xcode8.3
-
-        - os: osx
-          env: TOOLSET=clang COMPILER=clang++ CXXSTD=c++14 TEST_SUITE=functions_and_limits
-          osx_image: xcode8.3
-
-        - os: osx
-          env: TOOLSET=clang COMPILER=clang++ CXXSTD=c++14 TEST_SUITE=conversions
-          osx_image: xcode8.3
-
-        - os: osx
-          env: TOOLSET=clang COMPILER=clang++ CXXSTD=c++14 TEST_SUITE=misc
-          osx_image: xcode8.3
-
-        - os: osx
-          env: TOOLSET=clang COMPILER=clang++ CXXSTD=c++14 TEST_SUITE="compile_fail examples"
-          osx_image: xcode8.3
-
-        - os: osx
-          env: TOOLSET=clang COMPILER=clang++ CXXSTD=c++14 TEST_SUITE=concepts
-          osx_image: xcode8.3
-
-        - os: osx
-          env: TOOLSET=clang COMPILER=clang++ CXXSTD=c++14 TEST_SUITE=arithmetic_tests
-          osx_image: xcode7.3
-
-        - os: osx
-          env: TOOLSET=clang COMPILER=clang++ CXXSTD=c++14 TEST_SUITE=cpp_int_tests
-          osx_image: xcode7.3
-
-        - os: osx
-          env: TOOLSET=clang COMPILER=clang++ CXXSTD=c++14 TEST_SUITE=functions_and_limits
-          osx_image: xcode7.3
-
-        - os: osx
-          env: TOOLSET=clang COMPILER=clang++ CXXSTD=c++14 TEST_SUITE=conversions
-          osx_image: xcode7.3
-
-        - os: osx
-          env: TOOLSET=clang COMPILER=clang++ CXXSTD=c++14 TEST_SUITE=misc
-          osx_image: xcode7.3
-
-        - os: osx
-          env: TOOLSET=clang COMPILER=clang++ CXXSTD=c++14 TEST_SUITE="compile_fail examples"
-          osx_image: xcode7.3
-
-        - os: osx
-          env: TOOLSET=clang COMPILER=clang++ CXXSTD=c++14 TEST_SUITE=concepts
-          osx_image: xcode7.3
-
-install:
-    - cd ..
-    - if [[ $TRAVIS_BRANCH == master || $TRAVIS_BRANCH == cmake-master ]]; then
-        git clone -b master --depth 1 https://github.com/boostorg/boost.git boost-root;
-        elif [[ $TRAVIS_BRANCH == develop || $TRAVIS_BRANCH == cmake-develop ]]; then
-        git clone -b develop --depth 1 https://github.com/boostorg/boost.git boost-root;
-        else
-        git clone -b develop --depth 1 https://github.com/boostorg/boost.git boost-root;
-        fi
-    - cd boost-root
-    - git submodule update --init tools/build
-    - git submodule update --init libs/config
-    - git submodule update --init tools/boost_install
-    - git submodule update --init libs/headers
-    - git submodule update --init tools/boostdep
-    - cp -r $TRAVIS_BUILD_DIR/* libs/multiprecision
-    - python tools/boostdep/depinst/depinst.py multiprecision
-    - ./bootstrap.sh
-    - ./b2 headers
-
-script:
-    - |-
-        echo "using $TOOLSET : : $COMPILER : <cxxflags>-std=$CXXSTD ;" > ~/user-config.jam
-    - if [[ $TRAVIS_OS_NAME == linux ]]; then
-        proc=$(($(nproc) + 1));
-        elif [[ $TRAVIS_OS_NAME == osx ]]; then
-        proc=$(($(sysctl -n hw.ncpu) + 1));
-        fi;
-    - (cd libs/config/test && ../../../b2 config_info_travis_install toolset=$TOOLSET && ./config_info_travis);
-    - (cd libs/multiprecision/test && ../../../b2 -j$proc toolset=$TOOLSET $TEST_SUITE define=CI_SUPPRESS_KNOWN_ISSUES define=SLOW_COMPILER);
-    - sudo ./b2 -j$proc install;
-    - cd $TRAVIS_BUILD_DIR && mkdir cmake-build && cd cmake-build;
-    - if [[ $(echo $CXXSTD | sed 's/[^0-9]*//g') == 03 ]]; then
-        CXXSTD=c++98;
-        fi;
-    - if [[ $CXXSTD == c++1z ]]; then
-        CXXSTD=c++17;
-        fi;
-    - cmake -DBUILD_TESTS=TRUE -DCMAKE_CXX_STANDARD=$(echo $CXXSTD | sed 's/[^0-9]*//g') -DBUILD_WITH_CI_KNOWN_ISSUES_SUPPRESS=TRUE ..;
->>>>>>> 54d26536
+  - if [[ $TRAVIS_OS_NAME == linux ]]; then
+    proc=$(($(nproc) + 1));
+    elif [[ $TRAVIS_OS_NAME == osx ]]; then
+    proc=$(($(sysctl -n hw.ncpu) + 1));
+    fi;
+  - (cd libs/config/test && ../../../b2 config_info_travis_install toolset=$TOOLSET && ./config_info_travis);
+  - (cd libs/multiprecision/test && ../../../b2 -j$proc toolset=$TOOLSET $TEST_SUITE define=CI_SUPPRESS_KNOWN_ISSUES define=SLOW_COMPILER);
+  - sudo ./b2 -j$proc install;
+  - cd $TRAVIS_BUILD_DIR && mkdir cmake-build && cd cmake-build;
+  - if [[ $(echo $CXXSTD | sed 's/[^0-9]*//g') == 03 ]]; then
+    CXXSTD=c++98;
+    fi;
+  - if [[ $CXXSTD == c++1z ]]; then
+    CXXSTD=c++17;
+    fi;
+  - cmake -DBUILD_TESTS=TRUE -DCMAKE_CXX_STANDARD=$(echo $CXXSTD | sed 's/[^0-9]*//g') -DBUILD_WITH_CI_KNOWN_ISSUES_SUPPRESS=TRUE ..;
 
 notifications:
-    email:
-        on_success: always+  email:
+    on_success: always