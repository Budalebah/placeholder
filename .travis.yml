--- conflicted
+++ resolved
@@ -37,1221 +37,1188 @@
 
 python: "2.7"
 
-dist : xenial
+dist: xenial
 
 os:
-  - linux
-  - osx
+    - linux
+    - osx
 
 branches:
-  only:
-    - master
-    - develop
-    - cmake-develop
-    - cmake-master
+    only:
+        - master
+        - develop
+        - cmake-develop
+        - cmake-master
 
 env:
-  matrix:
-    - BOGUS_JOB=true
+    matrix:
+        - BOGUS_JOB=true
 
 matrix:
 
-  exclude:
-    - env: BOGUS_JOB=true
-
-  include:
-    - os: linux
-      env: TOOLSET=gcc COMPILER=g++-6 CXXSTD=gnu++03 TEST_SUITE=arithmetic_tests
-      addons:
-        apt:
-          packages:
-            - g++-6
-            - cmake
-            - libgmp-dev
-            - libmpfr-dev
-            - libmpc-dev
-            - libmpfi-dev
-          sources:
-            - ubuntu-toolchain-r-test
-
-    - os: linux
-      env: TOOLSET=gcc COMPILER=g++-6 CXXSTD=gnu++11 TEST_SUITE=arithmetic_tests
-      addons:
-        apt:
-          packages:
-            - g++-6
-            - cmake
-            - libgmp-dev
-            - libmpfr-dev
-            - libmpc-dev
-            - libmpfi-dev
-          sources:
-            - ubuntu-toolchain-r-test
-
-    - os: linux
-      env: TOOLSET=gcc COMPILER=g++-6 CXXSTD=gnu++14 TEST_SUITE=arithmetic_tests
-      addons:
-        apt:
-          packages:
-            - g++-6
-            - cmake
-            - libgmp-dev
-            - libmpfr-dev
-            - libmpc-dev
-            - libmpfi-dev
-          sources:
-            - ubuntu-toolchain-r-test
-
-    - os: linux
-      env: TOOLSET=gcc COMPILER=g++-6 CXXSTD=gnu++03 TEST_SUITE=cpp_int_tests
-      addons:
-        apt:
-          packages:
-            - g++-6
-            - cmake
-            - libgmp-dev
-            - libmpfr-dev
-            - libmpc-dev
-            - libmpfi-dev
-          sources:
-            - ubuntu-toolchain-r-test
-
-    - os: linux
-      env: TOOLSET=gcc COMPILER=g++-6 CXXSTD=gnu++11 TEST_SUITE=cpp_int_tests
-      addons:
-        apt:
-          packages:
-            - g++-6
-            - cmake
-            - libgmp-dev
-            - libmpfr-dev
-            - libmpc-dev
-            - libmpfi-dev
-          sources:
-            - ubuntu-toolchain-r-test
-
-    - os: linux
-      env: TOOLSET=gcc COMPILER=g++-6 CXXSTD=gnu++14 TEST_SUITE=cpp_int_tests
-      addons:
-        apt:
-          packages:
-            - g++-6
-            - cmake
-            - libgmp-dev
-            - libmpfr-dev
-            - libmpc-dev
-            - libmpfi-dev
-          sources:
-            - ubuntu-toolchain-r-test
-
-    - os: linux
-      env: TOOLSET=gcc COMPILER=g++-6 CXXSTD=gnu++03 TEST_SUITE=functions_and_limits
-      addons:
-        apt:
-          packages:
-            - g++-6
-            - cmake
-            - libgmp-dev
-            - libmpfr-dev
-            - libmpc-dev
-            - libmpfi-dev
-          sources:
-            - ubuntu-toolchain-r-test
-
-    - os: linux
-<<<<<<< HEAD
-      env: TOOLSET=gcc COMPILER=g++-6 CXXSTD=c++1z TEST_SUITE=cpp_int_tests
-      addons:
-        apt:
-          packages:
-            - g++-6
-            - cmake
-            - libgmp-dev
-            - libmpfr-dev
-            - libmpc-dev
-            - libmpfi-dev
-          sources:
-            - ubuntu-toolchain-r-test
-
-    - os: linux
-      env: TOOLSET=gcc COMPILER=g++-6 CXXSTD=c++03 TEST_SUITE=functions_and_limits
-      addons:
-        apt:
-          packages:
-            - g++-6
-            - cmake
-            - libgmp-dev
-            - libmpfr-dev
-            - libmpc-dev
-            - libmpfi-dev
-          sources:
-            - ubuntu-toolchain-r-test
-
-    - os: linux
-      env: TOOLSET=gcc COMPILER=g++-6 CXXSTD=c++11 TEST_SUITE=functions_and_limits
-      addons:
-        apt:
-          packages:
-            - g++-6
-            - cmake
-            - libgmp-dev
-            - libmpfr-dev
-            - libmpc-dev
-            - libmpfi-dev
-          sources:
-            - ubuntu-toolchain-r-test
-
-    - os: linux
-      env: TOOLSET=gcc COMPILER=g++-6 CXXSTD=c++14 TEST_SUITE=functions_and_limits
-=======
-      env: TOOLSET=gcc COMPILER=g++-6 CXXSTD=gnu++11 TEST_SUITE=functions_and_limits
->>>>>>> e9d606ed
-      addons:
-        apt:
-          packages:
-            - g++-6
-            - cmake
-            - libgmp-dev
-            - libmpfr-dev
-            - libmpc-dev
-            - libmpfi-dev
-          sources:
-            - ubuntu-toolchain-r-test
-
-    - os: linux
-      env: TOOLSET=gcc COMPILER=g++-6 CXXSTD=gnu++14 TEST_SUITE=functions_and_limits
-      addons:
-        apt:
-          packages:
-            - g++-6
-            - cmake
-            - libgmp-dev
-            - libmpfr-dev
-            - libmpc-dev
-            - libmpfi-dev
-          sources:
-            - ubuntu-toolchain-r-test
-
-    - os: linux
-<<<<<<< HEAD
-      env: TOOLSET=gcc COMPILER=g++-6 CXXSTD=c++1z TEST_SUITE=functions_and_limits
-      addons:
-        apt:
-          packages:
-            - g++-6
-            - cmake
-            - libgmp-dev
-            - libmpfr-dev
-            - libmpc-dev
-            - libmpfi-dev
-          sources:
-            - ubuntu-toolchain-r-test
-
-    - os: linux
-      env: TOOLSET=gcc COMPILER=g++-6 CXXSTD=c++03 TEST_SUITE=conversions
-=======
-      env: TOOLSET=gcc COMPILER=g++-6 CXXSTD=gnu++03 TEST_SUITE=conversions
->>>>>>> e9d606ed
-      addons:
-        apt:
-          packages:
-            - g++-6
-            - cmake
-            - libgmp-dev
-            - libmpfr-dev
-            - libmpc-dev
-            - libmpfi-dev
-          sources:
-            - ubuntu-toolchain-r-test
-
-    - os: linux
-<<<<<<< HEAD
-      env: TOOLSET=gcc COMPILER=g++-6 CXXSTD=c++11 TEST_SUITE=conversions
-      addons:
-        apt:
-          packages:
-            - g++-6
-            - cmake
-            - libgmp-dev
-            - libmpfr-dev
-            - libmpc-dev
-            - libmpfi-dev
-          sources:
-            - ubuntu-toolchain-r-test
-
-    - os: linux
-      env: TOOLSET=gcc COMPILER=g++-6 CXXSTD=c++14 TEST_SUITE=conversions
-=======
-      env: TOOLSET=gcc COMPILER=g++-6 CXXSTD=gnu++11 TEST_SUITE=conversions
->>>>>>> e9d606ed
-      addons:
-        apt:
-          packages:
-            - g++-6
-            - cmake
-            - libgmp-dev
-            - libmpfr-dev
-            - libmpc-dev
-            - libmpfi-dev
-          sources:
-            - ubuntu-toolchain-r-test
-
-    - os: linux
-      env: TOOLSET=gcc COMPILER=g++-6 CXXSTD=gnu++14 TEST_SUITE=conversions
-      addons:
-        apt:
-          packages:
-            - g++-6
-            - cmake
-            - libgmp-dev
-            - libmpfr-dev
-            - libmpc-dev
-            - libmpfi-dev
-          sources:
-            - ubuntu-toolchain-r-test
-
-    - os: linux
-      env: TOOLSET=gcc COMPILER=g++-6 CXXSTD=gnu++03 TEST_SUITE=misc
-      addons:
-        apt:
-          packages:
-            - g++-6
-            - cmake
-            - libgmp-dev
-            - libmpfr-dev
-            - libmpc-dev
-            - libmpfi-dev
-          sources:
-            - ubuntu-toolchain-r-test
-
-    - os: linux
-<<<<<<< HEAD
-      env: TOOLSET=gcc COMPILER=g++-6 CXXSTD=c++03 TEST_SUITE=misc
-      addons:
-        apt:
-          packages:
-            - g++-6
-            - cmake
-            - libgmp-dev
-            - libmpfr-dev
-            - libmpc-dev
-            - libmpfi-dev
-          sources:
-            - ubuntu-toolchain-r-test
-
-    - os: linux
-      env: TOOLSET=gcc COMPILER=g++-6 CXXSTD=c++11 TEST_SUITE=misc
-      addons:
-        apt:
-          packages:
-            - g++-6
-            - cmake
-            - libgmp-dev
-            - libmpfr-dev
-            - libmpc-dev
-            - libmpfi-dev
-          sources:
-            - ubuntu-toolchain-r-test
-
-    - os: linux
-      env: TOOLSET=gcc COMPILER=g++-6 CXXSTD=c++14 TEST_SUITE=misc
-=======
-      env: TOOLSET=gcc COMPILER=g++-6 CXXSTD=gnu++11 TEST_SUITE=misc
->>>>>>> e9d606ed
-      addons:
-        apt:
-          packages:
-            - g++-6
-            - cmake
-            - libgmp-dev
-            - libmpfr-dev
-            - libmpc-dev
-            - libmpfi-dev
-          sources:
-            - ubuntu-toolchain-r-test
-
-    - os: linux
-      env: TOOLSET=gcc COMPILER=g++-6 CXXSTD=gnu++14 TEST_SUITE=misc
-      addons:
-        apt:
-          packages:
-            - g++-6
-            - cmake
-            - libgmp-dev
-            - libmpfr-dev
-            - libmpc-dev
-            - libmpfi-dev
-          sources:
-            - ubuntu-toolchain-r-test
-
-    - os: linux
-<<<<<<< HEAD
-      env: TOOLSET=gcc COMPILER=g++-6 CXXSTD=c++1z TEST_SUITE=misc
-      addons:
-        apt:
-          packages:
-            - g++-6
-            - cmake
-            - libgmp-dev
-            - libmpfr-dev
-            - libmpc-dev
-            - libmpfi-dev
-          sources:
-            - ubuntu-toolchain-r-test
-
-    - os: linux
-      env: TOOLSET=gcc COMPILER=g++-6 CXXSTD=c++03 TEST_SUITE="examples compile_fail"
-=======
-      env: TOOLSET=gcc COMPILER=g++-6 CXXSTD=gnu++03 TEST_SUITE="compile_fail examples"
->>>>>>> e9d606ed
-      addons:
-        apt:
-          packages:
-            - g++-6
-            - cmake
-            - libgmp-dev
-            - libmpfr-dev
-            - libmpc-dev
-            - libmpfi-dev
-          sources:
-            - ubuntu-toolchain-r-test
-
-    - os: linux
-<<<<<<< HEAD
-      env: TOOLSET=gcc COMPILER=g++-6 CXXSTD=c++11 TEST_SUITE="examples compile_fail"
-=======
-      env: TOOLSET=gcc COMPILER=g++-6 CXXSTD=gnu++11 TEST_SUITE="compile_fail examples"
->>>>>>> e9d606ed
-      addons:
-        apt:
-          packages:
-            - g++-6
-            - cmake
-            - libgmp-dev
-            - libmpfr-dev
-            - libmpc-dev
-            - libmpfi-dev
-          sources:
-            - ubuntu-toolchain-r-test
-
-    - os: linux
-<<<<<<< HEAD
-      env: TOOLSET=gcc COMPILER=g++-6 CXXSTD=c++14 TEST_SUITE="examples compile_fail"
-=======
-      env: TOOLSET=gcc COMPILER=g++-6 CXXSTD=gnu++14 TEST_SUITE="compile_fail examples"
->>>>>>> e9d606ed
-      addons:
-        apt:
-          packages:
-            - g++-6
-            - cmake
-            - libgmp-dev
-            - libmpfr-dev
-            - libmpc-dev
-            - libmpfi-dev
-          sources:
-            - ubuntu-toolchain-r-test
-
-    - os: linux
-<<<<<<< HEAD
-      env: TOOLSET=gcc COMPILER=g++-6 CXXSTD=c++1z TEST_SUITE="examples compile_fail"
-      addons:
-        apt:
-          packages:
-            - g++-6
-            - cmake
-            - libgmp-dev
-            - libmpfr-dev
-            - libmpc-dev
-            - libmpfi-dev
-          sources:
-            - ubuntu-toolchain-r-test
-
-    - os: linux
-      env: TOOLSET=gcc COMPILER=g++-6 CXXSTD=c++03 TEST_SUITE=concepts
-      addons:
-        apt:
-          packages:
-            - g++-6
-            - cmake
-            - libgmp-dev
-            - libmpfr-dev
-            - libmpc-dev
-            - libmpfi-dev
-          sources:
-            - ubuntu-toolchain-r-test
-
-    - os: linux
-      env: TOOLSET=gcc COMPILER=g++-6 CXXSTD=c++11 TEST_SUITE=concepts
-=======
-      env: TOOLSET=gcc COMPILER=g++-6 CXXSTD=gnu++03 TEST_SUITE=concepts
->>>>>>> e9d606ed
-      addons:
-        apt:
-          packages:
-            - g++-6
-            - cmake
-            - libgmp-dev
-            - libmpfr-dev
-            - libmpc-dev
-            - libmpfi-dev
-          sources:
-            - ubuntu-toolchain-r-test
-
-    - os: linux
-      env: TOOLSET=gcc COMPILER=g++-6 CXXSTD=gnu++11 TEST_SUITE=concepts
-      addons:
-        apt:
-          packages:
-            - g++-6
-            - cmake
-            - libgmp-dev
-            - libmpfr-dev
-            - libmpc-dev
-            - libmpfi-dev
-          sources:
-            - ubuntu-toolchain-r-test
-
-    - os: linux
-      env: TOOLSET=gcc COMPILER=g++-6 CXXSTD=gnu++14 TEST_SUITE=concepts
-      addons:
-        apt:
-          packages:
-            - g++-6
-            - cmake
-            - libgmp-dev
-            - libmpfr-dev
-            - libmpc-dev
-            - libmpfi-dev
-          sources:
-            - ubuntu-toolchain-r-test
-
-    - os: linux
-      env: TOOLSET=gcc COMPILER=g++-5 CXXSTD=c++14 TEST_SUITE=arithmetic_tests
-      addons:
-        apt:
-          packages:
-            - g++-5
-            - cmake
-            - libgmp-dev
-            - libmpfr-dev
-            - libmpc-dev
-            - libmpfi-dev
-          sources:
-            - ubuntu-toolchain-r-test
-
-    - os: linux
-      env: TOOLSET=gcc COMPILER=g++-5 CXXSTD=c++14 TEST_SUITE=cpp_int_tests
-      addons:
-        apt:
-          packages:
-            - g++-5
-            - cmake
-            - libgmp-dev
-            - libmpfr-dev
-            - libmpc-dev
-            - libmpfi-dev
-          sources:
-            - ubuntu-toolchain-r-test
-
-    - os: linux
-      env: TOOLSET=gcc COMPILER=g++-5 CXXSTD=c++14 TEST_SUITE=functions_and_limits
-      addons:
-        apt:
-          packages:
-            - g++-5
-            - cmake
-            - libgmp-dev
-            - libmpfr-dev
-            - libmpc-dev
-            - libmpfi-dev
-          sources:
-            - ubuntu-toolchain-r-test
-
-    - os: linux
-      env: TOOLSET=gcc COMPILER=g++-5 CXXSTD=c++14 TEST_SUITE=conversions
-      addons:
-        apt:
-          packages:
-            - g++-5
-            - cmake
-            - libgmp-dev
-            - libmpfr-dev
-            - libmpc-dev
-            - libmpfi-dev
-          sources:
-            - ubuntu-toolchain-r-test
-
-    - os: linux
-      env: TOOLSET=gcc COMPILER=g++-5 CXXSTD=c++14 TEST_SUITE=misc
-      addons:
-        apt:
-          packages:
-            - g++-5
-            - cmake
-            - libgmp-dev
-            - libmpfr-dev
-            - libmpc-dev
-            - libmpfi-dev
-          sources:
-            - ubuntu-toolchain-r-test
-
-    - os: linux
-      env: TOOLSET=gcc COMPILER=g++-5 CXXSTD=c++14 TEST_SUITE="compile_fail examples"
-      addons:
-        apt:
-          packages:
-            - g++-5
-            - cmake
-            - libgmp-dev
-            - libmpfr-dev
-            - libmpc-dev
-            - libmpfi-dev
-          sources:
-            - ubuntu-toolchain-r-test
-
-    - os: linux
-      env: TOOLSET=gcc COMPILER=g++-5 CXXSTD=c++14 TEST_SUITE=concepts
-      addons:
-        apt:
-          packages:
-            - g++-5
-            - cmake
-            - libgmp-dev
-            - libmpfr-dev
-            - libmpc-dev
-            - libmpfi-dev
-          sources:
-            - ubuntu-toolchain-r-test
-
-    - os: linux
-<<<<<<< HEAD
-      env: TOOLSET=gcc COMPILER=g++-8 CXXSTD=c++03 TEST_SUITE=arithmetic_tests
-      addons:
-        apt:
-          packages:
-            - g++-8
-            - cmake
-            - libgmp-dev
-            - libmpfr-dev
-            - libmpc-dev
-            - libmpfi-dev
-          sources:
-            - ubuntu-toolchain-r-test
-
-    - os: linux
-      env: TOOLSET=gcc COMPILER=g++-8 CXXSTD=c++11 TEST_SUITE=arithmetic_tests
-=======
-      env: TOOLSET=gcc COMPILER=g++-8 CXXSTD=gnu++17 TEST_SUITE=arithmetic_tests
->>>>>>> e9d606ed
-      addons:
-        apt:
-          packages:
-            - g++-8
-            - cmake
-            - libgmp-dev
-            - libmpfr-dev
-            - libmpc-dev
-            - libmpfi-dev
-          sources:
-            - ubuntu-toolchain-r-test
-
-    - os: linux
-      env: TOOLSET=gcc COMPILER=g++-8 CXXSTD=gnu++17 TEST_SUITE=cpp_int_tests
-      addons:
-        apt:
-          packages:
-            - g++-8
-            - cmake
-            - libgmp-dev
-            - libmpfr-dev
-            - libmpc-dev
-            - libmpfi-dev
-          sources:
-            - ubuntu-toolchain-r-test
-
-    - os: linux
-      env: TOOLSET=gcc COMPILER=g++-8 CXXSTD=gnu++17 TEST_SUITE=functions_and_limits
-      addons:
-        apt:
-          packages:
-            - g++-8
-            - cmake
-            - libgmp-dev
-            - libmpfr-dev
-            - libmpc-dev
-            - libmpfi-dev
-          sources:
-            - ubuntu-toolchain-r-test
-
-    - os: linux
-      env: TOOLSET=gcc COMPILER=g++-8 CXXSTD=gnu++17 TEST_SUITE=conversions
-      addons:
-        apt:
-          packages:
-            - g++-8
-            - cmake
-            - libgmp-dev
-            - libmpfr-dev
-            - libmpc-dev
-            - libmpfi-dev
-          sources:
-            - ubuntu-toolchain-r-test
-
-    - os: linux
-      env: TOOLSET=gcc COMPILER=g++-8 CXXSTD=gnu++17 TEST_SUITE=misc
-      addons:
-        apt:
-          packages:
-            - g++-8
-            - cmake
-            - libgmp-dev
-            - libmpfr-dev
-            - libmpc-dev
-            - libmpfi-dev
-          sources:
-            - ubuntu-toolchain-r-test
-
-    - os: linux
-      env: TOOLSET=gcc COMPILER=g++-8 CXXSTD=gnu++17 TEST_SUITE="compile_fail examples"
-      addons:
-        apt:
-          packages:
-            - g++-8
-            - cmake
-            - libgmp-dev
-            - libmpfr-dev
-            - libmpc-dev
-            - libmpfi-dev
-          sources:
-            - ubuntu-toolchain-r-test
-    
-    - os: linux
-      env: TOOLSET=gcc COMPILER=g++-8 CXXSTD=gnu++17 TEST_SUITE=concepts
-      addons:
-        apt:
-          packages:
-            - g++-8
-            - cmake
-            - libgmp-dev
-            - libmpfr-dev
-            - libmpc-dev
-            - libmpfi-dev
-          sources:
-            - ubuntu-toolchain-r-test
-
-    - os: linux
-      env: TOOLSET=gcc COMPILER=g++-9 CXXSTD=gnu++17 TEST_SUITE=arithmetic_tests
-      addons:
-        apt:
-          packages:
-<<<<<<< HEAD
-            - g++-8
-            - cmake
-=======
-            - g++-9
->>>>>>> e9d606ed
-            - libgmp-dev
-            - libmpfr-dev
-            - libmpc-dev
-            - libmpfi-dev
-          sources:
-            - ubuntu-toolchain-r-test
-
-    - os: linux
-      env: TOOLSET=gcc COMPILER=g++-9 CXXSTD=gnu++17 TEST_SUITE=cpp_int_tests
-      addons:
-        apt:
-          packages:
-<<<<<<< HEAD
-            - g++-8
-            - cmake
-=======
-            - g++-9
->>>>>>> e9d606ed
-            - libgmp-dev
-            - libmpfr-dev
-            - libmpc-dev
-            - libmpfi-dev
-          sources:
-            - ubuntu-toolchain-r-test
-
-    - os: linux
-      env: TOOLSET=gcc COMPILER=g++-9 CXXSTD=gnu++17 TEST_SUITE=functions_and_limits
-      addons:
-        apt:
-          packages:
-<<<<<<< HEAD
-            - g++-8
-            - cmake
-=======
-            - g++-9
->>>>>>> e9d606ed
-            - libgmp-dev
-            - libmpfr-dev
-            - libmpc-dev
-            - libmpfi-dev
-          sources:
-            - ubuntu-toolchain-r-test
-
-    - os: linux
-      env: TOOLSET=gcc COMPILER=g++-9 CXXSTD=gnu++17 TEST_SUITE=conversions
-      addons:
-        apt:
-          packages:
-<<<<<<< HEAD
-            - g++-8
-            - cmake
-=======
-            - g++-9
->>>>>>> e9d606ed
-            - libgmp-dev
-            - libmpfr-dev
-            - libmpc-dev
-            - libmpfi-dev
-          sources:
-            - ubuntu-toolchain-r-test
-
-    - os: linux
-      env: TOOLSET=gcc COMPILER=g++-9 CXXSTD=gnu++17 TEST_SUITE=misc
-      addons:
-        apt:
-          packages:
-<<<<<<< HEAD
-            - g++-8
-            - cmake
-=======
-            - g++-9
->>>>>>> e9d606ed
-            - libgmp-dev
-            - libmpfr-dev
-            - libmpc-dev
-            - libmpfi-dev
-          sources:
-            - ubuntu-toolchain-r-test
-
-    - os: linux
-      env: TOOLSET=gcc COMPILER=g++-9 CXXSTD=gnu++17 TEST_SUITE="compile_fail examples"
-      addons:
-        apt:
-          packages:
-<<<<<<< HEAD
-            - g++-8
-            - cmake
-=======
-            - g++-9
->>>>>>> e9d606ed
-            - libgmp-dev
-            - libmpfr-dev
-            - libmpc-dev
-            - libmpfi-dev
-          sources:
-            - ubuntu-toolchain-r-test
-    
-    - os: linux
-      env: TOOLSET=gcc COMPILER=g++-9 CXXSTD=gnu++17 TEST_SUITE=concepts
-      addons:
-        apt:
-          packages:
-<<<<<<< HEAD
-            - g++-8
-            - cmake
-=======
-            - g++-9
->>>>>>> e9d606ed
-            - libgmp-dev
-            - libmpfr-dev
-            - libmpc-dev
-            - libmpfi-dev
-          sources:
-            - ubuntu-toolchain-r-test
-
-    - os: linux
-      env: TOOLSET=clang COMPILER=clang++-8 CXXSTD=c++17 TEST_SUITE=arithmetic_tests
-      addons:
-        apt:
-          packages:
-<<<<<<< HEAD
-            - g++-8
-            - cmake
-=======
-            - clang-8
->>>>>>> e9d606ed
-            - libgmp-dev
-            - libmpfr-dev
-            - libmpc-dev
-            - libmpfi-dev
-          sources:
-            - ubuntu-toolchain-r-test
-            - llvm-toolchain-xenial-8
-
-    - os: linux
-      env: TOOLSET=clang COMPILER=clang++-8 CXXSTD=c++17 TEST_SUITE=cpp_int_tests
-      addons:
-        apt:
-          packages:
-<<<<<<< HEAD
-            - g++-8
-            - cmake
-=======
-            - clang-8
->>>>>>> e9d606ed
-            - libgmp-dev
-            - libmpfr-dev
-            - libmpc-dev
-            - libmpfi-dev
-          sources:
-            - ubuntu-toolchain-r-test
-            - llvm-toolchain-xenial-8
-
-    - os: linux
-      env: TOOLSET=clang COMPILER=clang++-8 CXXSTD=c++17 TEST_SUITE=functions_and_limits
-      addons:
-        apt:
-          packages:
-<<<<<<< HEAD
-            - g++-8
-            - cmake
-=======
-            - clang++-8
->>>>>>> e9d606ed
-            - libgmp-dev
-            - libmpfr-dev
-            - libmpc-dev
-            - libmpfi-dev
-          sources:
-            - ubuntu-toolchain-r-test
-            - llvm-toolchain-xenial-8
-
-    - os: linux
-      env: TOOLSET=clang COMPILER=clang++-8 CXXSTD=c++17 TEST_SUITE=conversions
-      addons:
-        apt:
-          packages:
-<<<<<<< HEAD
-            - g++-8
-            - cmake
-=======
-            - clang-8
->>>>>>> e9d606ed
-            - libgmp-dev
-            - libmpfr-dev
-            - libmpc-dev
-            - libmpfi-dev
-          sources:
-            - ubuntu-toolchain-r-test
-            - llvm-toolchain-xenial-8
-
-    - os: linux
-      env: TOOLSET=clang COMPILER=clang++-8 CXXSTD=c++17 TEST_SUITE=misc
-      addons:
-        apt:
-          packages:
-<<<<<<< HEAD
-            - g++-8
-            - cmake
-=======
-            - clang-8
->>>>>>> e9d606ed
-            - libgmp-dev
-            - libmpfr-dev
-            - libmpc-dev
-            - libmpfi-dev
-          sources:
-            - ubuntu-toolchain-r-test
-            - llvm-toolchain-xenial-8
-
-    - os: linux
-      env: TOOLSET=clang COMPILER=clang++-8 CXXSTD=c++17 TEST_SUITE="compile_fail examples"
-      addons:
-        apt:
-          packages:
-<<<<<<< HEAD
-            - g++-8
-            - cmake
-            - libgmp-dev
-            - libmpfr-dev
-            - libmpc-dev
-            - libmpfi-dev
-          sources:
-            - ubuntu-toolchain-r-test
-
-    - os: linux
-      env: TOOLSET=gcc COMPILER=g++-8 CXXSTD=gnu++14 TEST_SUITE=misc
-      addons:
-        apt:
-          packages:
-            - g++-8
-            - cmake
-=======
-            - clang-8
->>>>>>> e9d606ed
-            - libgmp-dev
-            - libmpfr-dev
-            - libmpc-dev
-            - libmpfi-dev
-          sources:
-            - ubuntu-toolchain-r-test
-            - llvm-toolchain-xenial-8
-    
-    - os: linux
-      env: TOOLSET=clang COMPILER=clang++-8 CXXSTD=c++17 TEST_SUITE=concepts
-      addons:
-        apt:
-          packages:
-<<<<<<< HEAD
-            - g++-8
-            - cmake
-=======
-            - clang-8
->>>>>>> e9d606ed
-            - libgmp-dev
-            - libmpfr-dev
-            - libmpc-dev
-            - libmpfi-dev
-          sources:
-            - ubuntu-toolchain-r-test
-<<<<<<< HEAD
-
-    - os: linux
-      env: TOOLSET=gcc COMPILER=g++-8 CXXSTD=c++03 TEST_SUITE="compile_fail examples"
-      addons:
-        apt:
-          packages:
-            - g++-8
-            - cmake
-            - libgmp-dev
-            - libmpfr-dev
-            - libmpc-dev
-            - libmpfi-dev
-          sources:
-            - ubuntu-toolchain-r-test
-
-    - os: linux
-      env: TOOLSET=gcc COMPILER=g++-8 CXXSTD=c++11 TEST_SUITE="compile_fail examples"
-      addons:
-        apt:
-          packages:
-            - g++-8
-            - cmake
-            - libgmp-dev
-            - libmpfr-dev
-            - libmpc-dev
-            - libmpfi-dev
-          sources:
-            - ubuntu-toolchain-r-test
-
-    - os: linux
-      env: TOOLSET=gcc COMPILER=g++-8 CXXSTD=c++14 TEST_SUITE="compile_fail examples"
-      addons:
-        apt:
-          packages:
-            - g++-8
-            - cmake
-            - libgmp-dev
-            - libmpfr-dev
-            - libmpc-dev
-            - libmpfi-dev
-          sources:
-            - ubuntu-toolchain-r-test
-
-    - os: linux
-      env: TOOLSET=gcc COMPILER=g++-8 CXXSTD=c++17 TEST_SUITE="compile_fail examples"
-      addons:
-        apt:
-          packages:
-            - g++-8
-            - cmake
-            - libgmp-dev
-            - libmpfr-dev
-            - libmpc-dev
-            - libmpfi-dev
-          sources:
-            - ubuntu-toolchain-r-test
-
-    - os: linux
-      env: TOOLSET=gcc COMPILER=g++-8 CXXSTD=c++03 TEST_SUITE=concepts
-      addons:
-        apt:
-          packages:
-            - g++-8
-            - cmake
-            - libgmp-dev
-            - libmpfr-dev
-            - libmpc-dev
-            - libmpfi-dev
-          sources:
-            - ubuntu-toolchain-r-test
-
-    - os: linux
-      env: TOOLSET=gcc COMPILER=g++-8 CXXSTD=c++11 TEST_SUITE=concepts
-      addons:
-        apt:
-          packages:
-            - g++-8
-            - cmake
-            - libgmp-dev
-            - libmpfr-dev
-            - libmpc-dev
-            - libmpfi-dev
-          sources:
-            - ubuntu-toolchain-r-test
-
-    - os: linux
-      env: TOOLSET=gcc COMPILER=g++-8 CXXSTD=c++14 TEST_SUITE=concepts
-      addons:
-        apt:
-          packages:
-            - g++-8
-            - cmake
-            - libgmp-dev
-            - libmpfr-dev
-            - libmpc-dev
-            - libmpfi-dev
-          sources:
-            - ubuntu-toolchain-r-test
-
-    - os: linux
-      env: TOOLSET=gcc COMPILER=g++-8 CXXSTD=c++17 TEST_SUITE=concepts
-      addons:
-        apt:
-          packages:
-            - g++-8
-            - cmake
-            - libgmp-dev
-            - libmpfr-dev
-            - libmpc-dev
-            - libmpfi-dev
-          sources:
-            - ubuntu-toolchain-r-test
-=======
-            - llvm-toolchain-xenial-8
->>>>>>> e9d606ed
-
-    - os: osx
-      env: TOOLSET=clang COMPILER=clang++ CXXSTD=c++14 TEST_SUITE=arithmetic_tests
-      osx_image: xcode9.3
-
-    - os: osx
-      env: TOOLSET=clang COMPILER=clang++ CXXSTD=c++14 TEST_SUITE=cpp_int_tests
-      osx_image: xcode9.3
-
-    - os: osx
-      env: TOOLSET=clang COMPILER=clang++ CXXSTD=c++14 TEST_SUITE=functions_and_limits
-      osx_image: xcode9.3
-
-    - os: osx
-      env: TOOLSET=clang COMPILER=clang++ CXXSTD=c++14 TEST_SUITE=conversions
-      osx_image: xcode9.3
-
-    - os: osx
-      env: TOOLSET=clang COMPILER=clang++ CXXSTD=c++14 TEST_SUITE=misc
-      osx_image: xcode9.3
-
-    - os: osx
-      env: TOOLSET=clang COMPILER=clang++ CXXSTD=c++14 TEST_SUITE="compile_fail examples"
-      osx_image: xcode9.3
-
-    - os: osx
-      env: TOOLSET=clang COMPILER=clang++ CXXSTD=c++14 TEST_SUITE=concepts
-      osx_image: xcode9.3
-
-    - os: osx
-      env: TOOLSET=clang COMPILER=clang++ CXXSTD=c++14 TEST_SUITE=arithmetic_tests
-      osx_image: xcode8.3
-
-    - os: osx
-      env: TOOLSET=clang COMPILER=clang++ CXXSTD=c++14 TEST_SUITE=cpp_int_tests
-      osx_image: xcode8.3
-
-    - os: osx
-      env: TOOLSET=clang COMPILER=clang++ CXXSTD=c++14 TEST_SUITE=functions_and_limits
-      osx_image: xcode8.3
-
-    - os: osx
-      env: TOOLSET=clang COMPILER=clang++ CXXSTD=c++14 TEST_SUITE=conversions
-      osx_image: xcode8.3
-
-    - os: osx
-      env: TOOLSET=clang COMPILER=clang++ CXXSTD=c++14 TEST_SUITE=misc
-      osx_image: xcode8.3
-
-    - os: osx
-      env: TOOLSET=clang COMPILER=clang++ CXXSTD=c++14 TEST_SUITE="compile_fail examples"
-      osx_image: xcode8.3
-
-    - os: osx
-      env: TOOLSET=clang COMPILER=clang++ CXXSTD=c++14 TEST_SUITE=concepts
-      osx_image: xcode8.3
-
-    - os: osx
-      env: TOOLSET=clang COMPILER=clang++ CXXSTD=c++14 TEST_SUITE=arithmetic_tests
-      osx_image: xcode7.3
-
-    - os: osx
-      env: TOOLSET=clang COMPILER=clang++ CXXSTD=c++14 TEST_SUITE=cpp_int_tests
-      osx_image: xcode7.3
-
-    - os: osx
-      env: TOOLSET=clang COMPILER=clang++ CXXSTD=c++14 TEST_SUITE=functions_and_limits
-      osx_image: xcode7.3
-
-    - os: osx
-      env: TOOLSET=clang COMPILER=clang++ CXXSTD=c++14 TEST_SUITE=conversions
-      osx_image: xcode7.3
-
-    - os: osx
-      env: TOOLSET=clang COMPILER=clang++ CXXSTD=c++14 TEST_SUITE=misc
-      osx_image: xcode7.3
-
-    - os: osx
-      env: TOOLSET=clang COMPILER=clang++ CXXSTD=c++14 TEST_SUITE="compile_fail examples"
-      osx_image: xcode7.3
-
-    - os: osx
-      env: TOOLSET=clang COMPILER=clang++ CXXSTD=c++14 TEST_SUITE=concepts
-      osx_image: xcode7.3
+    exclude:
+        - env: BOGUS_JOB=true
+
+    include:
+        - os: linux
+          env: TOOLSET=gcc COMPILER=g++-6 CXXSTD=c++03 TEST_SUITE=arithmetic_tests
+          addons:
+              apt:
+                  packages:
+                      - g++-6
+                      - cmake
+                      - libgmp-dev
+                      - libmpfr-dev
+                      - libmpc-dev
+                      - libmpfi-dev
+                  sources:
+                      - ubuntu-toolchain-r-test
+                      - llvm-toolchain-xenial-8
+
+        - os: linux
+          env: TOOLSET=gcc COMPILER=g++-6 CXXSTD=c++11 TEST_SUITE=arithmetic_tests
+          addons:
+              apt:
+                  packages:
+                      - g++-6
+                      - cmake
+                      - libgmp-dev
+                      - libmpfr-dev
+                      - libmpc-dev
+                      - libmpfi-dev
+                  sources:
+                      - ubuntu-toolchain-r-test
+                      - llvm-toolchain-xenial-8
+
+        - os: linux
+          env: TOOLSET=gcc COMPILER=g++-6 CXXSTD=c++14 TEST_SUITE=arithmetic_tests
+          addons:
+              apt:
+                  packages:
+                      - g++-6
+                      - cmake
+                      - libgmp-dev
+                      - libmpfr-dev
+                      - libmpc-dev
+                      - libmpfi-dev
+                  sources:
+                      - ubuntu-toolchain-r-test
+                      - llvm-toolchain-xenial-8
+
+        - os: linux
+          env: TOOLSET=gcc COMPILER=g++-6 CXXSTD=c++1z TEST_SUITE=arithmetic_tests
+          addons:
+              apt:
+                  packages:
+                      - g++-6
+                      - cmake
+                      - libgmp-dev
+                      - libmpfr-dev
+                      - libmpc-dev
+                      - libmpfi-dev
+                  sources:
+                      - ubuntu-toolchain-r-test
+                      - llvm-toolchain-xenial-8
+
+        - os: linux
+          env: TOOLSET=gcc COMPILER=g++-6 CXXSTD=c++03 TEST_SUITE=cpp_int_tests
+          addons:
+              apt:
+                  packages:
+                      - g++-6
+                      - cmake
+                      - libgmp-dev
+                      - libmpfr-dev
+                      - libmpc-dev
+                      - libmpfi-dev
+                  sources:
+                      - ubuntu-toolchain-r-test
+                      - llvm-toolchain-xenial-8
+
+        - os: linux
+          env: TOOLSET=gcc COMPILER=g++-6 CXXSTD=c++11 TEST_SUITE=cpp_int_tests
+          addons:
+              apt:
+                  packages:
+                      - g++-6
+                      - cmake
+                      - libgmp-dev
+                      - libmpfr-dev
+                      - libmpc-dev
+                      - libmpfi-dev
+                  sources:
+                      - ubuntu-toolchain-r-test
+                      - llvm-toolchain-xenial-8
+
+        - os: linux
+          env: TOOLSET=gcc COMPILER=g++-6 CXXSTD=c++14 TEST_SUITE=cpp_int_tests
+          addons:
+              apt:
+                  packages:
+                      - g++-6
+                      - cmake
+                      - libgmp-dev
+                      - libmpfr-dev
+                      - libmpc-dev
+                      - libmpfi-dev
+                  sources:
+                      - ubuntu-toolchain-r-test
+                      - llvm-toolchain-xenial-8
+
+        - os: linux
+          env: TOOLSET=gcc COMPILER=g++-6 CXXSTD=c++1z TEST_SUITE=cpp_int_tests
+          addons:
+              apt:
+                  packages:
+                      - g++-6
+                      - cmake
+                      - libgmp-dev
+                      - libmpfr-dev
+                      - libmpc-dev
+                      - libmpfi-dev
+                  sources:
+                      - ubuntu-toolchain-r-test
+                      - llvm-toolchain-xenial-8
+
+        - os: linux
+          env: TOOLSET=gcc COMPILER=g++-6 CXXSTD=c++03 TEST_SUITE=functions_and_limits
+          addons:
+              apt:
+                  packages:
+                      - g++-6
+                      - cmake
+                      - libgmp-dev
+                      - libmpfr-dev
+                      - libmpc-dev
+                      - libmpfi-dev
+                  sources:
+                      - ubuntu-toolchain-r-test
+                      - llvm-toolchain-xenial-8
+
+        - os: linux
+          env: TOOLSET=gcc COMPILER=g++-6 CXXSTD=c++11 TEST_SUITE=functions_and_limits
+          addons:
+              apt:
+                  packages:
+                      - g++-6
+                      - cmake
+                      - libgmp-dev
+                      - libmpfr-dev
+                      - libmpc-dev
+                      - libmpfi-dev
+                  sources:
+                      - ubuntu-toolchain-r-test
+                      - llvm-toolchain-xenial-8
+
+        - os: linux
+          env: TOOLSET=gcc COMPILER=g++-6 CXXSTD=c++14 TEST_SUITE=functions_and_limits
+          addons:
+              apt:
+                  packages:
+                      - g++-6
+                      - cmake
+                      - libgmp-dev
+                      - libmpfr-dev
+                      - libmpc-dev
+                      - libmpfi-dev
+                  sources:
+                      - ubuntu-toolchain-r-test
+                      - llvm-toolchain-xenial-8
+
+        - os: linux
+          env: TOOLSET=gcc COMPILER=g++-6 CXXSTD=gnu++14 TEST_SUITE=functions_and_limits
+          addons:
+              apt:
+                  packages:
+                      - g++-6
+                      - cmake
+                      - libgmp-dev
+                      - libmpfr-dev
+                      - libmpc-dev
+                      - libmpfi-dev
+                  sources:
+                      - ubuntu-toolchain-r-test
+                      - llvm-toolchain-xenial-8
+
+        - os: linux
+          env: TOOLSET=gcc COMPILER=g++-6 CXXSTD=c++1z TEST_SUITE=functions_and_limits
+          addons:
+              apt:
+                  packages:
+                      - g++-6
+                      - cmake
+                      - libgmp-dev
+                      - libmpfr-dev
+                      - libmpc-dev
+                      - libmpfi-dev
+                  sources:
+                      - ubuntu-toolchain-r-test
+                      - llvm-toolchain-xenial-8
+
+        - os: linux
+          env: TOOLSET=gcc COMPILER=g++-6 CXXSTD=c++03 TEST_SUITE=conversions
+          addons:
+              apt:
+                  packages:
+                      - g++-6
+                      - cmake
+                      - libgmp-dev
+                      - libmpfr-dev
+                      - libmpc-dev
+                      - libmpfi-dev
+                  sources:
+                      - ubuntu-toolchain-r-test
+                      - llvm-toolchain-xenial-8
+
+        - os: linux
+          env: TOOLSET=gcc COMPILER=g++-6 CXXSTD=c++11 TEST_SUITE=conversions
+          addons:
+              apt:
+                  packages:
+                      - g++-6
+                      - cmake
+                      - libgmp-dev
+                      - libmpfr-dev
+                      - libmpc-dev
+                      - libmpfi-dev
+                  sources:
+                      - ubuntu-toolchain-r-test
+                      - llvm-toolchain-xenial-8
+
+        - os: linux
+          env: TOOLSET=gcc COMPILER=g++-6 CXXSTD=c++14 TEST_SUITE=conversions
+          addons:
+              apt:
+                  packages:
+                      - g++-6
+                      - cmake
+                      - libgmp-dev
+                      - libmpfr-dev
+                      - libmpc-dev
+                      - libmpfi-dev
+                  sources:
+                      - ubuntu-toolchain-r-test
+                      - llvm-toolchain-xenial-8
+
+        - os: linux
+          env: TOOLSET=gcc COMPILER=g++-6 CXXSTD=gnu++14 TEST_SUITE=conversions
+          addons:
+              apt:
+                  packages:
+                      - g++-6
+                      - cmake
+                      - libgmp-dev
+                      - libmpfr-dev
+                      - libmpc-dev
+                      - libmpfi-dev
+                  sources:
+                      - ubuntu-toolchain-r-test
+                      - llvm-toolchain-xenial-8
+
+        - os: linux
+          env: TOOLSET=gcc COMPILER=g++-6 CXXSTD=c++1z TEST_SUITE=conversions
+          addons:
+              apt:
+                  packages:
+                      - g++-6
+                      - cmake
+                      - libgmp-dev
+                      - libmpfr-dev
+                      - libmpc-dev
+                      - libmpfi-dev
+                  sources:
+                      - ubuntu-toolchain-r-test
+                      - llvm-toolchain-xenial-8
+
+        - os: linux
+          env: TOOLSET=gcc COMPILER=g++-6 CXXSTD=c++03 TEST_SUITE=misc
+          addons:
+              apt:
+                  packages:
+                      - g++-6
+                      - cmake
+                      - libgmp-dev
+                      - libmpfr-dev
+                      - libmpc-dev
+                      - libmpfi-dev
+                  sources:
+                      - ubuntu-toolchain-r-test
+                      - llvm-toolchain-xenial-8
+
+        - os: linux
+          env: TOOLSET=gcc COMPILER=g++-6 CXXSTD=c++11 TEST_SUITE=misc
+          addons:
+              apt:
+                  packages:
+                      - g++-6
+                      - cmake
+                      - libgmp-dev
+                      - libmpfr-dev
+                      - libmpc-dev
+                      - libmpfi-dev
+                  sources:
+                      - ubuntu-toolchain-r-test
+                      - llvm-toolchain-xenial-8
+
+        - os: linux
+          env: TOOLSET=gcc COMPILER=g++-6 CXXSTD=c++14 TEST_SUITE=misc
+          addons:
+              apt:
+                  packages:
+                      - g++-6
+                      - cmake
+                      - libgmp-dev
+                      - libmpfr-dev
+                      - libmpc-dev
+                      - libmpfi-dev
+                  sources:
+                      - ubuntu-toolchain-r-test
+                      - llvm-toolchain-xenial-8
+
+        - os: linux
+          env: TOOLSET=gcc COMPILER=g++-6 CXXSTD=gnu++14 TEST_SUITE=misc
+          addons:
+              apt:
+                  packages:
+                      - g++-6
+                      - cmake
+                      - libgmp-dev
+                      - libmpfr-dev
+                      - libmpc-dev
+                      - libmpfi-dev
+                  sources:
+                      - ubuntu-toolchain-r-test
+                      - llvm-toolchain-xenial-8
+
+        - os: linux
+          env: TOOLSET=gcc COMPILER=g++-6 CXXSTD=c++1z TEST_SUITE=misc
+          addons:
+              apt:
+                  packages:
+                      - g++-6
+                      - cmake
+                      - libgmp-dev
+                      - libmpfr-dev
+                      - libmpc-dev
+                      - libmpfi-dev
+                  sources:
+                      - ubuntu-toolchain-r-test
+                      - llvm-toolchain-xenial-8
+
+        - os: linux
+          env: TOOLSET=gcc COMPILER=g++-6 CXXSTD=c++03 TEST_SUITE="examples compile_fail"
+          addons:
+              apt:
+                  packages:
+                      - g++-6
+                      - cmake
+                      - libgmp-dev
+                      - libmpfr-dev
+                      - libmpc-dev
+                      - libmpfi-dev
+                  sources:
+                      - ubuntu-toolchain-r-test
+                      - llvm-toolchain-xenial-8
+
+        - os: linux
+          env: TOOLSET=gcc COMPILER=g++-6 CXXSTD=c++11 TEST_SUITE="examples compile_fail"
+          addons:
+              apt:
+                  packages:
+                      - g++-6
+                      - cmake
+                      - libgmp-dev
+                      - libmpfr-dev
+                      - libmpc-dev
+                      - libmpfi-dev
+                  sources:
+                      - ubuntu-toolchain-r-test
+                      - llvm-toolchain-xenial-8
+
+        - os: linux
+          env: TOOLSET=gcc COMPILER=g++-6 CXXSTD=c++14 TEST_SUITE="examples compile_fail"
+          addons:
+              apt:
+                  packages:
+                      - g++-6
+                      - cmake
+                      - libgmp-dev
+                      - libmpfr-dev
+                      - libmpc-dev
+                      - libmpfi-dev
+                  sources:
+                      - ubuntu-toolchain-r-test
+                      - llvm-toolchain-xenial-8
+
+        - os: linux
+          env: TOOLSET=gcc COMPILER=g++-6 CXXSTD=c++1z TEST_SUITE="examples compile_fail"
+          addons:
+              apt:
+                  packages:
+                      - g++-6
+                      - cmake
+                      - libgmp-dev
+                      - libmpfr-dev
+                      - libmpc-dev
+                      - libmpfi-dev
+                  sources:
+                      - ubuntu-toolchain-r-test
+                      - llvm-toolchain-xenial-8
+
+        - os: linux
+          env: TOOLSET=gcc COMPILER=g++-6 CXXSTD=c++03 TEST_SUITE=concepts
+          addons:
+              apt:
+                  packages:
+                      - g++-6
+                      - cmake
+                      - libgmp-dev
+                      - libmpfr-dev
+                      - libmpc-dev
+                      - libmpfi-dev
+                  sources:
+                      - ubuntu-toolchain-r-test
+                      - llvm-toolchain-xenial-8
+
+        - os: linux
+          env: TOOLSET=gcc COMPILER=g++-6 CXXSTD=c++11 TEST_SUITE=concepts
+          addons:
+              apt:
+                  packages:
+                      - g++-6
+                      - cmake
+                      - libgmp-dev
+                      - libmpfr-dev
+                      - libmpc-dev
+                      - libmpfi-dev
+                  sources:
+                      - ubuntu-toolchain-r-test
+                      - llvm-toolchain-xenial-8
+
+        - os: linux
+          env: TOOLSET=gcc COMPILER=g++-6 CXXSTD=c++14 TEST_SUITE=concepts
+          addons:
+              apt:
+                  packages:
+                      - g++-6
+                      - cmake
+                      - libgmp-dev
+                      - libmpfr-dev
+                      - libmpc-dev
+                      - libmpfi-dev
+                  sources:
+                      - ubuntu-toolchain-r-test
+                      - llvm-toolchain-xenial-8
+
+        - os: linux
+          env: TOOLSET=gcc COMPILER=g++-6 CXXSTD=c++1z TEST_SUITE=concepts
+          addons:
+              apt:
+                  packages:
+                      - g++-6
+                      - cmake
+                      - libgmp-dev
+                      - libmpfr-dev
+                      - libmpc-dev
+                      - libmpfi-dev
+                  sources:
+                      - ubuntu-toolchain-r-test
+                      - llvm-toolchain-xenial-8
+
+        - os: linux
+          env: TOOLSET=gcc COMPILER=g++-5 CXXSTD=c++14 TEST_SUITE=arithmetic_tests
+          addons:
+              apt:
+                  packages:
+                      - g++-5
+                      - cmake
+                      - libgmp-dev
+                      - libmpfr-dev
+                      - libmpc-dev
+                      - libmpfi-dev
+                  sources:
+                      - ubuntu-toolchain-r-test
+                      - llvm-toolchain-xenial-8
+
+        - os: linux
+          env: TOOLSET=gcc COMPILER=g++-5 CXXSTD=c++14 TEST_SUITE=cpp_int_tests
+          addons:
+              apt:
+                  packages:
+                      - g++-5
+                      - cmake
+                      - libgmp-dev
+                      - libmpfr-dev
+                      - libmpc-dev
+                      - libmpfi-dev
+                  sources:
+                      - ubuntu-toolchain-r-test
+                      - llvm-toolchain-xenial-8
+
+        - os: linux
+          env: TOOLSET=gcc COMPILER=g++-5 CXXSTD=c++14 TEST_SUITE=functions_and_limits
+          addons:
+              apt:
+                  packages:
+                      - g++-5
+                      - cmake
+                      - libgmp-dev
+                      - libmpfr-dev
+                      - libmpc-dev
+                      - libmpfi-dev
+                  sources:
+                      - ubuntu-toolchain-r-test
+                      - llvm-toolchain-xenial-8
+
+        - os: linux
+          env: TOOLSET=gcc COMPILER=g++-5 CXXSTD=c++14 TEST_SUITE=conversions
+          addons:
+              apt:
+                  packages:
+                      - g++-5
+                      - cmake
+                      - libgmp-dev
+                      - libmpfr-dev
+                      - libmpc-dev
+                      - libmpfi-dev
+                  sources:
+                      - ubuntu-toolchain-r-test
+                      - llvm-toolchain-xenial-8
+
+        - os: linux
+          env: TOOLSET=gcc COMPILER=g++-5 CXXSTD=c++14 TEST_SUITE=misc
+          addons:
+              apt:
+                  packages:
+                      - g++-5
+                      - cmake
+                      - libgmp-dev
+                      - libmpfr-dev
+                      - libmpc-dev
+                      - libmpfi-dev
+                  sources:
+                      - ubuntu-toolchain-r-test
+                      - llvm-toolchain-xenial-8
+
+        - os: linux
+          env: TOOLSET=gcc COMPILER=g++-5 CXXSTD=c++14 TEST_SUITE="compile_fail examples"
+          addons:
+              apt:
+                  packages:
+                      - g++-5
+                      - cmake
+                      - libgmp-dev
+                      - libmpfr-dev
+                      - libmpc-dev
+                      - libmpfi-dev
+                  sources:
+                      - ubuntu-toolchain-r-test
+                      - llvm-toolchain-xenial-8
+
+        - os: linux
+          env: TOOLSET=gcc COMPILER=g++-5 CXXSTD=c++14 TEST_SUITE=concepts
+          addons:
+              apt:
+                  packages:
+                      - g++-5
+                      - cmake
+                      - libgmp-dev
+                      - libmpfr-dev
+                      - libmpc-dev
+                      - libmpfi-dev
+                  sources:
+                      - ubuntu-toolchain-r-test
+                      - llvm-toolchain-xenial-8
+
+        - os: linux
+          env: TOOLSET=gcc COMPILER=g++-8 CXXSTD=c++03 TEST_SUITE=arithmetic_tests
+          addons:
+              apt:
+                  packages:
+                      - g++-8
+                      - cmake
+                      - libgmp-dev
+                      - libmpfr-dev
+                      - libmpc-dev
+                      - libmpfi-dev
+                  sources:
+                      - ubuntu-toolchain-r-test
+                      - llvm-toolchain-xenial-8
+
+        - os: linux
+          env: TOOLSET=gcc COMPILER=g++-8 CXXSTD=c++11 TEST_SUITE=arithmetic_tests
+          addons:
+              apt:
+                  packages:
+                      - g++-8
+                      - cmake
+                      - libgmp-dev
+                      - libmpfr-dev
+                      - libmpc-dev
+                      - libmpfi-dev
+                  sources:
+                      - ubuntu-toolchain-r-test
+                      - llvm-toolchain-xenial-8
+
+        - os: linux
+          env: TOOLSET=gcc COMPILER=g++-8 CXXSTD=c++14 TEST_SUITE=arithmetic_tests
+          addons:
+              apt:
+                  packages:
+                      - g++-8
+                      - cmake
+                      - libgmp-dev
+                      - libmpfr-dev
+                      - libmpc-dev
+                      - libmpfi-dev
+                  sources:
+                      - ubuntu-toolchain-r-test
+                      - llvm-toolchain-xenial-8
+
+        - os: linux
+          env: TOOLSET=gcc COMPILER=g++-8 CXXSTD=c++17 TEST_SUITE=arithmetic_tests
+          addons:
+              apt:
+                  packages:
+                      - g++-8
+                      - cmake
+                      - libgmp-dev
+                      - libmpfr-dev
+                      - libmpc-dev
+                      - libmpfi-dev
+                  sources:
+                      - ubuntu-toolchain-r-test
+                      - llvm-toolchain-xenial-8
+
+        - os: linux
+          env: TOOLSET=gcc COMPILER=g++-8 CXXSTD=c++03 TEST_SUITE=cpp_int_tests
+          addons:
+              apt:
+                  packages:
+                      - g++-8
+                      - cmake
+                      - libgmp-dev
+                      - libmpfr-dev
+                      - libmpc-dev
+                      - libmpfi-dev
+                  sources:
+                      - ubuntu-toolchain-r-test
+                      - llvm-toolchain-xenial-8
+
+        - os: linux
+          env: TOOLSET=gcc COMPILER=g++-8 CXXSTD=c++11 TEST_SUITE=cpp_int_tests
+          addons:
+              apt:
+                  packages:
+                      - g++-8
+                      - cmake
+                      - libgmp-dev
+                      - libmpfr-dev
+                      - libmpc-dev
+                      - libmpfi-dev
+                  sources:
+                      - ubuntu-toolchain-r-test
+                      - llvm-toolchain-xenial-8
+
+        - os: linux
+          env: TOOLSET=gcc COMPILER=g++-8 CXXSTD=c++14 TEST_SUITE=cpp_int_tests
+          addons:
+              apt:
+                  packages:
+                      - g++-8
+                      - cmake
+                      - libgmp-dev
+                      - libmpfr-dev
+                      - libmpc-dev
+                      - libmpfi-dev
+                  sources:
+                      - ubuntu-toolchain-r-test
+                      - llvm-toolchain-xenial-8
+
+        - os: linux
+          env: TOOLSET=gcc COMPILER=g++-8 CXXSTD=c++17 TEST_SUITE=cpp_int_tests
+          addons:
+              apt:
+                  packages:
+                      - g++-8
+                      - cmake
+                      - libgmp-dev
+                      - libmpfr-dev
+                      - libmpc-dev
+                      - libmpfi-dev
+                  sources:
+                      - ubuntu-toolchain-r-test
+                      - llvm-toolchain-xenial-8
+
+        - os: linux
+          env: TOOLSET=gcc COMPILER=g++-8 CXXSTD=c++03 TEST_SUITE=functions_and_limits
+          addons:
+              apt:
+                  packages:
+                      - g++-8
+                      - cmake
+                      - libgmp-dev
+                      - libmpfr-dev
+                      - libmpc-dev
+                      - libmpfi-dev
+                  sources:
+                      - ubuntu-toolchain-r-test
+                      - llvm-toolchain-xenial-8
+
+        - os: linux
+          env: TOOLSET=gcc COMPILER=g++-8 CXXSTD=c++11 TEST_SUITE=functions_and_limits
+          addons:
+              apt:
+                  packages:
+                      - g++-8
+                      - cmake
+                      - libgmp-dev
+                      - libmpfr-dev
+                      - libmpc-dev
+                      - libmpfi-dev
+                  sources:
+                      - ubuntu-toolchain-r-test
+                      - llvm-toolchain-xenial-8
+
+        - os: linux
+          env: TOOLSET=gcc COMPILER=g++-8 CXXSTD=c++14 TEST_SUITE=functions_and_limits
+          addons:
+              apt:
+                  packages:
+                      - g++-8
+                      - cmake
+                      - libgmp-dev
+                      - libmpfr-dev
+                      - libmpc-dev
+                      - libmpfi-dev
+                  sources:
+                      - ubuntu-toolchain-r-test
+                      - llvm-toolchain-xenial-8
+
+        - os: linux
+          env: TOOLSET=gcc COMPILER=g++-8 CXXSTD=gnu++14 TEST_SUITE=functions_and_limits
+          addons:
+              apt:
+                  packages:
+                      - g++-8
+                      - cmake
+                      - libgmp-dev
+                      - libmpfr-dev
+                      - libmpc-dev
+                      - libmpfi-dev
+                  sources:
+                      - ubuntu-toolchain-r-test
+                      - llvm-toolchain-xenial-8
+
+        - os: linux
+          env: TOOLSET=gcc COMPILER=g++-8 CXXSTD=c++17 TEST_SUITE=functions_and_limits
+          addons:
+              apt:
+                  packages:
+                      - g++-8
+                      - cmake
+                      - libgmp-dev
+                      - libmpfr-dev
+                      - libmpc-dev
+                      - libmpfi-dev
+                  sources:
+                      - ubuntu-toolchain-r-test
+                      - llvm-toolchain-xenial-8
+
+        - os: linux
+          env: TOOLSET=gcc COMPILER=g++-8 CXXSTD=c++03 TEST_SUITE=conversions
+          addons:
+              apt:
+                  packages:
+                      - g++-8
+                      - cmake
+                      - libgmp-dev
+                      - libmpfr-dev
+                      - libmpc-dev
+                      - libmpfi-dev
+                  sources:
+                      - ubuntu-toolchain-r-test
+                      - llvm-toolchain-xenial-8
+
+        - os: linux
+          env: TOOLSET=gcc COMPILER=g++-8 CXXSTD=c++11 TEST_SUITE=conversions
+          addons:
+              apt:
+                  packages:
+                      - g++-8
+                      - cmake
+                      - libgmp-dev
+                      - libmpfr-dev
+                      - libmpc-dev
+                      - libmpfi-dev
+                  sources:
+                      - ubuntu-toolchain-r-test
+                      - llvm-toolchain-xenial-8
+
+        - os: linux
+          env: TOOLSET=gcc COMPILER=g++-8 CXXSTD=c++14 TEST_SUITE=conversions
+          addons:
+              apt:
+                  packages:
+                      - g++-8
+                      - cmake
+                      - libgmp-dev
+                      - libmpfr-dev
+                      - libmpc-dev
+                      - libmpfi-dev
+                  sources:
+                      - ubuntu-toolchain-r-test
+                      - llvm-toolchain-xenial-8
+
+        - os: linux
+          env: TOOLSET=gcc COMPILER=g++-8 CXXSTD=gnu++14 TEST_SUITE=conversions
+          addons:
+              apt:
+                  packages:
+                      - g++-8
+                      - cmake
+                      - libgmp-dev
+                      - libmpfr-dev
+                      - libmpc-dev
+                      - libmpfi-dev
+                  sources:
+                      - ubuntu-toolchain-r-test
+                      - llvm-toolchain-xenial-8
+
+        - os: linux
+          env: TOOLSET=gcc COMPILER=g++-8 CXXSTD=c++17 TEST_SUITE=conversions
+          addons:
+              apt:
+                  packages:
+                      - g++-8
+                      - cmake
+                      - libgmp-dev
+                      - libmpfr-dev
+                      - libmpc-dev
+                      - libmpfi-dev
+                  sources:
+                      - ubuntu-toolchain-r-test
+                      - llvm-toolchain-xenial-8
+
+        - os: linux
+          env: TOOLSET=gcc COMPILER=g++-8 CXXSTD=c++03 TEST_SUITE=misc
+          addons:
+              apt:
+                  packages:
+                      - g++-8
+                      - cmake
+                      - libgmp-dev
+                      - libmpfr-dev
+                      - libmpc-dev
+                      - libmpfi-dev
+                  sources:
+                      - ubuntu-toolchain-r-test
+                      - llvm-toolchain-xenial-8
+
+        - os: linux
+          env: TOOLSET=gcc COMPILER=g++-8 CXXSTD=c++11 TEST_SUITE=misc
+          addons:
+              apt:
+                  packages:
+                      - g++-8
+                      - cmake
+                      - libgmp-dev
+                      - libmpfr-dev
+                      - libmpc-dev
+                      - libmpfi-dev
+                  sources:
+                      - ubuntu-toolchain-r-test
+                      - llvm-toolchain-xenial-8
+
+        - os: linux
+          env: TOOLSET=gcc COMPILER=g++-8 CXXSTD=c++14 TEST_SUITE=misc
+          addons:
+              apt:
+                  packages:
+                      - g++-8
+                      - cmake
+                      - libgmp-dev
+                      - libmpfr-dev
+                      - libmpc-dev
+                      - libmpfi-dev
+                  sources:
+                      - ubuntu-toolchain-r-test
+                      - llvm-toolchain-xenial-8
+
+        - os: linux
+          env: TOOLSET=gcc COMPILER=g++-8 CXXSTD=gnu++14 TEST_SUITE=misc
+          addons:
+              apt:
+                  packages:
+                      - g++-8
+                      - cmake
+                      - libgmp-dev
+                      - libmpfr-dev
+                      - libmpc-dev
+                      - libmpfi-dev
+                  sources:
+                      - ubuntu-toolchain-r-test
+                      - llvm-toolchain-xenial-8
+
+        - os: linux
+          env: TOOLSET=gcc COMPILER=g++-8 CXXSTD=c++17 TEST_SUITE=misc
+          addons:
+              apt:
+                  packages:
+                      - g++-8
+                      - cmake
+                      - libgmp-dev
+                      - libmpfr-dev
+                      - libmpc-dev
+                      - libmpfi-dev
+                  sources:
+                      - ubuntu-toolchain-r-test
+                      - llvm-toolchain-xenial-8
+
+        - os: linux
+          env: TOOLSET=gcc COMPILER=g++-8 CXXSTD=c++03 TEST_SUITE="compile_fail examples"
+          addons:
+              apt:
+                  packages:
+                      - g++-8
+                      - cmake
+                      - libgmp-dev
+                      - libmpfr-dev
+                      - libmpc-dev
+                      - libmpfi-dev
+                  sources:
+                      - ubuntu-toolchain-r-test
+                      - llvm-toolchain-xenial-8
+
+        - os: linux
+          env: TOOLSET=gcc COMPILER=g++-8 CXXSTD=c++11 TEST_SUITE="compile_fail examples"
+          addons:
+              apt:
+                  packages:
+                      - g++-8
+                      - cmake
+                      - libgmp-dev
+                      - libmpfr-dev
+                      - libmpc-dev
+                      - libmpfi-dev
+                  sources:
+                      - ubuntu-toolchain-r-test
+                      - llvm-toolchain-xenial-8
+
+        - os: linux
+          env: TOOLSET=gcc COMPILER=g++-8 CXXSTD=c++14 TEST_SUITE="compile_fail examples"
+          addons:
+              apt:
+                  packages:
+                      - g++-8
+                      - cmake
+                      - libgmp-dev
+                      - libmpfr-dev
+                      - libmpc-dev
+                      - libmpfi-dev
+                  sources:
+                      - ubuntu-toolchain-r-test
+                      - llvm-toolchain-xenial-8
+
+        - os: linux
+          env: TOOLSET=gcc COMPILER=g++-8 CXXSTD=c++17 TEST_SUITE="compile_fail examples"
+          addons:
+              apt:
+                  packages:
+                      - g++-8
+                      - cmake
+                      - libgmp-dev
+                      - libmpfr-dev
+                      - libmpc-dev
+                      - libmpfi-dev
+                  sources:
+                      - ubuntu-toolchain-r-test
+                      - llvm-toolchain-xenial-8
+
+        - os: linux
+          env: TOOLSET=gcc COMPILER=g++-8 CXXSTD=c++03 TEST_SUITE=concepts
+          addons:
+              apt:
+                  packages:
+                      - g++-8
+                      - cmake
+                      - libgmp-dev
+                      - libmpfr-dev
+                      - libmpc-dev
+                      - libmpfi-dev
+                  sources:
+                      - ubuntu-toolchain-r-test
+                      - llvm-toolchain-xenial-8
+
+        - os: linux
+          env: TOOLSET=gcc COMPILER=g++-8 CXXSTD=c++11 TEST_SUITE=concepts
+          addons:
+              apt:
+                  packages:
+                      - g++-8
+                      - cmake
+                      - libgmp-dev
+                      - libmpfr-dev
+                      - libmpc-dev
+                      - libmpfi-dev
+                  sources:
+                      - ubuntu-toolchain-r-test
+                      - llvm-toolchain-xenial-8
+
+        - os: linux
+          env: TOOLSET=gcc COMPILER=g++-8 CXXSTD=c++14 TEST_SUITE=concepts
+          addons:
+              apt:
+                  packages:
+                      - g++-8
+                      - cmake
+                      - libgmp-dev
+                      - libmpfr-dev
+                      - libmpc-dev
+                      - libmpfi-dev
+                  sources:
+                      - ubuntu-toolchain-r-test
+                      - llvm-toolchain-xenial-8
+
+        - os: linux
+          env: TOOLSET=gcc COMPILER=g++-8 CXXSTD=c++17 TEST_SUITE=concepts
+          addons:
+              apt:
+                  packages:
+                      - g++-8
+                      - cmake
+                      - libgmp-dev
+                      - libmpfr-dev
+                      - libmpc-dev
+                      - libmpfi-dev
+                  sources:
+                      - ubuntu-toolchain-r-test
+                      - llvm-toolchain-xenial-8
+
+        - os: osx
+          env: TOOLSET=clang COMPILER=clang++ CXXSTD=c++14 TEST_SUITE=arithmetic_tests
+          osx_image: xcode9.3
+
+        - os: osx
+          env: TOOLSET=clang COMPILER=clang++ CXXSTD=c++14 TEST_SUITE=cpp_int_tests
+          osx_image: xcode9.3
+
+        - os: osx
+          env: TOOLSET=clang COMPILER=clang++ CXXSTD=c++14 TEST_SUITE=functions_and_limits
+          osx_image: xcode9.3
+
+        - os: osx
+          env: TOOLSET=clang COMPILER=clang++ CXXSTD=c++14 TEST_SUITE=conversions
+          osx_image: xcode9.3
+
+        - os: osx
+          env: TOOLSET=clang COMPILER=clang++ CXXSTD=c++14 TEST_SUITE=misc
+          osx_image: xcode9.3
+
+        - os: osx
+          env: TOOLSET=clang COMPILER=clang++ CXXSTD=c++14 TEST_SUITE="compile_fail examples"
+          osx_image: xcode9.3
+
+        - os: osx
+          env: TOOLSET=clang COMPILER=clang++ CXXSTD=c++14 TEST_SUITE=concepts
+          osx_image: xcode9.3
+
+        - os: osx
+          env: TOOLSET=clang COMPILER=clang++ CXXSTD=c++14 TEST_SUITE=arithmetic_tests
+          osx_image: xcode8.3
+
+        - os: osx
+          env: TOOLSET=clang COMPILER=clang++ CXXSTD=c++14 TEST_SUITE=cpp_int_tests
+          osx_image: xcode8.3
+
+        - os: osx
+          env: TOOLSET=clang COMPILER=clang++ CXXSTD=c++14 TEST_SUITE=functions_and_limits
+          osx_image: xcode8.3
+
+        - os: osx
+          env: TOOLSET=clang COMPILER=clang++ CXXSTD=c++14 TEST_SUITE=conversions
+          osx_image: xcode8.3
+
+        - os: osx
+          env: TOOLSET=clang COMPILER=clang++ CXXSTD=c++14 TEST_SUITE=misc
+          osx_image: xcode8.3
+
+        - os: osx
+          env: TOOLSET=clang COMPILER=clang++ CXXSTD=c++14 TEST_SUITE="compile_fail examples"
+          osx_image: xcode8.3
+
+        - os: osx
+          env: TOOLSET=clang COMPILER=clang++ CXXSTD=c++14 TEST_SUITE=concepts
+          osx_image: xcode8.3
+
+        - os: osx
+          env: TOOLSET=clang COMPILER=clang++ CXXSTD=c++14 TEST_SUITE=arithmetic_tests
+          osx_image: xcode7.3
+
+        - os: osx
+          env: TOOLSET=clang COMPILER=clang++ CXXSTD=c++14 TEST_SUITE=cpp_int_tests
+          osx_image: xcode7.3
+
+        - os: osx
+          env: TOOLSET=clang COMPILER=clang++ CXXSTD=c++14 TEST_SUITE=functions_and_limits
+          osx_image: xcode7.3
+
+        - os: osx
+          env: TOOLSET=clang COMPILER=clang++ CXXSTD=c++14 TEST_SUITE=conversions
+          osx_image: xcode7.3
+
+        - os: osx
+          env: TOOLSET=clang COMPILER=clang++ CXXSTD=c++14 TEST_SUITE=misc
+          osx_image: xcode7.3
+
+        - os: osx
+          env: TOOLSET=clang COMPILER=clang++ CXXSTD=c++14 TEST_SUITE="compile_fail examples"
+          osx_image: xcode7.3
+
+        - os: osx
+          env: TOOLSET=clang COMPILER=clang++ CXXSTD=c++14 TEST_SUITE=concepts
+          osx_image: xcode7.3
 
 install:
-  - cd ..
-  - if [[ $TRAVIS_BRANCH == master || $TRAVIS_BRANCH == cmake-master ]]; then
-      git clone -b master --depth 1 https://github.com/boostorg/boost.git boost-root;
-    elif [[ $TRAVIS_BRANCH == develop || $TRAVIS_BRANCH == cmake-develop ]]; then
-      git clone -b develop --depth 1 https://github.com/boostorg/boost.git boost-root;
-    else
-      git clone -b develop --depth 1 https://github.com/boostorg/boost.git boost-root;
-    fi
-  - cd boost-root
-  - git submodule update --init tools/build
-  - git submodule update --init libs/config
-  - git submodule update --init tools/boost_install
-  - git submodule update --init libs/headers
-  - git submodule update --init tools/boostdep
-  - cp -r $TRAVIS_BUILD_DIR/* libs/multiprecision
-  - python tools/boostdep/depinst/depinst.py multiprecision
-  - ./bootstrap.sh
-  - ./b2 headers
+    - cd ..
+    - if [[ $TRAVIS_BRANCH == master || $TRAVIS_BRANCH == cmake-master ]]; then
+        git clone -b master --depth 1 https://github.com/boostorg/boost.git boost-root;
+        elif [[ $TRAVIS_BRANCH == develop || $TRAVIS_BRANCH == cmake-develop ]]; then
+        git clone -b develop --depth 1 https://github.com/boostorg/boost.git boost-root;
+        else
+        git clone -b develop --depth 1 https://github.com/boostorg/boost.git boost-root;
+        fi
+    - cd boost-root
+    - git submodule update --init tools/build
+    - git submodule update --init libs/config
+    - git submodule update --init tools/boost_install
+    - git submodule update --init libs/headers
+    - git submodule update --init tools/boostdep
+    - cp -r $TRAVIS_BUILD_DIR/* libs/multiprecision
+    - python tools/boostdep/depinst/depinst.py multiprecision
+    - ./bootstrap.sh
+    - ./b2 headers
 
 script:
-  - |-
-    echo "using $TOOLSET : : $COMPILER : <cxxflags>-std=$CXXSTD ;" > ~/user-config.jam
-  - if [[ $TRAVIS_OS_NAME == linux ]]; then
-      proc=$(($(nproc) + 1));
-    elif [[ $TRAVIS_OS_NAME == osx ]]; then
-      proc=$(($(sysctl -n hw.ncpu) + 1));
-    fi;
-  - (cd libs/config/test && ../../../b2 config_info_travis_install toolset=$TOOLSET && ./config_info_travis);
-  - (cd libs/multiprecision/test && ../../../b2 -j$proc toolset=$TOOLSET $TEST_SUITE define=CI_SUPPRESS_KNOWN_ISSUES define=SLOW_COMPILER);
-  - sudo ./b2 -j$proc install;
-  - cd $TRAVIS_BUILD_DIR && mkdir cmake-build && cd cmake-build;
-  - if [[ $(echo $CXXSTD | sed 's/[^0-9]*//g') == 03 ]]; then
-      CXXSTD=c++98;
-    fi;
-  - if [[ $CXXSTD == c++1z ]]; then
-      CXXSTD=c++17;
-    fi;
-  - cmake -DBUILD_TESTS=TRUE -DCMAKE_CXX_STANDARD=$(echo $CXXSTD | sed 's/[^0-9]*//g') -DBUILD_WITH_CI_KNOWN_ISSUES_SUPPRESS=TRUE ..;
+    - |-
+        echo "using $TOOLSET : : $COMPILER : <cxxflags>-std=$CXXSTD ;" > ~/user-config.jam
+    - if [[ $TRAVIS_OS_NAME == linux ]]; then
+        proc=$(($(nproc) + 1));
+        elif [[ $TRAVIS_OS_NAME == osx ]]; then
+        proc=$(($(sysctl -n hw.ncpu) + 1));
+        fi;
+    - (cd libs/config/test && ../../../b2 config_info_travis_install toolset=$TOOLSET && ./config_info_travis);
+    - (cd libs/multiprecision/test && ../../../b2 -j$proc toolset=$TOOLSET $TEST_SUITE define=CI_SUPPRESS_KNOWN_ISSUES define=SLOW_COMPILER);
+    - sudo ./b2 -j$proc install;
+    - cd $TRAVIS_BUILD_DIR && mkdir cmake-build && cd cmake-build;
+    - if [[ $(echo $CXXSTD | sed 's/[^0-9]*//g') == 03 ]]; then
+        CXXSTD=c++98;
+        fi;
+    - if [[ $CXXSTD == c++1z ]]; then
+        CXXSTD=c++17;
+        fi;
+    - cmake -DBUILD_TESTS=TRUE -DCMAKE_CXX_STANDARD=$(echo $CXXSTD | sed 's/[^0-9]*//g') -DBUILD_WITH_CI_KNOWN_ISSUES_SUPPRESS=TRUE ..;
 
 notifications:
-  email:
-    on_success: always+    email:
+        on_success: always