# Copyright 2016, 2017 Peter Dimov
<<<<<<< HEAD
# Copyright 2020 Mikhail Komarov <nemo@nil.foundation>
=======
# Copyright 2019, 2020 Mikhail Komarov <nemo@nil.foundation>
>>>>>>> fb1f6a83
# Distributed under the Boost Software License, Version 1.0.
# (See accompanying file LICENSE_1_0.txt or copy at http://boost.org/LICENSE_1_0.txt)
#
# This file should be used in couple of configurations:
#
# 1. Configuration for building at boostorg/multiprecision TravisCI.
# This means no actual build with CMake should be performed, only configuration.
#
# 2. Configuration for building with less CI-loaded projects.
# This means not only configuration with CMake should be performed, but also
#  build and test should be executed.
# To make this script be fine for building and testing with CMake, uncommend
#  copy and paste following lines before the last 'fi' at 'script' section:
#
#------------------------------------------------------------------------------#
#if [[ $TEST_SUITE == compile_fail ]]; then
#  if [[ $TRAVIS_OS_NAME == linux ]]; then
#    ctest --build-and-test .. . --build-generator "Unix Makefiles" --tests-regex "multiprecision_test_compile_fail_*" -j $(($(nproc) + 1));
#  elif [[ $TRAVIS_OS_NAME == osx ]]; then
#    ctest --build-and-test .. . --build-generator "Unix Makefiles" --tests-regex "multiprecision_test_compile_fail_*" -j $(($(sysctl -n hw.ncpu) + 1));
#  fi
#else
#  if [[ $TRAVIS_OS_NAME == linux ]]; then
#    cmake --build . --target multiprecision_test_suite_$TEST_SUITE -- -j$(($(nproc) + 1));
#  elif [[ $TRAVIS_OS_NAME == osx ]]; then
#    cmake --build . --target multiprecision_test_suite_$TEST_SUITE -- -j$(($(sysctl -n hw.ncpu) + 1));
#  fi
#fi
#------------------------------------------------------------------------------#

language: cpp

sudo: true

python: "2.7"

dist: xenial

os:
  - linux
  - osx

branches:
  only:
    - master
    - develop
    - cmake-develop
    - cmake-master
<<<<<<< HEAD
    - 33-extended-inverse
=======
    - 30-jacobi-symbol
>>>>>>> fb1f6a83

env:
  matrix:
    - BOGUS_JOB=true

matrix:

  exclude:
    - env: BOGUS_JOB=true

  include:
    - os: linux
      env: TOOLSET=gcc COMPILER=g++-6 CXXSTD=c++03 TEST_SUITE=arithmetic_tests
      addons:
        apt:
          packages:
            - g++-6
            - cmake
            - libgmp-dev
            - libmpfr-dev
            - libmpc-dev
            - libmpfi-dev
            - libtommath-dev
          sources:
            - ubuntu-toolchain-r-test
            - llvm-toolchain-xenial-8

    - os: linux
      env: TOOLSET=gcc COMPILER=g++-6 CXXSTD=c++11 TEST_SUITE=arithmetic_tests
      addons:
        apt:
          packages:
            - g++-6
            - cmake
            - libgmp-dev
            - libmpfr-dev
            - libmpc-dev
            - libmpfi-dev
            - libtommath-dev
          sources:
            - ubuntu-toolchain-r-test
            - llvm-toolchain-xenial-8

    - os: linux
      env: TOOLSET=gcc COMPILER=g++-6 CXXSTD=c++14 TEST_SUITE=arithmetic_tests
      addons:
        apt:
          packages:
            - g++-6
            - cmake
            - libgmp-dev
            - libmpfr-dev
            - libmpc-dev
            - libmpfi-dev
            - libtommath-dev
          sources:
            - ubuntu-toolchain-r-test
            - llvm-toolchain-xenial-8

    - os: linux
      env: TOOLSET=gcc COMPILER=g++-6 CXXSTD=c++1z TEST_SUITE=arithmetic_tests
      addons:
        apt:
          packages:
            - g++-6
            - cmake
            - libgmp-dev
            - libmpfr-dev
            - libmpc-dev
            - libmpfi-dev
            - libtommath-dev
          sources:
            - ubuntu-toolchain-r-test
            - llvm-toolchain-xenial-8

    - os: linux
      env: TOOLSET=gcc COMPILER=g++-6 CXXSTD=c++03 TEST_SUITE=cpp_int_tests
      addons:
        apt:
          packages:
            - g++-6
            - cmake
            - libgmp-dev
            - libmpfr-dev
            - libmpc-dev
            - libmpfi-dev
            - libtommath-dev
          sources:
            - ubuntu-toolchain-r-test
            - llvm-toolchain-xenial-8

    - os: linux
      env: TOOLSET=gcc COMPILER=g++-6 CXXSTD=c++11 TEST_SUITE=cpp_int_tests
      addons:
        apt:
          packages:
            - g++-6
            - cmake
            - libgmp-dev
            - libmpfr-dev
            - libmpc-dev
            - libmpfi-dev
            - libtommath-dev
          sources:
            - ubuntu-toolchain-r-test
            - llvm-toolchain-xenial-8

    - os: linux
      env: TOOLSET=gcc COMPILER=g++-6 CXXSTD=c++14 TEST_SUITE=cpp_int_tests
      addons:
        apt:
          packages:
            - g++-6
            - cmake
            - libgmp-dev
            - libmpfr-dev
            - libmpc-dev
            - libmpfi-dev
            - libtommath-dev
          sources:
            - ubuntu-toolchain-r-test
            - llvm-toolchain-xenial-8

    - os: linux
      env: TOOLSET=gcc COMPILER=g++-6 CXXSTD=c++1z TEST_SUITE=cpp_int_tests
      addons:
        apt:
          packages:
            - g++-6
            - cmake
            - libgmp-dev
            - libmpfr-dev
            - libmpc-dev
            - libmpfi-dev
            - libtommath-dev
          sources:
            - ubuntu-toolchain-r-test
            - llvm-toolchain-xenial-8

    - os: linux
      env: TOOLSET=gcc COMPILER=g++-6 CXXSTD=c++03 TEST_SUITE=functions_and_limits
      addons:
        apt:
          packages:
            - g++-6
            - cmake
            - libgmp-dev
            - libmpfr-dev
            - libmpc-dev
            - libmpfi-dev
            - libtommath-dev
          sources:
            - ubuntu-toolchain-r-test
            - llvm-toolchain-xenial-8

    - os: linux
      env: TOOLSET=gcc COMPILER=g++-6 CXXSTD=c++11 TEST_SUITE=functions_and_limits
      addons:
        apt:
          packages:
            - g++-6
            - cmake
            - libgmp-dev
            - libmpfr-dev
            - libmpc-dev
            - libmpfi-dev
            - libtommath-dev
          sources:
            - ubuntu-toolchain-r-test
            - llvm-toolchain-xenial-8

    - os: linux
      env: TOOLSET=gcc COMPILER=g++-6 CXXSTD=c++14 TEST_SUITE=functions_and_limits
      addons:
        apt:
          packages:
            - g++-6
            - cmake
            - libgmp-dev
            - libmpfr-dev
            - libmpc-dev
            - libmpfi-dev
            - libtommath-dev
          sources:
            - ubuntu-toolchain-r-test
            - llvm-toolchain-xenial-8

    - os: linux
      env: TOOLSET=gcc COMPILER=g++-6 CXXSTD=gnu++14 TEST_SUITE=functions_and_limits
      addons:
        apt:
          packages:
            - g++-6
            - cmake
            - libgmp-dev
            - libmpfr-dev
            - libmpc-dev
            - libmpfi-dev
            - libtommath-dev
          sources:
            - ubuntu-toolchain-r-test
            - llvm-toolchain-xenial-8

    - os: linux
      env: TOOLSET=gcc COMPILER=g++-6 CXXSTD=c++1z TEST_SUITE=functions_and_limits
      addons:
        apt:
          packages:
            - g++-6
            - cmake
            - libgmp-dev
            - libmpfr-dev
            - libmpc-dev
            - libmpfi-dev
            - libtommath-dev
          sources:
            - ubuntu-toolchain-r-test
            - llvm-toolchain-xenial-8

    - os: linux
      env: TOOLSET=gcc COMPILER=g++-6 CXXSTD=c++03 TEST_SUITE=conversions
      addons:
        apt:
          packages:
            - g++-6
            - cmake
            - libgmp-dev
            - libmpfr-dev
            - libmpc-dev
            - libmpfi-dev
            - libtommath-dev
          sources:
            - ubuntu-toolchain-r-test
            - llvm-toolchain-xenial-8

    - os: linux
      env: TOOLSET=gcc COMPILER=g++-6 CXXSTD=c++11 TEST_SUITE=conversions
      addons:
        apt:
          packages:
            - g++-6
            - cmake
            - libgmp-dev
            - libmpfr-dev
            - libmpc-dev
            - libmpfi-dev
            - libtommath-dev
          sources:
            - ubuntu-toolchain-r-test
            - llvm-toolchain-xenial-8

    - os: linux
      env: TOOLSET=gcc COMPILER=g++-6 CXXSTD=c++14 TEST_SUITE=conversions
      addons:
        apt:
          packages:
            - g++-6
            - cmake
            - libgmp-dev
            - libmpfr-dev
            - libmpc-dev
            - libmpfi-dev
            - libtommath-dev
          sources:
            - ubuntu-toolchain-r-test
            - llvm-toolchain-xenial-8

    - os: linux
      env: TOOLSET=gcc COMPILER=g++-6 CXXSTD=gnu++14 TEST_SUITE=conversions
      addons:
        apt:
          packages:
            - g++-6
            - cmake
            - libgmp-dev
            - libmpfr-dev
            - libmpc-dev
            - libmpfi-dev
            - libtommath-dev
          sources:
            - ubuntu-toolchain-r-test
            - llvm-toolchain-xenial-8

    - os: linux
      env: TOOLSET=gcc COMPILER=g++-6 CXXSTD=c++1z TEST_SUITE=conversions
      addons:
        apt:
          packages:
            - g++-6
            - cmake
            - libgmp-dev
            - libmpfr-dev
            - libmpc-dev
            - libmpfi-dev
            - libtommath-dev
          sources:
            - ubuntu-toolchain-r-test
            - llvm-toolchain-xenial-8

    - os: linux
      env: TOOLSET=gcc COMPILER=g++-6 CXXSTD=c++03 TEST_SUITE=misc
      addons:
        apt:
          packages:
            - g++-6
            - cmake
            - libgmp-dev
            - libmpfr-dev
            - libmpc-dev
            - libmpfi-dev
            - libtommath-dev
          sources:
            - ubuntu-toolchain-r-test
            - llvm-toolchain-xenial-8

    - os: linux
      env: TOOLSET=gcc COMPILER=g++-6 CXXSTD=c++11 TEST_SUITE=misc
      addons:
        apt:
          packages:
            - g++-6
            - cmake
            - libgmp-dev
            - libmpfr-dev
            - libmpc-dev
            - libmpfi-dev
            - libtommath-dev
          sources:
            - ubuntu-toolchain-r-test
            - llvm-toolchain-xenial-8

    - os: linux
      env: TOOLSET=gcc COMPILER=g++-6 CXXSTD=c++14 TEST_SUITE=misc
      addons:
        apt:
          packages:
            - g++-6
            - cmake
            - libgmp-dev
            - libmpfr-dev
            - libmpc-dev
            - libmpfi-dev
            - libtommath-dev
          sources:
            - ubuntu-toolchain-r-test
            - llvm-toolchain-xenial-8

    - os: linux
      env: TOOLSET=gcc COMPILER=g++-6 CXXSTD=gnu++14 TEST_SUITE=misc
      addons:
        apt:
          packages:
            - g++-6
            - cmake
            - libgmp-dev
            - libmpfr-dev
            - libmpc-dev
            - libmpfi-dev
            - libtommath-dev
          sources:
            - ubuntu-toolchain-r-test
            - llvm-toolchain-xenial-8

    - os: linux
      env: TOOLSET=gcc COMPILER=g++-6 CXXSTD=c++1z TEST_SUITE=misc
      addons:
        apt:
          packages:
            - g++-6
            - cmake
            - libgmp-dev
            - libmpfr-dev
            - libmpc-dev
            - libmpfi-dev
            - libtommath-dev
          sources:
            - ubuntu-toolchain-r-test
            - llvm-toolchain-xenial-8

    - os: linux
      env: TOOLSET=gcc COMPILER=g++-6 CXXSTD=c++03 TEST_SUITE="examples compile_fail"
      addons:
        apt:
          packages:
            - g++-6
            - cmake
            - libgmp-dev
            - libmpfr-dev
            - libmpc-dev
            - libmpfi-dev
            - libtommath-dev
          sources:
            - ubuntu-toolchain-r-test
            - llvm-toolchain-xenial-8

    - os: linux
      env: TOOLSET=gcc COMPILER=g++-6 CXXSTD=c++11 TEST_SUITE="examples compile_fail"
      addons:
        apt:
          packages:
            - g++-6
            - cmake
            - libgmp-dev
            - libmpfr-dev
            - libmpc-dev
            - libmpfi-dev
            - libtommath-dev
          sources:
            - ubuntu-toolchain-r-test
            - llvm-toolchain-xenial-8

    - os: linux
      env: TOOLSET=gcc COMPILER=g++-6 CXXSTD=c++14 TEST_SUITE="examples compile_fail"
      addons:
        apt:
          packages:
            - g++-6
            - cmake
            - libgmp-dev
            - libmpfr-dev
            - libmpc-dev
            - libmpfi-dev
            - libtommath-dev
          sources:
            - ubuntu-toolchain-r-test
            - llvm-toolchain-xenial-8

    - os: linux
      env: TOOLSET=gcc COMPILER=g++-6 CXXSTD=c++1z TEST_SUITE="examples compile_fail"
      addons:
        apt:
          packages:
            - g++-6
            - cmake
            - libgmp-dev
            - libmpfr-dev
            - libmpc-dev
            - libmpfi-dev
            - libtommath-dev
          sources:
            - ubuntu-toolchain-r-test
            - llvm-toolchain-xenial-8

    - os: linux
      env: TOOLSET=gcc COMPILER=g++-6 CXXSTD=c++03 TEST_SUITE=concepts
      addons:
        apt:
          packages:
            - g++-6
            - cmake
            - libgmp-dev
            - libmpfr-dev
            - libmpc-dev
            - libmpfi-dev
            - libtommath-dev
          sources:
            - ubuntu-toolchain-r-test
            - llvm-toolchain-xenial-8

    - os: linux
      env: TOOLSET=gcc COMPILER=g++-6 CXXSTD=c++11 TEST_SUITE=concepts
      addons:
        apt:
          packages:
            - g++-6
            - cmake
            - libgmp-dev
            - libmpfr-dev
            - libmpc-dev
            - libmpfi-dev
            - libtommath-dev
          sources:
            - ubuntu-toolchain-r-test
            - llvm-toolchain-xenial-8

    - os: linux
      env: TOOLSET=gcc COMPILER=g++-6 CXXSTD=c++14 TEST_SUITE=concepts
      addons:
        apt:
          packages:
            - g++-6
            - cmake
            - libgmp-dev
            - libmpfr-dev
            - libmpc-dev
            - libmpfi-dev
            - libtommath-dev
          sources:
            - ubuntu-toolchain-r-test
            - llvm-toolchain-xenial-8

    - os: linux
      env: TOOLSET=gcc COMPILER=g++-6 CXXSTD=c++1z TEST_SUITE=concepts
      addons:
        apt:
          packages:
            - g++-6
            - cmake
            - libgmp-dev
            - libmpfr-dev
            - libmpc-dev
            - libmpfi-dev
            - libtommath-dev
          sources:
            - ubuntu-toolchain-r-test
            - llvm-toolchain-xenial-8

    - os: linux
      env: TOOLSET=gcc COMPILER=g++-5 CXXSTD=c++14 TEST_SUITE=arithmetic_tests
      addons:
        apt:
          packages:
            - g++-5
            - cmake
            - libgmp-dev
            - libmpfr-dev
            - libmpc-dev
            - libmpfi-dev
            - libtommath-dev
          sources:
            - ubuntu-toolchain-r-test
            - llvm-toolchain-xenial-8

    - os: linux
      env: TOOLSET=gcc COMPILER=g++-5 CXXSTD=c++14 TEST_SUITE=cpp_int_tests
      addons:
        apt:
          packages:
            - g++-5
            - cmake
            - libgmp-dev
            - libmpfr-dev
            - libmpc-dev
            - libmpfi-dev
            - libtommath-dev
          sources:
            - ubuntu-toolchain-r-test
            - llvm-toolchain-xenial-8

    - os: linux
      env: TOOLSET=gcc COMPILER=g++-5 CXXSTD=c++14 TEST_SUITE=functions_and_limits
      addons:
        apt:
          packages:
            - g++-5
            - cmake
            - libgmp-dev
            - libmpfr-dev
            - libmpc-dev
            - libmpfi-dev
            - libtommath-dev
          sources:
            - ubuntu-toolchain-r-test
            - llvm-toolchain-xenial-8

    - os: linux
      env: TOOLSET=gcc COMPILER=g++-5 CXXSTD=c++14 TEST_SUITE=conversions
      addons:
        apt:
          packages:
            - g++-5
            - cmake
            - libgmp-dev
            - libmpfr-dev
            - libmpc-dev
            - libmpfi-dev
            - libtommath-dev
          sources:
            - ubuntu-toolchain-r-test
            - llvm-toolchain-xenial-8

    - os: linux
      env: TOOLSET=gcc COMPILER=g++-5 CXXSTD=c++14 TEST_SUITE=misc
      addons:
        apt:
          packages:
            - g++-5
            - cmake
            - libgmp-dev
            - libmpfr-dev
            - libmpc-dev
            - libmpfi-dev
            - libtommath-dev
          sources:
            - ubuntu-toolchain-r-test
            - llvm-toolchain-xenial-8

    - os: linux
      env: TOOLSET=gcc COMPILER=g++-5 CXXSTD=c++14 TEST_SUITE="compile_fail examples"
      addons:
        apt:
          packages:
            - g++-5
            - cmake
            - libgmp-dev
            - libmpfr-dev
            - libmpc-dev
            - libmpfi-dev
            - libtommath-dev
          sources:
            - ubuntu-toolchain-r-test
            - llvm-toolchain-xenial-8

    - os: linux
      env: TOOLSET=gcc COMPILER=g++-5 CXXSTD=c++14 TEST_SUITE=concepts
      addons:
        apt:
          packages:
            - g++-5
            - cmake
            - libgmp-dev
            - libmpfr-dev
            - libmpc-dev
            - libmpfi-dev
            - libtommath-dev
          sources:
            - ubuntu-toolchain-r-test
            - llvm-toolchain-xenial-8

    - os: linux
      env: TOOLSET=gcc COMPILER=g++-8 CXXSTD=c++03 TEST_SUITE=arithmetic_tests
      addons:
        apt:
          packages:
            - g++-8
            - cmake
            - libgmp-dev
            - libmpfr-dev
            - libmpc-dev
            - libmpfi-dev
            - libtommath-dev
          sources:
            - ubuntu-toolchain-r-test
            - llvm-toolchain-xenial-8

    - os: linux
      env: TOOLSET=gcc COMPILER=g++-8 CXXSTD=c++11 TEST_SUITE=arithmetic_tests
      addons:
        apt:
          packages:
            - g++-8
            - cmake
            - libgmp-dev
            - libmpfr-dev
            - libmpc-dev
            - libmpfi-dev
            - libtommath-dev
          sources:
            - ubuntu-toolchain-r-test
            - llvm-toolchain-xenial-8

    - os: linux
      env: TOOLSET=gcc COMPILER=g++-8 CXXSTD=c++14 TEST_SUITE=arithmetic_tests
      addons:
        apt:
          packages:
            - g++-8
            - cmake
            - libgmp-dev
            - libmpfr-dev
            - libmpc-dev
            - libmpfi-dev
            - libtommath-dev
          sources:
            - ubuntu-toolchain-r-test
            - llvm-toolchain-xenial-8

    - os: linux
      env: TOOLSET=gcc COMPILER=g++-8 CXXSTD=c++17 TEST_SUITE=arithmetic_tests
      addons:
        apt:
          packages:
            - g++-8
            - cmake
            - libgmp-dev
            - libmpfr-dev
            - libmpc-dev
            - libmpfi-dev
            - libtommath-dev
          sources:
            - ubuntu-toolchain-r-test
            - llvm-toolchain-xenial-8

    - os: linux
      env: TOOLSET=gcc COMPILER=g++-8 CXXSTD=c++03 TEST_SUITE=cpp_int_tests
      addons:
        apt:
          packages:
            - g++-8
            - cmake
            - libgmp-dev
            - libmpfr-dev
            - libmpc-dev
            - libmpfi-dev
            - libtommath-dev
          sources:
            - ubuntu-toolchain-r-test
            - llvm-toolchain-xenial-8

    - os: linux
      env: TOOLSET=gcc COMPILER=g++-8 CXXSTD=c++11 TEST_SUITE=cpp_int_tests
      addons:
        apt:
          packages:
            - g++-8
            - cmake
            - libgmp-dev
            - libmpfr-dev
            - libmpc-dev
            - libmpfi-dev
            - libtommath-dev
          sources:
            - ubuntu-toolchain-r-test
            - llvm-toolchain-xenial-8

    - os: linux
      env: TOOLSET=gcc COMPILER=g++-8 CXXSTD=c++14 TEST_SUITE=cpp_int_tests
      addons:
        apt:
          packages:
            - g++-8
            - cmake
            - libgmp-dev
            - libmpfr-dev
            - libmpc-dev
            - libmpfi-dev
            - libtommath-dev
          sources:
            - ubuntu-toolchain-r-test
            - llvm-toolchain-xenial-8

    - os: linux
      env: TOOLSET=gcc COMPILER=g++-8 CXXSTD=c++17 TEST_SUITE=cpp_int_tests
      addons:
        apt:
          packages:
            - g++-8
            - cmake
            - libgmp-dev
            - libmpfr-dev
            - libmpc-dev
            - libmpfi-dev
            - libtommath-dev
          sources:
            - ubuntu-toolchain-r-test
            - llvm-toolchain-xenial-8

    - os: linux
      env: TOOLSET=gcc COMPILER=g++-8 CXXSTD=c++03 TEST_SUITE=functions_and_limits
      addons:
        apt:
          packages:
            - g++-8
            - cmake
            - libgmp-dev
            - libmpfr-dev
            - libmpc-dev
            - libmpfi-dev
            - libtommath-dev
          sources:
            - ubuntu-toolchain-r-test
            - llvm-toolchain-xenial-8

    - os: linux
      env: TOOLSET=gcc COMPILER=g++-8 CXXSTD=c++11 TEST_SUITE=functions_and_limits
      addons:
        apt:
          packages:
            - g++-8
            - cmake
            - libgmp-dev
            - libmpfr-dev
            - libmpc-dev
            - libmpfi-dev
            - libtommath-dev
          sources:
            - ubuntu-toolchain-r-test
            - llvm-toolchain-xenial-8

    - os: linux
      env: TOOLSET=gcc COMPILER=g++-8 CXXSTD=c++14 TEST_SUITE=functions_and_limits
      addons:
        apt:
          packages:
            - g++-8
            - cmake
            - libgmp-dev
            - libmpfr-dev
            - libmpc-dev
            - libmpfi-dev
            - libtommath-dev
          sources:
            - ubuntu-toolchain-r-test
            - llvm-toolchain-xenial-8

    - os: linux
      env: TOOLSET=gcc COMPILER=g++-8 CXXSTD=gnu++14 TEST_SUITE=functions_and_limits
      addons:
        apt:
          packages:
            - g++-8
            - cmake
            - libgmp-dev
            - libmpfr-dev
            - libmpc-dev
            - libmpfi-dev
            - libtommath-dev
          sources:
            - ubuntu-toolchain-r-test
            - llvm-toolchain-xenial-8

    - os: linux
      env: TOOLSET=gcc COMPILER=g++-8 CXXSTD=c++17 TEST_SUITE=functions_and_limits
      addons:
        apt:
          packages:
            - g++-8
            - cmake
            - libgmp-dev
            - libmpfr-dev
            - libmpc-dev
            - libmpfi-dev
            - libtommath-dev
          sources:
            - ubuntu-toolchain-r-test
            - llvm-toolchain-xenial-8

    - os: linux
      env: TOOLSET=gcc COMPILER=g++-8 CXXSTD=c++03 TEST_SUITE=conversions
      addons:
        apt:
          packages:
            - g++-8
            - cmake
            - libgmp-dev
            - libmpfr-dev
            - libmpc-dev
            - libmpfi-dev
            - libtommath-dev
          sources:
            - ubuntu-toolchain-r-test
            - llvm-toolchain-xenial-8

    - os: linux
      env: TOOLSET=gcc COMPILER=g++-8 CXXSTD=c++11 TEST_SUITE=conversions
      addons:
        apt:
          packages:
            - g++-8
            - cmake
            - libgmp-dev
            - libmpfr-dev
            - libmpc-dev
            - libmpfi-dev
            - libtommath-dev
          sources:
            - ubuntu-toolchain-r-test
            - llvm-toolchain-xenial-8

    - os: linux
      env: TOOLSET=gcc COMPILER=g++-8 CXXSTD=c++14 TEST_SUITE=conversions
      addons:
        apt:
          packages:
            - g++-8
            - cmake
            - libgmp-dev
            - libmpfr-dev
            - libmpc-dev
            - libmpfi-dev
            - libtommath-dev
          sources:
            - ubuntu-toolchain-r-test
            - llvm-toolchain-xenial-8

    - os: linux
      env: TOOLSET=gcc COMPILER=g++-8 CXXSTD=gnu++14 TEST_SUITE=conversions
      addons:
        apt:
          packages:
            - g++-8
            - cmake
            - libgmp-dev
            - libmpfr-dev
            - libmpc-dev
            - libmpfi-dev
            - libtommath-dev
          sources:
            - ubuntu-toolchain-r-test
            - llvm-toolchain-xenial-8

    - os: linux
      env: TOOLSET=gcc COMPILER=g++-8 CXXSTD=c++17 TEST_SUITE=conversions
      addons:
        apt:
          packages:
            - g++-8
            - cmake
            - libgmp-dev
            - libmpfr-dev
            - libmpc-dev
            - libmpfi-dev
            - libtommath-dev
          sources:
            - ubuntu-toolchain-r-test
            - llvm-toolchain-xenial-8

    - os: linux
      env: TOOLSET=gcc COMPILER=g++-8 CXXSTD=c++03 TEST_SUITE=misc
      addons:
        apt:
          packages:
            - g++-8
            - cmake
            - libgmp-dev
            - libmpfr-dev
            - libmpc-dev
            - libmpfi-dev
            - libtommath-dev
          sources:
            - ubuntu-toolchain-r-test
            - llvm-toolchain-xenial-8

    - os: linux
      env: TOOLSET=gcc COMPILER=g++-8 CXXSTD=c++11 TEST_SUITE=misc
      addons:
        apt:
          packages:
            - g++-8
            - cmake
            - libgmp-dev
            - libmpfr-dev
            - libmpc-dev
            - libmpfi-dev
            - libtommath-dev
          sources:
            - ubuntu-toolchain-r-test
            - llvm-toolchain-xenial-8

    - os: linux
      env: TOOLSET=gcc COMPILER=g++-8 CXXSTD=c++14 TEST_SUITE=misc
      addons:
        apt:
          packages:
            - g++-8
            - cmake
            - libgmp-dev
            - libmpfr-dev
            - libmpc-dev
            - libmpfi-dev
            - libtommath-dev
          sources:
            - ubuntu-toolchain-r-test
            - llvm-toolchain-xenial-8

    - os: linux
      env: TOOLSET=gcc COMPILER=g++-8 CXXSTD=gnu++14 TEST_SUITE=misc
      addons:
        apt:
          packages:
            - g++-8
            - cmake
            - libgmp-dev
            - libmpfr-dev
            - libmpc-dev
            - libmpfi-dev
            - libtommath-dev
          sources:
            - ubuntu-toolchain-r-test
            - llvm-toolchain-xenial-8

    - os: linux
      env: TOOLSET=gcc COMPILER=g++-8 CXXSTD=c++17 TEST_SUITE=misc
      addons:
        apt:
          packages:
            - g++-8
            - cmake
            - libgmp-dev
            - libmpfr-dev
            - libmpc-dev
            - libmpfi-dev
            - libtommath-dev
          sources:
            - ubuntu-toolchain-r-test
            - llvm-toolchain-xenial-8

    - os: linux
      env: TOOLSET=gcc COMPILER=g++-8 CXXSTD=c++03 TEST_SUITE="compile_fail examples"
      addons:
        apt:
          packages:
            - g++-8
            - cmake
            - libgmp-dev
            - libmpfr-dev
            - libmpc-dev
            - libmpfi-dev
            - libtommath-dev
          sources:
            - ubuntu-toolchain-r-test
            - llvm-toolchain-xenial-8

    - os: linux
      env: TOOLSET=gcc COMPILER=g++-8 CXXSTD=c++11 TEST_SUITE="compile_fail examples"
      addons:
        apt:
          packages:
            - g++-8
            - cmake
            - libgmp-dev
            - libmpfr-dev
            - libmpc-dev
            - libmpfi-dev
            - libtommath-dev
          sources:
            - ubuntu-toolchain-r-test
            - llvm-toolchain-xenial-8

    - os: linux
      env: TOOLSET=gcc COMPILER=g++-8 CXXSTD=c++14 TEST_SUITE="compile_fail examples"
      addons:
        apt:
          packages:
            - g++-8
            - cmake
            - libgmp-dev
            - libmpfr-dev
            - libmpc-dev
            - libmpfi-dev
            - libtommath-dev
          sources:
            - ubuntu-toolchain-r-test
            - llvm-toolchain-xenial-8

    - os: linux
      env: TOOLSET=gcc COMPILER=g++-8 CXXSTD=c++17 TEST_SUITE="compile_fail examples"
      addons:
        apt:
          packages:
            - g++-8
            - cmake
            - libgmp-dev
            - libmpfr-dev
            - libmpc-dev
            - libmpfi-dev
            - libtommath-dev
          sources:
            - ubuntu-toolchain-r-test
            - llvm-toolchain-xenial-8

    - os: linux
      env: TOOLSET=gcc COMPILER=g++-8 CXXSTD=c++03 TEST_SUITE=concepts
      addons:
        apt:
          packages:
            - g++-8
            - cmake
            - libgmp-dev
            - libmpfr-dev
            - libmpc-dev
            - libmpfi-dev
            - libtommath-dev
          sources:
            - ubuntu-toolchain-r-test
            - llvm-toolchain-xenial-8

    - os: linux
      env: TOOLSET=gcc COMPILER=g++-8 CXXSTD=c++11 TEST_SUITE=concepts
      addons:
        apt:
          packages:
            - g++-8
            - cmake
            - libgmp-dev
            - libmpfr-dev
            - libmpc-dev
            - libmpfi-dev
            - libtommath-dev
          sources:
            - ubuntu-toolchain-r-test
            - llvm-toolchain-xenial-8

    - os: linux
      env: TOOLSET=gcc COMPILER=g++-8 CXXSTD=c++14 TEST_SUITE=concepts
      addons:
        apt:
          packages:
            - g++-8
            - cmake
            - libgmp-dev
            - libmpfr-dev
            - libmpc-dev
            - libmpfi-dev
            - libtommath-dev
          sources:
            - ubuntu-toolchain-r-test
            - llvm-toolchain-xenial-8

    - os: linux
      env: TOOLSET=gcc COMPILER=g++-8 CXXSTD=c++17 TEST_SUITE=concepts
      addons:
        apt:
          packages:
            - g++-8
            - cmake
            - libgmp-dev
            - libmpfr-dev
            - libmpc-dev
            - libmpfi-dev
            - libtommath-dev
          sources:
            - ubuntu-toolchain-r-test
            - llvm-toolchain-xenial-8

    - os: osx
      env: TOOLSET=clang COMPILER=clang++ CXXSTD=c++14 TEST_SUITE=arithmetic_tests
      osx_image: xcode9.3

    - os: osx
      env: TOOLSET=clang COMPILER=clang++ CXXSTD=c++14 TEST_SUITE=cpp_int_tests
      osx_image: xcode9.3

    - os: osx
      env: TOOLSET=clang COMPILER=clang++ CXXSTD=c++14 TEST_SUITE=functions_and_limits
      osx_image: xcode9.3

    - os: osx
      env: TOOLSET=clang COMPILER=clang++ CXXSTD=c++14 TEST_SUITE=conversions
      osx_image: xcode9.3

    - os: osx
      env: TOOLSET=clang COMPILER=clang++ CXXSTD=c++14 TEST_SUITE=misc
      osx_image: xcode9.3

    - os: osx
      env: TOOLSET=clang COMPILER=clang++ CXXSTD=c++14 TEST_SUITE="compile_fail examples"
      osx_image: xcode9.3

    - os: osx
      env: TOOLSET=clang COMPILER=clang++ CXXSTD=c++14 TEST_SUITE=concepts
      osx_image: xcode9.3

    - os: osx
      env: TOOLSET=clang COMPILER=clang++ CXXSTD=c++14 TEST_SUITE=arithmetic_tests
      osx_image: xcode8.3

    - os: osx
      env: TOOLSET=clang COMPILER=clang++ CXXSTD=c++14 TEST_SUITE=cpp_int_tests
      osx_image: xcode8.3

    - os: osx
      env: TOOLSET=clang COMPILER=clang++ CXXSTD=c++14 TEST_SUITE=functions_and_limits
      osx_image: xcode8.3

    - os: osx
      env: TOOLSET=clang COMPILER=clang++ CXXSTD=c++14 TEST_SUITE=conversions
      osx_image: xcode8.3

    - os: osx
      env: TOOLSET=clang COMPILER=clang++ CXXSTD=c++14 TEST_SUITE=misc
      osx_image: xcode8.3

    - os: osx
      env: TOOLSET=clang COMPILER=clang++ CXXSTD=c++14 TEST_SUITE="compile_fail examples"
      osx_image: xcode8.3

    - os: osx
      env: TOOLSET=clang COMPILER=clang++ CXXSTD=c++14 TEST_SUITE=concepts
      osx_image: xcode8.3

    - os: osx
      env: TOOLSET=clang COMPILER=clang++ CXXSTD=c++14 TEST_SUITE=arithmetic_tests
      osx_image: xcode7.3

    - os: osx
      env: TOOLSET=clang COMPILER=clang++ CXXSTD=c++14 TEST_SUITE=cpp_int_tests
      osx_image: xcode7.3

    - os: osx
      env: TOOLSET=clang COMPILER=clang++ CXXSTD=c++14 TEST_SUITE=functions_and_limits
      osx_image: xcode7.3

    - os: osx
      env: TOOLSET=clang COMPILER=clang++ CXXSTD=c++14 TEST_SUITE=conversions
      osx_image: xcode7.3

    - os: osx
      env: TOOLSET=clang COMPILER=clang++ CXXSTD=c++14 TEST_SUITE=misc
      osx_image: xcode7.3

    - os: osx
      env: TOOLSET=clang COMPILER=clang++ CXXSTD=c++14 TEST_SUITE="compile_fail examples"
      osx_image: xcode7.3

    - os: osx
      env: TOOLSET=clang COMPILER=clang++ CXXSTD=c++14 TEST_SUITE=concepts
      osx_image: xcode7.3

install:
  - cd ..
  - if [[ $TRAVIS_BRANCH == master || $TRAVIS_BRANCH == cmake-master ]]; then
    git clone -b master --depth 1 https://github.com/boostorg/boost.git boost-root;
    elif [[ $TRAVIS_BRANCH == develop || $TRAVIS_BRANCH == cmake-develop ]]; then
    git clone -b develop --depth 1 https://github.com/boostorg/boost.git boost-root;
    else
    git clone -b develop --depth 1 https://github.com/boostorg/boost.git boost-root;
    fi
  - cd boost-root
  - git submodule update --init tools/build
  - git submodule update --init libs/config
  - git submodule update --init tools/boost_install
  - git submodule update --init libs/headers
  - git submodule update --init tools/boostdep
  - cp -r $TRAVIS_BUILD_DIR/* libs/multiprecision
  - python tools/boostdep/depinst/depinst.py multiprecision
  - ./bootstrap.sh
  - ./b2 headers

script:
  - |-
    echo "using $TOOLSET : : $COMPILER : <cxxflags>-std=$CXXSTD ;" > ~/user-config.jam
  - if [[ $TRAVIS_OS_NAME == linux ]]; then
    proc=$(($(nproc) + 1));
    elif [[ $TRAVIS_OS_NAME == osx ]]; then
    proc=$(($(sysctl -n hw.ncpu) + 1));
    fi;
  - (cd libs/config/test && ../../../b2 config_info_travis_install toolset=$TOOLSET && ./config_info_travis);
  - (cd libs/multiprecision/test && ../../../b2 -j$proc toolset=$TOOLSET $TEST_SUITE define=CI_SUPPRESS_KNOWN_ISSUES define=SLOW_COMPILER);
  - sudo ./b2 -j$proc install;
  - cd $TRAVIS_BUILD_DIR && mkdir cmake-build && cd cmake-build;
  - if [[ $(echo $CXXSTD | sed 's/[^0-9]*//g') == 03 ]]; then
    CXXSTD=c++98;
    fi;
  - if [[ $CXXSTD == c++1z ]]; then
    CXXSTD=c++17;
    fi;
  - cmake -DBUILD_TESTS=TRUE -DCMAKE_CXX_STANDARD=$(echo $CXXSTD | sed 's/[^0-9]*//g') -DBUILD_WITH_CI_KNOWN_ISSUES_SUPPRESS=TRUE ..;

notifications:
  email:
    on_success: always<|MERGE_RESOLUTION|>--- conflicted
+++ resolved
@@ -1,9 +1,6 @@
 # Copyright 2016, 2017 Peter Dimov
-<<<<<<< HEAD
-# Copyright 2020 Mikhail Komarov <nemo@nil.foundation>
-=======
 # Copyright 2019, 2020 Mikhail Komarov <nemo@nil.foundation>
->>>>>>> fb1f6a83
+#
 # Distributed under the Boost Software License, Version 1.0.
 # (See accompanying file LICENSE_1_0.txt or copy at http://boost.org/LICENSE_1_0.txt)
 #
@@ -52,11 +49,8 @@
     - develop
     - cmake-develop
     - cmake-master
-<<<<<<< HEAD
     - 33-extended-inverse
-=======
     - 30-jacobi-symbol
->>>>>>> fb1f6a83
 
 env:
   matrix:
