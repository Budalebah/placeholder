# Copyright 2016, 2017 Peter Dimov
# Copyright 2019 Nil Foundation AG
<<<<<<< HEAD
# Copyright 2019 Mikhail Komarov <nemo@nilfoundation.org>
=======
# Copyright 2019 Mikhail Komarov <nemo@nil.foundation>
>>>>>>> b34a0fd0
# Distributed under the Boost Software License, Version 1.0.
# (See accompanying file LICENSE_1_0.txt or copy at http://boost.org/LICENSE_1_0.txt)
#
# This file should be used in couple of configurations:
#
# 1. Configuration for building at boostorg/multiprecision TravisCI.
# This means no actual build with CMake should be performed, only configuration.
#
# 2. Configuration for building with less CI-loaded projects.
# This means not only configuration with CMake should be performed, but also
#  build and test should be executed.
# To make this script be fine for building and testing with CMake, uncommend
#  copy and paste following lines before the last 'fi' at 'script' section:
#
#------------------------------------------------------------------------------#
#if [[ $TEST_SUITE == compile_fail ]]; then
#  if [[ $TRAVIS_OS_NAME == linux ]]; then
#    ctest --build-and-test .. . --build-generator "Unix Makefiles" --tests-regex "multiprecision_test_compile_fail_*" -j $(($(nproc) + 1));
#  elif [[ $TRAVIS_OS_NAME == osx ]]; then
#    ctest --build-and-test .. . --build-generator "Unix Makefiles" --tests-regex "multiprecision_test_compile_fail_*" -j $(($(sysctl -n hw.ncpu) + 1));
#  fi
#else
#  if [[ $TRAVIS_OS_NAME == linux ]]; then
#    cmake --build . --target multiprecision_test_suite_$TEST_SUITE -- -j$(($(nproc) + 1));
#  elif [[ $TRAVIS_OS_NAME == osx ]]; then
#    cmake --build . --target multiprecision_test_suite_$TEST_SUITE -- -j$(($(sysctl -n hw.ncpu) + 1));
#  fi
#fi
#------------------------------------------------------------------------------#

language: cpp

sudo: true

python: "2.7"

os:
  - linux
  - osx

branches:
  only:
    - master
    - develop
    - cmake-develop
    - cmake-master

env:
  matrix:
    - BOGUS_JOB=true

matrix:

  exclude:
    - env: BOGUS_JOB=true

  allow_failures:
<<<<<<< HEAD
    - env: CMAKE_BUILD=true TEST_SUITE=compile_fail
=======
    - env: TEST_SUITE=compile_fail
>>>>>>> b34a0fd0

  include:
    - os: linux
      env: TOOLSET=gcc COMPILER=g++-6 CXXSTD=c++03 TEST_SUITE=arithmetic_tests CMAKE_BUILD=true
      addons:
        apt:
          packages:
            - g++-6
            - cmake
            - libgmp-dev
            - libmpfr-dev
            - libmpc-dev
            - libmpfi-dev
          sources:
            - ubuntu-toolchain-r-test

    - os: linux
      env: TOOLSET=gcc COMPILER=g++-6 CXXSTD=c++03 TEST_SUITE=arithmetic_tests CMAKE_BUILD=false
      addons:
        apt:
          packages:
            - g++-6
            - cmake
            - libgmp-dev
            - libmpfr-dev
            - libmpc-dev
            - libmpfi-dev
          sources:
            - ubuntu-toolchain-r-test

    - os: linux
      env: TOOLSET=gcc COMPILER=g++-6 CXXSTD=c++11 TEST_SUITE=arithmetic_tests CMAKE_BUILD=true
      addons:
        apt:
          packages:
            - g++-6
            - cmake
            - libgmp-dev
            - libmpfr-dev
            - libmpc-dev
            - libmpfi-dev
          sources:
            - ubuntu-toolchain-r-test

    - os: linux
      env: TOOLSET=gcc COMPILER=g++-6 CXXSTD=c++11 TEST_SUITE=arithmetic_tests CMAKE_BUILD=false
      addons:
        apt:
          packages:
            - g++-6
            - cmake
            - libgmp-dev
            - libmpfr-dev
            - libmpc-dev
            - libmpfi-dev
          sources:
            - ubuntu-toolchain-r-test

    - os: linux
      env: TOOLSET=gcc COMPILER=g++-6 CXXSTD=c++14 TEST_SUITE=arithmetic_tests CMAKE_BUILD=true
      addons:
        apt:
          packages:
            - g++-6
            - cmake
            - libgmp-dev
            - libmpfr-dev
            - libmpc-dev
            - libmpfi-dev
          sources:
            - ubuntu-toolchain-r-test

    - os: linux
      env: TOOLSET=gcc COMPILER=g++-6 CXXSTD=c++14 TEST_SUITE=arithmetic_tests CMAKE_BUILD=false
      addons:
        apt:
          packages:
            - g++-6
            - cmake
            - libgmp-dev
            - libmpfr-dev
            - libmpc-dev
            - libmpfi-dev
          sources:
            - ubuntu-toolchain-r-test

    - os: linux
      env: TOOLSET=gcc COMPILER=g++-6 CXXSTD=c++1z TEST_SUITE=arithmetic_tests CMAKE_BUILD=true
      addons:
        apt:
          packages:
            - g++-6
            - cmake
            - libgmp-dev
            - libmpfr-dev
            - libmpc-dev
            - libmpfi-dev
          sources:
            - ubuntu-toolchain-r-test

    - os: linux
      env: TOOLSET=gcc COMPILER=g++-6 CXXSTD=c++1z TEST_SUITE=arithmetic_tests CMAKE_BUILD=false
      addons:
        apt:
          packages:
            - g++-6
            - cmake
            - libgmp-dev
            - libmpfr-dev
            - libmpc-dev
            - libmpfi-dev
          sources:
            - ubuntu-toolchain-r-test

    - os: linux
      env: TOOLSET=gcc COMPILER=g++-6 CXXSTD=c++03 TEST_SUITE=cpp_int_tests CMAKE_BUILD=true
      addons:
        apt:
          packages:
            - g++-6
            - cmake
            - libgmp-dev
            - libmpfr-dev
            - libmpc-dev
            - libmpfi-dev
          sources:
            - ubuntu-toolchain-r-test

    - os: linux
      env: TOOLSET=gcc COMPILER=g++-6 CXXSTD=c++03 TEST_SUITE=cpp_int_tests CMAKE_BUILD=false
      addons:
        apt:
          packages:
            - g++-6
            - cmake
            - libgmp-dev
            - libmpfr-dev
            - libmpc-dev
            - libmpfi-dev
          sources:
            - ubuntu-toolchain-r-test

    - os: linux
      env: TOOLSET=gcc COMPILER=g++-6 CXXSTD=c++11 TEST_SUITE=cpp_int_tests CMAKE_BUILD=true
      addons:
        apt:
          packages:
            - g++-6
            - cmake
            - libgmp-dev
            - libmpfr-dev
            - libmpc-dev
            - libmpfi-dev
          sources:
            - ubuntu-toolchain-r-test

    - os: linux
      env: TOOLSET=gcc COMPILER=g++-6 CXXSTD=c++11 TEST_SUITE=cpp_int_tests CMAKE_BUILD=false
      addons:
        apt:
          packages:
            - g++-6
            - cmake
            - libgmp-dev
            - libmpfr-dev
            - libmpc-dev
            - libmpfi-dev
          sources:
            - ubuntu-toolchain-r-test

    - os: linux
      env: TOOLSET=gcc COMPILER=g++-6 CXXSTD=c++14 TEST_SUITE=cpp_int_tests CMAKE_BUILD=true
      addons:
        apt:
          packages:
            - g++-6
            - cmake
            - libgmp-dev
            - libmpfr-dev
            - libmpc-dev
            - libmpfi-dev
          sources:
            - ubuntu-toolchain-r-test

    - os: linux
      env: TOOLSET=gcc COMPILER=g++-6 CXXSTD=c++14 TEST_SUITE=cpp_int_tests CMAKE_BUILD=false
      addons:
        apt:
          packages:
            - g++-6
            - cmake
            - libgmp-dev
            - libmpfr-dev
            - libmpc-dev
            - libmpfi-dev
          sources:
            - ubuntu-toolchain-r-test

    - os: linux
      env: TOOLSET=gcc COMPILER=g++-6 CXXSTD=c++1z TEST_SUITE=cpp_int_tests CMAKE_BUILD=true
      addons:
        apt:
          packages:
            - g++-6
            - cmake
            - libgmp-dev
            - libmpfr-dev
            - libmpc-dev
            - libmpfi-dev
          sources:
            - ubuntu-toolchain-r-test

    - os: linux
      env: TOOLSET=gcc COMPILER=g++-6 CXXSTD=c++1z TEST_SUITE=cpp_int_tests CMAKE_BUILD=false
      addons:
        apt:
          packages:
            - g++-6
            - cmake
            - libgmp-dev
            - libmpfr-dev
            - libmpc-dev
            - libmpfi-dev
          sources:
            - ubuntu-toolchain-r-test

    - os: linux
      env: TOOLSET=gcc COMPILER=g++-6 CXXSTD=c++03 TEST_SUITE=functions_and_limits CMAKE_BUILD=true
      addons:
        apt:
          packages:
            - g++-6
            - cmake
            - libgmp-dev
            - libmpfr-dev
            - libmpc-dev
            - libmpfi-dev
          sources:
            - ubuntu-toolchain-r-test

    - os: linux
      env: TOOLSET=gcc COMPILER=g++-6 CXXSTD=c++03 TEST_SUITE=functions_and_limits CMAKE_BUILD=false
      addons:
        apt:
          packages:
            - g++-6
            - cmake
            - libgmp-dev
            - libmpfr-dev
            - libmpc-dev
            - libmpfi-dev
          sources:
            - ubuntu-toolchain-r-test

    - os: linux
      env: TOOLSET=gcc COMPILER=g++-6 CXXSTD=c++11 TEST_SUITE=functions_and_limits CMAKE_BUILD=true
      addons:
        apt:
          packages:
            - g++-6
            - cmake
            - libgmp-dev
            - libmpfr-dev
            - libmpc-dev
            - libmpfi-dev
          sources:
            - ubuntu-toolchain-r-test

    - os: linux
      env: TOOLSET=gcc COMPILER=g++-6 CXXSTD=c++11 TEST_SUITE=functions_and_limits CMAKE_BUILD=false
      addons:
        apt:
          packages:
            - g++-6
            - cmake
            - libgmp-dev
            - libmpfr-dev
            - libmpc-dev
            - libmpfi-dev
          sources:
            - ubuntu-toolchain-r-test

    - os: linux
      env: TOOLSET=gcc COMPILER=g++-6 CXXSTD=c++14 TEST_SUITE=functions_and_limits CMAKE_BUILD=true
      addons:
        apt:
          packages:
            - g++-6
            - cmake
            - libgmp-dev
            - libmpfr-dev
            - libmpc-dev
            - libmpfi-dev
          sources:
            - ubuntu-toolchain-r-test

    - os: linux
      env: TOOLSET=gcc COMPILER=g++-6 CXXSTD=c++14 TEST_SUITE=functions_and_limits CMAKE_BUILD=false
      addons:
        apt:
          packages:
            - g++-6
            - cmake
            - libgmp-dev
            - libmpfr-dev
            - libmpc-dev
            - libmpfi-dev
          sources:
            - ubuntu-toolchain-r-test

    - os: linux
      env: TOOLSET=gcc COMPILER=g++-6 CXXSTD=gnu++14 TEST_SUITE=functions_and_limits CMAKE_BUILD=true
      addons:
        apt:
          packages:
            - g++-6
            - cmake
            - libgmp-dev
            - libmpfr-dev
            - libmpc-dev
            - libmpfi-dev
          sources:
            - ubuntu-toolchain-r-test

    - os: linux
      env: TOOLSET=gcc COMPILER=g++-6 CXXSTD=gnu++14 TEST_SUITE=functions_and_limits CMAKE_BUILD=false
      addons:
        apt:
          packages:
            - g++-6
            - cmake
            - libgmp-dev
            - libmpfr-dev
            - libmpc-dev
            - libmpfi-dev
          sources:
            - ubuntu-toolchain-r-test

    - os: linux
      env: TOOLSET=gcc COMPILER=g++-6 CXXSTD=c++1z TEST_SUITE=functions_and_limits CMAKE_BUILD=true
      addons:
        apt:
          packages:
            - g++-6
            - cmake
            - libgmp-dev
            - libmpfr-dev
            - libmpc-dev
            - libmpfi-dev
          sources:
            - ubuntu-toolchain-r-test

    - os: linux
      env: TOOLSET=gcc COMPILER=g++-6 CXXSTD=c++1z TEST_SUITE=functions_and_limits CMAKE_BUILD=false
      addons:
        apt:
          packages:
            - g++-6
            - cmake
            - libgmp-dev
            - libmpfr-dev
            - libmpc-dev
            - libmpfi-dev
          sources:
            - ubuntu-toolchain-r-test

    - os: linux
      env: TOOLSET=gcc COMPILER=g++-6 CXXSTD=c++03 TEST_SUITE=conversions CMAKE_BUILD=true
      addons:
        apt:
          packages:
            - g++-6
            - cmake
            - libgmp-dev
            - libmpfr-dev
            - libmpc-dev
            - libmpfi-dev
          sources:
            - ubuntu-toolchain-r-test

    - os: linux
      env: TOOLSET=gcc COMPILER=g++-6 CXXSTD=c++03 TEST_SUITE=conversions CMAKE_BUILD=false
      addons:
        apt:
          packages:
            - g++-6
            - cmake
            - libgmp-dev
            - libmpfr-dev
            - libmpc-dev
            - libmpfi-dev
          sources:
            - ubuntu-toolchain-r-test

    - os: linux
      env: TOOLSET=gcc COMPILER=g++-6 CXXSTD=c++11 TEST_SUITE=conversions CMAKE_BUILD=true
      addons:
        apt:
          packages:
            - g++-6
            - cmake
            - libgmp-dev
            - libmpfr-dev
            - libmpc-dev
            - libmpfi-dev
          sources:
            - ubuntu-toolchain-r-test

    - os: linux
      env: TOOLSET=gcc COMPILER=g++-6 CXXSTD=c++11 TEST_SUITE=conversions CMAKE_BUILD=false
      addons:
        apt:
          packages:
            - g++-6
            - cmake
            - libgmp-dev
            - libmpfr-dev
            - libmpc-dev
            - libmpfi-dev
          sources:
            - ubuntu-toolchain-r-test

    - os: linux
      env: TOOLSET=gcc COMPILER=g++-6 CXXSTD=c++14 TEST_SUITE=conversions CMAKE_BUILD=true
      addons:
        apt:
          packages:
            - g++-6
            - cmake
            - libgmp-dev
            - libmpfr-dev
            - libmpc-dev
            - libmpfi-dev
          sources:
            - ubuntu-toolchain-r-test

    - os: linux
      env: TOOLSET=gcc COMPILER=g++-6 CXXSTD=c++14 TEST_SUITE=conversions CMAKE_BUILD=false
      addons:
        apt:
          packages:
            - g++-6
            - cmake
            - libgmp-dev
            - libmpfr-dev
            - libmpc-dev
            - libmpfi-dev
          sources:
            - ubuntu-toolchain-r-test

    - os: linux
      env: TOOLSET=gcc COMPILER=g++-6 CXXSTD=gnu++14 TEST_SUITE=conversions CMAKE_BUILD=true
      addons:
        apt:
          packages:
            - g++-6
            - cmake
            - libgmp-dev
            - libmpfr-dev
            - libmpc-dev
            - libmpfi-dev
          sources:
            - ubuntu-toolchain-r-test

    - os: linux
      env: TOOLSET=gcc COMPILER=g++-6 CXXSTD=gnu++14 TEST_SUITE=conversions CMAKE_BUILD=false
      addons:
        apt:
          packages:
            - g++-6
            - cmake
            - libgmp-dev
            - libmpfr-dev
            - libmpc-dev
            - libmpfi-dev
          sources:
            - ubuntu-toolchain-r-test

    - os: linux
      env: TOOLSET=gcc COMPILER=g++-6 CXXSTD=c++1z TEST_SUITE=conversions CMAKE_BUILD=true
      addons:
        apt:
          packages:
            - g++-6
            - cmake
            - libgmp-dev
            - libmpfr-dev
            - libmpc-dev
            - libmpfi-dev
          sources:
            - ubuntu-toolchain-r-test

    - os: linux
      env: TOOLSET=gcc COMPILER=g++-6 CXXSTD=c++1z TEST_SUITE=conversions CMAKE_BUILD=false
      addons:
        apt:
          packages:
            - g++-6
            - cmake
            - libgmp-dev
            - libmpfr-dev
            - libmpc-dev
            - libmpfi-dev
          sources:
            - ubuntu-toolchain-r-test

    - os: linux
      env: TOOLSET=gcc COMPILER=g++-6 CXXSTD=c++03 TEST_SUITE=misc CMAKE_BUILD=true
      addons:
        apt:
          packages:
            - g++-6
            - cmake
            - libgmp-dev
            - libmpfr-dev
            - libmpc-dev
            - libmpfi-dev
          sources:
            - ubuntu-toolchain-r-test

    - os: linux
      env: TOOLSET=gcc COMPILER=g++-6 CXXSTD=c++03 TEST_SUITE=misc CMAKE_BUILD=false
      addons:
        apt:
          packages:
            - g++-6
            - cmake
            - libgmp-dev
            - libmpfr-dev
            - libmpc-dev
            - libmpfi-dev
          sources:
            - ubuntu-toolchain-r-test

    - os: linux
      env: TOOLSET=gcc COMPILER=g++-6 CXXSTD=c++11 TEST_SUITE=misc CMAKE_BUILD=true
      addons:
        apt:
          packages:
            - g++-6
            - cmake
            - libgmp-dev
            - libmpfr-dev
            - libmpc-dev
            - libmpfi-dev
          sources:
            - ubuntu-toolchain-r-test

    - os: linux
      env: TOOLSET=gcc COMPILER=g++-6 CXXSTD=c++11 TEST_SUITE=misc CMAKE_BUILD=false
      addons:
        apt:
          packages:
            - g++-6
            - cmake
            - libgmp-dev
            - libmpfr-dev
            - libmpc-dev
            - libmpfi-dev
          sources:
            - ubuntu-toolchain-r-test

    - os: linux
      env: TOOLSET=gcc COMPILER=g++-6 CXXSTD=c++14 TEST_SUITE=misc CMAKE_BUILD=true
      addons:
        apt:
          packages:
            - g++-6
            - cmake
            - libgmp-dev
            - libmpfr-dev
            - libmpc-dev
            - libmpfi-dev
          sources:
            - ubuntu-toolchain-r-test

    - os: linux
      env: TOOLSET=gcc COMPILER=g++-6 CXXSTD=c++14 TEST_SUITE=misc CMAKE_BUILD=false
      addons:
        apt:
          packages:
            - g++-6
            - cmake
            - libgmp-dev
            - libmpfr-dev
            - libmpc-dev
            - libmpfi-dev
          sources:
            - ubuntu-toolchain-r-test

    - os: linux
      env: TOOLSET=gcc COMPILER=g++-6 CXXSTD=gnu++14 TEST_SUITE=misc CMAKE_BUILD=true
      addons:
        apt:
          packages:
            - g++-6
            - cmake
            - libgmp-dev
            - libmpfr-dev
            - libmpc-dev
            - libmpfi-dev
          sources:
            - ubuntu-toolchain-r-test

    - os: linux
      env: TOOLSET=gcc COMPILER=g++-6 CXXSTD=gnu++14 TEST_SUITE=misc CMAKE_BUILD=false
      addons:
        apt:
          packages:
            - g++-6
            - cmake
            - libgmp-dev
            - libmpfr-dev
            - libmpc-dev
            - libmpfi-dev
          sources:
            - ubuntu-toolchain-r-test

    - os: linux
      env: TOOLSET=gcc COMPILER=g++-6 CXXSTD=c++1z TEST_SUITE=misc CMAKE_BUILD=true
      addons:
        apt:
          packages:
            - g++-6
            - cmake
            - libgmp-dev
            - libmpfr-dev
            - libmpc-dev
            - libmpfi-dev
          sources:
            - ubuntu-toolchain-r-test

    - os: linux
      env: TOOLSET=gcc COMPILER=g++-6 CXXSTD=c++1z TEST_SUITE=misc CMAKE_BUILD=false
      addons:
        apt:
          packages:
            - g++-6
            - cmake
            - libgmp-dev
            - libmpfr-dev
            - libmpc-dev
            - libmpfi-dev
          sources:
            - ubuntu-toolchain-r-test

    - os: linux
      env: TOOLSET=gcc COMPILER=g++-6 CXXSTD=c++03 TEST_SUITE="compile_fail" CMAKE_BUILD=true
      addons:
        apt:
          packages:
            - g++-6
            - cmake
            - libgmp-dev
            - libmpfr-dev
            - libmpc-dev
            - libmpfi-dev
          sources:
            - ubuntu-toolchain-r-test

    - os: linux
      env: TOOLSET=gcc COMPILER=g++-6 CXXSTD=c++03 TEST_SUITE="examples" CMAKE_BUILD=true
      addons:
        apt:
          packages:
            - g++-6
            - cmake
            - libgmp-dev
            - libmpfr-dev
            - libmpc-dev
            - libmpfi-dev
          sources:
            - ubuntu-toolchain-r-test

    - os: linux
      env: TOOLSET=gcc COMPILER=g++-6 CXXSTD=c++03 TEST_SUITE="compile_fail examples" CMAKE_BUILD=false
      addons:
        apt:
          packages:
            - g++-6
            - cmake
            - libgmp-dev
            - libmpfr-dev
            - libmpc-dev
            - libmpfi-dev
          sources:
            - ubuntu-toolchain-r-test

    - os: linux
      env: TOOLSET=gcc COMPILER=g++-6 CXXSTD=c++11 TEST_SUITE="compile_fail" CMAKE_BUILD=true
      addons:
        apt:
          packages:
            - g++-6
            - cmake
            - libgmp-dev
            - libmpfr-dev
            - libmpc-dev
            - libmpfi-dev
          sources:
            - ubuntu-toolchain-r-test

    - os: linux
      env: TOOLSET=gcc COMPILER=g++-6 CXXSTD=c++11 TEST_SUITE="examples" CMAKE_BUILD=true
      addons:
        apt:
          packages:
            - g++-6
            - cmake
            - libgmp-dev
            - libmpfr-dev
            - libmpc-dev
            - libmpfi-dev
          sources:
            - ubuntu-toolchain-r-test

    - os: linux
      env: TOOLSET=gcc COMPILER=g++-6 CXXSTD=c++11 TEST_SUITE="compile_fail examples" CMAKE_BUILD=false
      addons:
        apt:
          packages:
            - g++-6
            - cmake
            - libgmp-dev
            - libmpfr-dev
            - libmpc-dev
            - libmpfi-dev
          sources:
            - ubuntu-toolchain-r-test

    - os: linux
      env: TOOLSET=gcc COMPILER=g++-6 CXXSTD=c++14 TEST_SUITE="compile_fail" CMAKE_BUILD=true
      addons:
        apt:
          packages:
            - g++-6
            - cmake
            - libgmp-dev
            - libmpfr-dev
            - libmpc-dev
            - libmpfi-dev
          sources:
            - ubuntu-toolchain-r-test

    - os: linux
      env: TOOLSET=gcc COMPILER=g++-6 CXXSTD=c++14 TEST_SUITE="examples" CMAKE_BUILD=true
      addons:
        apt:
          packages:
            - g++-6
            - cmake
            - libgmp-dev
            - libmpfr-dev
            - libmpc-dev
            - libmpfi-dev
          sources:
            - ubuntu-toolchain-r-test

    - os: linux
      env: TOOLSET=gcc COMPILER=g++-6 CXXSTD=c++14 TEST_SUITE="compile_fail examples" CMAKE_BUILD=false
      addons:
        apt:
          packages:
            - g++-6
            - cmake
            - libgmp-dev
            - libmpfr-dev
            - libmpc-dev
            - libmpfi-dev
          sources:
            - ubuntu-toolchain-r-test

    - os: linux
      env: TOOLSET=gcc COMPILER=g++-6 CXXSTD=c++1z TEST_SUITE="compile_fail" CMAKE_BUILD=true
      addons:
        apt:
          packages:
            - g++-6
            - cmake
            - libgmp-dev
            - libmpfr-dev
            - libmpc-dev
            - libmpfi-dev
          sources:
            - ubuntu-toolchain-r-test

    - os: linux
      env: TOOLSET=gcc COMPILER=g++-6 CXXSTD=c++1z TEST_SUITE="examples" CMAKE_BUILD=true
      addons:
        apt:
          packages:
            - g++-6
            - cmake
            - libgmp-dev
            - libmpfr-dev
            - libmpc-dev
            - libmpfi-dev
          sources:
            - ubuntu-toolchain-r-test

    - os: linux
      env: TOOLSET=gcc COMPILER=g++-6 CXXSTD=c++1z TEST_SUITE="compile_fail examples" CMAKE_BUILD=false
      addons:
        apt:
          packages:
            - g++-6
            - cmake
            - libgmp-dev
            - libmpfr-dev
            - libmpc-dev
            - libmpfi-dev
          sources:
            - ubuntu-toolchain-r-test

    - os: linux
      env: TOOLSET=gcc COMPILER=g++-6 CXXSTD=c++03 TEST_SUITE=concepts CMAKE_BUILD=true
      addons:
        apt:
          packages:
            - g++-6
            - cmake
            - libgmp-dev
            - libmpfr-dev
            - libmpc-dev
            - libmpfi-dev
          sources:
            - ubuntu-toolchain-r-test

    - os: linux
      env: TOOLSET=gcc COMPILER=g++-6 CXXSTD=c++03 TEST_SUITE=concepts CMAKE_BUILD=false
      addons:
        apt:
          packages:
            - g++-6
            - cmake
            - libgmp-dev
            - libmpfr-dev
            - libmpc-dev
            - libmpfi-dev
          sources:
            - ubuntu-toolchain-r-test

    - os: linux
      env: TOOLSET=gcc COMPILER=g++-6 CXXSTD=c++11 TEST_SUITE=concepts CMAKE_BUILD=true
      addons:
        apt:
          packages:
            - g++-6
            - cmake
            - libgmp-dev
            - libmpfr-dev
            - libmpc-dev
            - libmpfi-dev
          sources:
            - ubuntu-toolchain-r-test

    - os: linux
      env: TOOLSET=gcc COMPILER=g++-6 CXXSTD=c++11 TEST_SUITE=concepts CMAKE_BUILD=false
      addons:
        apt:
          packages:
            - g++-6
            - cmake
            - libgmp-dev
            - libmpfr-dev
            - libmpc-dev
            - libmpfi-dev
          sources:
            - ubuntu-toolchain-r-test

    - os: linux
      env: TOOLSET=gcc COMPILER=g++-6 CXXSTD=c++14 TEST_SUITE=concepts CMAKE_BUILD=true
      addons:
        apt:
          packages:
            - g++-6
            - cmake
            - libgmp-dev
            - libmpfr-dev
            - libmpc-dev
            - libmpfi-dev
          sources:
            - ubuntu-toolchain-r-test

    - os: linux
      env: TOOLSET=gcc COMPILER=g++-6 CXXSTD=c++14 TEST_SUITE=concepts CMAKE_BUILD=false
      addons:
        apt:
          packages:
            - g++-6
            - cmake
            - libgmp-dev
            - libmpfr-dev
            - libmpc-dev
            - libmpfi-dev
          sources:
            - ubuntu-toolchain-r-test

    - os: linux
      env: TOOLSET=gcc COMPILER=g++-6 CXXSTD=c++1z TEST_SUITE=concepts CMAKE_BUILD=true
      addons:
        apt:
          packages:
            - g++-6
            - cmake
            - libgmp-dev
            - libmpfr-dev
            - libmpc-dev
            - libmpfi-dev
          sources:
            - ubuntu-toolchain-r-test

    - os: linux
      env: TOOLSET=gcc COMPILER=g++-6 CXXSTD=c++1z TEST_SUITE=concepts CMAKE_BUILD=false
      addons:
        apt:
          packages:
            - g++-6
            - cmake
            - libgmp-dev
            - libmpfr-dev
            - libmpc-dev
            - libmpfi-dev
          sources:
            - ubuntu-toolchain-r-test

    - os: linux
      env: TOOLSET=gcc COMPILER=g++-5 CXXSTD=c++14 TEST_SUITE=arithmetic_tests CMAKE_BUILD=true
      addons:
        apt:
          packages:
            - g++-5
            - cmake
            - libgmp-dev
            - libmpfr-dev
            - libmpc-dev
            - libmpfi-dev
          sources:
            - ubuntu-toolchain-r-test

    - os: linux
      env: TOOLSET=gcc COMPILER=g++-5 CXXSTD=c++14 TEST_SUITE=arithmetic_tests CMAKE_BUILD=false
      addons:
        apt:
          packages:
            - g++-5
            - cmake
            - libgmp-dev
            - libmpfr-dev
            - libmpc-dev
            - libmpfi-dev
          sources:
            - ubuntu-toolchain-r-test

    - os: linux
      env: TOOLSET=gcc COMPILER=g++-5 CXXSTD=c++14 TEST_SUITE=cpp_int_tests CMAKE_BUILD=true
      addons:
        apt:
          packages:
            - g++-5
            - cmake
            - libgmp-dev
            - libmpfr-dev
            - libmpc-dev
            - libmpfi-dev
          sources:
            - ubuntu-toolchain-r-test

    - os: linux
      env: TOOLSET=gcc COMPILER=g++-5 CXXSTD=c++14 TEST_SUITE=cpp_int_tests CMAKE_BUILD=false
      addons:
        apt:
          packages:
<<<<<<< HEAD
            - g++-5
=======
            - g++-6
>>>>>>> b34a0fd0
            - cmake
            - libgmp-dev
            - libmpfr-dev
            - libmpc-dev
            - libmpfi-dev
          sources:
            - ubuntu-toolchain-r-test

    - os: linux
      env: TOOLSET=gcc COMPILER=g++-5 CXXSTD=c++14 TEST_SUITE=functions_and_limits CMAKE_BUILD=true
      addons:
        apt:
          packages:
<<<<<<< HEAD
            - g++-5
=======
            - g++-6
>>>>>>> b34a0fd0
            - cmake
            - libgmp-dev
            - libmpfr-dev
            - libmpc-dev
            - libmpfi-dev
          sources:
            - ubuntu-toolchain-r-test

    - os: linux
      env: TOOLSET=gcc COMPILER=g++-5 CXXSTD=c++14 TEST_SUITE=functions_and_limits CMAKE_BUILD=false
      addons:
        apt:
          packages:
<<<<<<< HEAD
            - g++-5
=======
            - g++-6
>>>>>>> b34a0fd0
            - cmake
            - libgmp-dev
            - libmpfr-dev
            - libmpc-dev
            - libmpfi-dev
          sources:
            - ubuntu-toolchain-r-test

    - os: linux
      env: TOOLSET=gcc COMPILER=g++-5 CXXSTD=c++14 TEST_SUITE=conversions CMAKE_BUILD=true
      addons:
        apt:
          packages:
<<<<<<< HEAD
            - g++-5
=======
            - g++-6
>>>>>>> b34a0fd0
            - cmake
            - libgmp-dev
            - libmpfr-dev
            - libmpc-dev
            - libmpfi-dev
          sources:
            - ubuntu-toolchain-r-test

    - os: linux
      env: TOOLSET=gcc COMPILER=g++-5 CXXSTD=c++14 TEST_SUITE=conversions CMAKE_BUILD=false
      addons:
        apt:
          packages:
<<<<<<< HEAD
            - g++-5
=======
            - g++-6
>>>>>>> b34a0fd0
            - cmake
            - libgmp-dev
            - libmpfr-dev
            - libmpc-dev
            - libmpfi-dev
          sources:
            - ubuntu-toolchain-r-test

    - os: linux
      env: TOOLSET=gcc COMPILER=g++-5 CXXSTD=c++14 TEST_SUITE=misc CMAKE_BUILD=true
      addons:
        apt:
          packages:
<<<<<<< HEAD
            - g++-5
=======
            - g++-6
>>>>>>> b34a0fd0
            - cmake
            - libgmp-dev
            - libmpfr-dev
            - libmpc-dev
            - libmpfi-dev
          sources:
            - ubuntu-toolchain-r-test

    - os: linux
      env: TOOLSET=gcc COMPILER=g++-5 CXXSTD=c++14 TEST_SUITE=misc CMAKE_BUILD=false
      addons:
        apt:
          packages:
<<<<<<< HEAD
            - g++-5
=======
            - g++-6
>>>>>>> b34a0fd0
            - cmake
            - libgmp-dev
            - libmpfr-dev
            - libmpc-dev
            - libmpfi-dev
          sources:
            - ubuntu-toolchain-r-test

    - os: linux
      env: TOOLSET=gcc COMPILER=g++-5 CXXSTD=c++14 TEST_SUITE="compile_fail" CMAKE_BUILD=true
      addons:
        apt:
          packages:
<<<<<<< HEAD
            - g++-5
=======
            - g++-6
>>>>>>> b34a0fd0
            - cmake
            - libgmp-dev
            - libmpfr-dev
            - libmpc-dev
            - libmpfi-dev
          sources:
            - ubuntu-toolchain-r-test

    - os: linux
      env: TOOLSET=gcc COMPILER=g++-5 CXXSTD=c++14 TEST_SUITE="examples" CMAKE_BUILD=true
      addons:
        apt:
          packages:
<<<<<<< HEAD
            - g++-5
=======
            - g++-6
>>>>>>> b34a0fd0
            - cmake
            - libgmp-dev
            - libmpfr-dev
            - libmpc-dev
            - libmpfi-dev
          sources:
            - ubuntu-toolchain-r-test

    - os: linux
      env: TOOLSET=gcc COMPILER=g++-5 CXXSTD=c++14 TEST_SUITE="compile_fail examples" CMAKE_BUILD=false
      addons:
        apt:
          packages:
<<<<<<< HEAD
            - g++-5
=======
            - g++-6
>>>>>>> b34a0fd0
            - cmake
            - libgmp-dev
            - libmpfr-dev
            - libmpc-dev
            - libmpfi-dev
          sources:
            - ubuntu-toolchain-r-test

    - os: linux
      env: TOOLSET=gcc COMPILER=g++-5 CXXSTD=c++14 TEST_SUITE=concepts CMAKE_BUILD=true
      addons:
        apt:
          packages:
<<<<<<< HEAD
            - g++-5
=======
            - g++-6
>>>>>>> b34a0fd0
            - cmake
            - libgmp-dev
            - libmpfr-dev
            - libmpc-dev
            - libmpfi-dev
          sources:
            - ubuntu-toolchain-r-test

    - os: linux
      env: TOOLSET=gcc COMPILER=g++-5 CXXSTD=c++14 TEST_SUITE=concepts CMAKE_BUILD=false
      addons:
        apt:
          packages:
<<<<<<< HEAD
            - g++-5
=======
            - g++-6
>>>>>>> b34a0fd0
            - cmake
            - libgmp-dev
            - libmpfr-dev
            - libmpc-dev
            - libmpfi-dev
          sources:
            - ubuntu-toolchain-r-test

    - os: linux
      env: TOOLSET=gcc COMPILER=g++-8 CXXSTD=c++03 TEST_SUITE=arithmetic_tests CMAKE_BUILD=true
      addons:
        apt:
          packages:
<<<<<<< HEAD
            - g++-8
=======
            - g++-6
>>>>>>> b34a0fd0
            - cmake
            - libgmp-dev
            - libmpfr-dev
            - libmpc-dev
            - libmpfi-dev
          sources:
            - ubuntu-toolchain-r-test

    - os: linux
      env: TOOLSET=gcc COMPILER=g++-8 CXXSTD=c++03 TEST_SUITE=arithmetic_tests CMAKE_BUILD=false
      addons:
        apt:
          packages:
<<<<<<< HEAD
            - g++-8
=======
            - g++-6
>>>>>>> b34a0fd0
            - cmake
            - libgmp-dev
            - libmpfr-dev
            - libmpc-dev
            - libmpfi-dev
          sources:
            - ubuntu-toolchain-r-test

    - os: linux
      env: TOOLSET=gcc COMPILER=g++-8 CXXSTD=c++11 TEST_SUITE=arithmetic_tests CMAKE_BUILD=true
      addons:
        apt:
          packages:
<<<<<<< HEAD
            - g++-8
=======
            - g++-6
>>>>>>> b34a0fd0
            - cmake
            - libgmp-dev
            - libmpfr-dev
            - libmpc-dev
            - libmpfi-dev
          sources:
            - ubuntu-toolchain-r-test

    - os: linux
      env: TOOLSET=gcc COMPILER=g++-8 CXXSTD=c++11 TEST_SUITE=arithmetic_tests CMAKE_BUILD=false
      addons:
        apt:
          packages:
<<<<<<< HEAD
            - g++-8
=======
            - g++-6
>>>>>>> b34a0fd0
            - cmake
            - libgmp-dev
            - libmpfr-dev
            - libmpc-dev
            - libmpfi-dev
          sources:
            - ubuntu-toolchain-r-test

    - os: linux
      env: TOOLSET=gcc COMPILER=g++-8 CXXSTD=c++14 TEST_SUITE=arithmetic_tests CMAKE_BUILD=true
      addons:
        apt:
          packages:
<<<<<<< HEAD
            - g++-8
=======
            - g++-6
>>>>>>> b34a0fd0
            - cmake
            - libgmp-dev
            - libmpfr-dev
            - libmpc-dev
            - libmpfi-dev
          sources:
            - ubuntu-toolchain-r-test

    - os: linux
      env: TOOLSET=gcc COMPILER=g++-8 CXXSTD=c++14 TEST_SUITE=arithmetic_tests CMAKE_BUILD=false
      addons:
        apt:
          packages:
<<<<<<< HEAD
            - g++-8
=======
            - g++-6
>>>>>>> b34a0fd0
            - cmake
            - libgmp-dev
            - libmpfr-dev
            - libmpc-dev
            - libmpfi-dev
          sources:
            - ubuntu-toolchain-r-test

    - os: linux
      env: TOOLSET=gcc COMPILER=g++-8 CXXSTD=c++17 TEST_SUITE=arithmetic_tests CMAKE_BUILD=true
      addons:
        apt:
          packages:
<<<<<<< HEAD
            - g++-8
=======
            - g++-6
>>>>>>> b34a0fd0
            - cmake
            - libgmp-dev
            - libmpfr-dev
            - libmpc-dev
            - libmpfi-dev
          sources:
            - ubuntu-toolchain-r-test

    - os: linux
      env: TOOLSET=gcc COMPILER=g++-8 CXXSTD=c++17 TEST_SUITE=arithmetic_tests CMAKE_BUILD=false
      addons:
        apt:
          packages:
<<<<<<< HEAD
            - g++-8
=======
            - g++-6
>>>>>>> b34a0fd0
            - cmake
            - libgmp-dev
            - libmpfr-dev
            - libmpc-dev
            - libmpfi-dev
          sources:
            - ubuntu-toolchain-r-test

    - os: linux
      env: TOOLSET=gcc COMPILER=g++-8 CXXSTD=c++03 TEST_SUITE=cpp_int_tests CMAKE_BUILD=true
      addons:
        apt:
          packages:
<<<<<<< HEAD
            - g++-8
=======
            - g++-6
>>>>>>> b34a0fd0
            - cmake
            - libgmp-dev
            - libmpfr-dev
            - libmpc-dev
            - libmpfi-dev
          sources:
            - ubuntu-toolchain-r-test

    - os: linux
      env: TOOLSET=gcc COMPILER=g++-8 CXXSTD=c++03 TEST_SUITE=cpp_int_tests CMAKE_BUILD=false
      addons:
        apt:
          packages:
<<<<<<< HEAD
            - g++-8
=======
            - g++-6
>>>>>>> b34a0fd0
            - cmake
            - libgmp-dev
            - libmpfr-dev
            - libmpc-dev
            - libmpfi-dev
          sources:
            - ubuntu-toolchain-r-test

    - os: linux
      env: TOOLSET=gcc COMPILER=g++-8 CXXSTD=c++11 TEST_SUITE=cpp_int_tests CMAKE_BUILD=true
      addons:
        apt:
          packages:
<<<<<<< HEAD
            - g++-8
=======
            - g++-6
>>>>>>> b34a0fd0
            - cmake
            - libgmp-dev
            - libmpfr-dev
            - libmpc-dev
            - libmpfi-dev
          sources:
            - ubuntu-toolchain-r-test

    - os: linux
<<<<<<< HEAD
      env: TOOLSET=gcc COMPILER=g++-8 CXXSTD=c++11 TEST_SUITE=cpp_int_tests CMAKE_BUILD=false
      addons:
        apt:
          packages:
            - g++-8
=======
      env: TOOLSET=gcc COMPILER=g++-6 CXXSTD=c++03 TEST_SUITE="examples compile_fail"
      addons:
        apt:
          packages:
            - g++-6
>>>>>>> b34a0fd0
            - cmake
            - libgmp-dev
            - libmpfr-dev
            - libmpc-dev
            - libmpfi-dev
          sources:
            - ubuntu-toolchain-r-test

    - os: linux
<<<<<<< HEAD
      env: TOOLSET=gcc COMPILER=g++-8 CXXSTD=c++14 TEST_SUITE=cpp_int_tests CMAKE_BUILD=true
      addons:
        apt:
          packages:
            - g++-8
=======
      env: TOOLSET=gcc COMPILER=g++-6 CXXSTD=c++11 TEST_SUITE="examples compile_fail"
      addons:
        apt:
          packages:
            - g++-6
>>>>>>> b34a0fd0
            - cmake
            - libgmp-dev
            - libmpfr-dev
            - libmpc-dev
            - libmpfi-dev
          sources:
            - ubuntu-toolchain-r-test

    - os: linux
<<<<<<< HEAD
      env: TOOLSET=gcc COMPILER=g++-8 CXXSTD=c++14 TEST_SUITE=cpp_int_tests CMAKE_BUILD=false
      addons:
        apt:
          packages:
            - g++-8
=======
      env: TOOLSET=gcc COMPILER=g++-6 CXXSTD=c++14 TEST_SUITE="examples"
      addons:
        apt:
          packages:
            - g++-6
>>>>>>> b34a0fd0
            - cmake
            - libgmp-dev
            - libmpfr-dev
            - libmpc-dev
            - libmpfi-dev
          sources:
            - ubuntu-toolchain-r-test

    - os: linux
      env: TOOLSET=gcc COMPILER=g++-8 CXXSTD=c++17 TEST_SUITE=cpp_int_tests CMAKE_BUILD=true
      addons:
        apt:
          packages:
<<<<<<< HEAD
            - g++-8
=======
            - g++-6
>>>>>>> b34a0fd0
            - cmake
            - libgmp-dev
            - libmpfr-dev
            - libmpc-dev
            - libmpfi-dev
          sources:
            - ubuntu-toolchain-r-test

    - os: linux
      env: TOOLSET=gcc COMPILER=g++-8 CXXSTD=c++17 TEST_SUITE=cpp_int_tests CMAKE_BUILD=false
      addons:
        apt:
          packages:
<<<<<<< HEAD
            - g++-8
=======
            - g++-6
>>>>>>> b34a0fd0
            - cmake
            - libgmp-dev
            - libmpfr-dev
            - libmpc-dev
            - libmpfi-dev
          sources:
            - ubuntu-toolchain-r-test

    - os: linux
      env: TOOLSET=gcc COMPILER=g++-8 CXXSTD=c++03 TEST_SUITE=functions_and_limits CMAKE_BUILD=true
      addons:
        apt:
          packages:
<<<<<<< HEAD
            - g++-8
=======
            - g++-6
>>>>>>> b34a0fd0
            - cmake
            - libgmp-dev
            - libmpfr-dev
            - libmpc-dev
            - libmpfi-dev
          sources:
            - ubuntu-toolchain-r-test

    - os: linux
      env: TOOLSET=gcc COMPILER=g++-8 CXXSTD=c++03 TEST_SUITE=functions_and_limits CMAKE_BUILD=false
      addons:
        apt:
          packages:
<<<<<<< HEAD
            - g++-8
=======
            - g++-6
>>>>>>> b34a0fd0
            - cmake
            - libgmp-dev
            - libmpfr-dev
            - libmpc-dev
            - libmpfi-dev
          sources:
            - ubuntu-toolchain-r-test

    - os: linux
      env: TOOLSET=gcc COMPILER=g++-8 CXXSTD=c++11 TEST_SUITE=functions_and_limits CMAKE_BUILD=true
      addons:
        apt:
          packages:
<<<<<<< HEAD
            - g++-8
=======
            - g++-6
>>>>>>> b34a0fd0
            - cmake
            - libgmp-dev
            - libmpfr-dev
            - libmpc-dev
            - libmpfi-dev
          sources:
            - ubuntu-toolchain-r-test

    - os: linux
      env: TOOLSET=gcc COMPILER=g++-8 CXXSTD=c++11 TEST_SUITE=functions_and_limits CMAKE_BUILD=false
      addons:
        apt:
          packages:
<<<<<<< HEAD
            - g++-8
=======
            - g++-5
>>>>>>> b34a0fd0
            - cmake
            - libgmp-dev
            - libmpfr-dev
            - libmpc-dev
            - libmpfi-dev
          sources:
            - ubuntu-toolchain-r-test

    - os: linux
      env: TOOLSET=gcc COMPILER=g++-8 CXXSTD=c++14 TEST_SUITE=functions_and_limits CMAKE_BUILD=true
      addons:
        apt:
          packages:
<<<<<<< HEAD
            - g++-8
=======
            - g++-5
>>>>>>> b34a0fd0
            - cmake
            - libgmp-dev
            - libmpfr-dev
            - libmpc-dev
            - libmpfi-dev
          sources:
            - ubuntu-toolchain-r-test

    - os: linux
      env: TOOLSET=gcc COMPILER=g++-8 CXXSTD=c++14 TEST_SUITE=functions_and_limits CMAKE_BUILD=false
      addons:
        apt:
          packages:
<<<<<<< HEAD
            - g++-8
=======
            - g++-5
>>>>>>> b34a0fd0
            - cmake
            - libgmp-dev
            - libmpfr-dev
            - libmpc-dev
            - libmpfi-dev
          sources:
            - ubuntu-toolchain-r-test

    - os: linux
      env: TOOLSET=gcc COMPILER=g++-8 CXXSTD=gnu++14 TEST_SUITE=functions_and_limits CMAKE_BUILD=true
      addons:
        apt:
          packages:
<<<<<<< HEAD
            - g++-8
=======
            - g++-5
>>>>>>> b34a0fd0
            - cmake
            - libgmp-dev
            - libmpfr-dev
            - libmpc-dev
            - libmpfi-dev
          sources:
            - ubuntu-toolchain-r-test

    - os: linux
      env: TOOLSET=gcc COMPILER=g++-8 CXXSTD=gnu++14 TEST_SUITE=functions_and_limits CMAKE_BUILD=false
      addons:
        apt:
          packages:
<<<<<<< HEAD
            - g++-8
=======
            - g++-5
>>>>>>> b34a0fd0
            - cmake
            - libgmp-dev
            - libmpfr-dev
            - libmpc-dev
            - libmpfi-dev
          sources:
            - ubuntu-toolchain-r-test

    - os: linux
      env: TOOLSET=gcc COMPILER=g++-8 CXXSTD=c++17 TEST_SUITE=functions_and_limits CMAKE_BUILD=true
      addons:
        apt:
          packages:
<<<<<<< HEAD
            - g++-8
=======
            - g++-5
>>>>>>> b34a0fd0
            - cmake
            - libgmp-dev
            - libmpfr-dev
            - libmpc-dev
            - libmpfi-dev
          sources:
            - ubuntu-toolchain-r-test

    - os: linux
      env: TOOLSET=gcc COMPILER=g++-8 CXXSTD=c++17 TEST_SUITE=functions_and_limits CMAKE_BUILD=false
      addons:
        apt:
          packages:
<<<<<<< HEAD
            - g++-8
            - cmake
            - libgmp-dev
            - libmpfr-dev
            - libmpc-dev
            - libmpfi-dev
          sources:
            - ubuntu-toolchain-r-test

    - os: linux
      env: TOOLSET=gcc COMPILER=g++-8 CXXSTD=c++03 TEST_SUITE=conversions CMAKE_BUILD=true
      addons:
        apt:
          packages:
            - g++-8
            - cmake
            - libgmp-dev
            - libmpfr-dev
            - libmpc-dev
            - libmpfi-dev
          sources:
            - ubuntu-toolchain-r-test

    - os: linux
      env: TOOLSET=gcc COMPILER=g++-8 CXXSTD=c++03 TEST_SUITE=conversions CMAKE_BUILD=false
      addons:
        apt:
          packages:
            - g++-8
            - cmake
            - libgmp-dev
            - libmpfr-dev
            - libmpc-dev
            - libmpfi-dev
          sources:
            - ubuntu-toolchain-r-test

    - os: linux
      env: TOOLSET=gcc COMPILER=g++-8 CXXSTD=c++11 TEST_SUITE=conversions CMAKE_BUILD=true
      addons:
        apt:
          packages:
            - g++-8
            - cmake
            - libgmp-dev
            - libmpfr-dev
            - libmpc-dev
            - libmpfi-dev
          sources:
            - ubuntu-toolchain-r-test

    - os: linux
      env: TOOLSET=gcc COMPILER=g++-8 CXXSTD=c++11 TEST_SUITE=conversions CMAKE_BUILD=false
      addons:
        apt:
          packages:
            - g++-8
            - cmake
            - libgmp-dev
            - libmpfr-dev
            - libmpc-dev
            - libmpfi-dev
          sources:
            - ubuntu-toolchain-r-test

    - os: linux
      env: TOOLSET=gcc COMPILER=g++-8 CXXSTD=c++14 TEST_SUITE=conversions CMAKE_BUILD=true
      addons:
        apt:
          packages:
            - g++-8
            - cmake
            - libgmp-dev
            - libmpfr-dev
            - libmpc-dev
            - libmpfi-dev
          sources:
            - ubuntu-toolchain-r-test

    - os: linux
      env: TOOLSET=gcc COMPILER=g++-8 CXXSTD=c++14 TEST_SUITE=conversions CMAKE_BUILD=false
      addons:
        apt:
          packages:
            - g++-8
            - cmake
            - libgmp-dev
            - libmpfr-dev
            - libmpc-dev
            - libmpfi-dev
          sources:
            - ubuntu-toolchain-r-test

    - os: linux
      env: TOOLSET=gcc COMPILER=g++-8 CXXSTD=gnu++14 TEST_SUITE=conversions CMAKE_BUILD=true
      addons:
        apt:
          packages:
            - g++-8
            - cmake
            - libgmp-dev
            - libmpfr-dev
            - libmpc-dev
            - libmpfi-dev
          sources:
            - ubuntu-toolchain-r-test

    - os: linux
      env: TOOLSET=gcc COMPILER=g++-8 CXXSTD=gnu++14 TEST_SUITE=conversions CMAKE_BUILD=false
      addons:
        apt:
          packages:
            - g++-8
            - cmake
            - libgmp-dev
            - libmpfr-dev
            - libmpc-dev
            - libmpfi-dev
          sources:
            - ubuntu-toolchain-r-test

    - os: linux
      env: TOOLSET=gcc COMPILER=g++-8 CXXSTD=c++17 TEST_SUITE=conversions CMAKE_BUILD=true
      addons:
        apt:
          packages:
            - g++-8
=======
            - g++-5
>>>>>>> b34a0fd0
            - cmake
            - libgmp-dev
            - libmpfr-dev
            - libmpc-dev
            - libmpfi-dev
          sources:
            - ubuntu-toolchain-r-test

    - os: linux
      env: TOOLSET=gcc COMPILER=g++-8 CXXSTD=c++17 TEST_SUITE=conversions CMAKE_BUILD=false
      addons:
        apt:
          packages:
            - g++-8
            - cmake
            - libgmp-dev
            - libmpfr-dev
            - libmpc-dev
            - libmpfi-dev
          sources:
            - ubuntu-toolchain-r-test

    - os: linux
      env: TOOLSET=gcc COMPILER=g++-8 CXXSTD=c++03 TEST_SUITE=misc CMAKE_BUILD=true
      addons:
        apt:
          packages:
            - g++-8
            - cmake
            - libgmp-dev
            - libmpfr-dev
            - libmpc-dev
            - libmpfi-dev
          sources:
            - ubuntu-toolchain-r-test

    - os: linux
      env: TOOLSET=gcc COMPILER=g++-8 CXXSTD=c++03 TEST_SUITE=misc CMAKE_BUILD=false
      addons:
        apt:
          packages:
            - g++-8
            - cmake
            - libgmp-dev
            - libmpfr-dev
            - libmpc-dev
            - libmpfi-dev
          sources:
            - ubuntu-toolchain-r-test

    - os: linux
      env: TOOLSET=gcc COMPILER=g++-8 CXXSTD=c++11 TEST_SUITE=misc CMAKE_BUILD=true
      addons:
        apt:
          packages:
            - g++-8
            - cmake
            - libgmp-dev
            - libmpfr-dev
            - libmpc-dev
            - libmpfi-dev
          sources:
            - ubuntu-toolchain-r-test

    - os: linux
      env: TOOLSET=gcc COMPILER=g++-8 CXXSTD=c++11 TEST_SUITE=misc CMAKE_BUILD=false
      addons:
        apt:
          packages:
            - g++-8
            - cmake
            - libgmp-dev
            - libmpfr-dev
            - libmpc-dev
            - libmpfi-dev
          sources:
            - ubuntu-toolchain-r-test

    - os: linux
      env: TOOLSET=gcc COMPILER=g++-8 CXXSTD=c++14 TEST_SUITE=misc CMAKE_BUILD=true
      addons:
        apt:
          packages:
            - g++-8
            - cmake
            - libgmp-dev
            - libmpfr-dev
            - libmpc-dev
            - libmpfi-dev
          sources:
            - ubuntu-toolchain-r-test

    - os: linux
      env: TOOLSET=gcc COMPILER=g++-8 CXXSTD=c++14 TEST_SUITE=misc CMAKE_BUILD=false
      addons:
        apt:
          packages:
            - g++-8
            - cmake
            - libgmp-dev
            - libmpfr-dev
            - libmpc-dev
            - libmpfi-dev
          sources:
            - ubuntu-toolchain-r-test

    - os: linux
      env: TOOLSET=gcc COMPILER=g++-8 CXXSTD=gnu++14 TEST_SUITE=misc CMAKE_BUILD=true
      addons:
        apt:
          packages:
            - g++-8
            - cmake
            - libgmp-dev
            - libmpfr-dev
            - libmpc-dev
            - libmpfi-dev
          sources:
            - ubuntu-toolchain-r-test

    - os: linux
      env: TOOLSET=gcc COMPILER=g++-8 CXXSTD=gnu++14 TEST_SUITE=misc CMAKE_BUILD=false
      addons:
        apt:
          packages:
            - g++-8
            - cmake
            - libgmp-dev
            - libmpfr-dev
            - libmpc-dev
            - libmpfi-dev
          sources:
            - ubuntu-toolchain-r-test

    - os: linux
      env: TOOLSET=gcc COMPILER=g++-8 CXXSTD=c++17 TEST_SUITE=misc CMAKE_BUILD=true
      addons:
        apt:
          packages:
            - g++-8
            - cmake
            - libgmp-dev
            - libmpfr-dev
            - libmpc-dev
            - libmpfi-dev
          sources:
            - ubuntu-toolchain-r-test

    - os: linux
      env: TOOLSET=gcc COMPILER=g++-8 CXXSTD=c++17 TEST_SUITE=misc CMAKE_BUILD=false
      addons:
        apt:
          packages:
            - g++-8
            - cmake
            - libgmp-dev
            - libmpfr-dev
            - libmpc-dev
            - libmpfi-dev
          sources:
            - ubuntu-toolchain-r-test

    - os: linux
      env: TOOLSET=gcc COMPILER=g++-8 CXXSTD=c++03 TEST_SUITE="compile_fail" CMAKE_BUILD=true
      addons:
        apt:
          packages:
            - g++-8
            - cmake
            - libgmp-dev
            - libmpfr-dev
            - libmpc-dev
            - libmpfi-dev
          sources:
            - ubuntu-toolchain-r-test

    - os: linux
      env: TOOLSET=gcc COMPILER=g++-8 CXXSTD=c++03 TEST_SUITE="examples" CMAKE_BUILD=true
      addons:
        apt:
          packages:
            - g++-8
            - cmake
            - libgmp-dev
            - libmpfr-dev
            - libmpc-dev
            - libmpfi-dev
          sources:
            - ubuntu-toolchain-r-test

    - os: linux
      env: TOOLSET=gcc COMPILER=g++-8 CXXSTD=c++03 TEST_SUITE="compile_fail examples" CMAKE_BUILD=false
      addons:
        apt:
          packages:
            - g++-8
            - cmake
            - libgmp-dev
            - libmpfr-dev
            - libmpc-dev
            - libmpfi-dev
          sources:
            - ubuntu-toolchain-r-test

    - os: linux
      env: TOOLSET=gcc COMPILER=g++-8 CXXSTD=c++11 TEST_SUITE="compile_fail" CMAKE_BUILD=true
      addons:
        apt:
          packages:
            - g++-8
            - cmake
            - libgmp-dev
            - libmpfr-dev
            - libmpc-dev
            - libmpfi-dev
          sources:
            - ubuntu-toolchain-r-test

    - os: linux
      env: TOOLSET=gcc COMPILER=g++-8 CXXSTD=c++11 TEST_SUITE="examples" CMAKE_BUILD=true
      addons:
        apt:
          packages:
            - g++-8
            - cmake
            - libgmp-dev
            - libmpfr-dev
            - libmpc-dev
            - libmpfi-dev
          sources:
            - ubuntu-toolchain-r-test

    - os: linux
      env: TOOLSET=gcc COMPILER=g++-8 CXXSTD=c++11 TEST_SUITE="compile_fail examples" CMAKE_BUILD=false
      addons:
        apt:
          packages:
            - g++-8
            - cmake
            - libgmp-dev
            - libmpfr-dev
            - libmpc-dev
            - libmpfi-dev
          sources:
            - ubuntu-toolchain-r-test

    - os: linux
      env: TOOLSET=gcc COMPILER=g++-8 CXXSTD=c++14 TEST_SUITE="compile_fail" CMAKE_BUILD=true
      addons:
        apt:
          packages:
            - g++-8
            - cmake
            - libgmp-dev
            - libmpfr-dev
            - libmpc-dev
            - libmpfi-dev
          sources:
            - ubuntu-toolchain-r-test

    - os: linux
      env: TOOLSET=gcc COMPILER=g++-8 CXXSTD=c++14 TEST_SUITE="examples" CMAKE_BUILD=true
      addons:
        apt:
          packages:
            - g++-8
            - cmake
            - libgmp-dev
            - libmpfr-dev
            - libmpc-dev
            - libmpfi-dev
          sources:
            - ubuntu-toolchain-r-test

    - os: linux
      env: TOOLSET=gcc COMPILER=g++-8 CXXSTD=c++14 TEST_SUITE="compile_fail examples" CMAKE_BUILD=false
      addons:
        apt:
          packages:
            - g++-8
            - cmake
            - libgmp-dev
            - libmpfr-dev
            - libmpc-dev
            - libmpfi-dev
          sources:
            - ubuntu-toolchain-r-test

    - os: linux
      env: TOOLSET=gcc COMPILER=g++-8 CXXSTD=c++17 TEST_SUITE="compile_fail" CMAKE_BUILD=true
      addons:
        apt:
          packages:
            - g++-8
            - cmake
            - libgmp-dev
            - libmpfr-dev
            - libmpc-dev
            - libmpfi-dev
          sources:
            - ubuntu-toolchain-r-test

    - os: linux
      env: TOOLSET=gcc COMPILER=g++-8 CXXSTD=c++17 TEST_SUITE="examples" CMAKE_BUILD=true
      addons:
        apt:
          packages:
            - g++-8
            - cmake
            - libgmp-dev
            - libmpfr-dev
            - libmpc-dev
            - libmpfi-dev
          sources:
            - ubuntu-toolchain-r-test

    - os: linux
      env: TOOLSET=gcc COMPILER=g++-8 CXXSTD=c++17 TEST_SUITE="compile_fail examples" CMAKE_BUILD=false
      addons:
        apt:
          packages:
            - g++-8
            - cmake
            - libgmp-dev
            - libmpfr-dev
            - libmpc-dev
            - libmpfi-dev
          sources:
            - ubuntu-toolchain-r-test

    - os: linux
      env: TOOLSET=gcc COMPILER=g++-8 CXXSTD=c++03 TEST_SUITE=concepts CMAKE_BUILD=true
      addons:
        apt:
          packages:
            - g++-8
            - cmake
            - libgmp-dev
            - libmpfr-dev
            - libmpc-dev
            - libmpfi-dev
          sources:
            - ubuntu-toolchain-r-test

    - os: linux
      env: TOOLSET=gcc COMPILER=g++-8 CXXSTD=c++03 TEST_SUITE=concepts CMAKE_BUILD=false
      addons:
        apt:
          packages:
            - g++-8
            - cmake
            - libgmp-dev
            - libmpfr-dev
            - libmpc-dev
            - libmpfi-dev
          sources:
            - ubuntu-toolchain-r-test

    - os: linux
      env: TOOLSET=gcc COMPILER=g++-8 CXXSTD=c++11 TEST_SUITE=concepts CMAKE_BUILD=true
      addons:
        apt:
          packages:
            - g++-8
            - cmake
            - libgmp-dev
            - libmpfr-dev
            - libmpc-dev
            - libmpfi-dev
          sources:
            - ubuntu-toolchain-r-test

    - os: linux
      env: TOOLSET=gcc COMPILER=g++-8 CXXSTD=c++11 TEST_SUITE=concepts CMAKE_BUILD=false
      addons:
        apt:
          packages:
            - g++-8
            - cmake
            - libgmp-dev
            - libmpfr-dev
            - libmpc-dev
            - libmpfi-dev
          sources:
            - ubuntu-toolchain-r-test

    - os: linux
      env: TOOLSET=gcc COMPILER=g++-8 CXXSTD=c++14 TEST_SUITE=concepts CMAKE_BUILD=true
      addons:
        apt:
          packages:
            - g++-8
            - cmake
            - libgmp-dev
            - libmpfr-dev
            - libmpc-dev
            - libmpfi-dev
          sources:
            - ubuntu-toolchain-r-test

    - os: linux
      env: TOOLSET=gcc COMPILER=g++-8 CXXSTD=c++14 TEST_SUITE=concepts CMAKE_BUILD=false
      addons:
        apt:
          packages:
            - g++-8
            - cmake
            - libgmp-dev
            - libmpfr-dev
            - libmpc-dev
            - libmpfi-dev
          sources:
            - ubuntu-toolchain-r-test

    - os: linux
      env: TOOLSET=gcc COMPILER=g++-8 CXXSTD=c++17 TEST_SUITE=concepts CMAKE_BUILD=true
      addons:
        apt:
          packages:
            - g++-8
            - cmake
            - libgmp-dev
            - libmpfr-dev
            - libmpc-dev
            - libmpfi-dev
          sources:
            - ubuntu-toolchain-r-test

    - os: linux
      env: TOOLSET=gcc COMPILER=g++-8 CXXSTD=c++17 TEST_SUITE=concepts CMAKE_BUILD=false
      addons:
        apt:
          packages:
            - g++-8
            - cmake
            - libgmp-dev
            - libmpfr-dev
            - libmpc-dev
            - libmpfi-dev
          sources:
            - ubuntu-toolchain-r-test

<<<<<<< HEAD
    - os: osx
      env: TOOLSET=clang COMPILER=clang++ CXXSTD=c++14 TEST_SUITE=arithmetic_tests CMAKE_BUILD=true
      osx_image: xcode9.3

    - os: osx
      env: TOOLSET=clang COMPILER=clang++ CXXSTD=c++14 TEST_SUITE=arithmetic_tests CMAKE_BUILD=false
      osx_image: xcode9.3

    - os: osx
      env: TOOLSET=clang COMPILER=clang++ CXXSTD=c++14 TEST_SUITE=cpp_int_tests CMAKE_BUILD=true
      osx_image: xcode9.3

    - os: osx
      env: TOOLSET=clang COMPILER=clang++ CXXSTD=c++14 TEST_SUITE=cpp_int_tests CMAKE_BUILD=false
      osx_image: xcode9.3

    - os: osx
      env: TOOLSET=clang COMPILER=clang++ CXXSTD=c++14 TEST_SUITE=functions_and_limits CMAKE_BUILD=true
      osx_image: xcode9.3

    - os: osx
      env: TOOLSET=clang COMPILER=clang++ CXXSTD=c++14 TEST_SUITE=functions_and_limits CMAKE_BUILD=false
      osx_image: xcode9.3

    - os: osx
      env: TOOLSET=clang COMPILER=clang++ CXXSTD=c++14 TEST_SUITE=conversions CMAKE_BUILD=true
      osx_image: xcode9.3

    - os: osx
      env: TOOLSET=clang COMPILER=clang++ CXXSTD=c++14 TEST_SUITE=conversions CMAKE_BUILD=false
      osx_image: xcode9.3

=======
>>>>>>> b34a0fd0
    - os: osx
      env: TOOLSET=clang COMPILER=clang++ CXXSTD=c++14 TEST_SUITE=misc CMAKE_BUILD=true
      osx_image: xcode9.3

    - os: osx
      env: TOOLSET=clang COMPILER=clang++ CXXSTD=c++14 TEST_SUITE=misc CMAKE_BUILD=false
      osx_image: xcode9.3

    - os: osx
      env: TOOLSET=clang COMPILER=clang++ CXXSTD=c++14 TEST_SUITE="compile_fail" CMAKE_BUILD=true
      osx_image: xcode9.3

    - os: osx
      env: TOOLSET=clang COMPILER=clang++ CXXSTD=c++14 TEST_SUITE="examples" CMAKE_BUILD=true
      osx_image: xcode9.3

    - os: osx
      env: TOOLSET=clang COMPILER=clang++ CXXSTD=c++14 TEST_SUITE="compile_fail examples" CMAKE_BUILD=false
      osx_image: xcode9.3

    - os: osx
      env: TOOLSET=clang COMPILER=clang++ CXXSTD=c++14 TEST_SUITE=concepts CMAKE_BUILD=true
      osx_image: xcode9.3

    - os: osx
      env: TOOLSET=clang COMPILER=clang++ CXXSTD=c++14 TEST_SUITE=concepts CMAKE_BUILD=false
      osx_image: xcode9.3

    - os: osx
      env: TOOLSET=clang COMPILER=clang++ CXXSTD=c++14 TEST_SUITE=arithmetic_tests CMAKE_BUILD=true
      osx_image: xcode8.3

    - os: osx
      env: TOOLSET=clang COMPILER=clang++ CXXSTD=c++14 TEST_SUITE=arithmetic_tests CMAKE_BUILD=false
      osx_image: xcode8.3

    - os: osx
      env: TOOLSET=clang COMPILER=clang++ CXXSTD=c++14 TEST_SUITE=cpp_int_tests CMAKE_BUILD=true
      osx_image: xcode8.3

    - os: osx
      env: TOOLSET=clang COMPILER=clang++ CXXSTD=c++14 TEST_SUITE=cpp_int_tests CMAKE_BUILD=false
      osx_image: xcode8.3

    - os: osx
      env: TOOLSET=clang COMPILER=clang++ CXXSTD=c++14 TEST_SUITE=functions_and_limits CMAKE_BUILD=true
      osx_image: xcode8.3

    - os: osx
      env: TOOLSET=clang COMPILER=clang++ CXXSTD=c++14 TEST_SUITE=functions_and_limits CMAKE_BUILD=false
      osx_image: xcode8.3

    - os: osx
      env: TOOLSET=clang COMPILER=clang++ CXXSTD=c++14 TEST_SUITE=conversions CMAKE_BUILD=true
      osx_image: xcode8.3

    - os: osx
      env: TOOLSET=clang COMPILER=clang++ CXXSTD=c++14 TEST_SUITE=conversions CMAKE_BUILD=false
      osx_image: xcode8.3

    - os: osx
      env: TOOLSET=clang COMPILER=clang++ CXXSTD=c++14 TEST_SUITE=misc CMAKE_BUILD=true
      osx_image: xcode8.3

    - os: osx
      env: TOOLSET=clang COMPILER=clang++ CXXSTD=c++14 TEST_SUITE=misc CMAKE_BUILD=false
      osx_image: xcode8.3

    - os: osx
      env: TOOLSET=clang COMPILER=clang++ CXXSTD=c++14 TEST_SUITE="compile_fail" CMAKE_BUILD=true
      osx_image: xcode8.3

    - os: osx
      env: TOOLSET=clang COMPILER=clang++ CXXSTD=c++14 TEST_SUITE="examples" CMAKE_BUILD=true
      osx_image: xcode8.3

    - os: osx
      env: TOOLSET=clang COMPILER=clang++ CXXSTD=c++14 TEST_SUITE="compile_fail examples" CMAKE_BUILD=false
      osx_image: xcode8.3

    - os: osx
      env: TOOLSET=clang COMPILER=clang++ CXXSTD=c++14 TEST_SUITE=concepts CMAKE_BUILD=true
      osx_image: xcode8.3

    - os: osx
      env: TOOLSET=clang COMPILER=clang++ CXXSTD=c++14 TEST_SUITE=concepts CMAKE_BUILD=false
      osx_image: xcode8.3

    - os: osx
      env: TOOLSET=clang COMPILER=clang++ CXXSTD=c++14 TEST_SUITE=arithmetic_tests CMAKE_BUILD=true
      osx_image: xcode7.3

    - os: osx
      env: TOOLSET=clang COMPILER=clang++ CXXSTD=c++14 TEST_SUITE=arithmetic_tests CMAKE_BUILD=false
      osx_image: xcode7.3

    - os: osx
      env: TOOLSET=clang COMPILER=clang++ CXXSTD=c++14 TEST_SUITE=cpp_int_tests CMAKE_BUILD=true
      osx_image: xcode7.3

    - os: osx
      env: TOOLSET=clang COMPILER=clang++ CXXSTD=c++14 TEST_SUITE=cpp_int_tests CMAKE_BUILD=false
      osx_image: xcode7.3

    - os: osx
      env: TOOLSET=clang COMPILER=clang++ CXXSTD=c++14 TEST_SUITE=functions_and_limits CMAKE_BUILD=true
      osx_image: xcode7.3

    - os: osx
      env: TOOLSET=clang COMPILER=clang++ CXXSTD=c++14 TEST_SUITE=functions_and_limits CMAKE_BUILD=false
      osx_image: xcode7.3

    - os: osx
      env: TOOLSET=clang COMPILER=clang++ CXXSTD=c++14 TEST_SUITE=conversions CMAKE_BUILD=true
      osx_image: xcode7.3

    - os: osx
      env: TOOLSET=clang COMPILER=clang++ CXXSTD=c++14 TEST_SUITE=conversions CMAKE_BUILD=false
      osx_image: xcode7.3

    - os: osx
      env: TOOLSET=clang COMPILER=clang++ CXXSTD=c++14 TEST_SUITE=misc CMAKE_BUILD=true
      osx_image: xcode7.3

    - os: osx
      env: TOOLSET=clang COMPILER=clang++ CXXSTD=c++14 TEST_SUITE=misc CMAKE_BUILD=false
      osx_image: xcode7.3

    - os: osx
      env: TOOLSET=clang COMPILER=clang++ CXXSTD=c++14 TEST_SUITE="compile_fail" CMAKE_BUILD=true
      osx_image: xcode7.3

    - os: osx
      env: TOOLSET=clang COMPILER=clang++ CXXSTD=c++14 TEST_SUITE="examples" CMAKE_BUILD=true
      osx_image: xcode7.3

    - os: osx
      env: TOOLSET=clang COMPILER=clang++ CXXSTD=c++14 TEST_SUITE="compile_fail examples" CMAKE_BUILD=false
      osx_image: xcode7.3

    - os: osx
      env: TOOLSET=clang COMPILER=clang++ CXXSTD=c++14 TEST_SUITE=concepts CMAKE_BUILD=true
      osx_image: xcode7.3

    - os: osx
      env: TOOLSET=clang COMPILER=clang++ CXXSTD=c++14 TEST_SUITE=concepts CMAKE_BUILD=false
      osx_image: xcode7.3

install:
  - cd ..
  - if [[ $TRAVIS_BRANCH == master || $TRAVIS_BRANCH == cmake-master ]]; then
      git clone -b master --depth 1 https://github.com/boostorg/boost.git boost-root;
    elif [[ $TRAVIS_BRANCH == develop || $TRAVIS_BRANCH == cmake-develop ]]; then
      git clone -b develop --depth 1 https://github.com/boostorg/boost.git boost-root;
<<<<<<< HEAD
=======
    else
      git clone -b develop --depth 1 https://github.com/boostorg/boost.git boost-root;
>>>>>>> b34a0fd0
    fi
  - cd boost-root
  - git submodule update --init tools/build
  - git submodule update --init libs/config
  - git submodule update --init tools/boost_install
  - git submodule update --init libs/headers
  - git submodule update --init tools/boostdep
  - cp -r $TRAVIS_BUILD_DIR/* libs/multiprecision
  - python tools/boostdep/depinst/depinst.py multiprecision
  - ./bootstrap.sh
  - ./b2 headers

script:
  - |-
    echo "using $TOOLSET : : $COMPILER : <cxxflags>-std=$CXXSTD ;" > ~/user-config.jam
<<<<<<< HEAD
  - if [[ $CMAKE_BUILD == false ]]; then
      (cd libs/config/test && ../../../b2 config_info_travis_install toolset=$TOOLSET && ./config_info_travis);
      if [[ $TRAVIS_OS_NAME == linux ]]; then
        (cd libs/multiprecision/test && ../../../b2 -j$(($(nproc) + 1)) toolset=$TOOLSET $TEST_SUITE define=CI_SUPPRESS_KNOWN_ISSUES define=SLOW_COMPILER);
      elif [[ $TRAVIS_OS_NAME == osx ]]; then
        (cd libs/multiprecision/test && ../../../b2 -j$(($(sysctl -n hw.ncpu) + 1)) toolset=$TOOLSET $TEST_SUITE define=CI_SUPPRESS_KNOWN_ISSUES define=SLOW_COMPILER);
      fi
    elif [[ $CMAKE_BUILD == true ]]; then
      if [[ $TRAVIS_OS_NAME == linux ]]; then
        sudo ./b2 -j$(nproc) install;
      elif [[ $TRAVIS_OS_NAME == osx ]]; then
        sudo ./b2 -j$(sysctl -n hw.ncpu) install;
      fi;
      cd libs/multiprecision && mkdir cmake-build && cd cmake-build;
      if [[ $(echo $CXXSTD | sed 's/[^0-9]*//g') == 03 ]]; then
        CXXSTD=c++98;
      fi;
      if [[ $CXXSTD == c++1z ]]; then
        CXXSTD=c++17;
      fi;
      cmake -DCMAKE_CXX_STANDARD=$(echo $CXXSTD | sed 's/[^0-9]*//g') -DBUILD_WITH_CI_KNOWN_ISSUES_SUPPRESS=TRUE ..;
      if [[ $TEST_SUITE == compile_fail ]]; then
        if [[ $TRAVIS_OS_NAME == linux ]]; then
          ctest --build-and-test .. . --build-generator "Unix Makefiles" --tests-regex "multiprecision_test_compile_fail_*" -j $(($(nproc) + 1));
        elif [[ $TRAVIS_OS_NAME == osx ]]; then
          ctest --build-and-test .. . --build-generator "Unix Makefiles" --tests-regex "multiprecision_test_compile_fail_*" -j $(($(sysctl -n hw.ncpu) + 1));
        fi
      else
        if [[ $TRAVIS_OS_NAME == linux ]]; then
          cmake --build . --target multiprecision_test_suite_$TEST_SUITE -- -j$(($(nproc) + 1));
        elif [[ $TRAVIS_OS_NAME == osx ]]; then
          cmake --build . --target multiprecision_test_suite_$TEST_SUITE -- -j$(($(sysctl -n hw.ncpu) + 1));
        fi
      fi
    fi
=======
  - if [[ $TRAVIS_OS_NAME == linux ]]; then
      proc=$(($(nproc) + 1));
    elif [[ $TRAVIS_OS_NAME == osx ]]; then
      proc=$(($(sysctl -n hw.ncpu) + 1));
    fi;
  - (cd libs/config/test && ../../../b2 config_info_travis_install toolset=$TOOLSET && ./config_info_travis);
  - (cd libs/multiprecision/test && ../../../b2 -j$proc toolset=$TOOLSET $TEST_SUITE define=CI_SUPPRESS_KNOWN_ISSUES define=SLOW_COMPILER);
  - sudo ./b2 -j$proc install;
  - cd $TRAVIS_BUILD_DIR && mkdir cmake-build && cd cmake-build;
  - if [[ $(echo $CXXSTD | sed 's/[^0-9]*//g') == 03 ]]; then
      CXXSTD=c++98;
    fi;
  - if [[ $CXXSTD == c++1z ]]; then
      CXXSTD=c++17;
    fi;
  - cmake --target $TEST_SUITE -DCMAKE_CXX_STANDARD=$(echo $CXXSTD | sed 's/[^0-9]*//g') -DBUILD_WITH_CI_KNOWN_ISSUES_SUPPRESS=TRUE ..;
>>>>>>> b34a0fd0

notifications:
  email:
    on_success: always<|MERGE_RESOLUTION|>--- conflicted
+++ resolved
@@ -1,10 +1,7 @@
 # Copyright 2016, 2017 Peter Dimov
 # Copyright 2019 Nil Foundation AG
-<<<<<<< HEAD
-# Copyright 2019 Mikhail Komarov <nemo@nilfoundation.org>
-=======
 # Copyright 2019 Mikhail Komarov <nemo@nil.foundation>
->>>>>>> b34a0fd0
+#
 # Distributed under the Boost Software License, Version 1.0.
 # (See accompanying file LICENSE_1_0.txt or copy at http://boost.org/LICENSE_1_0.txt)
 #
@@ -62,11 +59,7 @@
     - env: BOGUS_JOB=true
 
   allow_failures:
-<<<<<<< HEAD
     - env: CMAKE_BUILD=true TEST_SUITE=compile_fail
-=======
-    - env: TEST_SUITE=compile_fail
->>>>>>> b34a0fd0
 
   include:
     - os: linux
@@ -1040,11 +1033,7 @@
       addons:
         apt:
           packages:
-<<<<<<< HEAD
             - g++-5
-=======
-            - g++-6
->>>>>>> b34a0fd0
             - cmake
             - libgmp-dev
             - libmpfr-dev
@@ -1058,11 +1047,7 @@
       addons:
         apt:
           packages:
-<<<<<<< HEAD
             - g++-5
-=======
-            - g++-6
->>>>>>> b34a0fd0
             - cmake
             - libgmp-dev
             - libmpfr-dev
@@ -1076,11 +1061,7 @@
       addons:
         apt:
           packages:
-<<<<<<< HEAD
             - g++-5
-=======
-            - g++-6
->>>>>>> b34a0fd0
             - cmake
             - libgmp-dev
             - libmpfr-dev
@@ -1094,11 +1075,7 @@
       addons:
         apt:
           packages:
-<<<<<<< HEAD
             - g++-5
-=======
-            - g++-6
->>>>>>> b34a0fd0
             - cmake
             - libgmp-dev
             - libmpfr-dev
@@ -1112,11 +1089,7 @@
       addons:
         apt:
           packages:
-<<<<<<< HEAD
             - g++-5
-=======
-            - g++-6
->>>>>>> b34a0fd0
             - cmake
             - libgmp-dev
             - libmpfr-dev
@@ -1130,11 +1103,7 @@
       addons:
         apt:
           packages:
-<<<<<<< HEAD
             - g++-5
-=======
-            - g++-6
->>>>>>> b34a0fd0
             - cmake
             - libgmp-dev
             - libmpfr-dev
@@ -1148,11 +1117,7 @@
       addons:
         apt:
           packages:
-<<<<<<< HEAD
             - g++-5
-=======
-            - g++-6
->>>>>>> b34a0fd0
             - cmake
             - libgmp-dev
             - libmpfr-dev
@@ -1166,11 +1131,7 @@
       addons:
         apt:
           packages:
-<<<<<<< HEAD
             - g++-5
-=======
-            - g++-6
->>>>>>> b34a0fd0
             - cmake
             - libgmp-dev
             - libmpfr-dev
@@ -1184,11 +1145,7 @@
       addons:
         apt:
           packages:
-<<<<<<< HEAD
             - g++-5
-=======
-            - g++-6
->>>>>>> b34a0fd0
             - cmake
             - libgmp-dev
             - libmpfr-dev
@@ -1202,11 +1159,7 @@
       addons:
         apt:
           packages:
-<<<<<<< HEAD
             - g++-5
-=======
-            - g++-6
->>>>>>> b34a0fd0
             - cmake
             - libgmp-dev
             - libmpfr-dev
@@ -1220,11 +1173,7 @@
       addons:
         apt:
           packages:
-<<<<<<< HEAD
             - g++-5
-=======
-            - g++-6
->>>>>>> b34a0fd0
             - cmake
             - libgmp-dev
             - libmpfr-dev
@@ -1238,11 +1187,7 @@
       addons:
         apt:
           packages:
-<<<<<<< HEAD
             - g++-5
-=======
-            - g++-6
->>>>>>> b34a0fd0
             - cmake
             - libgmp-dev
             - libmpfr-dev
@@ -1256,11 +1201,7 @@
       addons:
         apt:
           packages:
-<<<<<<< HEAD
-            - g++-8
-=======
-            - g++-6
->>>>>>> b34a0fd0
+            - g++-8
             - cmake
             - libgmp-dev
             - libmpfr-dev
@@ -1274,11 +1215,7 @@
       addons:
         apt:
           packages:
-<<<<<<< HEAD
-            - g++-8
-=======
-            - g++-6
->>>>>>> b34a0fd0
+            - g++-8
             - cmake
             - libgmp-dev
             - libmpfr-dev
@@ -1292,11 +1229,7 @@
       addons:
         apt:
           packages:
-<<<<<<< HEAD
-            - g++-8
-=======
-            - g++-6
->>>>>>> b34a0fd0
+            - g++-8
             - cmake
             - libgmp-dev
             - libmpfr-dev
@@ -1310,11 +1243,7 @@
       addons:
         apt:
           packages:
-<<<<<<< HEAD
-            - g++-8
-=======
-            - g++-6
->>>>>>> b34a0fd0
+            - g++-8
             - cmake
             - libgmp-dev
             - libmpfr-dev
@@ -1328,11 +1257,7 @@
       addons:
         apt:
           packages:
-<<<<<<< HEAD
-            - g++-8
-=======
-            - g++-6
->>>>>>> b34a0fd0
+            - g++-8
             - cmake
             - libgmp-dev
             - libmpfr-dev
@@ -1346,11 +1271,7 @@
       addons:
         apt:
           packages:
-<<<<<<< HEAD
-            - g++-8
-=======
-            - g++-6
->>>>>>> b34a0fd0
+            - g++-8
             - cmake
             - libgmp-dev
             - libmpfr-dev
@@ -1364,11 +1285,7 @@
       addons:
         apt:
           packages:
-<<<<<<< HEAD
-            - g++-8
-=======
-            - g++-6
->>>>>>> b34a0fd0
+            - g++-8
             - cmake
             - libgmp-dev
             - libmpfr-dev
@@ -1382,11 +1299,7 @@
       addons:
         apt:
           packages:
-<<<<<<< HEAD
-            - g++-8
-=======
-            - g++-6
->>>>>>> b34a0fd0
+            - g++-8
             - cmake
             - libgmp-dev
             - libmpfr-dev
@@ -1400,11 +1313,7 @@
       addons:
         apt:
           packages:
-<<<<<<< HEAD
-            - g++-8
-=======
-            - g++-6
->>>>>>> b34a0fd0
+            - g++-8
             - cmake
             - libgmp-dev
             - libmpfr-dev
@@ -1418,11 +1327,7 @@
       addons:
         apt:
           packages:
-<<<<<<< HEAD
-            - g++-8
-=======
-            - g++-6
->>>>>>> b34a0fd0
+            - g++-8
             - cmake
             - libgmp-dev
             - libmpfr-dev
@@ -1436,77 +1341,49 @@
       addons:
         apt:
           packages:
-<<<<<<< HEAD
-            - g++-8
-=======
-            - g++-6
->>>>>>> b34a0fd0
-            - cmake
-            - libgmp-dev
-            - libmpfr-dev
-            - libmpc-dev
-            - libmpfi-dev
-          sources:
-            - ubuntu-toolchain-r-test
-
-    - os: linux
-<<<<<<< HEAD
+            - g++-8
+            - cmake
+            - libgmp-dev
+            - libmpfr-dev
+            - libmpc-dev
+            - libmpfi-dev
+          sources:
+            - ubuntu-toolchain-r-test
+
+    - os: linux
       env: TOOLSET=gcc COMPILER=g++-8 CXXSTD=c++11 TEST_SUITE=cpp_int_tests CMAKE_BUILD=false
       addons:
         apt:
           packages:
             - g++-8
-=======
-      env: TOOLSET=gcc COMPILER=g++-6 CXXSTD=c++03 TEST_SUITE="examples compile_fail"
-      addons:
-        apt:
-          packages:
-            - g++-6
->>>>>>> b34a0fd0
-            - cmake
-            - libgmp-dev
-            - libmpfr-dev
-            - libmpc-dev
-            - libmpfi-dev
-          sources:
-            - ubuntu-toolchain-r-test
-
-    - os: linux
-<<<<<<< HEAD
+            - cmake
+            - libgmp-dev
+            - libmpfr-dev
+            - libmpc-dev
+            - libmpfi-dev
+          sources:
+            - ubuntu-toolchain-r-test
+
+    - os: linux
       env: TOOLSET=gcc COMPILER=g++-8 CXXSTD=c++14 TEST_SUITE=cpp_int_tests CMAKE_BUILD=true
       addons:
         apt:
           packages:
             - g++-8
-=======
-      env: TOOLSET=gcc COMPILER=g++-6 CXXSTD=c++11 TEST_SUITE="examples compile_fail"
-      addons:
-        apt:
-          packages:
-            - g++-6
->>>>>>> b34a0fd0
-            - cmake
-            - libgmp-dev
-            - libmpfr-dev
-            - libmpc-dev
-            - libmpfi-dev
-          sources:
-            - ubuntu-toolchain-r-test
-
-    - os: linux
-<<<<<<< HEAD
+            - cmake
+            - libgmp-dev
+            - libmpfr-dev
+            - libmpc-dev
+            - libmpfi-dev
+          sources:
+            - ubuntu-toolchain-r-test
+
+    - os: linux
       env: TOOLSET=gcc COMPILER=g++-8 CXXSTD=c++14 TEST_SUITE=cpp_int_tests CMAKE_BUILD=false
       addons:
         apt:
           packages:
             - g++-8
-=======
-      env: TOOLSET=gcc COMPILER=g++-6 CXXSTD=c++14 TEST_SUITE="examples"
-      addons:
-        apt:
-          packages:
-            - g++-6
->>>>>>> b34a0fd0
             - cmake
             - libgmp-dev
             - libmpfr-dev
@@ -1520,11 +1397,7 @@
       addons:
         apt:
           packages:
-<<<<<<< HEAD
-            - g++-8
-=======
-            - g++-6
->>>>>>> b34a0fd0
+            - g++-8
             - cmake
             - libgmp-dev
             - libmpfr-dev
@@ -1538,11 +1411,7 @@
       addons:
         apt:
           packages:
-<<<<<<< HEAD
-            - g++-8
-=======
-            - g++-6
->>>>>>> b34a0fd0
+            - g++-8
             - cmake
             - libgmp-dev
             - libmpfr-dev
@@ -1556,11 +1425,7 @@
       addons:
         apt:
           packages:
-<<<<<<< HEAD
-            - g++-8
-=======
-            - g++-6
->>>>>>> b34a0fd0
+            - g++-8
             - cmake
             - libgmp-dev
             - libmpfr-dev
@@ -1574,11 +1439,7 @@
       addons:
         apt:
           packages:
-<<<<<<< HEAD
-            - g++-8
-=======
-            - g++-6
->>>>>>> b34a0fd0
+            - g++-8
             - cmake
             - libgmp-dev
             - libmpfr-dev
@@ -1592,11 +1453,7 @@
       addons:
         apt:
           packages:
-<<<<<<< HEAD
-            - g++-8
-=======
-            - g++-6
->>>>>>> b34a0fd0
+            - g++-8
             - cmake
             - libgmp-dev
             - libmpfr-dev
@@ -1610,11 +1467,7 @@
       addons:
         apt:
           packages:
-<<<<<<< HEAD
-            - g++-8
-=======
-            - g++-5
->>>>>>> b34a0fd0
+            - g++-8
             - cmake
             - libgmp-dev
             - libmpfr-dev
@@ -1628,11 +1481,7 @@
       addons:
         apt:
           packages:
-<<<<<<< HEAD
-            - g++-8
-=======
-            - g++-5
->>>>>>> b34a0fd0
+            - g++-8
             - cmake
             - libgmp-dev
             - libmpfr-dev
@@ -1646,11 +1495,7 @@
       addons:
         apt:
           packages:
-<<<<<<< HEAD
-            - g++-8
-=======
-            - g++-5
->>>>>>> b34a0fd0
+            - g++-8
             - cmake
             - libgmp-dev
             - libmpfr-dev
@@ -1664,11 +1509,7 @@
       addons:
         apt:
           packages:
-<<<<<<< HEAD
-            - g++-8
-=======
-            - g++-5
->>>>>>> b34a0fd0
+            - g++-8
             - cmake
             - libgmp-dev
             - libmpfr-dev
@@ -1682,11 +1523,7 @@
       addons:
         apt:
           packages:
-<<<<<<< HEAD
-            - g++-8
-=======
-            - g++-5
->>>>>>> b34a0fd0
+            - g++-8
             - cmake
             - libgmp-dev
             - libmpfr-dev
@@ -1700,11 +1537,7 @@
       addons:
         apt:
           packages:
-<<<<<<< HEAD
-            - g++-8
-=======
-            - g++-5
->>>>>>> b34a0fd0
+            - g++-8
             - cmake
             - libgmp-dev
             - libmpfr-dev
@@ -1718,7 +1551,6 @@
       addons:
         apt:
           packages:
-<<<<<<< HEAD
             - g++-8
             - cmake
             - libgmp-dev
@@ -1846,9 +1678,6 @@
         apt:
           packages:
             - g++-8
-=======
-            - g++-5
->>>>>>> b34a0fd0
             - cmake
             - libgmp-dev
             - libmpfr-dev
@@ -2291,7 +2120,6 @@
           sources:
             - ubuntu-toolchain-r-test
 
-<<<<<<< HEAD
     - os: osx
       env: TOOLSET=clang COMPILER=clang++ CXXSTD=c++14 TEST_SUITE=arithmetic_tests CMAKE_BUILD=true
       osx_image: xcode9.3
@@ -2324,8 +2152,6 @@
       env: TOOLSET=clang COMPILER=clang++ CXXSTD=c++14 TEST_SUITE=conversions CMAKE_BUILD=false
       osx_image: xcode9.3
 
-=======
->>>>>>> b34a0fd0
     - os: osx
       env: TOOLSET=clang COMPILER=clang++ CXXSTD=c++14 TEST_SUITE=misc CMAKE_BUILD=true
       osx_image: xcode9.3
@@ -2480,11 +2306,6 @@
       git clone -b master --depth 1 https://github.com/boostorg/boost.git boost-root;
     elif [[ $TRAVIS_BRANCH == develop || $TRAVIS_BRANCH == cmake-develop ]]; then
       git clone -b develop --depth 1 https://github.com/boostorg/boost.git boost-root;
-<<<<<<< HEAD
-=======
-    else
-      git clone -b develop --depth 1 https://github.com/boostorg/boost.git boost-root;
->>>>>>> b34a0fd0
     fi
   - cd boost-root
   - git submodule update --init tools/build
@@ -2500,7 +2321,6 @@
 script:
   - |-
     echo "using $TOOLSET : : $COMPILER : <cxxflags>-std=$CXXSTD ;" > ~/user-config.jam
-<<<<<<< HEAD
   - if [[ $CMAKE_BUILD == false ]]; then
       (cd libs/config/test && ../../../b2 config_info_travis_install toolset=$TOOLSET && ./config_info_travis);
       if [[ $TRAVIS_OS_NAME == linux ]]; then
@@ -2536,24 +2356,6 @@
         fi
       fi
     fi
-=======
-  - if [[ $TRAVIS_OS_NAME == linux ]]; then
-      proc=$(($(nproc) + 1));
-    elif [[ $TRAVIS_OS_NAME == osx ]]; then
-      proc=$(($(sysctl -n hw.ncpu) + 1));
-    fi;
-  - (cd libs/config/test && ../../../b2 config_info_travis_install toolset=$TOOLSET && ./config_info_travis);
-  - (cd libs/multiprecision/test && ../../../b2 -j$proc toolset=$TOOLSET $TEST_SUITE define=CI_SUPPRESS_KNOWN_ISSUES define=SLOW_COMPILER);
-  - sudo ./b2 -j$proc install;
-  - cd $TRAVIS_BUILD_DIR && mkdir cmake-build && cd cmake-build;
-  - if [[ $(echo $CXXSTD | sed 's/[^0-9]*//g') == 03 ]]; then
-      CXXSTD=c++98;
-    fi;
-  - if [[ $CXXSTD == c++1z ]]; then
-      CXXSTD=c++17;
-    fi;
-  - cmake --target $TEST_SUITE -DCMAKE_CXX_STANDARD=$(echo $CXXSTD | sed 's/[^0-9]*//g') -DBUILD_WITH_CI_KNOWN_ISSUES_SUPPRESS=TRUE ..;
->>>>>>> b34a0fd0
 
 notifications:
   email:
