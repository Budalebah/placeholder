//---------------------------------------------------------------------------//
// Copyright (c) 2020 Mikhail Komarov <nemo@nil.foundation>
// Copyright (c) 2020 Nikita Kaskov <nbering@nil.foundation>
//
// Distributed under the Boost Software License, Version 1.0
// See accompanying file LICENSE_1_0.txt or copy at
// http://www.boost.org/LICENSE_1_0.txt
//---------------------------------------------------------------------------//

#include <iostream>

#include <boost/multiprecision/cpp_modular.hpp>
#include <boost/multiprecision/number.hpp>
#include <boost/multiprecision/cpp_int.hpp>
#include <boost/multiprecision/modular/modular_adaptor.hpp>

#include <nil/algebra/curves/bn128.hpp>
#include <nil/algebra/curves/edwards.hpp>
//#include <nil/algebra/curves/mnt4.hpp>

#include <nil/algebra/fields/bn128/fq.hpp>
#include <nil/algebra/fields/bn128/fr.hpp>
#include <nil/algebra/fields/edwards/fq.hpp>
#include <nil/algebra/fields/edwards/fr.hpp>
#include <nil/algebra/fields/mnt4/fq.hpp>
#include <nil/algebra/fields/mnt4/fr.hpp>

using namespace nil::algebra;

<<<<<<< HEAD
template <typename FpCurveGroup>
void print_fp_curve_group_element (FpCurveGroup e){
    std::cout << e.p[0].data << " " << e.p[1].data << " " << e.p[2].data << std::endl;
}

template <typename Fp2CurveGroup>
void print_fp2_curve_group_element (Fp2CurveGroup e){
    std::cout << "(" << e.p[0].data[0].data << " " << e.p[0].data[1].data << ") (" <<  e.p[1].data[0].data << " " << e.p[1].data[1].data << ") (" << e.p[2].data[0].data << " " << e.p[2].data[1].data << ")" << std::endl;
}

template <typename Fp3CurveGroup>
void print_fp3_curve_group_element (Fp3CurveGroup e){
    std::cout << "(" << e.p[0].data[0].data << " " << e.p[0].data[1].data << e.p[0].data[2].data << ") (" <<  e.p[1].data[0].data << " " << e.p[1].data[1].data << e.p[1].data[2].data << ") (" << e.p[2].data[0].data << " " << e.p[2].data[1].data << e.p[2].data[2].data << ")" << std::endl;
}

//print dunctions can be made using arity in fields

template <typename FpCurveGroup>
void fp_curve_group_basic_math_examples()
{  
    using policy_type = FpCurveGroup;
    using field_value_type = typename policy_type::underlying_field_type_value;
=======
template<typename FieldValueType>
void print_curve_element(typename curves::detail::element_curve_weierstrass<FieldValueType> e) {
    std::cout << e.p[0].data << " " << e.p[1].data << " " << e.p[2].data << std::endl;
}

template<typename CurveWeierstrass>
void curve_weierstrass_basic_math_examples() {
    using policy_type = CurveWeierstrass;
    using value_type = typename policy_type::value_type;
    using field_value_type = typename policy_type::base_field_type::value_type;

    std::cout << "Field module value: " << policy_type::base_field_type::modulus << std::endl;
>>>>>>> 7591acfd

    field_value_type e1 = field_value_type(2), e2(3), e3(5), e4(3), e5(5), e6(7);
    policy_type c1(e1, e2, e3), c2(e4, e5, e6);

    std::cout << "Curve element values: " << std::endl;
    std::cout << "c1 value: ";
    print_fp_curve_group_element(c1);

    std::cout << "c2 value: ";
    print_fp_curve_group_element(c2);

    std::cout << "c1 + c2 value: ";
    print_fp_curve_group_element(c1 + c2);

    std::cout << "c1 - c2 value: ";
    print_fp_curve_group_element(c1 - c2);

    std::cout << "Doubled c1 value: ";
    print_fp_curve_group_element(c1.doubled());

<<<<<<< HEAD
    policy_type cd = c1.doubled();

    //policy_type cn = c1.normalize();
    
    //std::cout << "c1 normalized value: ";
    //print_fp_curve_group_element(cn);

}

template <typename Fp2CurveGroup>
void fp2_curve_group_basic_math_examples()
{  
    using policy_type = Fp2CurveGroup;
    using field_value_type = typename policy_type::underlying_field_type_value;

    policy_type c1 = policy_type::one(), c2 = policy_type::one().doubled();

    std::cout << "Curve element values: " << std::endl;
    std::cout << "c1 value: ";
    print_fp2_curve_group_element(c1);

    std::cout << "c2 value: ";
    print_fp2_curve_group_element(c2);

    std::cout << "c1 + c2 value: ";
    print_fp2_curve_group_element(c1 + c2);

    std::cout << "c1 - c2 value: ";
    print_fp2_curve_group_element(c1 - c2);

    std::cout << "Doubled c1 value: ";
    print_fp2_curve_group_element(c1.doubled());

    policy_type cd = c1.doubled();
    
    //policy_type cn = c1.normalize();
    
    //std::cout << "c1 normalized value: ";
    //print_fp2_curve_group_element(cn);

}

template <typename Fp3CurveGroup>
void fp3_curve_group_basic_math_examples()
{  
    using policy_type = Fp3CurveGroup;
    using field_value_type = typename policy_type::underlying_field_type_value;

    policy_type c1 = policy_type::one(), c2 = policy_type::one().doubled();

    std::cout << "Curve element values: " << std::endl;
    std::cout << "c1 value: ";
    print_fp3_curve_group_element(c1);

    std::cout << "c2 value: ";
    print_fp3_curve_group_element(c2);

    std::cout << "c1 + c2 value: ";
    print_fp3_curve_group_element(c1 + c2);

    std::cout << "c1 - c2 value: ";
    print_fp3_curve_group_element(c1 - c2);

    std::cout << "Doubled c1 value: ";
    print_fp3_curve_group_element(c1.doubled());

    policy_type cd = c1.doubled();
    
    //policy_type cn = c1.normalize();
    
    //std::cout << "c1 normalized value: ";
    //print_fp3_curve_group_element(cn);

}

int main()
{
    std::cout << "BN128-254 curve g1 group basic math:" << std::endl;
    fp_curve_group_basic_math_examples<curves::bn128<254>::g1_type>();
=======
    value_type cn = c1.normalize();

    std::cout << "c1 normalized value: ";
    print_curve_element(cn);
}

int main() {
    std::cout << "BN128-254 curve basic math:" << std::endl;
    curve_weierstrass_basic_math_examples<curves::bn128<254>>();
>>>>>>> 7591acfd

    std::cout << "----------------------------" << std::endl;

    std::cout << "BN128-254 curve g2 group basic math:" << std::endl;
    fp2_curve_group_basic_math_examples<curves::bn128<254>::g2_type>();

    std::cout << "----------------------------" << std::endl;

    std::cout << "Edwards curve g1 group basic math:" << std::endl;
    fp_curve_group_basic_math_examples<curves::edwards<183>::g1_type>();

    std::cout << "----------------------------" << std::endl;

    std::cout << "Edwards curve g2 group basic math:" << std::endl;
    fp3_curve_group_basic_math_examples<curves::edwards<183>::g2_type>();

    std::cout << "----------------------------" << std::endl;

    /*std::cout << "Mnt4 curve g1 group basic math:" << std::endl;
    fp_curve_group_basic_math_examples<curves::mnt4<298>::g1_type>();

    std::cout << "----------------------------" << std::endl;

    std::cout << "Mnt4 curve g2 group basic math:" << std::endl;
    fp2_curve_group_basic_math_examples<curves::mnt4<298>::g2_type>();

    std::cout << "----------------------------" << std::endl;*/

    return 0;
}<|MERGE_RESOLUTION|>--- conflicted
+++ resolved
@@ -27,43 +27,30 @@
 
 using namespace nil::algebra;
 
-<<<<<<< HEAD
-template <typename FpCurveGroup>
-void print_fp_curve_group_element (FpCurveGroup e){
+template<typename FpCurveGroup>
+void print_fp_curve_group_element(FpCurveGroup e) {
     std::cout << e.p[0].data << " " << e.p[1].data << " " << e.p[2].data << std::endl;
 }
 
-template <typename Fp2CurveGroup>
-void print_fp2_curve_group_element (Fp2CurveGroup e){
-    std::cout << "(" << e.p[0].data[0].data << " " << e.p[0].data[1].data << ") (" <<  e.p[1].data[0].data << " " << e.p[1].data[1].data << ") (" << e.p[2].data[0].data << " " << e.p[2].data[1].data << ")" << std::endl;
+template<typename Fp2CurveGroup>
+void print_fp2_curve_group_element(Fp2CurveGroup e) {
+    std::cout << "(" << e.p[0].data[0].data << " " << e.p[0].data[1].data << ") (" << e.p[1].data[0].data << " "
+              << e.p[1].data[1].data << ") (" << e.p[2].data[0].data << " " << e.p[2].data[1].data << ")" << std::endl;
 }
 
-template <typename Fp3CurveGroup>
-void print_fp3_curve_group_element (Fp3CurveGroup e){
-    std::cout << "(" << e.p[0].data[0].data << " " << e.p[0].data[1].data << e.p[0].data[2].data << ") (" <<  e.p[1].data[0].data << " " << e.p[1].data[1].data << e.p[1].data[2].data << ") (" << e.p[2].data[0].data << " " << e.p[2].data[1].data << e.p[2].data[2].data << ")" << std::endl;
+template<typename Fp3CurveGroup>
+void print_fp3_curve_group_element(Fp3CurveGroup e) {
+    std::cout << "(" << e.p[0].data[0].data << " " << e.p[0].data[1].data << e.p[0].data[2].data << ") ("
+              << e.p[1].data[0].data << " " << e.p[1].data[1].data << e.p[1].data[2].data << ") ("
+              << e.p[2].data[0].data << " " << e.p[2].data[1].data << e.p[2].data[2].data << ")" << std::endl;
 }
 
-//print dunctions can be made using arity in fields
+// print dunctions can be made using arity in fields
 
-template <typename FpCurveGroup>
-void fp_curve_group_basic_math_examples()
-{  
+template<typename FpCurveGroup>
+void fp_curve_group_basic_math_examples() {
     using policy_type = FpCurveGroup;
     using field_value_type = typename policy_type::underlying_field_type_value;
-=======
-template<typename FieldValueType>
-void print_curve_element(typename curves::detail::element_curve_weierstrass<FieldValueType> e) {
-    std::cout << e.p[0].data << " " << e.p[1].data << " " << e.p[2].data << std::endl;
-}
-
-template<typename CurveWeierstrass>
-void curve_weierstrass_basic_math_examples() {
-    using policy_type = CurveWeierstrass;
-    using value_type = typename policy_type::value_type;
-    using field_value_type = typename policy_type::base_field_type::value_type;
-
-    std::cout << "Field module value: " << policy_type::base_field_type::modulus << std::endl;
->>>>>>> 7591acfd
 
     field_value_type e1 = field_value_type(2), e2(3), e3(5), e4(3), e5(5), e6(7);
     policy_type c1(e1, e2, e3), c2(e4, e5, e6);
@@ -84,19 +71,16 @@
     std::cout << "Doubled c1 value: ";
     print_fp_curve_group_element(c1.doubled());
 
-<<<<<<< HEAD
     policy_type cd = c1.doubled();
 
-    //policy_type cn = c1.normalize();
-    
-    //std::cout << "c1 normalized value: ";
-    //print_fp_curve_group_element(cn);
+    // policy_type cn = c1.normalize();
 
+    // std::cout << "c1 normalized value: ";
+    // print_fp_curve_group_element(cn);
 }
 
-template <typename Fp2CurveGroup>
-void fp2_curve_group_basic_math_examples()
-{  
+template<typename Fp2CurveGroup>
+void fp2_curve_group_basic_math_examples() {
     using policy_type = Fp2CurveGroup;
     using field_value_type = typename policy_type::underlying_field_type_value;
 
@@ -119,17 +103,15 @@
     print_fp2_curve_group_element(c1.doubled());
 
     policy_type cd = c1.doubled();
-    
-    //policy_type cn = c1.normalize();
-    
-    //std::cout << "c1 normalized value: ";
-    //print_fp2_curve_group_element(cn);
 
+    // policy_type cn = c1.normalize();
+
+    // std::cout << "c1 normalized value: ";
+    // print_fp2_curve_group_element(cn);
 }
 
-template <typename Fp3CurveGroup>
-void fp3_curve_group_basic_math_examples()
-{  
+template<typename Fp3CurveGroup>
+void fp3_curve_group_basic_math_examples() {
     using policy_type = Fp3CurveGroup;
     using field_value_type = typename policy_type::underlying_field_type_value;
 
@@ -152,29 +134,16 @@
     print_fp3_curve_group_element(c1.doubled());
 
     policy_type cd = c1.doubled();
-    
-    //policy_type cn = c1.normalize();
-    
-    //std::cout << "c1 normalized value: ";
-    //print_fp3_curve_group_element(cn);
 
-}
+    // policy_type cn = c1.normalize();
 
-int main()
-{
-    std::cout << "BN128-254 curve g1 group basic math:" << std::endl;
-    fp_curve_group_basic_math_examples<curves::bn128<254>::g1_type>();
-=======
-    value_type cn = c1.normalize();
-
-    std::cout << "c1 normalized value: ";
-    print_curve_element(cn);
+    // std::cout << "c1 normalized value: ";
+    // print_fp3_curve_group_element(cn);
 }
 
 int main() {
-    std::cout << "BN128-254 curve basic math:" << std::endl;
-    curve_weierstrass_basic_math_examples<curves::bn128<254>>();
->>>>>>> 7591acfd
+    std::cout << "BN128-254 curve g1 group basic math:" << std::endl;
+    fp_curve_group_basic_math_examples<curves::bn128<254>::g1_type>();
 
     std::cout << "----------------------------" << std::endl;
 
