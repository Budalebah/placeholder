--- conflicted
+++ resolved
@@ -1,9 +1,6 @@
 # Key Derivation Functions Concepts # {#kdf_concepts}
 
-<<<<<<< HEAD
 ## Key Derivation Function Concept ## {#kdf_concept}
-=======
-## Key Derivation Function Concepts ## {#kdf_concept}
 
 A ```KeyDerivationFunction``` is an object intended to compute non-isomorphic permutations from non-fixed size
  elements integral field to fixed-size elements integral field,
@@ -42,5 +39,4 @@
 
 |Expression                 |Requirements      |Return Type                    |
 |---------------------------|------------------|-------------------------------|
-|```X(key_type)```|Constructs stateful ```KeyDerivationFunction``` object with input key of ```key_type```|```KeyDerivationFunction```|
->>>>>>> 8a8b2e63
+|```X(key_type)```|Constructs stateful ```KeyDerivationFunction``` object with input key of ```key_type```|```KeyDerivationFunction```|