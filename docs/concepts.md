# Key Derivation Functions Concepts # {#kdf_concepts}

<<<<<<< HEAD
# Key Derivation Function Concept
=======
## Key Derivation Function Concepts ## {#kdf_concept}
>>>>>>> eca0c8d0
<|MERGE_RESOLUTION|>--- conflicted
+++ resolved
@@ -1,7 +1,3 @@
 # Key Derivation Functions Concepts # {#kdf_concepts}
 
-<<<<<<< HEAD
-# Key Derivation Function Concept
-=======
-## Key Derivation Function Concepts ## {#kdf_concept}
->>>>>>> eca0c8d0
+## Key Derivation Function Concept ## {#kdf_concept}