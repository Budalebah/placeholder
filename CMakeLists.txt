cmake_minimum_required(VERSION 3.5)

set(BOOST_CMAKE FALSE)

list(APPEND CMAKE_MODULE_PATH "${CMAKE_CURRENT_LIST_DIR}/cmake"
        "${CMAKE_CURRENT_LIST_DIR}/cmake/packages"
        "${CMAKE_CURRENT_LIST_DIR}/cmake/modules/share/modules/cmake")

include(CMDeploy)
include(CMConfig)
include(CMSetupVersion)

cm_setup_version(VERSION 1.70.0)

if ("${CMAKE_WORKSPACE_NAME}" STREQUAL boost)
    set(BOOST_CMAKE TRUE)

    cm_project(multiprecision WORKSPACE_NAME ${CMAKE_WORKSPACE_NAME})

    find_package(${CMAKE_WORKSPACE_NAME}_core)
    find_package(${CMAKE_WORKSPACE_NAME}_static_assert)
    find_package(${CMAKE_WORKSPACE_NAME}_predef)
    find_package(${CMAKE_WORKSPACE_NAME}_mpl)
    find_package(${CMAKE_WORKSPACE_NAME}_random)
    find_package(${CMAKE_WORKSPACE_NAME}_functional)
    find_package(${CMAKE_WORKSPACE_NAME}_assert)
    find_package(${CMAKE_WORKSPACE_NAME}_type_traits)
    find_package(${CMAKE_WORKSPACE_NAME}_smart_ptr)
    find_package(${CMAKE_WORKSPACE_NAME}_rational)
    find_package(${CMAKE_WORKSPACE_NAME}_lexical_cast)
    find_package(${CMAKE_WORKSPACE_NAME}_integer)
    find_package(${CMAKE_WORKSPACE_NAME}_array)
    find_package(${CMAKE_WORKSPACE_NAME}_config)
    find_package(${CMAKE_WORKSPACE_NAME}_throw_exception)
    find_package(${CMAKE_WORKSPACE_NAME}_math)

    add_library(${CMAKE_WORKSPACE_NAME}_${CURRENT_PROJECT_NAME} INTERFACE)
    set_property(TARGET ${CMAKE_WORKSPACE_NAME}_${CURRENT_PROJECT_NAME} PROPERTY EXPORT_NAME multiprecision)

    target_link_libraries(${CMAKE_WORKSPACE_NAME}_${CURRENT_PROJECT_NAME} INTERFACE ${CMAKE_WORKSPACE_NAME}::core)
    target_link_libraries(${CMAKE_WORKSPACE_NAME}_${CURRENT_PROJECT_NAME} INTERFACE ${CMAKE_WORKSPACE_NAME}::static_assert)
    target_link_libraries(${CMAKE_WORKSPACE_NAME}_${CURRENT_PROJECT_NAME} INTERFACE ${CMAKE_WORKSPACE_NAME}::predef)
    target_link_libraries(${CMAKE_WORKSPACE_NAME}_${CURRENT_PROJECT_NAME} INTERFACE ${CMAKE_WORKSPACE_NAME}::mpl)
    target_link_libraries(${CMAKE_WORKSPACE_NAME}_${CURRENT_PROJECT_NAME} INTERFACE ${CMAKE_WORKSPACE_NAME}::random)
    target_link_libraries(${CMAKE_WORKSPACE_NAME}_${CURRENT_PROJECT_NAME} INTERFACE ${CMAKE_WORKSPACE_NAME}::functional)
    target_link_libraries(${CMAKE_WORKSPACE_NAME}_${CURRENT_PROJECT_NAME} INTERFACE ${CMAKE_WORKSPACE_NAME}::assert)
    target_link_libraries(${CMAKE_WORKSPACE_NAME}_${CURRENT_PROJECT_NAME} INTERFACE ${CMAKE_WORKSPACE_NAME}::type_traits)
    target_link_libraries(${CMAKE_WORKSPACE_NAME}_${CURRENT_PROJECT_NAME} INTERFACE ${CMAKE_WORKSPACE_NAME}::smart_ptr)
    target_link_libraries(${CMAKE_WORKSPACE_NAME}_${CURRENT_PROJECT_NAME} INTERFACE ${CMAKE_WORKSPACE_NAME}::rational)
    target_link_libraries(${CMAKE_WORKSPACE_NAME}_${CURRENT_PROJECT_NAME} INTERFACE ${CMAKE_WORKSPACE_NAME}::lexical_cast)
    target_link_libraries(${CMAKE_WORKSPACE_NAME}_${CURRENT_PROJECT_NAME} INTERFACE ${CMAKE_WORKSPACE_NAME}::integer)
    target_link_libraries(${CMAKE_WORKSPACE_NAME}_${CURRENT_PROJECT_NAME} INTERFACE ${CMAKE_WORKSPACE_NAME}::array)
    target_link_libraries(${CMAKE_WORKSPACE_NAME}_${CURRENT_PROJECT_NAME} INTERFACE ${CMAKE_WORKSPACE_NAME}::config)
    target_link_libraries(${CMAKE_WORKSPACE_NAME}_${CURRENT_PROJECT_NAME} INTERFACE ${CMAKE_WORKSPACE_NAME}::throw_exception)
    target_link_libraries(${CMAKE_WORKSPACE_NAME}_${CURRENT_PROJECT_NAME} INTERFACE ${CMAKE_WORKSPACE_NAME}::math)

else()
<<<<<<< HEAD
    list(APPEND CMAKE_MODULE_PATH "${CMAKE_CURRENT_LIST_DIR}/cmake/modules/share/modules/cmake")

    include(CMConfig)
    include(CMSetupVersion)
=======
    cm_workspace(boost SOURCES_DIR "${CMAKE_CURRENT_LIST_DIR}")
>>>>>>> daeb3f1f

    cm_project(multiprecision WORKSPACE_NAME ${CMAKE_WORKSPACE_NAME})

    find_package(Boost COMPONENTS REQUIRED random)

    add_library(${CMAKE_WORKSPACE_NAME}_${CURRENT_PROJECT_NAME} INTERFACE)
    set_property(TARGET ${CMAKE_WORKSPACE_NAME}_${CURRENT_PROJECT_NAME} PROPERTY EXPORT_NAME multiprecision)

    target_link_libraries(${CMAKE_WORKSPACE_NAME}_${CURRENT_PROJECT_NAME} INTERFACE ${Boost_LIBRARIES})
endif()

cm_deploy(TARGETS ${CMAKE_WORKSPACE_NAME}_${CURRENT_PROJECT_NAME}
          INCLUDE ${CURRENT_SOURCES_DIR}/include
          NAMESPACE ${CMAKE_WORKSPACE_NAME}::)

add_subdirectory(test)<|MERGE_RESOLUTION|>--- conflicted
+++ resolved
@@ -55,14 +55,7 @@
     target_link_libraries(${CMAKE_WORKSPACE_NAME}_${CURRENT_PROJECT_NAME} INTERFACE ${CMAKE_WORKSPACE_NAME}::math)
 
 else()
-<<<<<<< HEAD
-    list(APPEND CMAKE_MODULE_PATH "${CMAKE_CURRENT_LIST_DIR}/cmake/modules/share/modules/cmake")
-
-    include(CMConfig)
-    include(CMSetupVersion)
-=======
     cm_workspace(boost SOURCES_DIR "${CMAKE_CURRENT_LIST_DIR}")
->>>>>>> daeb3f1f
 
     cm_project(multiprecision WORKSPACE_NAME ${CMAKE_WORKSPACE_NAME})
 
