cmake_minimum_required(VERSION 3.12.4)

cmake_policy(SET CMP0028 NEW)
cmake_policy(SET CMP0042 NEW)
cmake_policy(SET CMP0048 NEW)
cmake_policy(SET CMP0057 NEW)

list(APPEND CMAKE_MODULE_PATH "${CMAKE_CURRENT_LIST_DIR}/cmake"
     "${CMAKE_CURRENT_LIST_DIR}/cmake/packages"
     "${CMAKE_CURRENT_LIST_DIR}/cmake/modules/share/modules/cmake")

include(CMConfig)
include(CMDeploy)
include(CMSetupVersion)

if(NOT CMAKE_WORKSPACE_NAME OR NOT ("${CMAKE_WORKSPACE_NAME}" STREQUAL "crypto3"))
    cm_workspace(crypto3)
endif()

cm_project(codec WORKSPACE_NAME ${CMAKE_WORKSPACE_NAME} LANGUAGES C CXX)

macro(cm_find_package NAME)
    if(NOT "${NAME}" MATCHES "^${CMAKE_WORKSPACE_NAME}_.*$" AND NOT "${NAME}" STREQUAL CM)
        find_package(${ARGV})
    else()
        set(${ARGV0}_FOUND ON CACHE BOOL "")
    endif()
endmacro()

if(NOT Boost_FOUND AND NOT BUILD_TESTS)
    cm_find_package(Boost REQUIRED COMPONENTS container)
else()
    cm_find_package(Boost REQUIRED COMPONENTS container unit_test_framework)
endif()

option(BUILD_WITH_CCACHE "Build with ccache usage" TRUE)
option(BUILD_TESTS "Build unit tests" FALSE)

configure_file(${CMAKE_CURRENT_LIST_DIR}/cmake/build.hpp.in
               ${CMAKE_BINARY_DIR}/include/nil/${CMAKE_WORKSPACE_NAME}/build.hpp @ONLY)

list(APPEND ${CURRENT_PROJECT_NAME}_PUBLIC_HEADERS
     include/nil/crypto3/codec/detail/base_policy.hpp
     include/nil/crypto3/codec/detail/hex_policy.hpp

     include/nil/crypto3/codec/detail/exploder.hpp
     include/nil/crypto3/codec/detail/unbounded_shift.hpp
     include/nil/crypto3/codec/detail/imploder.hpp
     include/nil/crypto3/codec/detail/stream_endian.hpp

     include/nil/crypto3/codec/codec_value.hpp
     include/nil/crypto3/codec/codec_state.hpp

     include/nil/crypto3/codec/hex.hpp
     include/nil/crypto3/codec/base.hpp

     include/nil/crypto3/codec/algorithm/encode.hpp
     include/nil/crypto3/codec/algorithm/decode.hpp

     include/nil/crypto3/codec/adaptor/encoded.hpp
     include/nil/crypto3/codec/adaptor/decoded.hpp
     )

list(APPEND ${CURRENT_PROJECT_NAME}_UNGROUPED_SOURCES

     )

list(APPEND ${CURRENT_PROJECT_NAME}_HEADERS
     ${${CURRENT_PROJECT_NAME}_PUBLIC_HEADERS})

list(APPEND ${CURRENT_PROJECT_NAME}_SOURCES
     ${${CURRENT_PROJECT_NAME}_UNGROUPED_SOURCES})

cm_setup_version(VERSION 0.1.0 PREFIX ${CMAKE_WORKSPACE_NAME}_${CURRENT_PROJECT_NAME})

<<<<<<< HEAD
if(NOT CMAKE_CXX_STANDARD OR CMAKE_CXX_STANDARD LESS 17)
    add_library(${CMAKE_WORKSPACE_NAME}_${CURRENT_PROJECT_NAME}
                ${${CURRENT_PROJECT_NAME}_HEADERS}
                ${${CURRENT_PROJECT_NAME}_SOURCES})
    target_link_libraries(${CMAKE_WORKSPACE_NAME}_${CURRENT_PROJECT_NAME} PRIVATE
                          ${Boost_LIBRARIES} INTERFACE
                          "$<TARGET_NAME_IF_EXISTS:boost_multiprecision>")
    set_target_properties(${CMAKE_WORKSPACE_NAME}_${CURRENT_PROJECT_NAME} PROPERTIES
                          EXPORT_NAME ${CURRENT_PROJECT_NAME}
                          CXX_STANDARD 11
                          CXX_STANDARD_REQUIRED TRUE)
    target_include_directories(${CMAKE_WORKSPACE_NAME}_${CURRENT_PROJECT_NAME} PRIVATE
                               "$<BUILD_INTERFACE:${CMAKE_CURRENT_SOURCE_DIR}/include>"
                               "$<BUILD_INTERFACE:${CMAKE_BINARY_DIR}/include>"

                               ${Boost_INCLUDE_DIR})
else()
    add_library(${CMAKE_WORKSPACE_NAME}_${CURRENT_PROJECT_NAME} INTERFACE)
    target_link_libraries(${CMAKE_WORKSPACE_NAME}_${CURRENT_PROJECT_NAME} INTERFACE
                          ${Boost_LIBRARIES}
                          "$<TARGET_NAME_IF_EXISTS:boost_multiprecision>")
    set_target_properties(${CMAKE_WORKSPACE_NAME}_${CURRENT_PROJECT_NAME} PROPERTIES
                          EXPORT_NAME ${CURRENT_PROJECT_NAME})
    target_include_directories(${CMAKE_WORKSPACE_NAME}_${CURRENT_PROJECT_NAME} INTERFACE
                               "$<BUILD_INTERFACE:${CMAKE_CURRENT_SOURCE_DIR}/include>"
                               "$<BUILD_INTERFACE:${CMAKE_BINARY_DIR}/include>"

                               ${Boost_INCLUDE_DIR})
endif()
=======
add_library(${CMAKE_WORKSPACE_NAME}_${CURRENT_PROJECT_NAME} INTERFACE)
target_link_libraries(${CMAKE_WORKSPACE_NAME}_${CURRENT_PROJECT_NAME} INTERFACE
                      ${Boost_LIBRARIES}
                      "$<TARGET_NAME_IF_EXISTS:boost_multiprecision>")
set_target_properties(${CMAKE_WORKSPACE_NAME}_${CURRENT_PROJECT_NAME} PROPERTIES
                      EXPORT_NAME ${CURRENT_PROJECT_NAME})
target_include_directories(${CMAKE_WORKSPACE_NAME}_${CURRENT_PROJECT_NAME} INTERFACE
                           "$<BUILD_INTERFACE:${CMAKE_CURRENT_SOURCE_DIR}/include>"
                           "$<BUILD_INTERFACE:${CMAKE_BINARY_DIR}/include>"

                           ${Boost_INCLUDE_DIRS})
>>>>>>> 8168c49f

cm_deploy(TARGETS ${CMAKE_WORKSPACE_NAME}_${CURRENT_PROJECT_NAME}
          INCLUDE include
          NAMESPACE ${CMAKE_WORKSPACE_NAME}::)

if(BUILD_TESTS)
    add_subdirectory(test)
endif()<|MERGE_RESOLUTION|>--- conflicted
+++ resolved
@@ -73,37 +73,6 @@
 
 cm_setup_version(VERSION 0.1.0 PREFIX ${CMAKE_WORKSPACE_NAME}_${CURRENT_PROJECT_NAME})
 
-<<<<<<< HEAD
-if(NOT CMAKE_CXX_STANDARD OR CMAKE_CXX_STANDARD LESS 17)
-    add_library(${CMAKE_WORKSPACE_NAME}_${CURRENT_PROJECT_NAME}
-                ${${CURRENT_PROJECT_NAME}_HEADERS}
-                ${${CURRENT_PROJECT_NAME}_SOURCES})
-    target_link_libraries(${CMAKE_WORKSPACE_NAME}_${CURRENT_PROJECT_NAME} PRIVATE
-                          ${Boost_LIBRARIES} INTERFACE
-                          "$<TARGET_NAME_IF_EXISTS:boost_multiprecision>")
-    set_target_properties(${CMAKE_WORKSPACE_NAME}_${CURRENT_PROJECT_NAME} PROPERTIES
-                          EXPORT_NAME ${CURRENT_PROJECT_NAME}
-                          CXX_STANDARD 11
-                          CXX_STANDARD_REQUIRED TRUE)
-    target_include_directories(${CMAKE_WORKSPACE_NAME}_${CURRENT_PROJECT_NAME} PRIVATE
-                               "$<BUILD_INTERFACE:${CMAKE_CURRENT_SOURCE_DIR}/include>"
-                               "$<BUILD_INTERFACE:${CMAKE_BINARY_DIR}/include>"
-
-                               ${Boost_INCLUDE_DIR})
-else()
-    add_library(${CMAKE_WORKSPACE_NAME}_${CURRENT_PROJECT_NAME} INTERFACE)
-    target_link_libraries(${CMAKE_WORKSPACE_NAME}_${CURRENT_PROJECT_NAME} INTERFACE
-                          ${Boost_LIBRARIES}
-                          "$<TARGET_NAME_IF_EXISTS:boost_multiprecision>")
-    set_target_properties(${CMAKE_WORKSPACE_NAME}_${CURRENT_PROJECT_NAME} PROPERTIES
-                          EXPORT_NAME ${CURRENT_PROJECT_NAME})
-    target_include_directories(${CMAKE_WORKSPACE_NAME}_${CURRENT_PROJECT_NAME} INTERFACE
-                               "$<BUILD_INTERFACE:${CMAKE_CURRENT_SOURCE_DIR}/include>"
-                               "$<BUILD_INTERFACE:${CMAKE_BINARY_DIR}/include>"
-
-                               ${Boost_INCLUDE_DIR})
-endif()
-=======
 add_library(${CMAKE_WORKSPACE_NAME}_${CURRENT_PROJECT_NAME} INTERFACE)
 target_link_libraries(${CMAKE_WORKSPACE_NAME}_${CURRENT_PROJECT_NAME} INTERFACE
                       ${Boost_LIBRARIES}
@@ -115,7 +84,6 @@
                            "$<BUILD_INTERFACE:${CMAKE_BINARY_DIR}/include>"
 
                            ${Boost_INCLUDE_DIRS})
->>>>>>> 8168c49f
 
 cm_deploy(TARGETS ${CMAKE_WORKSPACE_NAME}_${CURRENT_PROJECT_NAME}
           INCLUDE include
