[submodule "cmake/modules"]
    path = cmake/modules
    url = https://github.com/BoostCMake/cmake_modules.git
[submodule "libs/codec"]
    path = libs/codec
    url = https://github.com/nilfoundation/codec.git
[submodule "libs/block"]
    path = libs/block
    url = https://github.com/nilfoundation/block.git
[submodule "libs/hash"]
    path = libs/hash
    url = https://github.com/nilfoundation/hash.git
[submodule "libs/multiprecision"]
    path = libs/multiprecision
    url = https://github.com/nilfoundation/multiprecision.git
[submodule "libs/vdf"]
    path = libs/vdf
    url = https://github.com/NilFoundation/vdf.git
[submodule "libs/kdf"]
    path = libs/kdf
    url = https://github.com/nilfoundation/kdf.git
[submodule "libs/mac"]
    path = libs/mac
    url = https://github.com/nilfoundation/mac.git
[submodule "libs/modes"]
<<<<<<< HEAD
	path = libs/modes
	url = https://github.com/nilfoundation/modes.git
[submodule "libs/mac"]
	path = libs/mac
	url = https://github.com/NilFoundation/mac.git
[submodule "libs/stream"]
	path = libs/stream
	url = https://github.com/NilFoundation/stream.git
=======
    path = libs/modes
    url = https://github.com/nilfoundation/modes.git
[submodule "libs/stream"]
    path = libs/stream
    url = https://github.com/nilfoundation/stream.git
>>>>>>> 396adee5
<|MERGE_RESOLUTION|>--- conflicted
+++ resolved
@@ -23,19 +23,8 @@
     path = libs/mac
     url = https://github.com/nilfoundation/mac.git
 [submodule "libs/modes"]
-<<<<<<< HEAD
-	path = libs/modes
-	url = https://github.com/nilfoundation/modes.git
-[submodule "libs/mac"]
-	path = libs/mac
-	url = https://github.com/NilFoundation/mac.git
-[submodule "libs/stream"]
-	path = libs/stream
-	url = https://github.com/NilFoundation/stream.git
-=======
     path = libs/modes
     url = https://github.com/nilfoundation/modes.git
 [submodule "libs/stream"]
     path = libs/stream
-    url = https://github.com/nilfoundation/stream.git
->>>>>>> 396adee5
+    url = https://github.com/nilfoundation/stream.git