//---------------------------------------------------------------------------//
// Copyright (c) 2020 Mikhail Komarov <nemo@nil.foundation>
// Copyright (c) 2020 Nikita Kaskov <nbering@nil.foundation>
//
// Distributed under the Boost Software License, Version 1.0
// See accompanying file LICENSE_1_0.txt or copy at
// http://www.boost.org/LICENSE_1_0.txt
//---------------------------------------------------------------------------//

#ifndef ALGEBRA_CURVES_BN128_G2_HPP
#define ALGEBRA_CURVES_BN128_G2_HPP

#include <boost/multiprecision/cpp_int/multiply.hpp>
#include <boost/multiprecision/modular/base_params.hpp>

#include <nil/algebra/curves/detail/element/curve_weierstrass.hpp>
#include <nil/algebra/curves/detail/params/bn128.hpp>

namespace nil {
    namespace algebra {
        namespace curves {
            namespace detail {

<<<<<<< HEAD
                template<std::size_t ModulusBits = 254, std::size_t GeneratorBits = CHAR_BIT>
                struct bn128_g2 : public element_bn128<pairing_params<bn128<ModulusBits>>::g2_type> {
                    using policy_type = element_bn128<pairing_params<bn128<ModulusBits>>::g2_type>;

                    bn128_g2() : policy_type(value_type::one(), value_type::one(), value_type::zero()) {};

                    bn128_g2(value_type X, value_type Y, value_type Z) : policy_type(X, Y, Z) {};

                    bool is_zero() const {
                        return coord[2].is_zero();
                    }

                    bool operator==(const bn128_G1 &other) const {
                        if (is_zero()) {
                            return other.is_zero();
                        }

                        if (other.is_zero()) {
                            return false;
                        }

                        /* now neither is O */

                        value_type Z1sq = coord[2].square();
                        value_type Z2sq = other.coord[2].square();

                        return (Z2sq * coord[0] == Z1sq * other.coord[0]) &&
                               (Z2sq * other.coord[2] * coord[1] == Z1sq * coord[2] * other.coord[1]);
                    }

                    bool operator!=(const bn128_g2 &other) const {
                        return !(operator==(other));
                    }

                    bn128_g2 mixed_add(const bn128_g2 &other) const {
                        if (is_zero()) {
                            return other;
                        }

                        if (other.is_zero()) {
                            return *this;
                        }

                        // no need to handle points of order 2,4
                        // (they cannot exist in a prime-order subgroup)

                        // check for doubling case
=======
                template<typename PairingParams>
                struct bn128_g2 : public element_curve_weierstrass<typename PairingParams::g1_field_type_value> {
                    
                    using policy_type = PairingParams;
                    using element_type = element_curve_weierstrass<typename policy_type::g2_field_type_value>;
                    using underlying_field_type = typename element_type::underlying_field_type;
>>>>>>> 48ae1a6c

                    bn128_g2() : element_type(underlying_field_type::one(), underlying_field_type::one(), underlying_field_type::zero()) {};

                    bn128_g2(underlying_field_type X, underlying_field_type Y, underlying_field_type Z) : element_type(X, Y, Z) {};

                    static bn128_g2 zero() {
                        return bn128_g2();
                    }

                    static bn128_g2 one() {
                        return bn128_g2({15267802884793550383558706039165621050290089775961208824303765753922461897946,
                                         9034493566019742339402378670461897774509967669562610788113215988055021632533},
                                        {644888581738283025171396578091639672120333224302184904896215738366765861164,
                                         20532875081203448695448744255224543661959516361327385779878476709582931298750},
                                        {1, 0});
                    }

                    template<typename NumberType>
                    static NumberType base_field_char() {
                        return arithmetic_params<base_field>::q;
                    }

                    template<typename NumberType>
                    static NumberType order() {
                        return arithmetic_params<scalar_field>::q;
                    }

                private:
                    /* additional parameters for square roots in Fq2 */
                    underlying_field_type bn128_twist_coeff_b =
                        underlying_field_type({19485874751759354771024239261021720505790618469301721065564631296452457478373,
                                    266929791119991161246907387137283842545076965332900288569378510910307636690});
                };

            }    // namespace detail
        }        // namespace curves
    }            // namespace algebra
}    // namespace nil
#endif    // ALGEBRA_CURVES_BN128_G2_HPP<|MERGE_RESOLUTION|>--- conflicted
+++ resolved
@@ -21,62 +21,12 @@
         namespace curves {
             namespace detail {
 
-<<<<<<< HEAD
-                template<std::size_t ModulusBits = 254, std::size_t GeneratorBits = CHAR_BIT>
-                struct bn128_g2 : public element_bn128<pairing_params<bn128<ModulusBits>>::g2_type> {
-                    using policy_type = element_bn128<pairing_params<bn128<ModulusBits>>::g2_type>;
-
-                    bn128_g2() : policy_type(value_type::one(), value_type::one(), value_type::zero()) {};
-
-                    bn128_g2(value_type X, value_type Y, value_type Z) : policy_type(X, Y, Z) {};
-
-                    bool is_zero() const {
-                        return coord[2].is_zero();
-                    }
-
-                    bool operator==(const bn128_G1 &other) const {
-                        if (is_zero()) {
-                            return other.is_zero();
-                        }
-
-                        if (other.is_zero()) {
-                            return false;
-                        }
-
-                        /* now neither is O */
-
-                        value_type Z1sq = coord[2].square();
-                        value_type Z2sq = other.coord[2].square();
-
-                        return (Z2sq * coord[0] == Z1sq * other.coord[0]) &&
-                               (Z2sq * other.coord[2] * coord[1] == Z1sq * coord[2] * other.coord[1]);
-                    }
-
-                    bool operator!=(const bn128_g2 &other) const {
-                        return !(operator==(other));
-                    }
-
-                    bn128_g2 mixed_add(const bn128_g2 &other) const {
-                        if (is_zero()) {
-                            return other;
-                        }
-
-                        if (other.is_zero()) {
-                            return *this;
-                        }
-
-                        // no need to handle points of order 2,4
-                        // (they cannot exist in a prime-order subgroup)
-
-                        // check for doubling case
-=======
                 template<typename PairingParams>
-                struct bn128_g2 : public element_curve_weierstrass<typename PairingParams::g1_field_type_value> {
+                struct bn128_g2 : public element_curve_weierstrass<typename PairingParams::g1_type> {
                     
                     using policy_type = PairingParams;
-                    using element_type = element_curve_weierstrass<typename policy_type::g2_field_type_value>;
+                    using element_type = element_curve_weierstrass<typename policy_type::g2_type>;
                     using underlying_field_type = typename element_type::underlying_field_type;
->>>>>>> 48ae1a6c
 
                     bn128_g2() : element_type(underlying_field_type::one(), underlying_field_type::one(), underlying_field_type::zero()) {};
 
