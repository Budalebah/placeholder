--- conflicted
+++ resolved
@@ -20,7 +20,6 @@
         namespace curves {
             namespace detail {
 
-<<<<<<< HEAD
                 template <typename ModulusBits = 254, typename GeneratorBits = CHAR_BIT>
                 struct bn128_G1 : public bn128<ModulusBits>::value_type>{
                     using base_field_type = bn128<ModulusBits> :: base_field_type;
@@ -29,19 +28,6 @@
                     using value_type = base_field_type::value_type;
                 private:
                     using policy_type = bn128<ModulusBits>::value_type;
-                public:
-=======
-                template<std::size_t ModulusBits = 254, std::size_t GeneratorBits = CHAR_BIT>
-                struct bn128_G1 : public element_bn128<bn128_fq<ModulusBits, GeneratorBits>::value_type> {
-                    using base_field = bn128_fq<ModulusBits, GeneratorBits>;
-                    using scalar_field = bn128_fr<ModulusBits, GeneratorBits>;
-
-                    using value_type = base_field::value_type;
-
-                private:
-                    using policy_type = element_bn128<value_type>;
->>>>>>> df270868
-
                 public:
                     bn128_G1() : policy_type(value_type::one(), value_type::one(), value_type::zero()) {};
 
@@ -154,29 +140,6 @@
                         return arithmetic_params<scalar_field>::q;
                     }
 
-<<<<<<< HEAD
-=======
-                    static void batch_to_special_all_non_zeros(std::vector<bn128_G1> &vec) {
-                        std::vector<value_type> Z_vec;
-                        Z_vec.reserve(vec.size());
-
-                        for (auto &el : vec) {
-                            Z_vec.emplace_back(el.coord[2]);
-                        }
-                        bn_batch_invert<value_type>(Z_vec);
-
-                        for (size_t i = 0; i < vec.size(); ++i) {
-                            value_type Z2, Z3;
-                            Z2 = Z_vec[i].square();
-                            Z3 = Z2 * Z_vec[i];
-
-                            vec[i].coord[0] *= Z2;
-                            vec[i].coord[1] *= Z3;
-                            vec[i].coord[2] = value_type::one();
-                        }
-                    }
-
->>>>>>> df270868
                 private:
                     /* additional parameters for square roots in Fq */
                     value_type bn128_coeff_b = value_type(3);
