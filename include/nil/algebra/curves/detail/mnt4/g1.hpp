//---------------------------------------------------------------------------//
// Copyright (c) 2020 Mikhail Komarov <nemo@nil.foundation>
// Copyright (c) 2020 Nikita Kaskov <nbering@nil.foundation>
//
// Distributed under the Boost Software License, Version 1.0
// See accompanying file LICENSE_1_0.txt or copy at
// http://www.boost.org/LICENSE_1_0.txt
//---------------------------------------------------------------------------//

#ifndef ALGEBRA_CURVES_MNT4_G1_HPP
#define ALGEBRA_CURVES_MNT4_G1_HPP

#include <boost/multiprecision/cpp_int/multiply.hpp>
#include <boost/multiprecision/modular/base_params.hpp>

#include <nil/algebra/detail/mp_def.hpp>

namespace nil {
    namespace algebra {
        namespace curves {
            namespace detail {

                template<std::size_t ModulusBits>
                struct mnt4_g1 {

                    constexpr static const std::size_t g1_field_bits = ModulusBits;
                    typedef typename fields::detail::element_fp<
                        fields::detail::arithmetic_params<fields::mnt4_fq<g1_field_bits, CHAR_BIT>>>
                        g1_field_type_value;

                    constexpr static const std::size_t g2_field_bits = ModulusBits;
                    typedef typename fields::detail::element_fp2<
                        fields::detail::arithmetic_params<fields::mnt4_fq<g2_field_bits, CHAR_BIT>>>
                        g2_field_type_value;

                    using underlying_field_type_value = g1_field_type_value;

                    constexpr static const underlying_field_type_value a(2);
                    constexpr static const underlying_field_type_value b(0x3545A27639415585EA4D523234FC3EDD2A2070A085C7B980F4E9CD21A515D4B0EF528EC0FD5_cppui298);
                    constexpr static const underlying_field_type_value x(0x00); //?
                    constexpr static const underlying_field_type_value y(0x00); //?

<<<<<<< HEAD
                    mnt4_g1() : mnt4_g1(zero_fill[0], zero_fill[1], zero_fill[2]) {};
=======
                    mnt4_g1() :
                        mnt_g1(underlying_field_type::one(), underlying_field_type::one(),
                               underlying_field_type::zero()) {};
>>>>>>> 7c575dbf

                    mnt4_g1(underlying_field_type_value X, underlying_field_type_value Y, underlying_field_type_value Z) {
                        p[0] = X;
                        p[1] = Y;
                        p[2] = Z;
                    };

                    static mnt4_g1 zero() {
                        return mnt4_g1();
                    }

                    static mnt4_g1 one() {
                        return mnt4_g1(one_fill[0], one_fill[1], one_fill[2]);
                    }

                    bool mnt4_g1::operator==(const mnt4_g1 &other) const {
                        if (this->is_zero()) {
                            return other.is_zero();
                        }

                        if (other.is_zero()) {
                            return false;
                        }

                        /* now neither is O */

                        // X1/Z1 = X2/Z2 <=> X1*Z2 = X2*Z1
                        if ((this->p[0] * other.p[2]) != (other.p[0] * this->p[2])) {
                            return false;
                        }

                        // Y1/Z1 = Y2/Z2 <=> Y1*Z2 = Y2*Z1
                        if ((this->p[1] * other.p[2]) != (other.p[1] * this->p[2])) {
                            return false;
                        }

                        return true;
                    }

<<<<<<< HEAD
                    mnt4_g1 operator+(const mnt4_g1 &other) const{
=======
                    mnt4_G1 operator+(const mnt4_G1 &other) const {
>>>>>>> 7c575dbf

                        // handle special cases having to do with O
                        if (this->is_zero()) {
                            return other;
                        }

                        if (other.is_zero()) {
                            return (*this);
                        }

                        // no need to handle points of order 2,4
                        // (they cannot exist in a prime-order subgroup)

                        // handle double case
                        if (*this == other) {
                            return this->dbl();
                        }

                        // NOTE: does not handle O and pts of order 2,4
                        // http://www.hyperelliptic.org/EFD/g1p/auto-shortw-projective.html#addition-add-1998-cmo-2

<<<<<<< HEAD
                        const underlying_field_type_value Y1Z2 = (this->p[1]) * (other.p[2]);        // Y1Z2 = Y1*Z2
                        const underlying_field_type_value X1Z2 = (this->p[0]) * (other.p[2]);        // X1Z2 = X1*Z2
                        const underlying_field_type_value Z1Z2 = (this->p[2]) * (other.p[2]);        // Z1Z2 = Z1*Z2
                        const underlying_field_type_value u    = (other.p[1]) * (this->p[2]) - Y1Z2; // u    = Y2*Z1-Y1Z2
                        const underlying_field_type_value uu   = u.square();                    // uu   = u^2
                        const underlying_field_type_value v    = (other.p[0]) * (this->p[2]) - X1Z2; // v    = X2*Z1-X1Z2
                        const underlying_field_type_value vv   = v.square();                    // vv   = v^2
                        const underlying_field_type_value vvv  = v * vv;                         // vvv  = v*vv
                        const underlying_field_type_value R    = vv * X1Z2;                      // R    = vv*X1Z2
                        const underlying_field_type_value A    = uu * Z1Z2 - (vvv + R + R);      // A    = uu*Z1Z2 - vvv - 2*R
                        const underlying_field_type_value X3   = v * A;                          // X3   = v*A
                        const underlying_field_type_value Y3   = u * (R-A) - vvv * Y1Z2;         // Y3   = u*(R-A) - vvv*Y1Z2
                        const underlying_field_type_value Z3   = vvv * Z1Z2;                     // Z3   = vvv*Z1Z2
=======
                        const underlying_field_type Y1Z2 = (this->p[1]) * (other.p[2]);        // Y1Z2 = Y1*Z2
                        const underlying_field_type X1Z2 = (this->p[0]) * (other.p[2]);        // X1Z2 = X1*Z2
                        const underlying_field_type Z1Z2 = (this->p[2]) * (other.p[2]);        // Z1Z2 = Z1*Z2
                        const underlying_field_type u = (other.p[1]) * (this->p[2]) - Y1Z2;    // u    = Y2*Z1-Y1Z2
                        const underlying_field_type uu = u.square();                           // uu   = u^2
                        const underlying_field_type v = (other.p[0]) * (this->p[2]) - X1Z2;    // v    = X2*Z1-X1Z2
                        const underlying_field_type vv = v.square();                           // vv   = v^2
                        const underlying_field_type vvv = v * vv;                              // vvv  = v*vv
                        const underlying_field_type R = vv * X1Z2;                             // R    = vv*X1Z2
                        const underlying_field_type A = uu * Z1Z2 - (vvv + R + R);    // A    = uu*Z1Z2 - vvv - 2*R
                        const underlying_field_type X3 = v * A;                       // X3   = v*A
                        const underlying_field_type Y3 = u * (R - A) - vvv * Y1Z2;    // Y3   = u*(R-A) - vvv*Y1Z2
                        const underlying_field_type Z3 = vvv * Z1Z2;                  // Z3   = vvv*Z1Z2
>>>>>>> 7c575dbf

                        return mnt4_g1(X3, Y3, Z3);
                    }

                    mnt4_g1 operator-() const {
                        return mnt4_g1(this->p[0], -this->p[1], this->p[2]);
                    }

                    mnt4_g1 operator-(const mnt4_g1 &other) const {
                        return (*this) + (-other);
                    }

                    mnt4_g1 dbl() const {

                        if (this->is_zero()) {
                            return (*this);
                        } else {
                            // NOTE: does not handle O and pts of order 2,4
                            // http://www.hyperelliptic.org/EFD/g1p/auto-shortw-projective.html#doubling-dbl-2007-bl

<<<<<<< HEAD
                            const underlying_field_type_value XX   = (this->p[0]).square();                   // XX  = X1^2
                            const underlying_field_type_value ZZ   = (this->p[2]).square();                   // ZZ  = Z1^2
                            const underlying_field_type_value w    = mnt4_g1::coeff_a * ZZ + (XX + XX + XX); // w   = a*ZZ + 3*XX
                            const underlying_field_type_value Y1Z1 = (this->p[1]) * (this->p[2]);
                            const underlying_field_type_value s    = Y1Z1 + Y1Z1;                            // s   = 2*Y1*Z1
                            const underlying_field_type_value ss   = s.square();                            // ss  = s^2
                            const underlying_field_type_value sss  = s * ss;                                 // sss = s*ss
                            const underlying_field_type_value R    = (this->p[1]) * s;                         // R   = Y1*s
                            const underlying_field_type_value RR   = R.square();                            // RR  = R^2
                            const underlying_field_type_value B    = ((this->p[0])+R).square()-XX-RR;         // B   = (X1+R)^2 - XX - RR
                            const underlying_field_type_value h    = w.square() - B.dbl();                    // h   = w^2 - 2*B
                            const underlying_field_type_value X3   = h * s;                                  // X3  = h*s
                            const underlying_field_type_value Y3   = w * (B-h)-RR.dbl();                      // Y3  = w*(B-h) - 2*RR
                            const underlying_field_type_value Z3   = sss;                                    // Z3  = sss

                            return mnt4_g1(X3, Y3, Z3);
                        }
                    }

                    mnt4_g1 mixed_add(const mnt4_g1 &other) const{
                    
=======
                            const underlying_field_type XX = (this->p[0]).square();    // XX  = X1^2
                            const underlying_field_type ZZ = (this->p[2]).square();    // ZZ  = Z1^2
                            const underlying_field_type w =
                                mnt4_G1::coeff_a * ZZ + (XX + XX + XX);    // w   = a*ZZ + 3*XX
                            const underlying_field_type Y1Z1 = (this->p[1]) * (this->p[2]);
                            const underlying_field_type s = Y1Z1 + Y1Z1;         // s   = 2*Y1*Z1
                            const underlying_field_type ss = s.square();         // ss  = s^2
                            const underlying_field_type sss = s * ss;            // sss = s*ss
                            const underlying_field_type R = (this->p[1]) * s;    // R   = Y1*s
                            const underlying_field_type RR = R.square();         // RR  = R^2
                            const underlying_field_type B =
                                ((this->p[0]) + R).square() - XX - RR;                  // B   = (X1+R)^2 - XX - RR
                            const underlying_field_type h = w.square() - B.dbl();       // h   = w^2 - 2*B
                            const underlying_field_type X3 = h * s;                     // X3  = h*s
                            const underlying_field_type Y3 = w * (B - h) - RR.dbl();    // Y3  = w*(B-h) - 2*RR
                            const underlying_field_type Z3 = sss;                       // Z3  = sss

                            return mnt4_G1(X3, Y3, Z3);
                        }
                    }

                    mnt4_G1 mixed_add(const mnt4_G1 &other) const {

>>>>>>> 7c575dbf
                        // NOTE: does not handle O and pts of order 2,4
                        // http://www.hyperelliptic.org/EFD/g1p/auto-shortw-projective.html#addition-add-1998-cmo-2

                        if (this->is_zero()) {
                            return other;
                        }

                        if (other.is_zero()) {
                            return (*this);
                        }

<<<<<<< HEAD
                        const underlying_field_type_value &X1Z2 = (this->p[0]);                    // X1Z2 = X1*Z2 (but other is special and not zero)
                        const underlying_field_type_value X2Z1 = (this->p[2]) * (other.p[0]);          // X2Z1 = X2*Z1

                        // (used both in add and double checks)

                        const underlying_field_type_value &Y1Z2 = (this->p[1]);                    // Y1Z2 = Y1*Z2 (but other is special and not zero)
                        const underlying_field_type_value Y2Z1 = (this->p[2]) * (other.p[1]);          // Y2Z1 = Y2*Z1
=======
                        const underlying_field_type &X1Z2 =
                            (this->p[0]);    // X1Z2 = X1*Z2 (but other is special and not zero)
                        const underlying_field_type X2Z1 = (this->p[2]) * (other.p[0]);    // X2Z1 = X2*Z1

                        // (used both in add and double checks)

                        const underlying_field_type &Y1Z2 =
                            (this->p[1]);    // Y1Z2 = Y1*Z2 (but other is special and not zero)
                        const underlying_field_type Y2Z1 = (this->p[2]) * (other.p[1]);    // Y2Z1 = Y2*Z1
>>>>>>> 7c575dbf

                        if (X1Z2 == X2Z1 && Y1Z2 == Y2Z1) {
                            return this->dbl();
                        }

<<<<<<< HEAD
                        const underlying_field_type_value u = Y2Z1 - this->p[1];                   // u = Y2*Z1-Y1
                        const underlying_field_type_value uu = u.square();                         // uu = u2
                        const underlying_field_type_value v = X2Z1 - this->p[0];                   // v = X2*Z1-X1
                        const underlying_field_type_value vv = v.square();                         // vv = v2
                        const underlying_field_type_value vvv = v*vv;                              // vvv = v*vv
                        const underlying_field_type_value R = vv * this->p[0];                     // R = vv*X1
                        const underlying_field_type_value A = uu * this->p[2] - vvv - R - R;       // A = uu*Z1-vvv-2*R
                        const underlying_field_type_value X3 = v * A;                              // X3 = v*A
                        const underlying_field_type_value Y3 = u*(R-A) - vvv * this->p[1];         // Y3 = u*(R-A)-vvv*Y1
                        const underlying_field_type_value Z3 = vvv * this->p[2];                   // Z3 = vvv*Z1

                        return mnt4_g1(X3, Y3, Z3);
                    }

                private:

                    constexpr static const g2_field_type_value twist (g2_field_type_value::underlying_type::zero(), 
                            g2_field_type_value::underlying_type::one());

                    static const g2_field_type_value twist_coeff_a = mnt4_g2<ModulusBits, GeneratorBits>::coeff_a;
                    static const g2_field_type_value twist_coeff_b = mnt4_g2<ModulusBits, GeneratorBits>::coeff_b;

                    static const g1_field_type_value twist_mul_by_a_c0 = mnt4_g1<ModulusBits, GeneratorBits>::coeff_a * g2_field_type_value::non_residue;
                    static const g1_field_type_value twist_mul_by_a_c1 = mnt4_g1<ModulusBits, GeneratorBits>::coeff_a * g2_field_type_value::non_residue;
                    static const g1_field_type_value twist_mul_by_b_c0 = mnt4_g1<ModulusBits, GeneratorBits>::coeff_b * g2_field_type_value::non_residue.square();
                    static const g1_field_type_value twist_mul_by_b_c1 = mnt4_g1<ModulusBits, GeneratorBits>::coeff_b * g2_field_type_value::non_residue;
                    static const g1_field_type_value twist_mul_by_q_X(0x3BCF7BCD473A266249DA7B0548ECAEEC9635D1330EA41A9E35E51200E12C90CD65A71660000_cppui298);
                    static const g1_field_type_value twist_mul_by_q_Y(0xF73779FE09916DFDCC2FD1F968D534BEB17DAF7518CD9FAE5C1F7BDCF94DD5D7DEF6980C4_cppui292);

                    constexpr static const underlying_field_type_value zero_fill = {underlying_field_type_value::zero(), underlying_field_type_value::one(), underlying_field_type_value::zero()};

                    constexpr static const underlying_field_type_value one_fill = {
                        underlying_field_type_value(0x7A2CAF82A1BA85213FE6CA3875AEE86ABA8F73D69060C4079492B948DEA216B5B9C8D2AF46_cppui295),
                        underlying_field_type_value(0x2DB619461CC82672F7F159FEC2E89D0148DCC9862D36778C1AFD96A71E29CBA48E710A48AB2_cppui298),
                        underlying_field_type_value::one()};
=======
                        const underlying_field_type u = Y2Z1 - this->p[1];                  // u = Y2*Z1-Y1
                        const underlying_field_type uu = u.square();                        // uu = u2
                        const underlying_field_type v = X2Z1 - this->p[0];                  // v = X2*Z1-X1
                        const underlying_field_type vv = v.square();                        // vv = v2
                        const underlying_field_type vvv = v * vv;                           // vvv = v*vv
                        const underlying_field_type R = vv * this->p[0];                    // R = vv*X1
                        const underlying_field_type A = uu * this->p[2] - vvv - R - R;      // A = uu*Z1-vvv-2*R
                        const underlying_field_type X3 = v * A;                             // X3 = v*A
                        const underlying_field_type Y3 = u * (R - A) - vvv * this->p[1];    // Y3 = u*(R-A)-vvv*Y1
                        const underlying_field_type Z3 = vvv * this->p[2];                  // Z3 = vvv*Z1

                        return mnt4_G1(X3, Y3, Z3);
                    }

                private:
                    constexpr static const policy_type::number_type curve_coeff_a = policy_type::a;
                    constexpr static const policy_type::number_type curve_coeff_b = policy_type::b;

                    static const g2_field_type_value mnt4_twist = g2_field_type_value(mnt4_Fq::zero(), mnt4_Fq::one());
                    static const g2_field_type_value mnt4_twist_coeff_a =
                        g2_field_type_value(curve_coeff_a * g2_field_type_value::non_residue, mnt4_Fq::zero());
                    static const g2_field_type_value mnt4_twist_coeff_b =
                        g2_field_type_value(mnt4_Fq::zero(), mnt4_G1::coeff_b *g2_field_type_value::non_residue);

                    static const g1_field_type_value mnt4_twist_mul_by_a_c0 =
                        mnt4_twist_coeff_a * g2_field_type_value::non_residue;
                    static const g1_field_type_value mnt4_twist_mul_by_a_c1 =
                        mnt4_twist_coeff_a * g2_field_type_value::non_residue;
                    static const g1_field_type_value mnt4_twist_mul_by_b_c0 =
                        mnt4_twist_coeff_b * g2_field_type_value::non_residue.square();
                    static const g1_field_type_value mnt4_twist_mul_by_b_c1 =
                        mnt4_twist_coeff_b * g2_field_type_value::non_residue;
                    static const g1_field_type_value mnt4_twist_mul_by_q_X(
                        0x3BCF7BCD473A266249DA7B0548ECAEEC9635D1330EA41A9E35E51200E12C90CD65A71660000_cppui298);
                    static const g1_field_type_value mnt4_twist_mul_by_q_Y(
                        0xF73779FE09916DFDCC2FD1F968D534BEB17DAF7518CD9FAE5C1F7BDCF94DD5D7DEF6980C4_cppui292);

                    constexpr static const underlying_field_type zero_fill = {
                        underlying_field_type::zero(), underlying_field_type::one(), underlying_field_type::zero()};

                    constexpr static const underlying_field_type one_fill = {
                        underlying_field_type(
                            0x7A2CAF82A1BA85213FE6CA3875AEE86ABA8F73D69060C4079492B948DEA216B5B9C8D2AF46_cppui295),
                        underlying_field_type(
                            0x2DB619461CC82672F7F159FEC2E89D0148DCC9862D36778C1AFD96A71E29CBA48E710A48AB2_cppui298),
                        underlying_field_type::one()};
>>>>>>> 7c575dbf
                };

            }    // namespace detail
        }        // namespace curves
    }            // namespace algebra
}    // namespace nil
#endif    // ALGEBRA_CURVES_MNT4_G1_HPP<|MERGE_RESOLUTION|>--- conflicted
+++ resolved
@@ -40,13 +40,7 @@
                     constexpr static const underlying_field_type_value x(0x00); //?
                     constexpr static const underlying_field_type_value y(0x00); //?
 
-<<<<<<< HEAD
                     mnt4_g1() : mnt4_g1(zero_fill[0], zero_fill[1], zero_fill[2]) {};
-=======
-                    mnt4_g1() :
-                        mnt_g1(underlying_field_type::one(), underlying_field_type::one(),
-                               underlying_field_type::zero()) {};
->>>>>>> 7c575dbf
 
                     mnt4_g1(underlying_field_type_value X, underlying_field_type_value Y, underlying_field_type_value Z) {
                         p[0] = X;
@@ -86,11 +80,7 @@
                         return true;
                     }
 
-<<<<<<< HEAD
-                    mnt4_g1 operator+(const mnt4_g1 &other) const{
-=======
-                    mnt4_G1 operator+(const mnt4_G1 &other) const {
->>>>>>> 7c575dbf
+                    mnt4_g1 operator+(const mnt4_g1 &other) const {
 
                         // handle special cases having to do with O
                         if (this->is_zero()) {
@@ -112,7 +102,6 @@
                         // NOTE: does not handle O and pts of order 2,4
                         // http://www.hyperelliptic.org/EFD/g1p/auto-shortw-projective.html#addition-add-1998-cmo-2
 
-<<<<<<< HEAD
                         const underlying_field_type_value Y1Z2 = (this->p[1]) * (other.p[2]);        // Y1Z2 = Y1*Z2
                         const underlying_field_type_value X1Z2 = (this->p[0]) * (other.p[2]);        // X1Z2 = X1*Z2
                         const underlying_field_type_value Z1Z2 = (this->p[2]) * (other.p[2]);        // Z1Z2 = Z1*Z2
@@ -126,21 +115,6 @@
                         const underlying_field_type_value X3   = v * A;                          // X3   = v*A
                         const underlying_field_type_value Y3   = u * (R-A) - vvv * Y1Z2;         // Y3   = u*(R-A) - vvv*Y1Z2
                         const underlying_field_type_value Z3   = vvv * Z1Z2;                     // Z3   = vvv*Z1Z2
-=======
-                        const underlying_field_type Y1Z2 = (this->p[1]) * (other.p[2]);        // Y1Z2 = Y1*Z2
-                        const underlying_field_type X1Z2 = (this->p[0]) * (other.p[2]);        // X1Z2 = X1*Z2
-                        const underlying_field_type Z1Z2 = (this->p[2]) * (other.p[2]);        // Z1Z2 = Z1*Z2
-                        const underlying_field_type u = (other.p[1]) * (this->p[2]) - Y1Z2;    // u    = Y2*Z1-Y1Z2
-                        const underlying_field_type uu = u.square();                           // uu   = u^2
-                        const underlying_field_type v = (other.p[0]) * (this->p[2]) - X1Z2;    // v    = X2*Z1-X1Z2
-                        const underlying_field_type vv = v.square();                           // vv   = v^2
-                        const underlying_field_type vvv = v * vv;                              // vvv  = v*vv
-                        const underlying_field_type R = vv * X1Z2;                             // R    = vv*X1Z2
-                        const underlying_field_type A = uu * Z1Z2 - (vvv + R + R);    // A    = uu*Z1Z2 - vvv - 2*R
-                        const underlying_field_type X3 = v * A;                       // X3   = v*A
-                        const underlying_field_type Y3 = u * (R - A) - vvv * Y1Z2;    // Y3   = u*(R-A) - vvv*Y1Z2
-                        const underlying_field_type Z3 = vvv * Z1Z2;                  // Z3   = vvv*Z1Z2
->>>>>>> 7c575dbf
 
                         return mnt4_g1(X3, Y3, Z3);
                     }
@@ -161,7 +135,6 @@
                             // NOTE: does not handle O and pts of order 2,4
                             // http://www.hyperelliptic.org/EFD/g1p/auto-shortw-projective.html#doubling-dbl-2007-bl
 
-<<<<<<< HEAD
                             const underlying_field_type_value XX   = (this->p[0]).square();                   // XX  = X1^2
                             const underlying_field_type_value ZZ   = (this->p[2]).square();                   // ZZ  = Z1^2
                             const underlying_field_type_value w    = mnt4_g1::coeff_a * ZZ + (XX + XX + XX); // w   = a*ZZ + 3*XX
@@ -183,31 +156,6 @@
 
                     mnt4_g1 mixed_add(const mnt4_g1 &other) const{
                     
-=======
-                            const underlying_field_type XX = (this->p[0]).square();    // XX  = X1^2
-                            const underlying_field_type ZZ = (this->p[2]).square();    // ZZ  = Z1^2
-                            const underlying_field_type w =
-                                mnt4_G1::coeff_a * ZZ + (XX + XX + XX);    // w   = a*ZZ + 3*XX
-                            const underlying_field_type Y1Z1 = (this->p[1]) * (this->p[2]);
-                            const underlying_field_type s = Y1Z1 + Y1Z1;         // s   = 2*Y1*Z1
-                            const underlying_field_type ss = s.square();         // ss  = s^2
-                            const underlying_field_type sss = s * ss;            // sss = s*ss
-                            const underlying_field_type R = (this->p[1]) * s;    // R   = Y1*s
-                            const underlying_field_type RR = R.square();         // RR  = R^2
-                            const underlying_field_type B =
-                                ((this->p[0]) + R).square() - XX - RR;                  // B   = (X1+R)^2 - XX - RR
-                            const underlying_field_type h = w.square() - B.dbl();       // h   = w^2 - 2*B
-                            const underlying_field_type X3 = h * s;                     // X3  = h*s
-                            const underlying_field_type Y3 = w * (B - h) - RR.dbl();    // Y3  = w*(B-h) - 2*RR
-                            const underlying_field_type Z3 = sss;                       // Z3  = sss
-
-                            return mnt4_G1(X3, Y3, Z3);
-                        }
-                    }
-
-                    mnt4_G1 mixed_add(const mnt4_G1 &other) const {
-
->>>>>>> 7c575dbf
                         // NOTE: does not handle O and pts of order 2,4
                         // http://www.hyperelliptic.org/EFD/g1p/auto-shortw-projective.html#addition-add-1998-cmo-2
 
@@ -219,7 +167,6 @@
                             return (*this);
                         }
 
-<<<<<<< HEAD
                         const underlying_field_type_value &X1Z2 = (this->p[0]);                    // X1Z2 = X1*Z2 (but other is special and not zero)
                         const underlying_field_type_value X2Z1 = (this->p[2]) * (other.p[0]);          // X2Z1 = X2*Z1
 
@@ -227,23 +174,11 @@
 
                         const underlying_field_type_value &Y1Z2 = (this->p[1]);                    // Y1Z2 = Y1*Z2 (but other is special and not zero)
                         const underlying_field_type_value Y2Z1 = (this->p[2]) * (other.p[1]);          // Y2Z1 = Y2*Z1
-=======
-                        const underlying_field_type &X1Z2 =
-                            (this->p[0]);    // X1Z2 = X1*Z2 (but other is special and not zero)
-                        const underlying_field_type X2Z1 = (this->p[2]) * (other.p[0]);    // X2Z1 = X2*Z1
-
-                        // (used both in add and double checks)
-
-                        const underlying_field_type &Y1Z2 =
-                            (this->p[1]);    // Y1Z2 = Y1*Z2 (but other is special and not zero)
-                        const underlying_field_type Y2Z1 = (this->p[2]) * (other.p[1]);    // Y2Z1 = Y2*Z1
->>>>>>> 7c575dbf
 
                         if (X1Z2 == X2Z1 && Y1Z2 == Y2Z1) {
                             return this->dbl();
                         }
 
-<<<<<<< HEAD
                         const underlying_field_type_value u = Y2Z1 - this->p[1];                   // u = Y2*Z1-Y1
                         const underlying_field_type_value uu = u.square();                         // uu = u2
                         const underlying_field_type_value v = X2Z1 - this->p[0];                   // v = X2*Z1-X1
@@ -279,54 +214,6 @@
                         underlying_field_type_value(0x7A2CAF82A1BA85213FE6CA3875AEE86ABA8F73D69060C4079492B948DEA216B5B9C8D2AF46_cppui295),
                         underlying_field_type_value(0x2DB619461CC82672F7F159FEC2E89D0148DCC9862D36778C1AFD96A71E29CBA48E710A48AB2_cppui298),
                         underlying_field_type_value::one()};
-=======
-                        const underlying_field_type u = Y2Z1 - this->p[1];                  // u = Y2*Z1-Y1
-                        const underlying_field_type uu = u.square();                        // uu = u2
-                        const underlying_field_type v = X2Z1 - this->p[0];                  // v = X2*Z1-X1
-                        const underlying_field_type vv = v.square();                        // vv = v2
-                        const underlying_field_type vvv = v * vv;                           // vvv = v*vv
-                        const underlying_field_type R = vv * this->p[0];                    // R = vv*X1
-                        const underlying_field_type A = uu * this->p[2] - vvv - R - R;      // A = uu*Z1-vvv-2*R
-                        const underlying_field_type X3 = v * A;                             // X3 = v*A
-                        const underlying_field_type Y3 = u * (R - A) - vvv * this->p[1];    // Y3 = u*(R-A)-vvv*Y1
-                        const underlying_field_type Z3 = vvv * this->p[2];                  // Z3 = vvv*Z1
-
-                        return mnt4_G1(X3, Y3, Z3);
-                    }
-
-                private:
-                    constexpr static const policy_type::number_type curve_coeff_a = policy_type::a;
-                    constexpr static const policy_type::number_type curve_coeff_b = policy_type::b;
-
-                    static const g2_field_type_value mnt4_twist = g2_field_type_value(mnt4_Fq::zero(), mnt4_Fq::one());
-                    static const g2_field_type_value mnt4_twist_coeff_a =
-                        g2_field_type_value(curve_coeff_a * g2_field_type_value::non_residue, mnt4_Fq::zero());
-                    static const g2_field_type_value mnt4_twist_coeff_b =
-                        g2_field_type_value(mnt4_Fq::zero(), mnt4_G1::coeff_b *g2_field_type_value::non_residue);
-
-                    static const g1_field_type_value mnt4_twist_mul_by_a_c0 =
-                        mnt4_twist_coeff_a * g2_field_type_value::non_residue;
-                    static const g1_field_type_value mnt4_twist_mul_by_a_c1 =
-                        mnt4_twist_coeff_a * g2_field_type_value::non_residue;
-                    static const g1_field_type_value mnt4_twist_mul_by_b_c0 =
-                        mnt4_twist_coeff_b * g2_field_type_value::non_residue.square();
-                    static const g1_field_type_value mnt4_twist_mul_by_b_c1 =
-                        mnt4_twist_coeff_b * g2_field_type_value::non_residue;
-                    static const g1_field_type_value mnt4_twist_mul_by_q_X(
-                        0x3BCF7BCD473A266249DA7B0548ECAEEC9635D1330EA41A9E35E51200E12C90CD65A71660000_cppui298);
-                    static const g1_field_type_value mnt4_twist_mul_by_q_Y(
-                        0xF73779FE09916DFDCC2FD1F968D534BEB17DAF7518CD9FAE5C1F7BDCF94DD5D7DEF6980C4_cppui292);
-
-                    constexpr static const underlying_field_type zero_fill = {
-                        underlying_field_type::zero(), underlying_field_type::one(), underlying_field_type::zero()};
-
-                    constexpr static const underlying_field_type one_fill = {
-                        underlying_field_type(
-                            0x7A2CAF82A1BA85213FE6CA3875AEE86ABA8F73D69060C4079492B948DEA216B5B9C8D2AF46_cppui295),
-                        underlying_field_type(
-                            0x2DB619461CC82672F7F159FEC2E89D0148DCC9862D36778C1AFD96A71E29CBA48E710A48AB2_cppui298),
-                        underlying_field_type::one()};
->>>>>>> 7c575dbf
                 };
 
             }    // namespace detail
