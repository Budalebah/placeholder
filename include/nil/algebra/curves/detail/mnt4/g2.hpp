--- conflicted
+++ resolved
@@ -35,19 +35,12 @@
 
                     using underlying_field_type = g2_field_type_value;
 
-<<<<<<< HEAD
                     constexpr static const underlying_field_type a = underlying_field_type(mnt4_g1::a * underlying_field_type::non_residue, 0);
                     constexpr static const underlying_field_type b = underlying_field_type(0, mnt4_g1::b * underlying_field_type::non_residue);
                     constexpr static const underlying_field_type x = 0x00; //?
                     constexpr static const underlying_field_type y = 0x00; //?
 
                     mnt4_g2() : mnt4_g2(zero_fill[0], zero_fill[1], zero_fill[2]) {};
-=======
-                    mnt4_g2() :
-                        mnt4_g2(underlying_field_type::one(),
-                                underlying_field_type::one(),
-                                underlying_field_type::zero()) {};
->>>>>>> 7c575dbf
 
                     mnt4_g2(underlying_field_type X, underlying_field_type Y, underlying_field_type Z) {
                         p[0] = X;
@@ -202,7 +195,6 @@
                     }
 
                 private:
-<<<<<<< HEAD
 
                     constexpr static const g2_field_type_value twist (g2_field_type_value::underlying_type::zero(), 
                             g2_field_type_value::underlying_type::one());
@@ -218,10 +210,6 @@
                     static const g1_field_type_value twist_mul_by_q_Y(0xF73779FE09916DFDCC2FD1F968D534BEB17DAF7518CD9FAE5C1F7BDCF94DD5D7DEF6980C4_cppui292);
 
                     constexpr static const underlying_field_type zero_fill = {underlying_field_type::zero(), underlying_field_type::one(), underlying_field_type::zero()};
-=======
-                    constexpr static const underlying_field_type zero_fill = {
-                        underlying_field_type::zero(), underlying_field_type::one(), underlying_field_type::zero()};
->>>>>>> 7c575dbf
 
                     constexpr static const underlying_field_type one_fill = {
                         underlying_field_type(
