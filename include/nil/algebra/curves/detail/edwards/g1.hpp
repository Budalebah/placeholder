--- conflicted
+++ resolved
@@ -167,23 +167,6 @@
                     constexpr static const policy_type::number_type curve_coeff_a = policy_type::a;
                     constexpr static const policy_type::number_type curve_coeff_d = policy_type::d;
 
-<<<<<<< HEAD
-                    constexpr static const g2_field_type_value twist (g2_field_type_value::underlying_type::zero(), 
-                            g2_field_type_value::underlying_type::one(), g2_field_type_value::underlying_type::zero());
-                    constexpr static const g2_field_type_value twist_coeff_a = twist.mul_by_Fp(curve_coeff_a);
-                    constexpr static const g2_field_type_value twist_coeff_d = twist.mul_by_Fp(curve_coeff_d);
-
-                    constexpr static const g1_field_type_value twist_mul_by_a_c0 = curve_coeff_a * g2_field_type_value::non_residue;
-                    constexpr static const g1_field_type_value twist_mul_by_a_c1 = curve_coeff_a;
-                    constexpr static const g1_field_type_value twist_mul_by_a_c2 = curve_coeff_a;
-                    constexpr static const g1_field_type_value twist_mul_by_d_c0 = curve_coeff_d * g2_field_type_value::non_residue;
-                    constexpr static const g1_field_type_value twist_mul_by_d_c1 = curve_coeff_d;
-                    constexpr static const g1_field_type_value twist_mul_by_d_c2 = curve_coeff_d;
-                    constexpr static const g1_field_type_value twist_mul_by_q_Y (0xB35E3665A18365954D018902935D4419423F84321BC3E_cppui180);
-                    constexpr static const g1_field_type_value twist_mul_by_q_Z (0xB35E3665A18365954D018902935D4419423F84321BC3E_cppui180);
-                    
-                    constexpr static const underlying_field_type_value zero_fill = {underlying_field_type_value::zero(), underlying_field_type_value::one(), underlying_field_type_value::zero()};
-=======
                     constexpr static const g2_field_type_value
                         edwards_twist(g2_field_type_value::underlying_type::zero(),
                                       g2_field_type_value::underlying_type::one(),
@@ -209,7 +192,6 @@
                     constexpr static const underlying_field_type_value zero_fill = {
                         underlying_field_type_value::zero(), underlying_field_type_value::one(),
                         underlying_field_type_value::zero()};
->>>>>>> 7c575dbf
 
                     constexpr static const underlying_field_type_value one_fill = {
                         underlying_field_type_value(0x26C5DF4587AA6A5D345EFC9F2D47F8B1656517EF618F7A_cppui182),
