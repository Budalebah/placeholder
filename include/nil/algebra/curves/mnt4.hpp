--- conflicted
+++ resolved
@@ -65,15 +65,7 @@
 
                 constexpr static const number_type p = base_field_modulus;
                 constexpr static const number_type q = scalar_field_modulus;
-<<<<<<< HEAD
-=======
 
-                constexpr static const number_type a = 2;
-                constexpr static const number_type b =
-                    0x3545A27639415585EA4D523234FC3EDD2A2070A085C7B980F4E9CD21A515D4B0EF528EC0FD5_cppui298;
-                constexpr static const number_type x = 0x09;
-                constexpr static const number_type y = 0x01;
->>>>>>> 7c575dbf
             };
 
         }    // namespace curves
