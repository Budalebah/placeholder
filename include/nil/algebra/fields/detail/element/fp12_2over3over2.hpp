--- conflicted
+++ resolved
@@ -95,16 +95,13 @@
                                                          (data[0] + data[1]) * (B.data[0] + B.data[1]) - A0B0 - A1B1});
                     }
 
-<<<<<<< HEAD
                     element_fp12_2over3over2 sqrt() const {
 
                         // compute squared root with Tonelli--Shanks
                     }
 
                     element_fp12_2over3over2 squared() const {
-=======
-                    element_fp12_2over3over2 square() const {
->>>>>>> 458b7d71
+
                         return (*this) * (*this);    // maybe can be done more effective
                     }
 
