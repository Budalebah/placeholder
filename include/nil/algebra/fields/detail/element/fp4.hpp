//---------------------------------------------------------------------------//
// Copyright (c) 2020 Mikhail Komarov <nemo@nil.foundation>
// Copyright (c) 2020 Nikita Kaskov <nbering@nil.foundation>
//
// Distributed under the Boost Software License, Version 1.0
// See accompanying file LICENSE_1_0.txt or copy at
// http://www.boost.org/LICENSE_1_0.txt
//---------------------------------------------------------------------------//

#ifndef ALGEBRA_FIELDS_ELEMENT_FP4_HPP
#define ALGEBRA_FIELDS_ELEMENT_FP4_HPP

#include <nil/algebra/fields/detail/exponentiation.hpp>

namespace nil {
    namespace algebra {
        namespace fields {
            namespace detail {

                template<typename FieldParams>
                class element_fp4 {
                    typedef FieldParams policy_type;

                public:
<<<<<<< HEAD
                    /*constexpr static*/ const typename policy_type::non_residue_type non_residue =
=======
                    static const typename policy_type::non_residue_type non_residue =
>>>>>>> 01c3601c
                        typename policy_type::non_residue_type(policy_type::non_residue);

                    using underlying_type = typename policy_type::underlying_type;

                    using value_type = std::array<underlying_type, 2>;

                    value_type data;

                    element_fp4() {
                        data = value_type({underlying_type::zero(), underlying_type::zero()});
                    }

                    element_fp4(underlying_type in_data0, underlying_type in_data1) {
                        data = value_type({in_data0, in_data1});
                    }

                    element_fp4(const element_fp4 &other) {
                        data[0] = underlying_type(other.data[0]);
                        data[1] = underlying_type(other.data[1]);
                    };

                    inline static element_fp4 zero() {
                        return element_fp4(underlying_type::zero(), underlying_type::zero());
                    }

                    inline static element_fp4 one() {
                        return element_fp4(underlying_type::one(), underlying_type::zero());
                    }

                    bool operator==(const element_fp4 &B) const {
                        return (data[0] == B.data[0]) && (data[1] == B.data[1]);
                    }

                    bool operator!=(const element_fp4 &B) const {
                        return (data[0] != B.data[0]) || (data[1] != B.data[1]);
                    }

                    element_fp4 &operator=(const element_fp4 &B) {
                        data[0] = B.data[0];
                        data[1] = B.data[1];

                        return *this;
                    }

                    element_fp4 operator+(const element_fp4 &B) const {
                        return element_fp4(data[0] + B.data[0], data[1] + B.data[1]);
                    }

                    element_fp4 doubled() const {
                        return element_fp4(data[0].doubled(), data[1].doubled());
                    }

                    element_fp4 operator-(const element_fp4 &B) const {
                        return element_fp4(data[0] - B.data[0], data[1] - B.data[1]);
                    }

                    element_fp4 &operator-=(const element_fp4 &B) {
                        data[0] -= B.data[0];
                        data[1] -= B.data[1];

                        return *this;
                    }

                    element_fp4 &operator+=(const element_fp4 &B) {
                        data[0] += B.data[0];
                        data[1] += B.data[1];

                        return *this;
                    }

                    element_fp4 operator-() const {
                        return zero() - *this;
                    }

                    element_fp4 operator*(const element_fp4 &B) const {
                        const underlying_type A0B0 = data[0] * B.data[0], A1B1 = data[1] * B.data[1];

                        return element_fp4(A0B0 + mul_by_non_residue(A1B1),
                                            (data[0] + data[1]) * (B.data[0] + B.data[1]) - A0B0 - A1B1);
                    }

                    element_fp4 sqrt() const {

                        // compute squared root with Tonelli--Shanks
                    }

                    element_fp4 squared() const {
                        return (*this) * (*this);    // maybe can be done more effective
                    }

                    template<typename PowerType>
                    element_fp4 pow(const PowerType &pwr) const {
                        return element_fp4(power(*this, pwr));
                    }

                    element_fp4 inversed() const {

                        /* From "High-Speed Software Implementation of the Optimal Ate Pairing over Barreto-Naehrig
                         * Curves"; Algorithm 8 */

                        const underlying_type &A0 = data[0], &A1 = data[1];

                        const underlying_type t0 = A0.squared();
                        const underlying_type t1 = A1.squared();
                        const underlying_type t2 = t0 - mul_by_non_residue(t1);
                        const underlying_type t3 = t2.inversed();
                        const underlying_type c0 = A0 * t3;
                        const underlying_type c1 = -(A1 * t3);

                        return element_fp4(c0, c1);
                    }

                    template<typename PowerType>
                    element_fp4 Frobenius_map(const PowerType &pwr) const {
                        return element_fp4(data[0].Frobenius_map(pwr),
                                            typename policy_type::non_residue_type(policy_type::Frobenius_coeffs_c1[pwr % 4]) * data[1].Frobenius_map(pwr));
                        //return element_fp4(data[0].Frobenius_map(pwr),
                        //                    policy_type::Frobenius_coeffs_c1[pwr % 4] * data[1].Frobenius_map(pwr)});
                    }

                    element_fp4  unitary_inversed() const {
                        return element_fp4(data[0], -data[1]);
                    }

                    element_fp4  cyclotomic_squared() const {
                        const underlying_type A = data[1].squared();
                        const underlying_type B = data[0] + data[1];
                        const underlying_type C = B.squared() - A;
                        const underlying_type D = mul_by_non_residue(A); // Fp2(A.c1 * non_residue, A.c0)
                        const underlying_type E = C - D;
                        const underlying_type F = D + D + underlying_type::one();
                        const underlying_type G = E - underlying_type::one();

                        return element_fp4 (F, G);
                    }

                    template<typename PowerType>
                    element_fp4 cyclotomic_exp(const PowerType &exponent) const {
                        /*element_fp4  res = this->one();
                        element_fp4  this_inverse = this->unitary_inversed();

                        bool found_nonzero = false;
                        std::vector<long> NAF = find_wnaf(1, exponent);

                        for (long i = static_cast<long>(NAF.size() - 1); i >= 0; --i) {
                            if (found_nonzero) {
                                res = res.cyclotomic_squared();
                            }

                            if (NAF[i] != 0) {
                                found_nonzero = true;

                                if (NAF[i] > 0) {
                                    res = res * (*this);
                                }
                                else {
                                    res = res * this_inverse;
                                }
                            }
                        }

                        return res;*/

                        return *this;
                    }

                    /*inline static*/ underlying_type mul_by_non_residue(const underlying_type &A) const {
                        return underlying_type(non_residue * A.data[1], A.data[0]);
                    }

                    element_fp4 mul_by_023(const element_fp4 &other) const {
                        /* Devegili OhEig Scott Dahab --- Multiplication and Squaring on Pairing-Friendly Fields.pdf; Section 3 (Karatsuba) */
                        assert(other.data[0].data[1].is_zero());

                        const underlying_type &A = other.data[0], &B = other.data[1], 
                            &a = this->data[0], &b = this->data[1];
                        const underlying_type aA = underlying_type(a.data[0] * A.data[0], a.data[1] * A.data[0]);
                        const underlying_type bB = b*B;

                        const underlying_type beta_bB = element_fp4::mul_by_non_residue(bB);
                        return element_fp4(aA + beta_bB,
                                                    (a+b)*(A+B) - aA  - bB);
                    }
                };

            }    // namespace detail
        }        // namespace fields
    }            // namespace algebra
}    // namespace nil

#endif    // ALGEBRA_FIELDS_ELEMENT_FP4_HPP<|MERGE_RESOLUTION|>--- conflicted
+++ resolved
@@ -22,11 +22,8 @@
                     typedef FieldParams policy_type;
 
                 public:
-<<<<<<< HEAD
+
                     /*constexpr static*/ const typename policy_type::non_residue_type non_residue =
-=======
-                    static const typename policy_type::non_residue_type non_residue =
->>>>>>> 01c3601c
                         typename policy_type::non_residue_type(policy_type::non_residue);
 
                     using underlying_type = typename policy_type::underlying_type;
