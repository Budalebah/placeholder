--- conflicted
+++ resolved
@@ -23,13 +23,8 @@
     namespace algebra {
         namespace pairing {
 
-<<<<<<< HEAD
             template<std::size_t ModulusBits = 298, std::size_t GeneratorBits = CHAR_BIT>
             struct pairing_policy <mnt4<ModulusBits, GeneratorBits>>{
-=======
-            template<std::size_t ModulusBits = 254, std::size_t GeneratorBits = CHAR_BIT>
-            struct pairing_params<mnt4<ModulusBits, GeneratorBits>> {
->>>>>>> 7c575dbf
 
                 using other_curve = curves::mnt6<ModulusBits, GeneratorBits>;
 
