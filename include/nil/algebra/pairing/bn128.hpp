//---------------------------------------------------------------------------//
// Copyright (c) 2020 Mikhail Komarov <nemo@nil.foundation>
// Copyright (c) 2020 Nikita Kaskov <nbering@nil.foundation>
//
// Distributed under the Boost Software License, Version 1.0
// See accompanying file LICENSE_1_0.txt or copy at
// http://www.boost.org/LICENSE_1_0.txt
//---------------------------------------------------------------------------//

#ifndef ALGEBRA_PAIRING_BN128_POLICY_HPP
#define ALGEBRA_PAIRING_BN128_POLICY_HPP

#include <sstream>

#include <nil/algebra/pairing/ate.hpp>
#include <nil/algebra/pairing/detail/bn128/basic_policy.hpp>

#include <nil/algebra/curves/bn128.hpp>

#include <nil/algebra/fields/detail/params/bn128/fq.hpp>

namespace nil {
    namespace algebra {
        namespace pairing {

            template<std::size_t ModulusBits = 254, std::size_t GeneratorBits = CHAR_BIT>
<<<<<<< HEAD
            struct pairing_policy <bn128<ModulusBits, GeneratorBits>>{
=======
            struct pairing_params<bn128<ModulusBits, GeneratorBits>> {
>>>>>>> 7c575dbf

                using g1_precomp = detail::bn128_ate_g1_precomp<ModulusBits, GeneratorBits>;
                using g2_precomp = detail::bn128_ate_g2_precomp<ModulusBits, GeneratorBits>;

                using precompute_g1 = detail::bn128_ate_precompute_g1<ModulusBits, GeneratorBits>;
                using precompute_g2 = detail::bn128_ate_precompute_g2<ModulusBits, GeneratorBits>;

                using reduced_pairing = detail::reduced_pairing<ModulusBits, GeneratorBits>;
                using pairing = detail::pairing<ModulusBits, GeneratorBits>;

                using miller_loop = detail::bn128_ate_miller_loop<ModulusBits, GeneratorBits>;
                using double_miller_loop = detail::bn128_double_ate_miller_loop<ModulusBits, GeneratorBits>;
                using final_exponentiation = detail::bn128_final_exponentiation<ModulusBits, GeneratorBits>;
            };
        }    // namespace pairing
    }        // namespace algebra
}    // namespace nil
#endif    // ALGEBRA_PAIRING_BN128_POLICY_HPP<|MERGE_RESOLUTION|>--- conflicted
+++ resolved
@@ -24,11 +24,7 @@
         namespace pairing {
 
             template<std::size_t ModulusBits = 254, std::size_t GeneratorBits = CHAR_BIT>
-<<<<<<< HEAD
             struct pairing_policy <bn128<ModulusBits, GeneratorBits>>{
-=======
-            struct pairing_params<bn128<ModulusBits, GeneratorBits>> {
->>>>>>> 7c575dbf
 
                 using g1_precomp = detail::bn128_ate_g1_precomp<ModulusBits, GeneratorBits>;
                 using g2_precomp = detail::bn128_ate_g2_precomp<ModulusBits, GeneratorBits>;
