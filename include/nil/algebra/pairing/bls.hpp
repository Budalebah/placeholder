--- conflicted
+++ resolved
@@ -24,11 +24,7 @@
         namespace pairing {
 
             template<std::size_t ModulusBits = 384, std::size_t GeneratorBits = CHAR_BIT>
-<<<<<<< HEAD
             struct pairing_policy <bls12<ModulusBits, GeneratorBits>>{
-=======
-            struct pairing_params<bls12<ModulusBits, GeneratorBits>> {
->>>>>>> 7c575dbf
 
                 using g1_precomp = detail::bls12_ate_g1_precomp<ModulusBits, GeneratorBits>;
                 using g2_precomp = detail::bls12_ate_g2_precomp<ModulusBits, GeneratorBits>;
