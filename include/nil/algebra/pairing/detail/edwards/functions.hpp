--- conflicted
+++ resolved
@@ -20,7 +20,6 @@
                 using namespace nil::algebra;
 
                 template<std::size_t ModulusBits = 183, std::size_t GeneratorBits = CHAR_BIT>
-<<<<<<< HEAD
                 class edwards_pairing_functions;
 
                 template<>
@@ -133,93 +132,10 @@
                             final_exponentiation_first_chunk(elt_inv, elt);
                         gt result =
                             final_exponentiation_last_chunk(elt_to_first_chunk, elt_inv_to_first_chunk);
-=======
-                class edwards_pairing_functions : public edwards_basic_policy<ModulusBits, GeneratorBits>{
-                    using policy_type = edwards_basic_policy<ModulusBits, GeneratorBits>;
-                public:
-
-
-                    using edwards_Fq = typename policy_type::edwards_Fq;
-                    using edwards_Fq3 = typename policy_type::edwards_Fq3;
-                    using edwards_gt = typename policy_type::edwards_gt;
-                    using edwards_g1 = typename policy_type::edwards_g1;
-                    using edwards_g2 = typename policy_type::edwards_g2;
-                    
-                    struct edwards_Fq_conic_coefficients {
-
-                        edwards_Fq c_ZZ;
-                        edwards_Fq c_XY;
-                        edwards_Fq c_XZ;
-
-                        bool operator==(const edwards_Fq_conic_coefficients &other) const {
-                            return (this->c_ZZ == other.c_ZZ && this->c_XY == other.c_XY && this->c_XZ == other.c_XZ);
-                        }
-                    };
-                    
-                    struct edwards_Fq3_conic_coefficients {
-                        edwards_Fq3 c_ZZ;
-                        edwards_Fq3 c_XY;
-                        edwards_Fq3 c_XZ;
-
-                        bool operator==(const edwards_Fq3_conic_coefficients &other) const {
-                            return (this->c_ZZ == other.c_ZZ && this->c_XY == other.c_XY && this->c_XZ == other.c_XZ);
-                        }
-                    };
-
-                    using edwards_tate_g1_precomp = std::vector<edwards_Fq_conic_coefficients>;
-                    using edwards_ate_g2_precomp = std::vector<edwards_Fq3_conic_coefficients>;
-                    
-                    struct edwards_ate_g1_precomp {
-                        edwards_Fq P_XY;
-                        edwards_Fq P_XZ;
-                        edwards_Fq P_ZZplusYZ;
-
-                        bool operator==(const edwards_ate_g1_precomp &other) const {
-                            return (this->P_XY == other.P_XY && this->P_XZ == other.P_XZ &&
-                                    this->P_ZZplusYZ == other.P_ZZplusYZ);
-                        }
-                    };
-
-                    struct edwards_tate_g2_precomp {
-                        edwards_Fq3 y0, eta;
-
-                        bool operator==(const edwards_tate_g2_precomp &other) const {
-                            return (this->y0 == other.y0 && this->eta == other.eta);
-                        }
-                    };
-                    
-                    
-                    using edwards_g1_precomp = edwards_ate_g1_precomp;
-                    
-                    using edwards_g2_precomp = edwards_ate_g2_precomp;
-
-                    /* final exponentiations */
-                    
-                    edwards_gt edwards_final_exponentiation_last_chunk(
-                        const edwards_gt &elt,
-                        const edwards_gt &elt_inv) {
-
-                        const edwards_gt elt_q = elt.Frobenius_map(1);
-
-                        edwards_gt w1_part = elt_q.cyclotomic_exp(
-                            policy_type::final_exponent_last_chunk_w1);
-                        edwards_gt w0_part;
-
-                        if (policy_type::final_exponent_last_chunk_is_w0_neg) {
-                            w0_part = elt_inv.cyclotomic_exp(
-                                policy_type::final_exponent_last_chunk_abs_of_w0);
-                        } else {
-                            w0_part = elt.cyclotomic_exp(
-                                policy_type::final_exponent_last_chunk_abs_of_w0);
-                        }
-
-                        edwards_gt result = w1_part * w0_part;
->>>>>>> 7aab4eb8
-
-                        return result;
-                    }
-
-<<<<<<< HEAD
+
+                        return result;
+                    }
+
                     tate_g2_precomp tate_precompute_g2(const g2 &Q) {
                         g2 Qcopy = Q.to_affine_coordinates();
                         tate_g2_precomp result;
@@ -348,175 +264,7 @@
                                policy_type::scalar_field_modulus (skipping leading zeros) in MSB to LSB
                                order */
                             Fq_conic_coefficients cc;
-=======
-                    
-                    edwards_gt edwards_final_exponentiation_first_chunk(
-                        const edwards_gt &elt,
-                        const edwards_gt &elt_inv) {
-
-                        /* (q^3-1)*(q+1) */
-
-                        /* elt_q3 = elt^(q^3) */
-                        const edwards_gt elt_q3 = elt.Frobenius_map(3);
-                        /* elt_q3_over_elt = elt^(q^3-1) */
-                        const edwards_gt elt_q3_over_elt = elt_q3 * elt_inv;
-                        /* alpha = elt^((q^3-1) * q) */
-                        const edwards_gt alpha = elt_q3_over_elt.Frobenius_map(1);
-                        /* beta = elt^((q^3-1)*(q+1) */
-                        const edwards_gt beta = alpha * elt_q3_over_elt;
-
-                        return beta;
-                    }
-
-                    
-                    edwards_gt
-                        edwards_final_exponentiation(const edwards_gt &elt) {
-                        const edwards_gt elt_inv = elt.inversed();
-                        const edwards_gt elt_to_first_chunk =
-                            edwards_final_exponentiation_first_chunk(elt, elt_inv);
-                        const edwards_gt elt_inv_to_first_chunk =
-                            edwards_final_exponentiation_first_chunk(elt_inv, elt);
-                        edwards_gt result =
-                            edwards_final_exponentiation_last_chunk(elt_to_first_chunk, elt_inv_to_first_chunk);
-
-                        return result;
-                    }
-
-                    
-                    edwards_tate_g2_precomp edwards_tate_precompute_g2(const edwards_g2 &Q) {
-                        edwards_g2 Qcopy = Q;
-                        Qcopy.to_affine_coordinates();
-                        edwards_tate_g2_precomp result;
-                        result.y0 = Qcopy.Y * Qcopy.Z.inversed();
-                        result.eta = (Qcopy.Z + Qcopy.Y) *
-                            edwards_gt::mul_by_non_residue(Qcopy.X).inversed();
-
-                        return result;
-                    }
-
-                    
-                    struct extended_edwards_g1_projective {
-                        edwards_Fq X;
-                        edwards_Fq Y;
-                        edwards_Fq Z;
-                        edwards_Fq T;
-                    };
-
-                    
-                    void doubling_step_for_miller_loop(extended_edwards_g1_projective &current,
-                                                       edwards_Fq_conic_coefficients &cc) {
-                        const edwards_Fq &X = current.X, &Y = current.Y, &Z = current.Z,
-                                                                     &T = current.T;
-                        const edwards_Fq A = X.squared();          // A    = X1^2
-                        const edwards_Fq B = Y.squared();          // B    = Y1^2
-                        const edwards_Fq C = Z.squared();          // C    = Z1^2
-                        const edwards_Fq D = (X + Y).squared();    // D    = (X1+Y1)^2
-                        const edwards_Fq E = (Y + Z).squared();    // E    = (Y1+Z1)^2
-                        const edwards_Fq F = D - (A + B);          // F    = D-(A+B)
-                        const edwards_Fq G = E - (B + C);          // G    = E-(B+C)
-                        const edwards_Fq &H = A;                   // H    = A (edwards_a=1)
-                        const edwards_Fq I = H + B;                // I    = H+B
-                        const edwards_Fq J = C - I;                // J    = C-I
-                        const edwards_Fq K = J + C;                // K    = J+C
-
-                        cc.c_ZZ = Y * (T - X);    // c_ZZ = 2*Y1*(T1-X1)
-                        cc.c_ZZ = cc.c_ZZ + cc.c_ZZ;
-
-                        cc.c_XY = J + J + G;    // c_XY = 2*J+G
-                        cc.c_XZ = X * T - B;    // c_XZ = 2*(X1*T1-B) (edwards_a=1)
-                        cc.c_XZ = cc.c_XZ + cc.c_XZ;
-
-                        current.X = F * K;          // X3 = F*K
-                        current.Y = I * (B - H);    // Y3 = I*(B-H)
-                        current.Z = I * K;          // Z3 = I*K
-                        current.T = F * (B - H);    // T3 = F*(B-H)
-                    }
-
-                    
-                    void full_addition_step_for_miller_loop(const extended_edwards_g1_projective &base,
-                                                            extended_edwards_g1_projective &current,
-                                                            edwards_Fq_conic_coefficients &cc) {
-                        const edwards_Fq &X1 = current.X, &Y1 = current.Y, &Z1 = current.Z,
-                                                                     &T1 = current.T;
-                        const edwards_Fq &X2 = base.X, &Y2 = base.Y, &Z2 = base.Z, &T2 = base.T;
-
-                        const edwards_Fq A = X1 * X2;    // A    = X1*X2
-                        const edwards_Fq B = Y1 * Y2;    // B    = Y1*Y2
-                        const edwards_Fq C = Z1 * T2;    // C    = Z1*T2
-                        const edwards_Fq D = T1 * Z2;    // D    = T1*Z2
-                        const edwards_Fq E = D + C;      // E    = D+C
-                        const edwards_Fq F =
-                            (X1 - Y1) * (X2 + Y2) + B - A;                           // F    = (X1-Y1)*(X2+Y2)+B-A
-                        const edwards_Fq G = B + A;      // G    = B + A (edwards_a=1)
-                        const edwards_Fq H = D - C;      // H    = D-C
-                        const edwards_Fq I = T1 * T2;    // I    = T1*T2
-
-                        cc.c_ZZ = (T1 - X1) * (T2 + X2) - I + A;        // c_ZZ = (T1-X1)*(T2+X2)-I+A
-                        cc.c_XY = X1 * Z2 - X2 * Z1 + F;                // c_XY = X1*Z2-X2*Z1+F
-                        cc.c_XZ = (Y1 - T1) * (Y2 + T2) - B + I - H;    // c_XZ = (Y1-T1)*(Y2+T2)-B+I-H
-                        current.X = E * F;                              // X3   = E*F
-                        current.Y = G * H;                              // Y3   = G*H
-                        current.Z = F * G;                              // Z3   = F*G
-                        current.T = E * H;                              // T3   = E*H
-                    }
-
-                    
-                    void mixed_addition_step_for_miller_loop(const extended_edwards_g1_projective &base,
-                                                             extended_edwards_g1_projective &current,
-                                                             edwards_Fq_conic_coefficients &cc) {
-                        const edwards_Fq &X1 = current.X, &Y1 = current.Y, &Z1 = current.Z,
-                                                                     &T1 = current.T;
-                        const edwards_Fq &X2 = base.X, &Y2 = base.Y, &T2 = base.T;
-
-                        const edwards_Fq A = X1 * X2;    // A    = X1*X2
-                        const edwards_Fq B = Y1 * Y2;    // B    = Y1*Y2
-                        const edwards_Fq C = Z1 * T2;    // C    = Z1*T2
-                        const edwards_Fq D = T1;         // D    = T1*Z2
-                        const edwards_Fq E = D + C;      // E    = D+C
-                        const edwards_Fq F =
-                            (X1 - Y1) * (X2 + Y2) + B - A;                           // F    = (X1-Y1)*(X2+Y2)+B-A
-                        const edwards_Fq G = B + A;      // G    = B + A (edwards_a=1)
-                        const edwards_Fq H = D - C;      // H    = D-C
-                        const edwards_Fq I = T1 * T2;    // I    = T1*T2
-
-                        cc.c_ZZ = (T1 - X1) * (T2 + X2) - I + A;        // c_ZZ = (T1-X1)*(T2+X2)-I+A
-                        cc.c_XY = X1 - X2 * Z1 + F;                     // c_XY = X1*Z2-X2*Z1+F
-                        cc.c_XZ = (Y1 - T1) * (Y2 + T2) - B + I - H;    // c_XZ = (Y1-T1)*(Y2+T2)-B+I-H
-                        current.X = E * F;                              // X3   = E*F
-                        current.Y = G * H;                              // Y3   = G*H
-                        current.Z = F * G;                              // Z3   = F*G
-                        current.T = E * H;                              // T3   = E*H
-                    }
-
-                    
-                    edwards_tate_g1_precomp edwards_tate_precompute_g1(const edwards_g1 &P) {
-                        edwards_tate_g1_precomp result;
-
-                        edwards_g1 Pcopy = P;
-                        Pcopy.to_affine_coordinates();
-
-                        extended_edwards_g1_projective P_ext;
-                        P_ext.X = Pcopy.X;
-                        P_ext.Y = Pcopy.Y;
-                        P_ext.Z = Pcopy.Z;
-                        P_ext.T = Pcopy.X * Pcopy.Y;
-
-                        extended_edwards_g1_projective R = P_ext;
-
-                        bool found_one = false;
-                        for (long i = policy_type::scalar_field_modulus.max_bits(); i >= 0; --i) {
-                            const bool bit = policy_type::scalar_field_modulus.test_bit(i);
-                            if (!found_one) {
-                                /* this skips the MSB itself */
-                                found_one |= bit;
-                                continue;
-                            }
-
-                            /* code below gets executed for all bits (EXCEPT the MSB itself) of
-                               policy_type::scalar_field_modulus (skipping leading zeros) in MSB to LSB
-                               order */
-                            edwards_Fq_conic_coefficients cc;
->>>>>>> 7aab4eb8
+
                             doubling_step_for_miller_loop(R, cc);
                             result.push_back(cc);
 
@@ -529,20 +277,10 @@
                         return result;
                     }
 
-<<<<<<< HEAD
                     gt tate_miller_loop(const tate_g1_precomp &prec_P,
                                          const tate_g2_precomp &prec_Q) {
 
                         gt f = gt::one();
-=======
-                    
-                    edwards_gt
-                        edwards_tate_miller_loop(const edwards_tate_g1_precomp &prec_P,
-                                                 const edwards_tate_g2_precomp &prec_Q) {
-
-                        edwards_gt f =
-                            edwards_gt::one();
->>>>>>> 7aab4eb8
 
                         bool found_one = false;
                         size_t idx = 0;
@@ -557,32 +295,16 @@
                             /* code below gets executed for all bits (EXCEPT the MSB itself) of
                                policy_type::scalar_field_modulus (skipping leading zeros) in MSB to LSB
                                order */
-<<<<<<< HEAD
                             Fq_conic_coefficients cc = prec_P[idx++];
-                            gt g_RR_at_Q =
-                                gt(
-                                    Fq3(cc.c_XZ, Fq(0l), Fq(0l)) + cc.c_XY * prec_Q.y0,
-=======
-                            edwards_Fq_conic_coefficients cc = prec_P[idx++];
-                            edwards_gt g_RR_at_Q =
-                                edwards_gt(
-                                    edwards_Fq3(cc.c_XZ, edwards_Fq(0l), edwards_Fq(0l)) + cc.c_XY * prec_Q.y0,
->>>>>>> 7aab4eb8
-                                    cc.c_ZZ * prec_Q.eta);
+                            gt g_RR_at_Q = gt(Fq3(cc.c_XZ, Fq(0l), Fq(0l)) + cc.c_XY * prec_Q.y0,
+                                              cc.c_ZZ * prec_Q.eta);
                             f = f.squared() * g_RR_at_Q;
                             if (bit) {
                                 cc = prec_P[idx++];
 
-<<<<<<< HEAD
                                 gt g_RP_at_Q =
-                                    gt(
-                                        Fq3(cc.c_XZ, Fq(0l), Fq(0l)) + cc.c_XY * prec_Q.y0,
-=======
-                                edwards_gt g_RP_at_Q =
-                                    edwards_gt(
-                                        edwards_Fq3(cc.c_XZ, edwards_Fq(0l), edwards_Fq(0l)) + cc.c_XY * prec_Q.y0,
->>>>>>> 7aab4eb8
-                                        cc.c_ZZ * prec_Q.eta);
+                                    gt(Fq3(cc.c_XZ, Fq(0l), Fq(0l)) + cc.c_XY * prec_Q.y0,
+                                       cc.c_ZZ * prec_Q.eta);
                                 f = f * g_RP_at_Q;
                             }
                         }
@@ -590,23 +312,14 @@
                         return f;
                     }
 
-<<<<<<< HEAD
                     gt tate_pairing(const g1 &P, const g2 &Q) {
                         tate_g1_precomp prec_P = tate_precompute_g1(P);
                         tate_g2_precomp prec_Q = tate_precompute_g2(Q);
                         gt result = tate_miller_loop(prec_P, prec_Q);
-=======
-                    
-                    edwards_gt edwards_tate_pairing(const edwards_g1 &P, const edwards_g2 &Q) {
-                        edwards_tate_g1_precomp prec_P = edwards_tate_precompute_g1(P);
-                        edwards_tate_g2_precomp prec_Q = edwards_tate_precompute_g2(Q);
-                        edwards_gt result = edwards_tate_miller_loop(prec_P, prec_Q);
->>>>>>> 7aab4eb8
-
-                        return result;
-                    }
-
-<<<<<<< HEAD
+
+                        return result;
+                    }
+
                     gt tate_reduced_pairing(const g1 &P, const g2 &Q) {
                         const gt f = tate_pairing(P, Q);
                         const gt result = final_exponentiation(f);
@@ -740,161 +453,12 @@
                         g2 Qcopy = Q.to_affine_coordinates();
 
                         extended_g2_projective Q_ext;
-=======
-                    
-                    edwards_gt edwards_tate_reduced_pairing(const edwards_g1 &P, const edwards_g2 &Q) {
-                        const edwards_gt f = edwards_tate_pairing(P, Q);
-                        const edwards_gt result = edwards_final_exponentiation(f);
-
-                        return result;
-                    }
-
-                    
-                    struct extended_edwards_g2_projective {
-                        edwards_Fq3 X;
-                        edwards_Fq3 Y;
-                        edwards_Fq3 Z;
-                        edwards_Fq3 T;
-                    };
-
-                    
-                    void doubling_step_for_flipped_miller_loop(extended_edwards_g2_projective &current,
-                                                               edwards_Fq3_conic_coefficients &cc) {
-                        const edwards_Fq3 &X = current.X, &Y = current.Y, &Z = current.Z,
-                                                                      &T = current.T;
-                        const edwards_Fq3 A = X.squared();          // A    = X1^2
-                        const edwards_Fq3 B = Y.squared();          // B    = Y1^2
-                        const edwards_Fq3 C = Z.squared();          // C    = Z1^2
-                        const edwards_Fq3 D = (X + Y).squared();    // D    = (X1+Y1)^2
-                        const edwards_Fq3 E = (Y + Z).squared();    // E    = (Y1+Z1)^2
-                        const edwards_Fq3 F = D - (A + B);          // F    = D-(A+B)
-                        const edwards_Fq3 G = E - (B + C);          // G    = E-(B+C)
-                        const edwards_Fq3 H =
-                            edwards_g2::mul_by_a(A);    // edwards_param_twist_coeff_a is 1 * X for us
-                                                        // H    = twisted_a * A
-                        const edwards_Fq3 I = H + B;    // I    = H+B
-                        const edwards_Fq3 J = C - I;    // J    = C-I
-                        const edwards_Fq3 K = J + C;    // K    = J+C
-
-                        cc.c_ZZ = Y * (T - X);    // c_ZZ = 2*Y1*(T1-X1)
-                        cc.c_ZZ = cc.c_ZZ + cc.c_ZZ;
-
-                        // c_XY = 2*(C-edwards_a * A * delta_3-B)+G (edwards_a = 1 for us)
-                        cc.c_XY = C - edwards_g2::mul_by_a(A) - B;    // edwards_param_twist_coeff_a is 1 * X for us
-                        cc.c_XY = cc.c_XY + cc.c_XY + G;
-
-                        // c_XZ = 2*(edwards_a*X1*T1*delta_3-B) (edwards_a = 1 for us)
-                        cc.c_XZ = edwards_g2::mul_by_a(X * T) - B;    // edwards_param_twist_coeff_a is 1 * X for us
-                        cc.c_XZ = cc.c_XZ + cc.c_XZ;
-
-                        current.X = F * K;          // X3 = F*K
-                        current.Y = I * (B - H);    // Y3 = I*(B-H)
-                        current.Z = I * K;          // Z3 = I*K
-                        current.T = F * (B - H);    // T3 = F*(B-H)
-                    }
-
-                    
-                    void full_addition_step_for_flipped_miller_loop(const extended_edwards_g2_projective &base,
-                                                                    extended_edwards_g2_projective &current,
-                                                                    edwards_Fq3_conic_coefficients &cc) {
-                        
-                        const edwards_Fq3 &X1 = current.X, &Y1 = current.Y, &Z1 = current.Z,
-                                                                      &T1 = current.T;
-                        const edwards_Fq3 &X2 = base.X, &Y2 = base.Y, &Z2 = base.Z,
-                                                                      &T2 = base.T;
-
-                        const edwards_Fq3 A = X1 * X2;    // A    = X1*X2
-                        const edwards_Fq3 B = Y1 * Y2;    // B    = Y1*Y2
-                        const edwards_Fq3 C = Z1 * T2;    // C    = Z1*T2
-                        const edwards_Fq3 D = T1 * Z2;    // D    = T1*Z2
-                        const edwards_Fq3 E = D + C;      // E    = D+C
-                        const edwards_Fq3 F =
-                            (X1 - Y1) * (X2 + Y2) + B - A;    // F    = (X1-Y1)*(X2+Y2)+B-A
-                        // G = B + twisted_edwards_a * A
-                        const edwards_Fq3 G =
-                            B + edwards_g2::mul_by_a(A);    // edwards_param_twist_coeff_a is 1*X for us
-                        const edwards_Fq3 H = D - C;      // H    = D-C
-                        const edwards_Fq3 I = T1 * T2;    // I    = T1*T2
-
-                        // c_ZZ = delta_3* ((T1-X1)*(T2+X2)-I+A)
-                        cc.c_ZZ = edwards_g2::mul_by_a((T1 - X1) * (T2 + X2) - I +
-                                                       A);    // edwards_param_twist_coeff_a is 1*X for us
-
-                        cc.c_XY = X1 * Z2 - X2 * Z1 + F;                // c_XY = X1*Z2-X2*Z1+F
-                        cc.c_XZ = (Y1 - T1) * (Y2 + T2) - B + I - H;    // c_XZ = (Y1-T1)*(Y2+T2)-B+I-H
-                        current.X = E * F;                              // X3   = E*F
-                        current.Y = G * H;                              // Y3   = G*H
-                        current.Z = F * G;                              // Z3   = F*G
-                        current.T = E * H;                              // T3   = E*H
-                    }
-
-                    
-                    void mixed_addition_step_for_flipped_miller_loop(const extended_edwards_g2_projective &base,
-                                                                     extended_edwards_g2_projective &current,
-                                                                     edwards_Fq3_conic_coefficients &cc) {
-
-                        const edwards_Fq3 &X1 = current.X, &Y1 = current.Y, &Z1 = current.Z,
-                                                                      &T1 = current.T;
-                        const edwards_Fq3 &X2 = base.X, &Y2 = base.Y, &T2 = base.T;
-
-                        const edwards_Fq3 A = X1 * X2;    // A    = X1*X2
-                        const edwards_Fq3 B = Y1 * Y2;    // B    = Y1*Y2
-                        const edwards_Fq3 C = Z1 * T2;    // C    = Z1*T2
-                        const edwards_Fq3 E = T1 + C;     // E    = T1+C
-                        const edwards_Fq3 F =
-                            (X1 - Y1) * (X2 + Y2) + B - A;    // F    = (X1-Y1)*(X2+Y2)+B-A
-                        // G = B + twisted_edwards_a * A
-                        const edwards_Fq3 G =
-                            B + edwards_g2::mul_by_a(A);    // edwards_param_twist_coeff_a is 1*X for us
-                        const edwards_Fq3 H = T1 - C;     // H    = T1-C
-                        const edwards_Fq3 I = T1 * T2;    // I    = T1*T2
-
-                        // c_ZZ = delta_3* ((T1-X1)*(T2+X2)-I+A)
-                        cc.c_ZZ = edwards_g2::mul_by_a((T1 - X1) * (T2 + X2) - I +
-                                                       A);    // edwards_param_twist_coeff_a is 1*X for us
-
-                        cc.c_XY = X1 - X2 * Z1 + F;                     // c_XY = X1*Z2-X2*Z1+F
-                        cc.c_XZ = (Y1 - T1) * (Y2 + T2) - B + I - H;    // c_XZ = (Y1-T1)*(Y2+T2)-B+I-H
-                        current.X = E * F;                              // X3   = E*F
-                        current.Y = G * H;                              // Y3   = G*H
-                        current.Z = F * G;                              // Z3   = F*G
-                        current.T = E * H;                              // T3   = E*H
-                    }
-
-                    
-                    edwards_ate_g1_precomp edwards_ate_precompute_g1(const edwards_g1 &P) {
-                        edwards_g1 Pcopy = P;
-                        Pcopy.to_affine_coordinates();
-                        edwards_ate_g1_precomp result;
-                        result.P_XY = Pcopy.X * Pcopy.Y;
-                        result.P_XZ = Pcopy.X;                                // P.X * P.Z but P.Z = 1
-                        result.P_ZZplusYZ = (edwards_Fq::one() + Pcopy.Y);    // (P.Z + P.Y) * P.Z but P.Z =
-
-                        return result;
-                    }
-
-                    
-                    edwards_ate_g2_precomp edwards_ate_precompute_g2(const edwards_g2 &Q) {
-                        const bigint<edwards_Fr::num_limbs> &loop_count = edwards_ate_loop_count;
-                        edwards_ate_g2_precomp result;
-
-                        edwards_g2 Qcopy(Q);
-                        Qcopy.to_affine_coordinates();
-
-                        extended_edwards_g2_projective Q_ext;
->>>>>>> 7aab4eb8
                         Q_ext.X = Qcopy.X;
                         Q_ext.Y = Qcopy.Y;
                         Q_ext.Z = Qcopy.Z;
                         Q_ext.T = Qcopy.X * Qcopy.Y;
-<<<<<<< HEAD
 
                         extended_g2_projective R = Q_ext;
-
-                        bool found_one = false;
-=======
-
-                        extended_edwards_g2_projective R = Q_ext;
 
                         bool found_one = false;
                         for (long i = loop_count.max_bits() - 1; i >= 0; --i) {
@@ -904,39 +468,6 @@
                                 found_one |= bit;
                                 continue;
                             }
-
-                            edwards_Fq3_conic_coefficients cc;
-                            doubling_step_for_flipped_miller_loop(R, cc);
-                            result.push_back(cc);
-                            if (bit) {
-                                mixed_addition_step_for_flipped_miller_loop(Q_ext, R, cc);
-                                result.push_back(cc);
-                            }
-                        }
-
-                        return result;
-                    }
-
-                    
-                    edwards_gt
-                        edwards_ate_miller_loop(const edwards_ate_g1_precomp &prec_P,
-                                                const edwards_ate_g2_precomp &prec_Q) {
-                        const bigint<edwards_Fr::num_limbs> &loop_count = edwards_ate_loop_count;
-
-                        edwards_gt f =
-                            edwards_gt::one();
-
-                        bool found_one = false;
-                        size_t idx = 0;
->>>>>>> 7aab4eb8
-                        for (long i = loop_count.max_bits() - 1; i >= 0; --i) {
-                            const bool bit = loop_count.test_bit(i);
-                            if (!found_one) {
-                                /* this skips the MSB itself */
-                                found_one |= bit;
-                                continue;
-                            }
-<<<<<<< HEAD
 
                             Fq3_conic_coefficients cc;
                             doubling_step_for_flipped_miller_loop(R, cc);
@@ -981,85 +512,12 @@
                                     gt(
                                         prec_P.P_ZZplusYZ * cc.c_ZZ, prec_P.P_XY * cc.c_XY + prec_P.P_XZ * cc.c_XZ);
                                 f = f * g_RQ_at_P;
-=======
-
-                            /* code below gets executed for all bits (EXCEPT the MSB itself) of
-                               edwards_param_p (skipping leading zeros) in MSB to LSB
-                               order */
-                            edwards_Fq3_conic_coefficients cc = prec_Q[idx++];
-
-                            edwards_gt g_RR_at_P =
-                                edwards_gt(
-                                    prec_P.P_XY * cc.c_XY + prec_P.P_XZ * cc.c_XZ, prec_P.P_ZZplusYZ * cc.c_ZZ);
-                            f = f.squared() * g_RR_at_P;
-                            if (bit) {
-                                cc = prec_Q[idx++];
-                                edwards_gt g_RQ_at_P =
-                                    edwards_gt(
-                                        prec_P.P_ZZplusYZ * cc.c_ZZ, prec_P.P_XY * cc.c_XY + prec_P.P_XZ * cc.c_XZ);
-                                f = f * g_RQ_at_P;
                             }
                         }
 
                         return f;
                     }
 
-                    
-                    edwards_gt
-                        edwards_ate_double_miller_loop(const edwards_ate_g1_precomp &prec_P1,
-                                                       const edwards_ate_g2_precomp &prec_Q1,
-                                                       const edwards_ate_g1_precomp &prec_P2,
-                                                       const edwards_ate_g2_precomp &prec_Q2) {
-                        const bigint<edwards_Fr::num_limbs> &loop_count = edwards_ate_loop_count;
-
-                        edwards_gt f =
-                            edwards_gt::one();
-
-                        bool found_one = false;
-                        size_t idx = 0;
-                        for (long i = loop_count.max_bits() - 1; i >= 0; --i) {
-                            const bool bit = loop_count.test_bit(i);
-                            if (!found_one) {
-                                /* this skips the MSB itself */
-                                found_one |= bit;
-                                continue;
-                            }
-
-                            /* code below gets executed for all bits (EXCEPT the MSB itself) of
-                               edwards_param_p (skipping leading zeros) in MSB to LSB
-                               order */
-                            edwards_Fq3_conic_coefficients cc1 = prec_Q1[idx];
-                            edwards_Fq3_conic_coefficients cc2 = prec_Q2[idx];
-                            ++idx;
-
-                            edwards_gt g_RR_at_P1 =
-                                edwards_gt(
-                                    prec_P1.P_XY * cc1.c_XY + prec_P1.P_XZ * cc1.c_XZ, prec_P1.P_ZZplusYZ * cc1.c_ZZ);
-
-                            edwards_gt g_RR_at_P2 =
-                                edwards_gt(
-                                    prec_P2.P_XY * cc2.c_XY + prec_P2.P_XZ * cc2.c_XZ, prec_P2.P_ZZplusYZ * cc2.c_ZZ);
-                            f = f.squared() * g_RR_at_P1 * g_RR_at_P2;
-
-                            if (bit) {
-                                cc1 = prec_Q1[idx];
-                                cc2 = prec_Q2[idx];
-                                ++idx;
-                                edwards_gt g_RQ_at_P1 =
-                                    edwards_gt(
-                                        prec_P1.P_ZZplusYZ * cc1.c_ZZ, prec_P1.P_XY * cc1.c_XY + prec_P1.P_XZ * cc1.c_XZ);
-                                edwards_gt g_RQ_at_P2 =
-                                    edwards_gt(
-                                        prec_P2.P_ZZplusYZ * cc2.c_ZZ, prec_P2.P_XY * cc2.c_XY + prec_P2.P_XZ * cc2.c_XZ);
-                                f = f * g_RQ_at_P1 * g_RQ_at_P2;
->>>>>>> 7aab4eb8
-                            }
-                        }
-
-                        return f;
-                    }
-
-<<<<<<< HEAD
                     gt ate_double_miller_loop(const ate_g1_precomp &prec_P1,
                                                        const ate_g2_precomp &prec_Q1,
                                                        const ate_g1_precomp &prec_P2,
@@ -1158,68 +616,6 @@
 
                     gt reduced_pairing(const g1 &P, const g2 &Q) {
                         return ate_reduced_pairing(P, Q);
-=======
-                    
-                    edwards_gt edwards_ate_pairing(const edwards_g1 &P,
-                                                                                       const edwards_g2 &Q) {
-                        edwards_ate_g1_precomp prec_P =
-                            edwards_ate_precompute_g1(P);
-                        edwards_ate_g2_precomp prec_Q =
-                            edwards_ate_precompute_g2(Q);
-                        edwards_gt result =
-                            edwards_ate_miller_loop(prec_P, prec_Q);
-                        return result;
-                    }
-
-                    
-                    edwards_gt edwards_ate_reduced_pairing(const edwards_g1 &P,
-                                                                                               const edwards_g2 &Q) {
-                        const edwards_gt f =
-                            edwards_ate_pairing(P, Q);
-                        const edwards_gt result =
-                            edwards_final_exponentiation(f);
-
-                        return result;
-                    }
-
-                    
-                    edwards_g1_precomp edwards_precompute_g1(const edwards_g1 &P) {
-                        return edwards_ate_precompute_g1(P);
-                    }
-
-                    
-                    edwards_g2_precomp edwards_precompute_g2(const edwards_g2 &Q) {
-                        return edwards_ate_precompute_g2(Q);
-                    }
-
-                    
-                    edwards_gt
-                        edwards_miller_loop(const edwards_g1_precomp &prec_P,
-                                            const edwards_g2_precomp &prec_Q) {
-                        return edwards_ate_miller_loop(prec_P, prec_Q);
-                    }
-
-                    
-                    edwards_gt
-                        edwards_double_miller_loop(const edwards_g1_precomp &prec_P1,
-                                                   const edwards_g2_precomp &prec_Q1,
-                                                   const edwards_g1_precomp &prec_P2,
-                                                   const edwards_g2_precomp &prec_Q2) {
-                        return edwards_ate_double_miller_loop(
-                            prec_P1, prec_Q1, prec_P2, prec_Q2);
-                    }
-
-                    
-                    edwards_gt edwards_pairing(const edwards_g1 &P,
-                                                                                   const edwards_g2 &Q) {
-                        return edwards_ate_pairing(P, Q);
-                    }
-
-                    
-                    edwards_gt edwards_reduced_pairing(const edwards_g1 &P,
-                                                                                           const edwards_g2 &Q) {
-                        return edwards_ate_reduced_pairing(P, Q);
->>>>>>> 7aab4eb8
                     }
                 };
 
