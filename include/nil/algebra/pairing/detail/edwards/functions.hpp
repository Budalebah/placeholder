//---------------------------------------------------------------------------//
// Copyright (c) 2020 Mikhail Komarov <nemo@nil.foundation>
// Copyright (c) 2020 Nikita Kaskov <nbering@nil.foundation>
//
// Distributed under the Boost Software License, Version 1.0
// See accompanying file LICENSE_1_0.txt or copy at
// http://www.boost.org/LICENSE_1_0.txt
//---------------------------------------------------------------------------//

#ifndef ALGEBRA_PAIRING_EDWARDS_FUNCTIONS_HPP
#define ALGEBRA_PAIRING_EDWARDS_FUNCTIONS_HPP

#include <sstream>

#include <nil/algebra/pairing/ate.hpp>
#include <nil/algebra/pairing/detail/edwards/basic_policy.hpp>

#include <nil/algebra/curves/edwards.hpp>

#include <nil/algebra/fields/detail/params/edwards/fq.hpp>
#include <nil/algebra/fields/detail/element/fp.hpp>
#include <nil/algebra/fields/detail/element/fp2.hpp>
#include <nil/algebra/fields/detail/element/fp6_3over2.hpp>

namespace nil {
    namespace algebra {
        namespace pairing {
            namespace detail {

                using nil::algebra;

                template<std::size_t ModulusBits = 183, std::size_t GeneratorBits = CHAR_BIT>
                using edwards_Fq = curves::edwards_g1<ModulusBits, GeneratorBits>::underlying_field_type_value;

                template<std::size_t ModulusBits = 183, std::size_t GeneratorBits = CHAR_BIT>
                using edwards_Fq3 = curves::edwards_g2<ModulusBits, GeneratorBits>::underlying_field_type_value;

                template<std::size_t ModulusBits = 183, std::size_t GeneratorBits = CHAR_BIT>
                struct edwards_Fq_conic_coefficients {

                    edwards_Fq<ModulusBits, GeneratorBits> c_ZZ;
                    edwards_Fq<ModulusBits, GeneratorBits> c_XY;
                    edwards_Fq<ModulusBits, GeneratorBits> c_XZ;

                    bool operator==(const edwards_Fq_conic_coefficients &other) const {
                        return (this->c_ZZ == other.c_ZZ && this->c_XY == other.c_XY && this->c_XZ == other.c_XZ);
                    }
                };

                template<std::size_t ModulusBits = 183, std::size_t GeneratorBits = CHAR_BIT>
                struct edwards_tate_g2_precomp {
                    edwards_Fq3<ModulusBits, GeneratorBits> y0, eta;

                    bool operator==(const edwards_tate_g2_precomp &other) const {
                        return (this->y0 == other.y0 && this->eta == other.eta);
                    }
                };

                typedef edwards_ate_g2_precomp edwards_g2_precomp;

                template<std::size_t ModulusBits = 183, std::size_t GeneratorBits = CHAR_BIT>
                struct edwards_Fq3_conic_coefficients {
                    edwards_Fq3<ModulusBits, GeneratorBits> c_ZZ;
                    edwards_Fq3<ModulusBits, GeneratorBits> c_XY;
                    edwards_Fq3<ModulusBits, GeneratorBits> c_XZ;

                    bool operator==(const edwards_Fq3_conic_coefficients &other) const {
                        return (this->c_ZZ == other.c_ZZ && this->c_XY == other.c_XY && this->c_XZ == other.c_XZ);
                    }
                };

                template<std::size_t ModulusBits = 183, std::size_t GeneratorBits = CHAR_BIT>
                struct edwards_ate_g1_precomp {
                    edwards_Fq<ModulusBits, GeneratorBits> P_XY;
                    edwards_Fq<ModulusBits, GeneratorBits> P_XZ;
                    edwards_Fq<ModulusBits, GeneratorBits> P_ZZplusYZ;

                    bool operator==(const edwards_ate_g1_precomp<ModulusBits, GeneratorBits> &other) const {
                        return (this->P_XY == other.P_XY && this->P_XZ == other.P_XZ &&
                                this->P_ZZplusYZ == other.P_ZZplusYZ);
                    }
                };

                typedef edwards_ate_g1_precomp edwards_g1_precomp;

                /* final exponentiations */
                template<std::size_t ModulusBits = 183, std::size_t GeneratorBits = CHAR_BIT>
                curves::edwards_gt<ModulusBits, GeneratorBits> edwards_final_exponentiation_last_chunk(
                    const curves::edwards_gt<ModulusBits, GeneratorBits> &elt,
                    const curves::edwards_gt<ModulusBits, GeneratorBits> &elt_inv) {

                    const curves::edwards_gt<ModulusBits, GeneratorBits> elt_q = elt.Frobenius_map(1);

                    curves::edwards_gt<ModulusBits, GeneratorBits> w1_part = elt_q.cyclotomic_exp(
                        basic_policy<edwards<ModulusBits, GeneratorBits>>::final_exponent_last_chunk_w1);
                    curves::edwards_gt<ModulusBits, GeneratorBits> w0_part;

                    if (basic_policy<edwards<ModulusBits, GeneratorBits>>::final_exponent_last_chunk_is_w0_neg) {
                        w0_part = elt_inv.cyclotomic_exp(
                            basic_policy<edwards<ModulusBits, GeneratorBits>>::final_exponent_last_chunk_abs_of_w0);
                    } else {
                        w0_part = elt.cyclotomic_exp(
                            basic_policy<edwards<ModulusBits, GeneratorBits>>::final_exponent_last_chunk_abs_of_w0);
                    }

                    curves::edwards_gt<ModulusBits, GeneratorBits> result = w1_part * w0_part;

                    return result;
                }

                template<std::size_t ModulusBits = 183, std::size_t GeneratorBits = CHAR_BIT>
                curves::edwards_gt<ModulusBits, GeneratorBits> edwards_final_exponentiation_first_chunk(
                    const curves::edwards_gt<ModulusBits, GeneratorBits> &elt,
                    const curves::edwards_gt<ModulusBits, GeneratorBits> &elt_inv) {

                    /* (q^3-1)*(q+1) */

                    /* elt_q3 = elt^(q^3) */
                    const curves::edwards_gt<ModulusBits, GeneratorBits> elt_q3 = elt.Frobenius_map(3);
                    /* elt_q3_over_elt = elt^(q^3-1) */
                    const curves::edwards_gt<ModulusBits, GeneratorBits> elt_q3_over_elt = elt_q3 * elt_inv;
                    /* alpha = elt^((q^3-1) * q) */
                    const curves::edwards_gt<ModulusBits, GeneratorBits> alpha = elt_q3_over_elt.Frobenius_map(1);
                    /* beta = elt^((q^3-1)*(q+1) */
                    const curves::edwards_gt<ModulusBits, GeneratorBits> beta = alpha * elt_q3_over_elt

                                                                                return beta;
                }

                template<std::size_t ModulusBits = 183, std::size_t GeneratorBits = CHAR_BIT>
                curves::edwards_gt<ModulusBits, GeneratorBits>
                    edwards_final_exponentiation(const curves::edwards_gt<ModulusBits, GeneratorBits> &elt) {
                    const curves::edwards_gt<ModulusBits, GeneratorBits> elt_inv = elt.inverse();
                    const curves::edwards_gt<ModulusBits, GeneratorBits> elt_to_first_chunk =
                        edwards_final_exponentiation_first_chunk(elt, elt_inv);
                    const curves::edwards_gt<ModulusBits, GeneratorBits> elt_inv_to_first_chunk =
                        edwards_final_exponentiation_first_chunk(elt_inv, elt);
                    curves::edwards_gt<ModulusBits, GeneratorBits> result =
                        edwards_final_exponentiation_last_chunk(elt_to_first_chunk, elt_inv_to_first_chunk)

                            return result;
                }

                template<std::size_t ModulusBits = 183, std::size_t GeneratorBits = CHAR_BIT>
                edwards_tate_g2_precomp edwards_tate_precompute_g2(const edwards_g2 &Q) {
                    edwards_g2 Qcopy = Q;
                    Qcopy.to_affine_coordinates();
                    edwards_tate_g2_precomp result;
                    result.y0 = Qcopy.Y * Qcopy.Z.inverse();    // Y/Z
                    result.eta = (Qcopy.Z + Qcopy.Y) *
                                 curves::edwards_gt<ModulusBits, GeneratorBits>::mul_by_non_residue(Qcopy.X)
                                     .inverse();    // (Z+Y)/(nqr*X

                    return result;
                }

                template<std::size_t ModulusBits = 183, std::size_t GeneratorBits = CHAR_BIT>
                struct extended_edwards_g1_projective {
                    edwards_Fq<ModulusBits, GeneratorBits> X;
                    edwards_Fq<ModulusBits, GeneratorBits> Y;
                    edwards_Fq<ModulusBits, GeneratorBits> Z;
                    edwards_Fq<ModulusBits, GeneratorBits> T;
                };

                template<std::size_t ModulusBits = 183, std::size_t GeneratorBits = CHAR_BIT>
                void doubling_step_for_miller_loop(extended_edwards_g1_projective &current,
                                                   edwards_Fq_conic_coefficients &cc) {
                    const edwards_Fq<ModulusBits, GeneratorBits> &X = current.X, &Y = current.Y, &Z = current.Z,
                                                                 &T = current.T;
                    const edwards_Fq<ModulusBits, GeneratorBits> A = X.squared();          // A    = X1^2
                    const edwards_Fq<ModulusBits, GeneratorBits> B = Y.squared();          // B    = Y1^2
                    const edwards_Fq<ModulusBits, GeneratorBits> C = Z.squared();          // C    = Z1^2
                    const edwards_Fq<ModulusBits, GeneratorBits> D = (X + Y).squared();    // D    = (X1+Y1)^2
                    const edwards_Fq<ModulusBits, GeneratorBits> E = (Y + Z).squared();    // E    = (Y1+Z1)^2
                    const edwards_Fq<ModulusBits, GeneratorBits> F = D - (A + B);          // F    = D-(A+B)
                    const edwards_Fq<ModulusBits, GeneratorBits> G = E - (B + C);          // G    = E-(B+C)
                    const edwards_Fq<ModulusBits, GeneratorBits> &H = A;                   // H    = A (edwards_a=1)
                    const edwards_Fq<ModulusBits, GeneratorBits> I = H + B;                // I    = H+B
                    const edwards_Fq<ModulusBits, GeneratorBits> J = C - I;                // J    = C-I
                    const edwards_Fq<ModulusBits, GeneratorBits> K = J + C;                // K    = J+C

                    cc.c_ZZ = Y * (T - X);    // c_ZZ = 2*Y1*(T1-X1)
                    cc.c_ZZ = cc.c_ZZ + cc.c_ZZ;

                    cc.c_XY = J + J + G;    // c_XY = 2*J+G
                    cc.c_XZ = X * T - B;    // c_XZ = 2*(X1*T1-B) (edwards_a=1)
                    cc.c_XZ = cc.c_XZ + cc.c_XZ;

                    current.X = F * K;          // X3 = F*K
                    current.Y = I * (B - H);    // Y3 = I*(B-H)
                    current.Z = I * K;          // Z3 = I*K
                    current.T = F * (B - H);    // T3 = F*(B-H)
                }

                template<std::size_t ModulusBits = 183, std::size_t GeneratorBits = CHAR_BIT>
                void full_addition_step_for_miller_loop(const extended_edwards_g1_projective &base,
                                                        extended_edwards_g1_projective &current,
                                                        edwards_Fq_conic_coefficients &cc) {
                    const edwards_Fq<ModulusBits, GeneratorBits> &X1 = current.X, &Y1 = current.Y, &Z1 = current.Z,
                                                                 &T1 = current.T;
                    const edwards_Fq<ModulusBits, GeneratorBits> &X2 = base.X, &Y2 = base.Y, &Z2 = base.Z, &T2 = base.T;

                    const edwards_Fq<ModulusBits, GeneratorBits> A = X1 * X2;    // A    = X1*X2
                    const edwards_Fq<ModulusBits, GeneratorBits> B = Y1 * Y2;    // B    = Y1*Y2
                    const edwards_Fq<ModulusBits, GeneratorBits> C = Z1 * T2;    // C    = Z1*T2
                    const edwards_Fq<ModulusBits, GeneratorBits> D = T1 * Z2;    // D    = T1*Z2
                    const edwards_Fq<ModulusBits, GeneratorBits> E = D + C;      // E    = D+C
                    const edwards_Fq<ModulusBits, GeneratorBits> F =
                        (X1 - Y1) * (X2 + Y2) + B - A;                           // F    = (X1-Y1)*(X2+Y2)+B-A
                    const edwards_Fq<ModulusBits, GeneratorBits> G = B + A;      // G    = B + A (edwards_a=1)
                    const edwards_Fq<ModulusBits, GeneratorBits> H = D - C;      // H    = D-C
                    const edwards_Fq<ModulusBits, GeneratorBits> I = T1 * T2;    // I    = T1*T2

                    cc.c_ZZ = (T1 - X1) * (T2 + X2) - I + A;        // c_ZZ = (T1-X1)*(T2+X2)-I+A
                    cc.c_XY = X1 * Z2 - X2 * Z1 + F;                // c_XY = X1*Z2-X2*Z1+F
                    cc.c_XZ = (Y1 - T1) * (Y2 + T2) - B + I - H;    // c_XZ = (Y1-T1)*(Y2+T2)-B+I-H
                    current.X = E * F;                              // X3   = E*F
                    current.Y = G * H;                              // Y3   = G*H
                    current.Z = F * G;                              // Z3   = F*G
                    current.T = E * H;                              // T3   = E*H
                }

                template<std::size_t ModulusBits = 183, std::size_t GeneratorBits = CHAR_BIT>
                void mixed_addition_step_for_miller_loop(const extended_edwards_g1_projective &base,
                                                         extended_edwards_g1_projective &current,
                                                         edwards_Fq_conic_coefficients &cc) {
                    const edwards_Fq<ModulusBits, GeneratorBits> &X1 = current.X, &Y1 = current.Y, &Z1 = current.Z,
                                                                 &T1 = current.T;
                    const edwards_Fq<ModulusBits, GeneratorBits> &X2 = base.X, &Y2 = base.Y, &T2 = base.T;

                    const edwards_Fq<ModulusBits, GeneratorBits> A = X1 * X2;    // A    = X1*X2
                    const edwards_Fq<ModulusBits, GeneratorBits> B = Y1 * Y2;    // B    = Y1*Y2
                    const edwards_Fq<ModulusBits, GeneratorBits> C = Z1 * T2;    // C    = Z1*T2
                    const edwards_Fq<ModulusBits, GeneratorBits> D = T1;         // D    = T1*Z2
                    const edwards_Fq<ModulusBits, GeneratorBits> E = D + C;      // E    = D+C
                    const edwards_Fq<ModulusBits, GeneratorBits> F =
                        (X1 - Y1) * (X2 + Y2) + B - A;                           // F    = (X1-Y1)*(X2+Y2)+B-A
                    const edwards_Fq<ModulusBits, GeneratorBits> G = B + A;      // G    = B + A (edwards_a=1)
                    const edwards_Fq<ModulusBits, GeneratorBits> H = D - C;      // H    = D-C
                    const edwards_Fq<ModulusBits, GeneratorBits> I = T1 * T2;    // I    = T1*T2

                    cc.c_ZZ = (T1 - X1) * (T2 + X2) - I + A;        // c_ZZ = (T1-X1)*(T2+X2)-I+A
                    cc.c_XY = X1 - X2 * Z1 + F;                     // c_XY = X1*Z2-X2*Z1+F
                    cc.c_XZ = (Y1 - T1) * (Y2 + T2) - B + I - H;    // c_XZ = (Y1-T1)*(Y2+T2)-B+I-H
                    current.X = E * F;                              // X3   = E*F
                    current.Y = G * H;                              // Y3   = G*H
                    current.Z = F * G;                              // Z3   = F*G
                    current.T = E * H;                              // T3   = E*H
                }

                template<std::size_t ModulusBits = 183, std::size_t GeneratorBits = CHAR_BIT>
                edwards_tate_g1_precomp edwards_tate_precompute_g1(const edwards_g1 &P) {
                    edwards_tate_g1_precomp result;

                    edwards_g1 Pcopy = P;
                    Pcopy.to_affine_coordinates();

                    extended_edwards_g1_projective P_ext;
                    P_ext.X = Pcopy.X;
                    P_ext.Y = Pcopy.Y;
                    P_ext.Z = Pcopy.Z;
                    P_ext.T = Pcopy.X * Pcopy.Y;

                    extended_edwards_g1_projective R = P_ext;

                    bool found_one = false;
                    for (long i = edwards_modulus_r.max_bits(); i >= 0; --i) {
                        const bool bit = edwards_modulus_r.test_bit(i);
                        if (!found_one) {
                            /* this skips the MSB itself */
                            found_one |= bit;
                            continue;
                        }

                        /* code below gets executed for all bits (EXCEPT the MSB itself) of
                           edwards_modulus_r (skipping leading zeros) in MSB to LSB
                           order */
                        edwards_Fq_conic_coefficients cc;
                        doubling_step_for_miller_loop(R, cc);
                        result.push_back(cc);

                        if (bit) {
                            mixed_addition_step_for_miller_loop(P_ext, R, cc);
                            result.push_back(cc);
                        }
                    }

                    return result;
                }

                template<std::size_t ModulusBits = 183, std::size_t GeneratorBits = CHAR_BIT>
                curves::edwards_gt<ModulusBits, GeneratorBits>
                    edwards_tate_miller_loop(const edwards_tate_g1_precomp &prec_P,
                                             const edwards_tate_g2_precomp &prec_Q) {

                    curves::edwards_gt<ModulusBits, GeneratorBits> f =
                        curves::edwards_gt<ModulusBits, GeneratorBits>::one();

                    bool found_one = false;
                    size_t idx = 0;
                    for (long i = edwards_modulus_r.max_bits() - 1; i >= 0; --i) {
                        const bool bit = edwards_modulus_r.test_bit(i);
                        if (!found_one) {
                            /* this skips the MSB itself */
                            found_one |= bit;
                            continue;
                        }

                        /* code below gets executed for all bits (EXCEPT the MSB itself) of
                           edwards_modulus_r (skipping leading zeros) in MSB to LSB
                           order */
                        edwards_Fq_conic_coefficients cc = prec_P[idx++];
                        curves::edwards_gt<ModulusBits, GeneratorBits> g_RR_at_Q =
                            curves::edwards_gt<ModulusBits, GeneratorBits>(
                                edwards_Fq3(cc.c_XZ, edwards_Fq(0l), edwards_Fq(0l)) + cc.c_XY * prec_Q.y0,
                                cc.c_ZZ * prec_Q.eta);
                        f = f.squared() * g_RR_at_Q;
                        if (bit) {
                            cc = prec_P[idx++];

                            curves::edwards_gt<ModulusBits, GeneratorBits> g_RP_at_Q =
                                curves::edwards_gt<ModulusBits, GeneratorBits>(
                                    edwards_Fq3(cc.c_XZ, edwards_Fq(0l), edwards_Fq(0l)) + cc.c_XY * prec_Q.y0,
                                    cc.c_ZZ * prec_Q.eta);
                            f = f * g_RP_at_Q;
                        }

                        return f;
                    }

                    template<std::size_t ModulusBits = 183, std::size_t GeneratorBits = CHAR_BIT>
                    curves::edwards_gt<ModulusBits, GeneratorBits> edwards_tate_pairing(const edwards_g1 &P,
                                                                                        const edwards_g2 &Q) {
                        edwards_tate_g1_precomp prec_P = edwards_tate_precompute_g1(P);
                        edwards_tate_g2_precomp prec_Q = edwards_tate_precompute_g2(Q);
                        curves::edwards_gt<ModulusBits, GeneratorBits> result = edwards_tate_miller_loop(prec_P, prec_Q)

                            return result;
                    }

                    template<std::size_t ModulusBits = 183, std::size_t GeneratorBits = CHAR_BIT>
                    curves::edwards_gt<ModulusBits, GeneratorBits> edwards_tate_reduced_pairing(const edwards_g1 &P,
                                                                                                const edwards_g2 &Q) {
                        const curves::edwards_gt<ModulusBits, GeneratorBits> f = edwards_tate_pairing(P, Q);
                        const curves::edwards_gt<ModulusBits, GeneratorBits> result = edwards_final_exponentiation(f)

                            return result;
                    }

                    template<std::size_t ModulusBits = 183, std::size_t GeneratorBits = CHAR_BIT>
                    struct extended_edwards_g2_projective {
                        edwards_Fq3<ModulusBits, GeneratorBits> X;
                        edwards_Fq3<ModulusBits, GeneratorBits> Y;
                        edwards_Fq3<ModulusBits, GeneratorBits> Z;
                        edwards_Fq3<ModulusBits, GeneratorBits> T;
                    };

                    template<std::size_t ModulusBits = 183, std::size_t GeneratorBits = CHAR_BIT>
                    void doubling_step_for_flipped_miller_loop(
                        extended_edwards_g2_projective<ModulusBits, GeneratorBits> & current,
                        edwards_Fq3_conic_coefficients & cc) {
                        const edwards_Fq3<ModulusBits, GeneratorBits> &X = current.X, &Y = current.Y, &Z = current.Z,
                                                                      &T = current.T;
                        const edwards_Fq3<ModulusBits, GeneratorBits> A = X.squared();          // A    = X1^2
                        const edwards_Fq3<ModulusBits, GeneratorBits> B = Y.squared();          // B    = Y1^2
                        const edwards_Fq3<ModulusBits, GeneratorBits> C = Z.squared();          // C    = Z1^2
                        const edwards_Fq3<ModulusBits, GeneratorBits> D = (X + Y).squared();    // D    = (X1+Y1)^2
                        const edwards_Fq3<ModulusBits, GeneratorBits> E = (Y + Z).squared();    // E    = (Y1+Z1)^2
                        const edwards_Fq3<ModulusBits, GeneratorBits> F = D - (A + B);          // F    = D-(A+B)
                        const edwards_Fq3<ModulusBits, GeneratorBits> G = E - (B + C);          // G    = E-(B+C)
                        const edwards_Fq3<ModulusBits, GeneratorBits> H =
                            edwards_g2::mul_by_a(A);    // edwards_param_twist_coeff_a is 1 * X for us
                                                        // H    = twisted_a * A
                        const edwards_Fq3<ModulusBits, GeneratorBits> I = H + B;    // I    = H+B
                        const edwards_Fq3<ModulusBits, GeneratorBits> J = C - I;    // J    = C-I
                        const edwards_Fq3<ModulusBits, GeneratorBits> K = J + C;    // K    = J+C

                        cc.c_ZZ = Y * (T - X);    // c_ZZ = 2*Y1*(T1-X1)
                        cc.c_ZZ = cc.c_ZZ + cc.c_ZZ;

                        // c_XY = 2*(C-edwards_a * A * delta_3-B)+G (edwards_a = 1 for us)
                        cc.c_XY = C - edwards_g2::mul_by_a(A) - B;    // edwards_param_twist_coeff_a is 1 * X for us
                        cc.c_XY = cc.c_XY + cc.c_XY + G;

                        // c_XZ = 2*(edwards_a*X1*T1*delta_3-B) (edwards_a = 1 for us)
                        cc.c_XZ = edwards_g2::mul_by_a(X * T) - B;    // edwards_param_twist_coeff_a is 1 * X for us
                        cc.c_XZ = cc.c_XZ + cc.c_XZ;

                        current.X = F * K;          // X3 = F*K
                        current.Y = I * (B - H);    // Y3 = I*(B-H)
                        current.Z = I * K;          // Z3 = I*K
                        current.T = F * (B - H);    // T3 = F*(B-H)
                    }

                    template<std::size_t ModulusBits = 183, std::size_t GeneratorBits = CHAR_BIT>
                    void full_addition_step_for_flipped_miller_loop(
                        const extended_edwards_g2_projective<ModulusBits, GeneratorBits> &base,
                        extended_edwards_g2_projective<ModulusBits, GeneratorBits> &current,
                        edwards_Fq3_conic_coefficients c) {
                        const edwards_Fq3<ModulusBits, GeneratorBits> &X1 = current.X, &Y1 = current.Y, &Z1 = current.Z,
                                                                      &T1 = current.T;
                        const edwards_Fq3<ModulusBits, GeneratorBits> &X2 = base.X, &Y2 = base.Y, &Z2 = base.Z,
                                                                      &T2 = base.T;

                        const edwards_Fq3<ModulusBits, GeneratorBits> A = X1 * X2;    // A    = X1*X2
                        const edwards_Fq3<ModulusBits, GeneratorBits> B = Y1 * Y2;    // B    = Y1*Y2
                        const edwards_Fq3<ModulusBits, GeneratorBits> C = Z1 * T2;    // C    = Z1*T2
                        const edwards_Fq3<ModulusBits, GeneratorBits> D = T1 * Z2;    // D    = T1*Z2
                        const edwards_Fq3<ModulusBits, GeneratorBits> E = D + C;      // E    = D+C
                        const edwards_Fq3<ModulusBits, GeneratorBits> F =
                            (X1 - Y1) * (X2 + Y2) + B - A;    // F    = (X1-Y1)*(X2+Y2)+B-A
                        // G = B + twisted_edwards_a * A
                        const edwards_Fq3<ModulusBits, GeneratorBits> G =
                            B + edwards_g2::mul_by_a(A);    // edwards_param_twist_coeff_a is 1*X for us
                        const edwards_Fq3<ModulusBits, GeneratorBits> H = D - C;      // H    = D-C
                        const edwards_Fq3<ModulusBits, GeneratorBits> I = T1 * T2;    // I    = T1*T2

                        // c_ZZ = delta_3* ((T1-X1)*(T2+X2)-I+A)
                        cc.c_ZZ = edwards_g2::mul_by_a((T1 - X1) * (T2 + X2) - I +
                                                       A);    // edwards_param_twist_coeff_a is 1*X for us

                        cc.c_XY = X1 * Z2 - X2 * Z1 + F;                // c_XY = X1*Z2-X2*Z1+F
                        cc.c_XZ = (Y1 - T1) * (Y2 + T2) - B + I - H;    // c_XZ = (Y1-T1)*(Y2+T2)-B+I-H
                        current.X = E * F;                              // X3   = E*F
                        current.Y = G * H;                              // Y3   = G*H
                        current.Z = F * G;                              // Z3   = F*G
                        current.T = E * H;                              // T3   = E*H

#ifdef DEBUG
                        current.test_invariant();
#endif
                    }

                    template<std::size_t ModulusBits = 183, std::size_t GeneratorBits = CHAR_BIT>
                    void mixed_addition_step_for_flipped_miller_loop(
                        const extended_edwards_g2_projective<ModulusBits, GeneratorBits> &base,
                        extended_edwards_g2_projective<ModulusBits, GeneratorBits> &current,
                        edwards_Fq3_conic_coefficients &cc) {
                        const edwards_Fq3<ModulusBits, GeneratorBits> &X1 = current.X, &Y1 = current.Y, &Z1 = current.Z,
                                                                      &T1 = current.T;
                        const edwards_Fq3<ModulusBits, GeneratorBits> &X2 = base.X, &Y2 = base.Y, &T2 = base.T;

                        const edwards_Fq3<ModulusBits, GeneratorBits> A = X1 * X2;    // A    = X1*X2
                        const edwards_Fq3<ModulusBits, GeneratorBits> B = Y1 * Y2;    // B    = Y1*Y2
                        const edwards_Fq3<ModulusBits, GeneratorBits> C = Z1 * T2;    // C    = Z1*T2
                        const edwards_Fq3<ModulusBits, GeneratorBits> E = T1 + C;     // E    = T1+C
                        const edwards_Fq3<ModulusBits, GeneratorBits> F =
                            (X1 - Y1) * (X2 + Y2) + B - A;    // F    = (X1-Y1)*(X2+Y2)+B-A
                        // G = B + twisted_edwards_a * A
                        const edwards_Fq3<ModulusBits, GeneratorBits> G =
                            B + edwards_g2::mul_by_a(A);    // edwards_param_twist_coeff_a is 1*X for us
                        const edwards_Fq3<ModulusBits, GeneratorBits> H = T1 - C;     // H    = T1-C
                        const edwards_Fq3<ModulusBits, GeneratorBits> I = T1 * T2;    // I    = T1*T2

                        // c_ZZ = delta_3* ((T1-X1)*(T2+X2)-I+A)
                        cc.c_ZZ = edwards_g2::mul_by_a((T1 - X1) * (T2 + X2) - I +
                                                       A);    // edwards_param_twist_coeff_a is 1*X for us

                        cc.c_XY = X1 - X2 * Z1 + F;                     // c_XY = X1*Z2-X2*Z1+F
                        cc.c_XZ = (Y1 - T1) * (Y2 + T2) - B + I - H;    // c_XZ = (Y1-T1)*(Y2+T2)-B+I-H
                        current.X = E * F;                              // X3   = E*F
                        current.Y = G * H;                              // Y3   = G*H
                        current.Z = F * G;                              // Z3   = F*G
                        current.T = E * H;                              // T3   = E*H
                    }

                    template<std::size_t ModulusBits = 183, std::size_t GeneratorBits = CHAR_BIT>
                    edwards_ate_g1_precomp<ModulusBits, GeneratorBits> edwards_ate_precompute_g1(const edwards_g1 &P) {
                        edwards_g1 Pcopy = P;
                        Pcopy.to_affine_coordinates();
                        edwards_ate_g1_precomp<ModulusBits, GeneratorBits> result;
                        result.P_XY = Pcopy.X * Pcopy.Y;
                        result.P_XZ = Pcopy.X;                                // P.X * P.Z but P.Z = 1
                        result.P_ZZplusYZ = (edwards_Fq::one() + Pcopy.Y);    // (P.Z + P.Y) * P.Z but P.Z =

                        return result;
                    }

                    template<std::size_t ModulusBits = 183, std::size_t GeneratorBits = CHAR_BIT>
                    edwards_ate_g2_precomp<ModulusBits, GeneratorBits> edwards_ate_precompute_g2(const edwards_g2 &Q) {
                        const bigint<edwards_Fr::num_limbs> &loop_count = edwards_ate_loop_count;
                        edwards_ate_g2_precomp<ModulusBits, GeneratorBits> result;

                        edwards_g2 Qcopy(Q);
                        Qcopy.to_affine_coordinates();

                        extended_edwards_g2_projective<ModulusBits, GeneratorBits> Q_ext;
                        Q_ext.X = Qcopy.X;
                        Q_ext.Y = Qcopy.Y;
                        Q_ext.Z = Qcopy.Z;
                        Q_ext.T = Qcopy.X * Qcopy.Y;

                        extended_edwards_g2_projective<ModulusBits, GeneratorBits> R = Q_ext;

                        bool found_one = false;
                        for (long i = loop_count.max_bits() - 1; i >= 0; --i) {
                            const bool bit = loop_count.test_bit(i);
                            if (!found_one) {
                                /* this skips the MSB itself */
                                found_one |= bit;
                                continue;
                            }

                            edwards_Fq3_conic_coefficients<ModulusBits, GeneratorBits> cc;
                            doubling_step_for_flipped_miller_loop<ModulusBits, GeneratorBits>(R, cc);
                            result.push_back(cc);
                            if (bit) {
                                mixed_addition_step_for_flipped_miller_loop<ModulusBits, GeneratorBits>(Q_ext, R, cc);
                                result.push_back(cc);
                            }
                        }

                        return result;
                    }

                    template<std::size_t ModulusBits = 183, std::size_t GeneratorBits = CHAR_BIT>
                    curves::edwards_gt<ModulusBits, GeneratorBits> edwards_ate_miller_loop(
                        const edwards_ate_g1_precomp<ModulusBits, GeneratorBits> &prec_P,
                        const edwards_ate_g2_precomp<ModulusBits, GeneratorBits> &prec_Q) {
                        const bigint<edwards_Fr::num_limbs> &loop_count = edwards_ate_loop_count;

                        curves::edwards_gt<ModulusBits, GeneratorBits> f =
                            curves::edwards_gt<ModulusBits, GeneratorBits>::one();

                        bool found_one = false;
                        size_t idx = 0;
                        for (long i = loop_count.max_bits() - 1; i >= 0; --i) {
                            const bool bit = loop_count.test_bit(i);
                            if (!found_one) {
                                /* this skips the MSB itself */
                                found_one |= bit;
                                continue;
                            }

                            /* code below gets executed for all bits (EXCEPT the MSB itself) of
                               edwards_param_p (skipping leading zeros) in MSB to LSB
                               order */
                            edwards_Fq3_conic_coefficients cc = prec_Q[idx++];

                            curves::edwards_gt<ModulusBits, GeneratorBits> g_RR_at_P =
                                curves::edwards_gt<ModulusBits, GeneratorBits>(
                                    prec_P.P_XY * cc.c_XY + prec_P.P_XZ * cc.c_XZ, prec_P.P_ZZplusYZ * cc.c_ZZ);
                            f = f.squared() * g_RR_at_P;
                            if (bit) {
                                cc = prec_Q[idx++];
                                curves::edwards_gt<ModulusBits, GeneratorBits> g_RQ_at_P =
                                    curves::edwards_gt<ModulusBits, GeneratorBits>(
                                        prec_P.P_ZZplusYZ * cc.c_ZZ, prec_P.P_XY * cc.c_XY + prec_P.P_XZ * cc.c_XZ);
                                f = f * g_RQ_at_P;
                            }

                            return f;
                        }

                        template<std::size_t ModulusBits = 183, std::size_t GeneratorBits = CHAR_BIT>
                        curves::edwards_gt<ModulusBits, GeneratorBits> edwards_ate_double_miller_loop(
                            const edwards_ate_g1_precomp<ModulusBits, GeneratorBits> &prec_P1,
                            const edwards_ate_g2_precomp<ModulusBits, GeneratorBits> &prec_Q1,
                            const edwards_ate_g1_precomp<ModulusBits, GeneratorBits> &prec_P2,
                            const edwards_ate_g2_precomp<ModulusBits, GeneratorBits> &prec_Q2) {
                            const bigint<edwards_Fr::num_limbs> &loop_count = edwards_ate_loop_count;

                            curves::edwards_gt<ModulusBits, GeneratorBits> f =
                                curves::edwards_gt<ModulusBits, GeneratorBits>::one();

                            bool found_one = false;
                            size_t idx = 0;
                            for (long i = loop_count.max_bits() - 1; i >= 0; --i) {
                                const bool bit = loop_count.test_bit(i);
                                if (!found_one) {
                                    /* this skips the MSB itself */
                                    found_one |= bit;
                                    continue;
                                }

                                /* code below gets executed for all bits (EXCEPT the MSB itself) of
                                   edwards_param_p (skipping leading zeros) in MSB to LSB
                                   order */
                                edwards_Fq3_conic_coefficients cc1 = prec_Q1[idx];
                                edwards_Fq3_conic_coefficients cc2 = prec_Q2[idx];
                                ++idx;

                                curves::edwards_gt<ModulusBits, GeneratorBits> g_RR_at_P1 =
                                    curves::edwards_gt<ModulusBits, GeneratorBits>(prec_P1.P_XY * cc1.c_XY +
                                                                                       prec_P1.P_XZ * cc1.c_XZ,
                                                                                   prec_P1.P_ZZplusYZ * cc1.c_ZZ);

                                curves::edwards_gt<ModulusBits, GeneratorBits> g_RR_at_P2 =
                                    curves::edwards_gt<ModulusBits, GeneratorBits>(prec_P2.P_XY * cc2.c_XY +
                                                                                       prec_P2.P_XZ * cc2.c_XZ,
                                                                                   prec_P2.P_ZZplusYZ * cc2.c_ZZ);
                                f = f.squared() * g_RR_at_P1 * g_RR_at_P2;

                                if (bit) {
                                    cc1 = prec_Q1[idx];
                                    cc2 = prec_Q2[idx];
                                    ++idx;
                                    curves::edwards_gt<ModulusBits, GeneratorBits> g_RQ_at_P1 =
                                        curves::edwards_gt<ModulusBits, GeneratorBits>(prec_P1.P_ZZplusYZ * cc1.c_ZZ,
                                                                                       prec_P1.P_XY * cc1.c_XY +
                                                                                           prec_P1.P_XZ * cc1.c_XZ);
                                    curves::edwards_gt<ModulusBits, GeneratorBits> g_RQ_at_P2 =
                                        curves::edwards_gt<ModulusBits, GeneratorBits>(prec_P2.P_ZZplusYZ * cc2.c_ZZ,
                                                                                       prec_P2.P_XY * cc2.c_XY +
                                                                                           prec_P2.P_XZ * cc2.c_XZ);
                                    f = f * g_RQ_at_P1 * g_RQ_at_P2;
                                }
                            }

                            return f;
                        }

                        template<std::size_t ModulusBits = 183, std::size_t GeneratorBits = CHAR_BIT>
                        curves::edwards_gt<ModulusBits, GeneratorBits> edwards_ate_pairing(const edwards_g1 &P,
                                                                                           const edwards_g2 &Q) {
                            edwards_ate_g1_precomp<ModulusBits, GeneratorBits> prec_P =
                                edwards_ate_precompute_g1<ModulusBits, GeneratorBits>(P);
                            edwards_ate_g2_precomp<ModulusBits, GeneratorBits> prec_Q =
                                edwards_ate_precompute_g2<ModulusBits, GeneratorBits>(Q);
                            curves::edwards_gt<ModulusBits, GeneratorBits> result =
                                edwards_ate_miller_loop<ModulusBits, GeneratorBits>(prec_P, prec_Q);
                            return result;
                        }

                        template<std::size_t ModulusBits = 183, std::size_t GeneratorBits = CHAR_BIT>
                        curves::edwards_gt<ModulusBits, GeneratorBits> edwards_ate_reduced_pairing(
                            const edwards_g1 &P, const edwards_g2 &Q) {
                            const curves::edwards_gt<ModulusBits, GeneratorBits> f =
                                edwards_ate_pairing<ModulusBits, GeneratorBits>(P, Q);
                            const curves::edwards_gt<ModulusBits, GeneratorBits> result =
                                edwards_final_exponentiation<ModulusBits, GeneratorBits>(f);

                            return result;
                        }

                        template<std::size_t ModulusBits = 183, std::size_t GeneratorBits = CHAR_BIT>
                        edwards_g1_precomp<ModulusBits, GeneratorBits> edwards_precompute_g1(const edwards_g1 &P) {
                            return edwards_ate_precompute_g1<ModulusBits, GeneratorBits>(P);
                        }

                        template<std::size_t ModulusBits = 183, std::size_t GeneratorBits = CHAR_BIT>
                        edwards_g2_precomp<ModulusBits, GeneratorBits> edwards_precompute_g2(const edwards_g2 &Q) {
                            return edwards_ate_precompute_g2<ModulusBits, GeneratorBits>(Q);
                        }

                        template<std::size_t ModulusBits = 183, std::size_t GeneratorBits = CHAR_BIT>
                        curves::edwards_gt<ModulusBits, GeneratorBits> edwards_miller_loop(
                            const edwards_g1_precomp<ModulusBits, GeneratorBits> &prec_P,
                            const edwards_g2_precomp<ModulusBits, GeneratorBits> &prec_Q) {
                            return edwards_ate_miller_loop(prec_P, prec_Q);
                        }

                        template<std::size_t ModulusBits = 183, std::size_t GeneratorBits = CHAR_BIT>
                        curves::edwards_gt<ModulusBits, GeneratorBits> edwards_double_miller_loop(
                            const edwards_g1_precomp<ModulusBits, GeneratorBits> &prec_P1,
                            const edwards_g2_precomp<ModulusBits, GeneratorBits> &prec_Q1,
                            const edwards_g1_precomp<ModulusBits, GeneratorBits> &prec_P2,
                            const edwards_g2_precomp<ModulusBits, GeneratorBits> &prec_Q2) {
                            return edwards_ate_double_miller_loop<ModulusBits, GeneratorBits>(
                                prec_P1, prec_Q1, prec_P2, prec_Q2);
                        }

                        template<std::size_t ModulusBits = 183, std::size_t GeneratorBits = CHAR_BIT>
                        curves::edwards_gt<ModulusBits, GeneratorBits> edwards_pairing(const edwards_g1 &P,
                                                                                       const edwards_g2 &Q) {
                            return edwards_ate_pairing<ModulusBits, GeneratorBits>(P, Q);
                        }

                        template<std::size_t ModulusBits = 183, std::size_t GeneratorBits = CHAR_BIT>
                        curves::edwards_gt<ModulusBits, GeneratorBits> edwards_reduced_pairing(const edwards_g1 &P,
                                                                                               const edwards_g2 &Q) {
                            return edwards_ate_reduced_pairing<ModulusBits, GeneratorBits>(P, Q);
                        }

<<<<<<< HEAD
            }       // namespace detail
        }        // namespace pairing
    }            // namespace algebra
}    // namespace nil
#endif    // ALGEBRA_PAIRING_EDWARDS_FUNCTIONS_HPP
=======
                    }    // namespace detail
                }        // namespace pairing
            }            // namespace algebra
        }                // namespace nil
#endif                   // ALGEBRA_PAIRING_EDWARDS_HPP
>>>>>>> 7c575dbf
<|MERGE_RESOLUTION|>--- conflicted
+++ resolved
@@ -426,9 +426,6 @@
                         current.Z = F * G;                              // Z3   = F*G
                         current.T = E * H;                              // T3   = E*H
 
-#ifdef DEBUG
-                        current.test_invariant();
-#endif
                     }
 
                     template<std::size_t ModulusBits = 183, std::size_t GeneratorBits = CHAR_BIT>
@@ -672,16 +669,8 @@
                             return edwards_ate_reduced_pairing<ModulusBits, GeneratorBits>(P, Q);
                         }
 
-<<<<<<< HEAD
             }       // namespace detail
         }        // namespace pairing
     }            // namespace algebra
 }    // namespace nil
-#endif    // ALGEBRA_PAIRING_EDWARDS_FUNCTIONS_HPP
-=======
-                    }    // namespace detail
-                }        // namespace pairing
-            }            // namespace algebra
-        }                // namespace nil
-#endif                   // ALGEBRA_PAIRING_EDWARDS_HPP
->>>>>>> 7c575dbf
+#endif    // ALGEBRA_PAIRING_EDWARDS_FUNCTIONS_HPP