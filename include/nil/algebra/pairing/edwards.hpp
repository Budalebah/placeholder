//---------------------------------------------------------------------------//
// Copyright (c) 2020 Mikhail Komarov <nemo@nil.foundation>
// Copyright (c) 2020 Nikita Kaskov <nbering@nil.foundation>
//
// Distributed under the Boost Software License, Version 1.0
// See accompanying file LICENSE_1_0.txt or copy at
// http://www.boost.org/LICENSE_1_0.txt
//---------------------------------------------------------------------------//

#ifndef ALGEBRA_PAIRING_EDWARDS_POLICY_HPP
#define ALGEBRA_PAIRING_EDWARDS_POLICY_HPP

#include <sstream>

#include <nil/algebra/pairing/detail/edwards/functions.hpp>

#include <nil/algebra/curves/edwards.hpp>

#include <nil/algebra/fields/detail/params/edwards/fq.hpp>

namespace nil {
    namespace algebra {
        namespace pairing {

            template<std::size_t ModulusBits = 183, std::size_t GeneratorBits = CHAR_BIT>
<<<<<<< HEAD
            struct pairing_policy <edwards<ModulusBits, GeneratorBits>>{
=======
            struct pairing_params<edwards<ModulusBits, GeneratorBits>> {
>>>>>>> 7c575dbf

                using g1_precomp = detail::edwards_g1_precomp<ModulusBits, GeneratorBits>;
                using g2_precomp = detail::edwards_g2_precomp<ModulusBits, GeneratorBits>;

                using precompute_g1 = detail::edwards_precompute_g1<ModulusBits, GeneratorBits>;
                using precompute_g2 = detail::edwards_precompute_g2<ModulusBits, GeneratorBits>;

                using g1_conic_coefficients = detail::edwards_Fq_conic_coefficients<ModulusBits, GeneratorBits>;
                using g2_conic_coefficients = detail::edwards_Fq3_conic_coefficients<ModulusBits, GeneratorBits>;

                using reduced_pairing = detail::reduced_pairing<ModulusBits, GeneratorBits>;
                using pairing = detail::pairing<ModulusBits, GeneratorBits>;

                using miller_loop = detail::edwards_miller_loop<ModulusBits, GeneratorBits>;
                using double_miller_loop = detail::edwards_double_miller_loop<ModulusBits, GeneratorBits>;
                using final_exponentiation = detail::edwards_final_exponentiation<ModulusBits, GeneratorBits>;
            };
        }    // namespace pairing
    }        // namespace algebra
}    // namespace nil
#endif    // ALGEBRA_PAIRING_EDWARDS_POLICY_HPP<|MERGE_RESOLUTION|>--- conflicted
+++ resolved
@@ -23,11 +23,7 @@
         namespace pairing {
 
             template<std::size_t ModulusBits = 183, std::size_t GeneratorBits = CHAR_BIT>
-<<<<<<< HEAD
             struct pairing_policy <edwards<ModulusBits, GeneratorBits>>{
-=======
-            struct pairing_params<edwards<ModulusBits, GeneratorBits>> {
->>>>>>> 7c575dbf
 
                 using g1_precomp = detail::edwards_g1_precomp<ModulusBits, GeneratorBits>;
                 using g2_precomp = detail::edwards_g2_precomp<ModulusBits, GeneratorBits>;
