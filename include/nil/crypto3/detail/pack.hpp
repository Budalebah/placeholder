//---------------------------------------------------------------------------//
// Copyright (c) 2018-2020 Mikhail Komarov <nemo@nil.foundation>
//
// Distributed under the Boost Software License, Version 1.0
// See accompanying file LICENSE_1_0.txt or copy at
// http://www.boost.org/LICENSE_1_0.txt
//---------------------------------------------------------------------------//

#ifndef CRYPTO3_PACK_HPP
#define CRYPTO3_PACK_HPP

#include <nil/crypto3/detail/type_traits.hpp>
#include <nil/crypto3/detail/stream_endian.hpp>
#include <nil/crypto3/detail/exploder.hpp>
#include <nil/crypto3/detail/imploder.hpp>
<<<<<<< HEAD
#include <nil/crypto3/detail/reverser.hpp>
=======
>>>>>>> 13af6226

#include <boost/assert.hpp>
#include <boost/static_assert.hpp>
<<<<<<< HEAD
#include <boost/utility/enable_if.hpp>
#include <boost/predef/other/endian.h>
#include <boost/type_traits/is_same.hpp>

#include <algorithm>
#include <iterator>
#include <climits>
=======

#ifndef CRYPTO3_NO_OPTIMIZATION

#include <boost/endian.hpp>
#include <boost/utility/enable_if.hpp>

#endif
>>>>>>> 13af6226

namespace nil {
    namespace crypto3 {
        namespace detail {
#ifndef CRYPTO3_NO_OPTIMIZATION

<<<<<<< HEAD
            /*!
             * @defgroup pack Pack functions
             */

            /*!
             * @brief The group of traits below is used to determine the possibility of fast data copy.
             * By fast data copy we mean that the data is stored contiguously in the memory, so it can be 
             * copied faster byte-by-byte. Currently, fast data copy is implemented by memcpy function call.
             */

            /*!
             * @brief host_can_memcpy trait checks whether the data to be copied and the container to be copied to
             * are byte-aligned. Parameter types InT and OutT may refer to pointed data types or to iterator types.
             * 
             * @ingroup pack
             *
             * @tparam UnitBits
             * @tparam ValueBits
             * @tparam InT
             * @tparam OutT
             */
            template<int UnitBits, int ValueBits, typename InT, typename OutT>
            struct host_can_memcpy {
                constexpr static const bool value = !(UnitBits % CHAR_BIT) && ValueBits >= UnitBits &&
                                                    sizeof(InT) * CHAR_BIT == ValueBits &&
                                                    sizeof(OutT) * CHAR_BIT == ValueBits;
            };

            /*!
             * @brief can_memcpy trait is derived from host_can_memcpy trait and is invoked depending on
             * data endianness. Note that there is a single endianness template parameter since otherwise
             * we have to transform data in accordance with endianness conversion rules.
             * 
             * @ingroup pack
             *
             * @tparam Endianness
             * @tparam ValueBits
             * @tparam InT
             * @tparam OutT
             */
            template<typename Endianness, int ValueBits, typename InT, typename OutT>
            struct can_memcpy {
                constexpr static const bool value = sizeof(InT) == sizeof(OutT);
            };

            template<int UnitBits, int ValueBits, typename InT, typename OutT>
            struct can_memcpy<stream_endian::host_unit<UnitBits>, ValueBits, InT, OutT> 
                : host_can_memcpy<UnitBits, ValueBits, InT, OutT> { };

#ifdef CRYPTO3_TARGET_CPU_IS_LITTLE_ENDIAN
            template<int UnitBits, int ValueBits, typename InT, typename OutT>
            struct can_memcpy<stream_endian::little_unit_big_bit<UnitBits>, ValueBits, InT, OutT>
                : host_can_memcpy<UnitBits, ValueBits, InT, OutT> { };
            template<int UnitBits, int ValueBits, typename InT, typename OutT>
            struct can_memcpy<stream_endian::little_unit_little_bit<UnitBits>, ValueBits, InT, OutT>
                : host_can_memcpy<UnitBits, ValueBits, InT, OutT> { };

#elif defined(CRYPTO3_TARGET_CPU_IS_BIG_ENDIAN)
            template<int UnitBits, int ValueBits, typename InT, typename OutT>
            struct can_memcpy<stream_endian::big_unit_big_bit<UnitBits>, ValueBits, InT, OutT>
                : host_can_memcpy<UnitBits, ValueBits, InT, OutT> { };
            template<int UnitBits, int InputBits, int OutputBits, typename InT, typename OutT>
            struct can_memcpy<stream_endian::big_unit_little_bit<UnitBits>, ValueBits, InT, OutT>
                : host_can_memcpy<UnitBits, ValueBits, InT, OutT> { };
#endif

            /*!
             * @brief Trait to determine the possibility of fast data copy for iterator-based containers.
             * Currently, input and output iterators must meet RandomAccessIterator requirements.
             * 
             * @ingroup pack
             *
             * @tparam InputIterator
             * @tparam OutputIterator
             */
            template<typename InputIterator, typename OutputIterator>
            struct can_memcpy_itr {
                constexpr static bool const value = 
                    boost::is_same<typename std::iterator_traits<InputIterator>::iterator_category, 
                    std::random_access_iterator_tag>::value && 
                    boost::is_same<typename std::iterator_traits<OutputIterator>::iterator_category, 
                    std::random_access_iterator_tag>::value;
            };

            /*!
             * @brief Packer is used to transform input data divided into chunks of the bit size InputValueBits
             * represented in input endianness (InputEndianness) 
             * into output data (of the same bit length) divided into chunks of the bit size OutputValueBits 
             * represented in output endianness (OutputEndianness).
             *
             * The choice of packer depends on the following conditions: 
             * 1. input and output chunk size relation (equal, less, or greater);
             * 2. input and output endianness relation (same or different);
             * 3. the possibility of fast data copy using memcpy.
             * 
             * @ingroup pack
             *
             * @tparam InputEndianness
             * @tparam OutputEndianness
             * @tparam InputValueBits
             * @tparam OutputValueBits
             * @tparam SameEndianness
             * @tparam Implode
             * @tparam Explode
             */
            template<typename InputEndianness, typename OutputEndianness, std::size_t InputValueBits,
                     std::size_t OutputValueBits,
                     bool SameEndianness = boost::is_same<InputEndianness, OutputEndianness>::value,
                     bool Implode = (InputValueBits < OutputValueBits),
                     bool Explode = (InputValueBits > OutputValueBits)>
            struct packer { };

            /*!
             * @brief This packer deals with the case of equal sizes (i.e. InputValueBits == OutputValueBits)
             * and same endianness representations (i.e., speaking informally, 
             * InputEndianness == OutputEndianness). It packs input elements with ValueBits size represented 
             * in Endianness endianness into output elements with the same ValueBits size represented in the 
             * same Endianness endianness.
             * 
             * @ingroup pack
             *
             * @tparam Endianness
             * @tparam ValueBits
             */
            template<typename Endianness, std::size_t ValueBits>
            struct packer<Endianness, Endianness, ValueBits, ValueBits, true, false, false> {
                /*!
                 * @brief Packs n InputType elements pointed by constant pointer in 
                 * (which, hence, cannot be iterated) into OutType elements pointed by out.
                 * This function is invoked only if memcpy call is possible.
                 *
                 * @ingroup pack
                 *
                 * @tparam InputType
                 * @tparam OutputType
                 * @tparam Dummy
                 *
                 * @param in
                 * @param n
                 * @param out
                 *
                 * @return
                 */
                template<typename InputType, typename OutputType, typename Dummy = void>
                inline static typename boost::enable_if_c<
                    can_memcpy<Endianness, ValueBits, InputType, OutputType>::value, Dummy>::type
                    pack_n(InputType const *in, std::size_t n, OutputType *out) {
                    std::memcpy(out, in, n * sizeof(InputType));
                }

                /*!
                 * @brief Packs n InputType elements pointed by pointer in into OutType elements pointed by out.
                 * This function is invoked only if memcpy call is possible.
                 *
                 * @ingroup pack
                 *
                 * @tparam InputType
                 * @tparam OutputType
                 * @tparam Dummy
                 *
                 * @param in
                 * @param n
                 * @param out
                 *
                 * @return
                 */
                template<typename InputType, typename OutputType, typename Dummy = void>
                inline static typename boost::enable_if_c<
                    can_memcpy<Endianness, ValueBits, InputType, OutputType>::value, Dummy>::type
                    pack_n(InputType *in, std::size_t n, OutputType *out) {
                    std::memcpy(out, in, n * sizeof(InputType));
=======
            template<int UnitBits, int InputBits, int OutputBits, typename InT, typename OutT>
            struct host_can_memcpy {
                static bool const value = !(UnitBits % CHAR_BIT) && InputBits >= UnitBits && OutputBits >= UnitBits &&
                                          sizeof(InT) * CHAR_BIT == InputBits && sizeof(OutT) * CHAR_BIT == OutputBits;
            };

            template<typename Endianness, int InputBits, int OutputBits, typename InT, typename OutT>
            struct can_memcpy {
                static bool const value = InputBits == OutputBits && sizeof(InT) == sizeof(OutT);
            };

            template<int UnitBits, int InputBits, int OutputBits, typename InT, typename OutT>
            struct can_memcpy<stream_endian::host_unit<UnitBits>, InputBits, OutputBits, InT, OutT>
                : host_can_memcpy<UnitBits, InputBits, OutputBits, InT, OutT> {};

#ifdef CRYPTO3_TARGET_CPU_IS_LITTLE_ENDIAN
            template<int UnitBits, int InputBits, int OutputBits, typename InT, typename OutT>
            struct can_memcpy<stream_endian::little_unit_big_bit<UnitBits>, InputBits, OutputBits, InT, OutT>
                : host_can_memcpy<UnitBits, InputBits, OutputBits, InT, OutT> {};
            template<int UnitBits, int InputBits, int OutputBits, typename InT, typename OutT>
            struct can_memcpy<stream_endian::little_unit_little_bit<UnitBits>, InputBits, OutputBits, InT, OutT>
                : host_can_memcpy<UnitBits, InputBits, OutputBits, InT, OutT> {};
#endif

#ifdef CRYPTO3_TARGET_CPU_IS_BIG_ENDIAN
            template<int UnitBits, int InputBits, int OutputBits, typename InT, typename OutT>
            struct can_memcpy<stream_endian::big_unit_big_bit<UnitBits>, InputBits, OutputBits, InT, OutT>
                : host_can_memcpy<UnitBits, InputBits, OutputBits, InT, OutT> {};
            template<int UnitBits, int InputBits, int OutputBits, typename InT, typename OutT>
            struct can_memcpy<stream_endian::big_unit_little_bit<UnitBits>, InputBits, OutputBits, InT, OutT>
                : host_can_memcpy<UnitBits, InputBits, OutputBits, InT, OutT> {};
#endif

#endif

            template<typename Endianness, int InputBits, int OutputBits, bool Explode = (InputBits > OutputBits),
                     bool Implode = (InputBits < OutputBits)>
            struct real_packer;

            template<typename Endianness, int Bits>
            struct real_packer<Endianness, Bits, Bits, false, false> {

                template<typename InIter, typename OutIter>
                static void pack_n(InIter in, size_t in_n, OutIter out) {
                    std::copy(in, in + in_n, out);
                }

                template<typename InIter, typename OutIter>
                static void pack(InIter in, InIter in_e, OutIter out) {
                    std::copy(in, in_e, out);
>>>>>>> 13af6226
                }
            };

<<<<<<< HEAD
                /*!
                 * @brief Packs in_n elements iterated by in into elements iterated by out.
                 *
                 * @ingroup pack
                 *
                 * @tparam InputIterator
                 * @tparam OutputIterator
                 *
                 * @param in
                 * @param in_n
                 * @param out
                 *
                 * @return
                 */
                template<typename InputIterator, typename OutputIterator>
                inline static void pack_n(InputIterator in, std::size_t in_n, OutputIterator out) {
                    std::copy(in, in + in_n, out);
                }

                /*!
                 * @brief Packs elements in range [first, last) into elements iterated by out.
                 * This function is invoked only if memcpy call for iterators is possible.
                 * Currently, this requires for input and output iterators to meet RandomAccessIterator 
                 * requirements. However, the restriction can be weakened to ContiguousIterator usage.
                 *
                 * @ingroup pack
                 *
                 * @tparam InputIterator
                 * @tparam OutputIterator
                 * @tparam Dummy
                 *
                 * @param first
                 * @param last
                 * @param out
                 *
                 * @return
                 */
                template<typename InputIterator, typename OutputIterator, typename Dummy = void>
                inline static typename boost::enable_if_c<
                    can_memcpy<Endianness, ValueBits, typename std::iterator_traits<InputIterator>::value_type,
                               typename std::iterator_traits<OutputIterator>::value_type>::value &&
                    can_memcpy_itr<InputIterator, OutputIterator>::value, Dummy>::type
                    pack(InputIterator first, InputIterator last, OutputIterator out) {
                    pack_n(&(*first), std::distance(first, last), &(*out));
                }

                /*!
                 * @brief Packs elements in range [first, last) into elements iterated by out.
                 * This function is invoked only if memcpy call for iterators is not possible.
                 * Currently, this is true for input and output iterators not meeting RandomAccessIterator 
                 * requirements.
                 *
                 * @ingroup pack
                 *
                 * @tparam InputIterator
                 * @tparam OutputIterator
                 * @tparam Dummy
                 *
                 * @param first
                 * @param last
                 * @param out
                 *
                 * @return
                 */
                template<typename InputIterator, typename OutputIterator, typename Dummy = void>
                inline static typename boost::enable_if_c<
                    !can_memcpy<Endianness, ValueBits, typename std::iterator_traits<InputIterator>::value_type,
                               typename std::iterator_traits<OutputIterator>::value_type>::value || 
                    !can_memcpy_itr<InputIterator, OutputIterator>::value, Dummy>::type 
                    pack(InputIterator first, InputIterator last, OutputIterator out) {
                    std::copy(first, last, out);
                }
            };

            /*!
             * @brief This packer deals with the case of equal sizes (i.e. InputValueBits == OutputValueBits)
             * and different endianness representations (or, speaking informally, 
             * InputEndianness != OutputEndianness). It invokes functions which pack input elements 
             * with ValueBits size represented in InputEndianness endianness into output elements
             * with the same ValueBits size represented in another OutputEndianness endianness.
             * 
             * @ingroup pack
             *
             * @tparam UnitBits
             * @tparam InputEndian
             * @tparam OutputEndian
             * @tparam ValueBits
             */
            template<int UnitBits, template<int> class InputEndian, 
                     template<int> class OutputEndian, std::size_t ValueBits>
            struct packer<InputEndian<UnitBits>, OutputEndian<UnitBits>, ValueBits, ValueBits, false, false, false> {

                typedef InputEndian<UnitBits> InputEndianness;
                typedef OutputEndian<UnitBits> OutputEndianness;

                typedef unit_reverser<InputEndianness, OutputEndianness, UnitBits> units_reverser;
                typedef bit_reverser<InputEndianness, OutputEndianness, UnitBits> bits_reverser;

                template<typename InputIterator, typename OutputIterator>
                inline static void pack_n(InputIterator in, std::size_t in_n, OutputIterator out) {
                    std::transform(in, in + in_n, out, 
                        [](typename std::iterator_traits<InputIterator>::value_type const &elem) {
                        return units_reverser::reverse(bits_reverser::reverse(elem));});
                }

                template<typename InputIterator, typename OutputIterator>
                inline static void pack(InputIterator first, InputIterator last, OutputIterator out) {
                    std::transform(first, last, out, 
                        [](typename std::iterator_traits<InputIterator>::value_type const &elem) {
                        return units_reverser::reverse(bits_reverser::reverse(elem));});
=======
            template<typename Endianness, int InputBits, int OutputBits>
            struct real_packer<Endianness, InputBits, OutputBits, true, false> {

                BOOST_STATIC_ASSERT(InputBits % OutputBits == 0);

                template<typename InIter, typename OutIter>
                static void pack_n(InIter in, size_t in_n, OutIter out) {
                    while (in_n--) {
                        typedef typename std::iterator_traits<InIter>::value_type InValue;
                        InValue const value = *in++;
                        detail::exploder<Endianness, InputBits, OutputBits>::explode(value, out);
                    }
                }

                template<typename InIter, typename OutIter>
                static void pack(InIter in, InIter in_e, OutIter out) {
                    while (in != in_e) {
                        typedef typename std::iterator_traits<InIter>::value_type InValue;
                        InValue const value = *in++;
                        detail::exploder<Endianness, InputBits, OutputBits>::explode(value, out);
                    }
                }
            };

            template<typename Endianness, int InputBits, int OutputBits>
            struct real_packer<Endianness, InputBits, OutputBits, false, true> {

                BOOST_STATIC_ASSERT(OutputBits % InputBits == 0);

                template<typename InIter, typename OutIter>
                static void pack_n(InIter in, size_t in_n, OutIter out) {
                    size_t out_n = in_n / (OutputBits / InputBits);
                    while (out_n--) {
                        typedef typename detail::outvalue_helper<OutIter, OutputBits>::type OutValue;
                        OutValue value = OutValue();
                        detail::imploder<Endianness, InputBits, OutputBits>::implode(in, value);
                        *out++ = value;
                    }
>>>>>>> 13af6226
                }
            };

<<<<<<< HEAD
            /*!
             * @brief This packer deals with case InputValueBits < OutputValueBits and invokes implode function,
             * which, in its turn, packs input elements with InputValueBits size represented in InputEndianness 
             * endianness into output elements with OutputValueBits size represented in OutputEndianness
             * endianness.
             * 
             * @ingroup pack
             *
             * @tparam InputEndianness
             * @tparam OutputEndianness
             * @tparam InputValueBits
             * @tparam OutputValueBits
             * @tparam Dummy
             */
            template<typename InputEndianness, typename OutputEndianness, std::size_t InputValueBits,
                     std::size_t OutputValueBits, bool Dummy>
            struct packer<InputEndianness, OutputEndianness, InputValueBits, OutputValueBits, Dummy, true, false> {

                BOOST_STATIC_ASSERT(!(OutputValueBits % InputValueBits));

                typedef detail::imploder<InputEndianness, OutputEndianness, InputValueBits, OutputValueBits>
                    imploder;

                template<typename InputIterator, typename OutputIterator>
                inline static void pack_n(InputIterator in, std::size_t in_n, OutputIterator out) {
                    typedef typename std::iterator_traits<OutputIterator>::value_type OutValue;
                    std::size_t out_n = in_n / (OutputValueBits / InputValueBits);
                    
                    while (out_n--) {
                        OutValue value = OutValue();
                        imploder::implode(in, value);
                        *out++ = value;
                    }
                }

                template<typename InputIterator, typename OutputIterator>
                inline static void pack(InputIterator first, InputIterator last, OutputIterator out) {
                    typedef typename std::iterator_traits<OutputIterator>::value_type OutValue;

                    while (first != last) {
                        OutValue value = OutValue();
                        imploder::implode(first, value);
=======
                template<typename InIter, typename OutIter>
                static void pack(InIter in, InIter in_e, OutIter out) {
                    while (in != in_e) {
                        typedef typename detail::outvalue_helper<OutIter, OutputBits>::type OutValue;
                        OutValue value = OutValue();
                        detail::imploder<Endianness, InputBits, OutputBits>::implode(in, value);
>>>>>>> 13af6226
                        *out++ = value;
                    }
                }
            };

<<<<<<< HEAD
            /*!
             * @brief This packer deals with case InputValueBits > OutputValueBits and invokes explode function,
             * which, in its turn, packs input elements with InputValueBits size represented in InputEndianness 
             * endianness into output elements with OutputValueBits size represented in OutputEndianness
             * endianness.
             * 
             * @ingroup pack
             *
             * @tparam InputEndianness
             * @tparam OutputEndianness
             * @tparam InputValueBits
             * @tparam OutputValueBits
             * @tparam Dummy
             */
            template<typename InputEndianness, typename OutputEndianness, std::size_t InputValueBits,
                     std::size_t OutputValueBits, bool Dummy>
            struct packer<InputEndianness, OutputEndianness, InputValueBits, OutputValueBits, Dummy, false, true> {

                BOOST_STATIC_ASSERT(!(InputValueBits % OutputValueBits));

                typedef detail::exploder<InputEndianness, OutputEndianness, InputValueBits, OutputValueBits>
                    exploder;

                template<typename InputIterator, typename OutputIterator>
                inline static void pack_n(InputIterator in, std::size_t in_n, OutputIterator out) {
                    typedef typename std::iterator_traits<InputIterator>::value_type InValue;

                    while (in_n--) {
                        InValue const value = *in++;
                        exploder::explode(value, out);
                    }
                }

                template<typename InputIterator, typename OutputIterator>
                inline static void pack(InputIterator first, InputIterator last, OutputIterator out) {
                    typedef typename std::iterator_traits<InputIterator>::value_type InValue;

                    while (first != last) {
                        InValue const value = *first++;
                        exploder::explode(value, out);
                    }
                }
            };

            /*!
             * @brief Packs elements from range [first, last) represented in machine-dependent endianness 
             * into elements starting from out represented in OutputEndianness endianness.
             *
             * @ingroup pack
             *
             * @tparam OutputEndianness
             * @tparam InputValueBits
             * @tparam OutputValueBits
             * @tparam InputIterator
             * @tparam OutputIterator
             *
             * @param first
             * @param last
             * @param out
             *
             * @return
             */
            template<typename OutputEndianness, std::size_t InputValueBits, std::size_t OutputValueBits, 
                     typename InputIterator, typename OutputIterator>
            inline void pack_to(InputIterator first, InputIterator last, OutputIterator out) {

#ifdef BOOST_ENDIAN_BIG_BYTE_AVAILABLE
                typedef packer<stream_endian::big_octet_big_bit, OutputEndianness, 
                        InputValueBits, OutputValueBits> packer_type;
#elif defined(BOOST_ENDIAN_LITTLE_BYTE_AVAILABLE)
                typedef packer<stream_endian::little_octet_big_bit, OutputEndianness, 
                        InputValueBits, OutputValueBits> packer_type;
#elif defined(BOOST_ENDIAN_BIG_WORD_AVAILABLE)
                typedef packer<stream_endian::big_unit_big_bit<CRYPTO3_MP_WORD_BITS>, OutputEndianness, 
                        InputValueBits, OutputValueBits> packer_type;
#elif defined(BOOST_ENDIAN_LITTLE_WORD_AVAILABLE)
                typedef packer<stream_endian::little_unit_big_bit<CRYPTO3_MP_WORD_BITS>, OutputEndianness, 
                        InputValueBits, OutputValueBits> packer_type;
#else
#error "Unknown endianness"
#endif

                packer_type::pack(first, last, out);
            }

            /*!
             * @brief Packs elements from range [first, last) represented in InputEndianness endianness 
             * into elements starting from out represented in machine-dependent endianness.
             *
             * @ingroup pack
             *
             * @tparam InputEndianness
             * @tparam InputValueBits
             * @tparam OutputValueBits
             * @tparam InputIterator
             * @tparam OutputIterator
             *
             * @param first
             * @param last
             * @param out
             *
             * @return
             */
            template<typename InputEndianness, std::size_t InputValueBits, std::size_t OutputValueBits, 
                     typename InputIterator, typename OutputIterator>
            inline void pack_from(InputIterator first, InputIterator last, OutputIterator out) {

#ifdef BOOST_ENDIAN_BIG_BYTE_AVAILABLE
                typedef packer<InputEndianness, stream_endian::big_octet_big_bit, 
                        InputValueBits, OutputValueBits> packer_type;
#elif defined(BOOST_ENDIAN_LITTLE_BYTE_AVAILABLE)
                typedef packer<InputEndianness, stream_endian::little_octet_big_bit, 
                        InputValueBits, OutputValueBits> packer_type;
#elif defined(BOOST_ENDIAN_BIG_WORD_AVAILABLE)
                typedef packer<InputEndianness, stream_endian::big_unit_big_bit<CRYPTO3_MP_WORD_BITS>, 
                        InputValueBits, OutputValueBits> packer_type;
#elif defined(BOOST_ENDIAN_LITTLE_WORD_AVAILABLE)
                typedef packer<InputEndianness, stream_endian::little_unit_big_bit<CRYPTO3_MP_WORD_BITS>, 
                        InputValueBits, OutputValueBits> packer_type;
#else
#error "Unknown endianness"
#endif

                packer_type::pack(first, last, out); 
            }

            /*!
             * @brief Packs in_n input elements starting from in into output elements beginning from out.
             *
             * @ingroup pack
             *
             * @tparam InputEndianness
             * @tparam OutputEndianness
             * @tparam InputValueBits
             * @tparam OutputValueBits
             * @tparam InputIterator
             * @tparam OutputIterator
             *
             * @param in
             * @param in_n
             * @param out
             *
             * @return
             */
            template<typename InputEndianness, typename OutputEndianness, std::size_t InputValueBits, 
                     std::size_t OutputValueBits, typename InputIterator, typename OutputIterator>
            inline void pack_n(InputIterator in, std::size_t in_n, OutputIterator out) {
                typedef packer<InputEndianness, OutputEndianness, InputValueBits, OutputValueBits> packer_type;
                packer_type::pack_n(in, in_n, out);
            }
            
            /*!
             * @brief Packs in_n input elements starting from in into in_out elements beginning from out.
             *
             * @ingroup pack
             *
             * @tparam InputEndianness
             * @tparam OutputEndianness
             * @tparam InputValueBits
             * @tparam OutputValueBits
             * @tparam InputIterator
             * @tparam OutputIterator
             *
             * @param in
             * @param in_n
             * @param out
             * @param out_n
             *
             * @return
             */
            template<typename InputEndianness, typename OutputEndianness, std::size_t InputValueBits, 
                     std::size_t OutputValueBits, typename InputIterator, typename OutputIterator>
            inline void pack_n(InputIterator in, std::size_t in_n, OutputIterator out, std::size_t out_n) {
                BOOST_ASSERT(in_n * InputValueBits == out_n * OutputValueBits);
                pack_n<InputEndianness, OutputEndianness, InputValueBits, OutputValueBits>(in, in_n, out);
            }


            /*!
             * @brief Packs elements from the range [first, last) into elements starting from out. 
             * Works for input containers meeting RandomAccessIterator requirements.
             *
             * @ingroup pack
             *
             * @tparam InputEndianness
             * @tparam OutputEndianness
             * @tparam InputValueBits
             * @tparam OutputValueBits
             * @tparam InputIterator
             * @tparam OutputIterator
             *
             * @param first
             * @param last
             * @param random_access_iterator_tag
             * @param out
             *
             * @return
             */
            template<typename InputEndianness, typename OutputEndianness, std::size_t InputValueBits, 
                     std::size_t OutputValueBits, typename InputIterator, typename OutputIterator>
            inline void pack(InputIterator first, InputIterator last, std::random_access_iterator_tag, 
                OutputIterator out) { 
                pack_n<InputEndianness, OutputEndianness, InputValueBits, OutputValueBits>(first, last - first, out);
            }

            /*!
             * @brief Packs elements from the range [first, last) into elements starting from out. 
             * Works for input containers meeting InCatT category requirements and output containers 
             * meeting OutputIterator requirements.
             *
             * @ingroup pack
             *
             * @tparam InputEndianness
             * @tparam OutputEndianness
             * @tparam InputValueBits
             * @tparam OutputValueBits
             * @tparam InputIterator
             * @tparam InCatT
             * @tparam OutputIterator
             *
             * @param first
             * @param last
             * @param InCatT
             * @param out
             *
             * @return
             */
            template<typename InputEndianness, typename OutputEndianness, std::size_t InputValueBits, 
                     std::size_t OutputValueBits, typename InputIterator, typename InCatT, typename OutputIterator,
                     typename boost::enable_if_c<detail::is_iterator<InputIterator>::value, int>::type = 0,
                     typename boost::enable_if_c<detail::is_iterator<OutputIterator>::value, int>::type = 0>
            inline void pack(InputIterator first, InputIterator last, InCatT, OutputIterator out) {
                typedef packer<InputEndianness, OutputEndianness, InputValueBits, OutputValueBits> packer_type;
                packer_type::pack(first, last, out);
            }

            /*!
             * @brief Generic function that chooses pack function depending on input iterator category.
             *
             * @ingroup pack
             *
             * @tparam InputEndianness
             * @tparam OutputEndianness
             * @tparam InputValueBits
             * @tparam OutputValueBits
             * @tparam InputIterator
             * @tparam OutputIterator
             *
             * @param first
             * @param last
             * @param out
             *
             * @return
             */
            template<typename InputEndianness, typename OutputEndianness, std::size_t InputValueBits, 
                     std::size_t OutputValueBits, typename InputIterator, typename OutputIterator,
                     typename boost::enable_if_c<detail::is_iterator<OutputIterator>::value, int>::type = 0>
            inline void pack(InputIterator first, InputIterator last, OutputIterator out) {
                typedef typename std::iterator_traits<InputIterator>::iterator_category in_cat;
                pack<InputEndianness, OutputEndianness, InputValueBits, OutputValueBits>(first, last, in_cat(), out);
            }

            /*!
             * @brief Packs elements from the range [first, last) into elements starting from out. 
             * Works for input and output containers meeting RandomAccessIterator requirements.
             *
             * @ingroup pack
             *
             * @tparam InputEndianness
             * @tparam OutputEndianness
             * @tparam InputValueBits
             * @tparam OutputValueBits
             * @tparam InputIterator
             * @tparam OutputIterator
             *
             * @param in_first
             * @param in_last
             * @param random_access_iterator_tag
             * @param out_first
             * @param out_last
             * @param random_access_iterator_tag
             *
             * @return
             */
            template<typename InputEndianness, typename OutputEndianness, std::size_t InputValueBits, 
                     std::size_t OutputValueBits, typename InputIterator, typename OutputIterator>
            inline void pack(InputIterator in_first, InputIterator in_last, std::random_access_iterator_tag, 
                OutputIterator out_first, OutputIterator out_last, std::random_access_iterator_tag) {
                pack_n<InputEndianness, OutputEndianness, InputValueBits, OutputValueBits>(
                    in_first, in_last - in_first, out_first, out_last - out_first);
            }

            /*!
             * @brief Packs elements from the range [first, last) into elements starting from out. 
             * Works for input containers meeting InCatT category requirements and output containers
             * meeting OutCatT category requirements.
             *
             * @ingroup pack
             *
             * @tparam InputEndianness
             * @tparam OutputEndianness
             * @tparam InputValueBits
             * @tparam OutputValueBits
             * @tparam InputIterator
             * @tparam InCatT
             * @tparam OutputIterator
             * @tparam OutCatT
             *
             * @param in_first
             * @param in_last
             * @param InCatT
             * @param out
             * @param OutputIterator
             * @param OutCatT
             *
             * @return
             */
            template<typename InputEndianness, typename OutputEndianness, std::size_t InputValueBits, 
                     std::size_t OutputValueBits, typename InputIterator, typename InCatT, 
                     typename OutputIterator, typename OutCatT>
            inline void pack(InputIterator in_first, InputIterator in_last, InCatT, OutputIterator out, 
                OutputIterator, OutCatT) {
                pack<InputEndianness, OutputEndianness, InputValueBits, OutputValueBits>(in_first, in_last, out);
            }

            /*!
             * @brief Generic function that chooses pack function depending on input and output iterator category.
             *
             * @ingroup pack
             *
             * @tparam InputEndianness
             * @tparam OutputEndianness
             * @tparam InputValueBits
             * @tparam OutputValueBits
             * @tparam InputIterator
             * @tparam OutputIterator
             *
             * @param in_first
             * @param in_last
             * @param out_first
             * @param out_last
             *
             * @return
             */
            template<typename InputEndianness, typename OutputEndianness, std::size_t InputValueBits, 
                     std::size_t OutputValueBits, typename InputIterator, typename OutputIterator>
            inline void pack(InputIterator in_first, InputIterator in_last, 
                OutputIterator out_first, OutputIterator out_last) {
                typedef typename std::iterator_traits<InputIterator>::iterator_category in_cat;
                typedef typename std::iterator_traits<OutputIterator>::iterator_category out_cat;
                pack<InputEndianness, OutputEndianness, InputValueBits, OutputValueBits>(
                    in_first, in_last, in_cat(), out_first, out_last, out_cat());
            }

            /*!
             * @brief Packs immutable data referenced by in into data referenced by out.
             *
             * @ingroup pack
             *
             * @tparam InputEndianness
             * @tparam OutputEndianness
             * @tparam InputValueBits
             * @tparam OutputValueBits
             * @tparam InputType
             * @tparam OutputType
             *
             * @param in
             * @param out
             *
             * @return
             */
            template<typename InputEndianness, typename OutputEndianness, std::size_t InputValueBits, 
                     std::size_t OutputValueBits, typename InputType, typename OutputType>
            inline void pack(const InputType &in, OutputType &out) {
                pack_n<InputEndianness, OutputEndianness, InputValueBits, OutputValueBits>(
                    in.begin(), in.size(), out.begin(), out.size());
            }

            /*!
             * @brief Packs elements from range [first, last) into data referenced by out with 
             * non-arithmetic value type.
             *
             * @ingroup pack
             *
             * @tparam InputEndianness
             * @tparam OutputEndianness
             * @tparam InputValueBits
             * @tparam OutputValueBits
             * @tparam InputType
             * @tparam OutputType
             *
             * @param in
             * @param out
             *
             * @return
             */
            template<typename InputEndianness, typename OutputEndianness, std::size_t InputValueBits, 
                     std::size_t OutputValueBits, typename InputIterator, typename OutputType,
                     typename boost::enable_if_c<!std::is_arithmetic<OutputType>::value, int>::type = 0>
            inline void pack(InputIterator first, InputIterator last, OutputType &out) {
                pack_n<InputEndianness, OutputEndianness, InputValueBits, OutputValueBits>(
                    first, std::distance(first, last), out.begin(), out.size());
            }

=======
            template<typename Endianness, int InputBits, int OutputBits>
            struct packer : real_packer<Endianness, InputBits, OutputBits> {

#ifndef CRYPTO3_NO_OPTIMIZATION

                using real_packer<Endianness, InputBits, OutputBits>::pack_n;

                template<typename InT, typename OutT>
                static typename std::enable_if<can_memcpy<Endianness, InputBits, OutputBits, InT, OutT>::value>::type
                    pack_n(InT const *in, size_t n, OutT *out) {
                    std::memcpy(out, in, n * sizeof(InT));
                }

                template<typename InT, typename OutT>
                static typename std::enable_if<can_memcpy<Endianness, InputBits, OutputBits, InT, OutT>::value>::type
                    pack_n(InT *in, size_t n, OutT *out) {
                    std::memcpy(out, in, n * sizeof(InT));
                }

#endif
            };

            template<typename Endianness, int InValueBits, int OutValueBits, typename InputIterator1,
                     typename InputIterator2>
            void pack_n(InputIterator1 in, size_t in_n, InputIterator2 out) {
                typedef packer<Endianness, InValueBits, OutValueBits> packer_type;
                packer_type::pack_n(in, in_n, out);
            }

            template<typename Endianness, int InValueBits, int OutValueBits, typename InputIterator1,
                     typename InputIterator2>
            void pack_n(InputIterator1 in, size_t in_n, InputIterator2 out, size_t out_n) {
                BOOST_ASSERT(in_n * InValueBits == out_n * OutValueBits);
                pack_n<Endianness, InValueBits, OutValueBits>(in, in_n, out);
            }

            template<typename Endianness, int InValueBits, int OutValueBits, typename InputIterator1,
                     typename InputIterator2>
            void pack(InputIterator1 b1, InputIterator1 e1, std::random_access_iterator_tag, InputIterator2 b2) {
                pack_n<Endianness, InValueBits, OutValueBits>(b1, e1 - b1, b2);
            }

            template<typename Endianness, int InValueBits, int OutValueBits, typename InputIterator1, typename CatT1,
                     typename InputIterator2,
                     typename = typename std::enable_if<detail::is_iterator<InputIterator1>::value>::type,
                     typename = typename std::enable_if<detail::is_iterator<InputIterator2>::value>::type>
            void pack(InputIterator1 b1, InputIterator1 e1, CatT1, InputIterator2 b2) {
                typedef packer<Endianness, InValueBits, OutValueBits> packer_type;
                packer_type::pack(b1, e1, b2);
            }

            template<typename Endianness, int InValueBits, int OutValueBits, typename InputIterator1,
                     typename InputIterator2,
                     typename = typename std::enable_if<detail::is_iterator<InputIterator2>::value>::type>
            void pack(InputIterator1 b1, InputIterator1 e1, InputIterator2 b2) {
                typedef typename std::iterator_traits<InputIterator1>::iterator_category cat1;
                pack<Endianness, InValueBits, OutValueBits>(b1, e1, cat1(), b2);
            }

            template<typename Endianness, int InValueBits, int OutValueBits, typename InputIterator1,
                     typename InputIterator2>
            void pack(InputIterator1 b1, InputIterator1 e1, std::random_access_iterator_tag, InputIterator2 b2,
                      InputIterator2 e2, std::random_access_iterator_tag) {
                pack_n<Endianness, InValueBits, OutValueBits>(b1, e1 - b1, b2, e2 - b2);
            }

            template<typename Endianness, int InValueBits, int OutValueBits, typename InputIterator1, typename CatT1,
                     typename InputIterator2, typename CatT2>
            void pack(InputIterator1 b1, InputIterator1 e1, CatT1, InputIterator2 b2, InputIterator2, CatT2) {
                pack<Endianness, InValueBits, OutValueBits>(b1, e1, b2);
            }

            template<typename Endianness, int InValueBits, int OutValueBits, typename InputIterator1,
                     typename InputIterator2>
            void pack(InputIterator1 b1, InputIterator1 e1, InputIterator2 b2, InputIterator2 e2) {
                typedef typename std::iterator_traits<InputIterator1>::iterator_category cat1;
                typedef typename std::iterator_traits<InputIterator2>::iterator_category cat2;
                pack<Endianness, InValueBits, OutValueBits>(b1, e1, cat1(), b2, e2, cat2());
            }

            template<typename Endianness, int InValueBits, int OutValueBits, typename InputType, typename OutputType>
            void pack(const InputType &in, OutputType &out) {
                pack_n<Endianness, InValueBits, OutValueBits>(in.data(), in.size(), out.data(), out.size());
            }

            template<typename Endianness, int InValueBits, int OutValueBits, typename InputIterator,
                     typename OutputType,
                     typename = typename std::enable_if<!std::is_arithmetic<OutputType>::value>::type>
            inline void pack(InputIterator first, InputIterator last, OutputType &out) {
                pack_n<Endianness, InValueBits, OutValueBits>(first, std::distance(first, last), out.begin(),
                    out.size());
            }
>>>>>>> 13af6226
        }    // namespace detail
    }        // namespace crypto3
}    // namespace nil

#endif    // CRYPTO3_PACK_HPP<|MERGE_RESOLUTION|>--- conflicted
+++ resolved
@@ -13,37 +13,23 @@
 #include <nil/crypto3/detail/stream_endian.hpp>
 #include <nil/crypto3/detail/exploder.hpp>
 #include <nil/crypto3/detail/imploder.hpp>
-<<<<<<< HEAD
 #include <nil/crypto3/detail/reverser.hpp>
-=======
->>>>>>> 13af6226
 
 #include <boost/assert.hpp>
 #include <boost/static_assert.hpp>
-<<<<<<< HEAD
-#include <boost/utility/enable_if.hpp>
 #include <boost/predef/other/endian.h>
 #include <boost/type_traits/is_same.hpp>
 
 #include <algorithm>
 #include <iterator>
 #include <climits>
-=======
-
-#ifndef CRYPTO3_NO_OPTIMIZATION
-
-#include <boost/endian.hpp>
-#include <boost/utility/enable_if.hpp>
-
-#endif
->>>>>>> 13af6226
+#include <type_traits>
 
 namespace nil {
     namespace crypto3 {
         namespace detail {
 #ifndef CRYPTO3_NO_OPTIMIZATION
 
-<<<<<<< HEAD
             /*!
              * @defgroup pack Pack functions
              */
@@ -122,9 +108,9 @@
             template<typename InputIterator, typename OutputIterator>
             struct can_memcpy_itr {
                 constexpr static bool const value = 
-                    boost::is_same<typename std::iterator_traits<InputIterator>::iterator_category, 
+                    std::is_same<typename std::iterator_traits<InputIterator>::iterator_category, 
                     std::random_access_iterator_tag>::value && 
-                    boost::is_same<typename std::iterator_traits<OutputIterator>::iterator_category, 
+                    std::is_same<typename std::iterator_traits<OutputIterator>::iterator_category, 
                     std::random_access_iterator_tag>::value;
             };
 
@@ -151,7 +137,7 @@
              */
             template<typename InputEndianness, typename OutputEndianness, std::size_t InputValueBits,
                      std::size_t OutputValueBits,
-                     bool SameEndianness = boost::is_same<InputEndianness, OutputEndianness>::value,
+                     bool SameEndianness = std::is_same<InputEndianness, OutputEndianness>::value,
                      bool Implode = (InputValueBits < OutputValueBits),
                      bool Explode = (InputValueBits > OutputValueBits)>
             struct packer { };
@@ -188,7 +174,7 @@
                  * @return
                  */
                 template<typename InputType, typename OutputType, typename Dummy = void>
-                inline static typename boost::enable_if_c<
+                inline static typename std::enable_if<
                     can_memcpy<Endianness, ValueBits, InputType, OutputType>::value, Dummy>::type
                     pack_n(InputType const *in, std::size_t n, OutputType *out) {
                     std::memcpy(out, in, n * sizeof(InputType));
@@ -211,66 +197,13 @@
                  * @return
                  */
                 template<typename InputType, typename OutputType, typename Dummy = void>
-                inline static typename boost::enable_if_c<
+                inline static typename std::enable_if<
                     can_memcpy<Endianness, ValueBits, InputType, OutputType>::value, Dummy>::type
                     pack_n(InputType *in, std::size_t n, OutputType *out) {
                     std::memcpy(out, in, n * sizeof(InputType));
-=======
-            template<int UnitBits, int InputBits, int OutputBits, typename InT, typename OutT>
-            struct host_can_memcpy {
-                static bool const value = !(UnitBits % CHAR_BIT) && InputBits >= UnitBits && OutputBits >= UnitBits &&
-                                          sizeof(InT) * CHAR_BIT == InputBits && sizeof(OutT) * CHAR_BIT == OutputBits;
+                }
             };
 
-            template<typename Endianness, int InputBits, int OutputBits, typename InT, typename OutT>
-            struct can_memcpy {
-                static bool const value = InputBits == OutputBits && sizeof(InT) == sizeof(OutT);
-            };
-
-            template<int UnitBits, int InputBits, int OutputBits, typename InT, typename OutT>
-            struct can_memcpy<stream_endian::host_unit<UnitBits>, InputBits, OutputBits, InT, OutT>
-                : host_can_memcpy<UnitBits, InputBits, OutputBits, InT, OutT> {};
-
-#ifdef CRYPTO3_TARGET_CPU_IS_LITTLE_ENDIAN
-            template<int UnitBits, int InputBits, int OutputBits, typename InT, typename OutT>
-            struct can_memcpy<stream_endian::little_unit_big_bit<UnitBits>, InputBits, OutputBits, InT, OutT>
-                : host_can_memcpy<UnitBits, InputBits, OutputBits, InT, OutT> {};
-            template<int UnitBits, int InputBits, int OutputBits, typename InT, typename OutT>
-            struct can_memcpy<stream_endian::little_unit_little_bit<UnitBits>, InputBits, OutputBits, InT, OutT>
-                : host_can_memcpy<UnitBits, InputBits, OutputBits, InT, OutT> {};
-#endif
-
-#ifdef CRYPTO3_TARGET_CPU_IS_BIG_ENDIAN
-            template<int UnitBits, int InputBits, int OutputBits, typename InT, typename OutT>
-            struct can_memcpy<stream_endian::big_unit_big_bit<UnitBits>, InputBits, OutputBits, InT, OutT>
-                : host_can_memcpy<UnitBits, InputBits, OutputBits, InT, OutT> {};
-            template<int UnitBits, int InputBits, int OutputBits, typename InT, typename OutT>
-            struct can_memcpy<stream_endian::big_unit_little_bit<UnitBits>, InputBits, OutputBits, InT, OutT>
-                : host_can_memcpy<UnitBits, InputBits, OutputBits, InT, OutT> {};
-#endif
-
-#endif
-
-            template<typename Endianness, int InputBits, int OutputBits, bool Explode = (InputBits > OutputBits),
-                     bool Implode = (InputBits < OutputBits)>
-            struct real_packer;
-
-            template<typename Endianness, int Bits>
-            struct real_packer<Endianness, Bits, Bits, false, false> {
-
-                template<typename InIter, typename OutIter>
-                static void pack_n(InIter in, size_t in_n, OutIter out) {
-                    std::copy(in, in + in_n, out);
-                }
-
-                template<typename InIter, typename OutIter>
-                static void pack(InIter in, InIter in_e, OutIter out) {
-                    std::copy(in, in_e, out);
->>>>>>> 13af6226
-                }
-            };
-
-<<<<<<< HEAD
                 /*!
                  * @brief Packs in_n elements iterated by in into elements iterated by out.
                  *
@@ -309,7 +242,7 @@
                  * @return
                  */
                 template<typename InputIterator, typename OutputIterator, typename Dummy = void>
-                inline static typename boost::enable_if_c<
+                inline static typename std::enable_if<
                     can_memcpy<Endianness, ValueBits, typename std::iterator_traits<InputIterator>::value_type,
                                typename std::iterator_traits<OutputIterator>::value_type>::value &&
                     can_memcpy_itr<InputIterator, OutputIterator>::value, Dummy>::type
@@ -336,7 +269,7 @@
                  * @return
                  */
                 template<typename InputIterator, typename OutputIterator, typename Dummy = void>
-                inline static typename boost::enable_if_c<
+                inline static typename std::enable_if<
                     !can_memcpy<Endianness, ValueBits, typename std::iterator_traits<InputIterator>::value_type,
                                typename std::iterator_traits<OutputIterator>::value_type>::value || 
                     !can_memcpy_itr<InputIterator, OutputIterator>::value, Dummy>::type 
@@ -381,50 +314,10 @@
                     std::transform(first, last, out, 
                         [](typename std::iterator_traits<InputIterator>::value_type const &elem) {
                         return units_reverser::reverse(bits_reverser::reverse(elem));});
-=======
-            template<typename Endianness, int InputBits, int OutputBits>
-            struct real_packer<Endianness, InputBits, OutputBits, true, false> {
-
-                BOOST_STATIC_ASSERT(InputBits % OutputBits == 0);
-
-                template<typename InIter, typename OutIter>
-                static void pack_n(InIter in, size_t in_n, OutIter out) {
-                    while (in_n--) {
-                        typedef typename std::iterator_traits<InIter>::value_type InValue;
-                        InValue const value = *in++;
-                        detail::exploder<Endianness, InputBits, OutputBits>::explode(value, out);
-                    }
-                }
-
-                template<typename InIter, typename OutIter>
-                static void pack(InIter in, InIter in_e, OutIter out) {
-                    while (in != in_e) {
-                        typedef typename std::iterator_traits<InIter>::value_type InValue;
-                        InValue const value = *in++;
-                        detail::exploder<Endianness, InputBits, OutputBits>::explode(value, out);
-                    }
                 }
             };
 
-            template<typename Endianness, int InputBits, int OutputBits>
-            struct real_packer<Endianness, InputBits, OutputBits, false, true> {
-
-                BOOST_STATIC_ASSERT(OutputBits % InputBits == 0);
-
-                template<typename InIter, typename OutIter>
-                static void pack_n(InIter in, size_t in_n, OutIter out) {
-                    size_t out_n = in_n / (OutputBits / InputBits);
-                    while (out_n--) {
-                        typedef typename detail::outvalue_helper<OutIter, OutputBits>::type OutValue;
-                        OutValue value = OutValue();
-                        detail::imploder<Endianness, InputBits, OutputBits>::implode(in, value);
-                        *out++ = value;
-                    }
->>>>>>> 13af6226
-                }
-            };
-
-<<<<<<< HEAD
+
             /*!
              * @brief This packer deals with case InputValueBits < OutputValueBits and invokes implode function,
              * which, in its turn, packs input elements with InputValueBits size represented in InputEndianness 
@@ -467,20 +360,11 @@
                     while (first != last) {
                         OutValue value = OutValue();
                         imploder::implode(first, value);
-=======
-                template<typename InIter, typename OutIter>
-                static void pack(InIter in, InIter in_e, OutIter out) {
-                    while (in != in_e) {
-                        typedef typename detail::outvalue_helper<OutIter, OutputBits>::type OutValue;
-                        OutValue value = OutValue();
-                        detail::imploder<Endianness, InputBits, OutputBits>::implode(in, value);
->>>>>>> 13af6226
                         *out++ = value;
                     }
                 }
             };
 
-<<<<<<< HEAD
             /*!
              * @brief This packer deals with case InputValueBits > OutputValueBits and invokes explode function,
              * which, in its turn, packs input elements with InputValueBits size represented in InputEndianness 
@@ -710,8 +594,8 @@
              */
             template<typename InputEndianness, typename OutputEndianness, std::size_t InputValueBits, 
                      std::size_t OutputValueBits, typename InputIterator, typename InCatT, typename OutputIterator,
-                     typename boost::enable_if_c<detail::is_iterator<InputIterator>::value, int>::type = 0,
-                     typename boost::enable_if_c<detail::is_iterator<OutputIterator>::value, int>::type = 0>
+                     typename = typename std::enable_if<detail::is_iterator<InputIterator>::value, int>::type,
+                     typename = typename std::enable_if<detail::is_iterator<OutputIterator>::value, int>::type>
             inline void pack(InputIterator first, InputIterator last, InCatT, OutputIterator out) {
                 typedef packer<InputEndianness, OutputEndianness, InputValueBits, OutputValueBits> packer_type;
                 packer_type::pack(first, last, out);
@@ -737,7 +621,7 @@
              */
             template<typename InputEndianness, typename OutputEndianness, std::size_t InputValueBits, 
                      std::size_t OutputValueBits, typename InputIterator, typename OutputIterator,
-                     typename boost::enable_if_c<detail::is_iterator<OutputIterator>::value, int>::type = 0>
+                     typename = typename std::enable_if<detail::is_iterator<OutputIterator>::value, int>::type>
             inline void pack(InputIterator first, InputIterator last, OutputIterator out) {
                 typedef typename std::iterator_traits<InputIterator>::iterator_category in_cat;
                 pack<InputEndianness, OutputEndianness, InputValueBits, OutputValueBits>(first, last, in_cat(), out);
@@ -879,106 +763,11 @@
              */
             template<typename InputEndianness, typename OutputEndianness, std::size_t InputValueBits, 
                      std::size_t OutputValueBits, typename InputIterator, typename OutputType,
-                     typename boost::enable_if_c<!std::is_arithmetic<OutputType>::value, int>::type = 0>
+                     typename = typename std::enable_if<!std::is_arithmetic<OutputType>::value, int>::type>
             inline void pack(InputIterator first, InputIterator last, OutputType &out) {
                 pack_n<InputEndianness, OutputEndianness, InputValueBits, OutputValueBits>(
                     first, std::distance(first, last), out.begin(), out.size());
             }
-
-=======
-            template<typename Endianness, int InputBits, int OutputBits>
-            struct packer : real_packer<Endianness, InputBits, OutputBits> {
-
-#ifndef CRYPTO3_NO_OPTIMIZATION
-
-                using real_packer<Endianness, InputBits, OutputBits>::pack_n;
-
-                template<typename InT, typename OutT>
-                static typename std::enable_if<can_memcpy<Endianness, InputBits, OutputBits, InT, OutT>::value>::type
-                    pack_n(InT const *in, size_t n, OutT *out) {
-                    std::memcpy(out, in, n * sizeof(InT));
-                }
-
-                template<typename InT, typename OutT>
-                static typename std::enable_if<can_memcpy<Endianness, InputBits, OutputBits, InT, OutT>::value>::type
-                    pack_n(InT *in, size_t n, OutT *out) {
-                    std::memcpy(out, in, n * sizeof(InT));
-                }
-
-#endif
-            };
-
-            template<typename Endianness, int InValueBits, int OutValueBits, typename InputIterator1,
-                     typename InputIterator2>
-            void pack_n(InputIterator1 in, size_t in_n, InputIterator2 out) {
-                typedef packer<Endianness, InValueBits, OutValueBits> packer_type;
-                packer_type::pack_n(in, in_n, out);
-            }
-
-            template<typename Endianness, int InValueBits, int OutValueBits, typename InputIterator1,
-                     typename InputIterator2>
-            void pack_n(InputIterator1 in, size_t in_n, InputIterator2 out, size_t out_n) {
-                BOOST_ASSERT(in_n * InValueBits == out_n * OutValueBits);
-                pack_n<Endianness, InValueBits, OutValueBits>(in, in_n, out);
-            }
-
-            template<typename Endianness, int InValueBits, int OutValueBits, typename InputIterator1,
-                     typename InputIterator2>
-            void pack(InputIterator1 b1, InputIterator1 e1, std::random_access_iterator_tag, InputIterator2 b2) {
-                pack_n<Endianness, InValueBits, OutValueBits>(b1, e1 - b1, b2);
-            }
-
-            template<typename Endianness, int InValueBits, int OutValueBits, typename InputIterator1, typename CatT1,
-                     typename InputIterator2,
-                     typename = typename std::enable_if<detail::is_iterator<InputIterator1>::value>::type,
-                     typename = typename std::enable_if<detail::is_iterator<InputIterator2>::value>::type>
-            void pack(InputIterator1 b1, InputIterator1 e1, CatT1, InputIterator2 b2) {
-                typedef packer<Endianness, InValueBits, OutValueBits> packer_type;
-                packer_type::pack(b1, e1, b2);
-            }
-
-            template<typename Endianness, int InValueBits, int OutValueBits, typename InputIterator1,
-                     typename InputIterator2,
-                     typename = typename std::enable_if<detail::is_iterator<InputIterator2>::value>::type>
-            void pack(InputIterator1 b1, InputIterator1 e1, InputIterator2 b2) {
-                typedef typename std::iterator_traits<InputIterator1>::iterator_category cat1;
-                pack<Endianness, InValueBits, OutValueBits>(b1, e1, cat1(), b2);
-            }
-
-            template<typename Endianness, int InValueBits, int OutValueBits, typename InputIterator1,
-                     typename InputIterator2>
-            void pack(InputIterator1 b1, InputIterator1 e1, std::random_access_iterator_tag, InputIterator2 b2,
-                      InputIterator2 e2, std::random_access_iterator_tag) {
-                pack_n<Endianness, InValueBits, OutValueBits>(b1, e1 - b1, b2, e2 - b2);
-            }
-
-            template<typename Endianness, int InValueBits, int OutValueBits, typename InputIterator1, typename CatT1,
-                     typename InputIterator2, typename CatT2>
-            void pack(InputIterator1 b1, InputIterator1 e1, CatT1, InputIterator2 b2, InputIterator2, CatT2) {
-                pack<Endianness, InValueBits, OutValueBits>(b1, e1, b2);
-            }
-
-            template<typename Endianness, int InValueBits, int OutValueBits, typename InputIterator1,
-                     typename InputIterator2>
-            void pack(InputIterator1 b1, InputIterator1 e1, InputIterator2 b2, InputIterator2 e2) {
-                typedef typename std::iterator_traits<InputIterator1>::iterator_category cat1;
-                typedef typename std::iterator_traits<InputIterator2>::iterator_category cat2;
-                pack<Endianness, InValueBits, OutValueBits>(b1, e1, cat1(), b2, e2, cat2());
-            }
-
-            template<typename Endianness, int InValueBits, int OutValueBits, typename InputType, typename OutputType>
-            void pack(const InputType &in, OutputType &out) {
-                pack_n<Endianness, InValueBits, OutValueBits>(in.data(), in.size(), out.data(), out.size());
-            }
-
-            template<typename Endianness, int InValueBits, int OutValueBits, typename InputIterator,
-                     typename OutputType,
-                     typename = typename std::enable_if<!std::is_arithmetic<OutputType>::value>::type>
-            inline void pack(InputIterator first, InputIterator last, OutputType &out) {
-                pack_n<Endianness, InValueBits, OutValueBits>(first, std::distance(first, last), out.begin(),
-                    out.size());
-            }
->>>>>>> 13af6226
         }    // namespace detail
     }        // namespace crypto3
 }    // namespace nil
