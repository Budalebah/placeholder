//---------------------------------------------------------------------------//
// Copyright (c) 2018-2020 Mikhail Komarov <nemo@nil.foundation>
//
// Distributed under the Boost Software License, Version 1.0
// See accompanying file LICENSE_1_0.txt or copy at
// http://www.boost.org/LICENSE_1_0.txt
//---------------------------------------------------------------------------//

#ifndef CRYPTO3_STATIC_DIGEST_HPP
#define CRYPTO3_STATIC_DIGEST_HPP

#include <boost/static_assert.hpp>
#include <boost/assert.hpp>

#include <array>
#include <string>
#include <cstring>
#include <iostream>

#include <nil/crypto3/detail/octet.hpp>
#include <nil/crypto3/detail/pack.hpp>

namespace nil {
    namespace crypto3 {
        /*!
         * The digest class template stores a DigestBits-bit message digest as a sequence of 8-bit octets.
         * Octets are stored in the smallest std::size_t type able to hold 8 bits, hereinafter referred to as
         * octet_type. DigestBits must be a multiple of 8.
         *
         * It is independent of any particular algorithm; For example sha2<224> and cubehash<224> both produce a
         * digest<224>. Each algorithm generates its digest such that it will be displayed in the canonical order
         * for that algorithm. The truncate and resize function templates are provided to handle digests with
         * lengths other than you're expecting. For instance, generating name-based UUIDs uses only 128 bits but
         * SHA-1 provides a 160-bit digest, so it would be truncated. (Using truncate instead of resize means
         * that a compilation error will result from trying to use a hash algorithm with too small an output.) On
         * the other hand, for storing as much as possible of the results of various algorithms, resize allows
         * you to pad them out to a large size, such as a digest<512>.
         *
         * digest<DigestBits> derives publicly from std::array<octet_type, DigestBits/8> and supports all of
         * its operations in order to provide direct access to the contained octets. Note that a digest is not
         * an aggregate; A default-constructed digest has all its contained octets set to zero. The base_array()
         * member function provides a reference to the std::array sub-object.
         *
         * digests with different numbers of bits may be compared. For the comparison, the smaller is considered
         * as though it were padded with 0s out to the size of the larger. The operator< provides a strict total
         * order. For convenience, equality comparison with narrow c-style strings is also provided.
         *
         * Always stored internally as a sequence of octets in display order.
         * This allows digests from different algorithms to have the same type,
         * allowing them to be more easily stored and compared.
         *
         * @tparam DigestBits
         */

        template<std::size_t DigestBits>
        class static_digest : public std::array<octet_type, DigestBits / octet_bits> { };

        namespace detail {
            template<std::size_t DigestBits, typename OutputIterator>
            OutputIterator to_ascii(const static_digest<DigestBits> &d, OutputIterator it) {
                for (std::size_t j = 0; j < DigestBits / octet_bits; ++j) {
                    octet_type b = d[j];
                    *it++ = "0123456789abcdef"[(b >> 4) & 0xF];
                    *it++ = "0123456789abcdef"[(b >> 0) & 0xF];
                }
                return it;
            }

            template<std::size_t DigestBits>
            std::array<char, DigestBits / 4 + 1> c_str(const static_digest<DigestBits> &d) {
                std::array<char, DigestBits / 4 + 1> s;
                char *p = to_ascii<DigestBits>(d, s.data());
                *p++ = '\0';
                return s;
            }
        }    // namespace detail
    }        // namespace crypto3
}    // namespace nil

namespace std {
    template<std::size_t DigestBits>
    std::string to_string(const nil::crypto3::static_digest<DigestBits> &d) {
        std::array<char, DigestBits / 4 + 1> cstr = nil::crypto3::detail::c_str(d);
        return std::string(cstr.data(), cstr.size() - 1);
    }
}    // namespace std

namespace nil {
    namespace crypto3 {

        /*!
         *
         * @tparam NewBits
         * @tparam OldBits
         * @param od
         * @return Digest containing the first min(NewBits, OldBits) bits of the argument digest followed by max
         * (0, NewBits - OldBits) bits.
         */
        template<std::size_t NewBits, std::size_t OldBits>
        static_digest<NewBits> resize(const static_digest<OldBits> &od) {
            static_digest<NewBits> nd;
            nd.fill(0);
            std::size_t bytes = sizeof(octet_type) * (NewBits < OldBits ? NewBits : OldBits) / octet_bits;
            std::memcpy(nd.data(), od.data(), bytes);
            return nd;
        }

        /*!
         * @tparam NewBits
         * @tparam OldBits
         * @return Digest containing only the first NewBits bits of the argument digest.
         *
         * Requires that NewBits <= OldBits.
         *
         * Truncating a message digest generally does not weaken the hash algorithm beyond the
         * amount necessitated by the shorted output size.
         */
        template<std::size_t NewBits, std::size_t OldBits>
        static_digest<NewBits> truncate(const static_digest<OldBits> &od) {
            BOOST_STATIC_ASSERT(NewBits <= OldBits);
            return resize<NewBits>(od);
        }

        template<std::size_t DB1, std::size_t DB2>
        bool operator==(const static_digest<DB1> &a, const static_digest<DB2> &b) {
            // TODO: Think about size of static_digest. We can't use resize here because
            //  it's change element which we compare
            return static_cast<bool>(DB1 == DB2 ? std::equal(std::begin(a), std::end(a), std::begin(b), std::end(b)) :
                                                  0);
        }

        template<std::size_t DB1, std::size_t DB2>
        bool operator!=(const static_digest<DB1> &a, const static_digest<DB2> &b) {
            return !(a == b);
        }

        template<std::size_t DB1, std::size_t DB2>
        bool operator<(const static_digest<DB1> &a, const static_digest<DB2> &b) {
            // #TODO: Implement this right
            return DB1 < DB2;
        }

        template<std::size_t DB1, std::size_t DB2>
        bool operator>(const static_digest<DB1> &a, const static_digest<DB2> &b) {
            return b < a;
        }

        template<std::size_t DB1, std::size_t DB2>
        bool operator<=(const static_digest<DB1> &a, const static_digest<DB2> &b) {
            return !(b < a);
        }

        template<std::size_t DB1, std::size_t DB2>
        bool operator>=(const static_digest<DB1> &a, const static_digest<DB2> &b) {
            return !(b > a);
        }

        template<std::size_t DB>
        bool operator!=(const static_digest<DB> &a, char const *b) {
            BOOST_ASSERT(std::strlen(b) == DB / 4);
            return std::to_string(a) != b;
        }

        template<std::size_t DB>
        bool operator==(const static_digest<DB> &a, char const *b) {
            return !(a != b);
        }

        template<std::size_t DB>
        bool operator!=(char const *b, const static_digest<DB> &a) {
            return a != b;
        }

        template<std::size_t DB>
        bool operator==(char const *b, const static_digest<DB> &a) {
            return a == b;
        }

        template<std::size_t DigestBits>
        std::ostream &operator<<(std::ostream &sink, const static_digest<DigestBits> &d) {
            detail::to_ascii<DigestBits>(d, std::ostream_iterator<char>(sink));
            return sink;
        }

        template<std::size_t DigestBits>
        std::istream &operator>>(std::istream &source, static_digest<DigestBits> &d) {
            std::array<char, DigestBits / 4> a = {{}};
            for (unsigned i = 0; i < a.size(); ++i) {
                char c;
                if (!source.get(c)) {
                    source.setstate(std::ios::failbit);
                    break;
                }
                if (!std::isxdigit(c, source.getloc())) {
                    source.unget();
                    source.setstate(std::ios::failbit);
                    break;
                }

                if (std::isdigit(c, source.getloc())) {
                    a[i] = (c - '0');
                } else {
                    a[i] = std::toupper(c, source.getloc()) - 'A' + 0xA;
                }
            }
<<<<<<< HEAD

            detail::pack<stream_endian::big_bit, stream_endian::big_bit, 4, 8>(a.begin(), a.end(), d.begin());

=======
            detail::pack<stream_endian::big_bit, 4, 8>(a, d);
>>>>>>> 13af6226
            return source;
        }
    }    // namespace crypto3
}    // namespace nil

#endif    // CRYPTO3_HASH_DIGEST_HPP<|MERGE_RESOLUTION|>--- conflicted
+++ resolved
@@ -203,13 +203,7 @@
                     a[i] = std::toupper(c, source.getloc()) - 'A' + 0xA;
                 }
             }
-<<<<<<< HEAD
-
             detail::pack<stream_endian::big_bit, stream_endian::big_bit, 4, 8>(a.begin(), a.end(), d.begin());
-
-=======
-            detail::pack<stream_endian::big_bit, 4, 8>(a, d);
->>>>>>> 13af6226
             return source;
         }
     }    // namespace crypto3
