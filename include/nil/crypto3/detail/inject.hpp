--- conflicted
+++ resolved
@@ -111,14 +111,8 @@
                         if (last_word_seen + word_seen > word_bits) {
                             w >>= (word_bits - b_unit_bits - UnitBits);
                             w_split = 0;
-<<<<<<< HEAD
-                            masks[0] = low_bits<word_bits>(~word_type(), UnitBits - b_rem)
-                                       << (b_rem + UnitBits);
-                            masks[1] = low_bits<word_bits>(~word_type(), b_rem);
-=======
                             masks[0] = low_bits<word_type, word_bits>(~word_type(), UnitBits - b_rem) << (b_rem + UnitBits);
                             masks[1] = low_bits<word_type, word_bits>(~word_type(), b_rem);
->>>>>>> 13af6226
 
                             while (w_space) {
                                 w_split |=
@@ -191,15 +185,8 @@
                         if (last_word_seen + word_seen > word_bits) {
                             w <<= (word_bits - b_unit_bits - UnitBits);
                             w_split = 0;
-<<<<<<< HEAD
-                            masks[0] =
-                                high_bits<word_bits>(~word_type(), UnitBits - b_rem) >> (b_rem + UnitBits);
-                            masks[1] = high_bits<word_bits>(~word_type(), b_rem);
-=======
                             masks[0] = high_bits<word_type, word_bits>(~word_type(), UnitBits - b_rem) >> (b_rem + UnitBits);
                             masks[1] = high_bits<word_type, word_bits>(~word_type(), b_rem);
->>>>>>> 13af6226
-
                             while (w_space) {
                                 w_split |=
                                     (!sz_ind ? ((w & masks[0]) << b_rem) : ((w & masks[1]) >> (UnitBits + sz[0])));
