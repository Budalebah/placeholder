//---------------------------------------------------------------------------//
// Copyright (c) 2021-2022 Mikhail Komarov <nemo@nil.foundation>
// Copyright (c) 2021-2022 Nikita Kaskov <nbering@nil.foundation>
// Copyright (c) 2021-2022 Ilias Khairullin <ilias@nil.foundation>
//
// MIT License
//
// Permission is hereby granted, free of charge, to any person obtaining a copy
// of this software and associated documentation files (the "Software"), to deal
// in the Software without restriction, including without limitation the rights
// to use, copy, modify, merge, publish, distribute, sublicense, and/or sell
// copies of the Software, and to permit persons to whom the Software is
// furnished to do so, subject to the following conditions:
//
// The above copyright notice and this permission notice shall be included in all
// copies or substantial portions of the Software.
//
// THE SOFTWARE IS PROVIDED "AS IS", WITHOUT WARRANTY OF ANY KIND, EXPRESS OR
// IMPLIED, INCLUDING BUT NOT LIMITED TO THE WARRANTIES OF MERCHANTABILITY,
// FITNESS FOR A PARTICULAR PURPOSE AND NONINFRINGEMENT. IN NO EVENT SHALL THE
// AUTHORS OR COPYRIGHT HOLDERS BE LIABLE FOR ANY CLAIM, DAMAGES OR OTHER
// LIABILITY, WHETHER IN AN ACTION OF CONTRACT, TORT OR OTHERWISE, ARISING FROM,
// OUT OF OR IN CONNECTION WITH THE SOFTWARE OR THE USE OR OTHER DEALINGS IN THE
// SOFTWARE.
//---------------------------------------------------------------------------//

#ifndef CRYPTO3_MARSHALLING_LPC_COMMITMENT_HPP
#define CRYPTO3_MARSHALLING_LPC_COMMITMENT_HPP

#include <ratio>
#include <limits>
#include <type_traits>

#include <nil/marshalling/types/bundle.hpp>
#include <nil/marshalling/types/array_list.hpp>
#include <nil/marshalling/types/integral.hpp>
#include <nil/marshalling/status_type.hpp>
#include <nil/marshalling/options.hpp>

#include <nil/crypto3/marshalling/algebra/types/field_element.hpp>
#include <nil/crypto3/marshalling/containers/types/merkle_proof.hpp>
#include <nil/crypto3/marshalling/zk/types/commitments/fri.hpp>

#include <nil/crypto3/zk/commitments/polynomial/lpc.hpp>

namespace nil {
    namespace crypto3 {
        namespace marshalling {
            namespace types {
                template<typename TTypeBase, typename LPCScheme,
                         typename = typename std::enable_if<
                             std::is_same<LPCScheme,
                                          nil::crypto3::zk::commitments::list_polynomial_commitment<
                                              typename LPCScheme::field_type, typename LPCScheme::lpc_params>>::value,
                             bool>::type,
                         typename... TOptions>
                using lpc_proof = nil::marshalling::types::bundle<
                    TTypeBase, std::tuple<
<<<<<<< HEAD
                                   // // TODO: use nil::marshalling::option::fixed_size_storage with hash_type::digest_size
                                   // // TODO: review std::uint8_t type usage (for example, pedersen outputs array of bits)
                                   // // typename merkle_tree_type::value_type T_root;
                                   // nil::marshalling::types::array_list<
                                   //     TTypeBase, nil::marshalling::types::integral<TTypeBase, std::uint8_t>,
                                   //     nil::marshalling::option::sequence_size_field_prefix<
                                   //         nil::marshalling::types::integral<TTypeBase, std::size_t>>>,
=======
                                   // TODO: use nil::marshalling::option::fixed_size_storage with hash_type::digest_size
                                   // TODO: review std::uint8_t type usage (for example, pedersen outputs array of bits)
                                   // typename merkle_tree_type::value_type T_root;
                                   nil::marshalling::types::array_list<
                                       TTypeBase, nil::marshalling::types::integral<TTypeBase, std::uint8_t>,
                                       nil::marshalling::option::sequence_size_field_prefix<
                                           nil::marshalling::types::integral<TTypeBase, std::uint64_t>>>,
>>>>>>> 5e41ac6a
                                   // TODO: use nil::marshalling::option::fixed_size_storage with hash_type::digest_size
                                   // std::vector<typename FieldType::value_type> z;
                                   nil::marshalling::types::array_list<
                                       TTypeBase, field_element<TTypeBase, typename LPCScheme::field_type::value_type>,
                                       nil::marshalling::option::sequence_size_field_prefix<
<<<<<<< HEAD
                                           nil::marshalling::types::integral<TTypeBase, std::size_t>>>
                                           // ,
                                   // TODO: use nil::marshalling::option::fixed_size_storage with hash_type::digest_size
                                   // std::array<typename fri_type::proof_type, lambda> fri_proof;
                                   // nil::marshalling::types::array_list<
                                   //     TTypeBase, fri_proof<TTypeBase, typename LPCScheme::fri_type>,
                                   //     nil::marshalling::option::sequence_size_field_prefix<
                                   //         nil::marshalling::types::integral<TTypeBase, std::size_t>>>
                                           >>;
=======
                                           nil::marshalling::types::integral<TTypeBase, std::uint64_t>>>,
                                   // TODO: use nil::marshalling::option::fixed_size_storage with hash_type::digest_size
                                   // std::array<typename fri_type::proof_type, lambda> fri_proof;
                                   nil::marshalling::types::array_list<
                                       TTypeBase, fri_proof<TTypeBase, typename LPCScheme::fri_type>,
                                       nil::marshalling::option::sequence_size_field_prefix<
                                           nil::marshalling::types::integral<TTypeBase, std::uint64_t>>>>>;
>>>>>>> 5e41ac6a

                template<typename LPCScheme, typename Endianness>
                lpc_proof<nil::marshalling::field_type<Endianness>, LPCScheme>
                    fill_lpc_proof(const typename LPCScheme::proof_type &proof) {

                    using TTypeBase = nil::marshalling::field_type<Endianness>;
                    using uint64_t_marshalling_type = nil::marshalling::types::integral<TTypeBase, std::uint64_t>;
                    using octet_marshalling_type = nil::marshalling::types::integral<TTypeBase, std::uint8_t>;
                    using digest_marshalling_type = nil::marshalling::types::array_list<
                        TTypeBase, octet_marshalling_type,
                        nil::marshalling::option::sequence_size_field_prefix<uint64_t_marshalling_type>>;
                    using field_marhsalling_type = field_element<TTypeBase, typename LPCScheme::field_type::value_type>;
                    using field_vector_marshalling_type = nil::marshalling::types::array_list<
                        TTypeBase, field_marhsalling_type,
                        nil::marshalling::option::sequence_size_field_prefix<uint64_t_marshalling_type>>;
                    using fri_proof_marshalling_type = fri_proof<TTypeBase, typename LPCScheme::fri_type>;
                    using fri_proof_vector_marshalling_type = nil::marshalling::types::array_list<
                        TTypeBase, fri_proof<TTypeBase, typename LPCScheme::fri_type>,
                        nil::marshalling::option::sequence_size_field_prefix<uint64_t_marshalling_type>>;

                    // typename merkle_tree_type::value_type T_root;
                    // digest_marshalling_type filled_T_root;
                    // for (const auto c : proof.T_root) {
                    //     filled_T_root.value().push_back(octet_marshalling_type(c));
                    // }

                    // std::vector<typename FieldType::value_type> z;
                    field_vector_marshalling_type filled_z;
                    for (const auto &c : proof.z) {
                        filled_z.value().push_back(field_marhsalling_type(c));
                    }

                    // std::array<typename fri_type::proof_type, lambda> fri_proof;
                    // fri_proof_vector_marshalling_type filled_fri_proof;
                    // for (const auto &p : proof.fri_proof) {
                    //     filled_fri_proof.value().push_back(fill_fri_proof<typename LPCScheme::fri_type, Endianness>(p));
                    // }

                    return lpc_proof<nil::marshalling::field_type<Endianness>, LPCScheme>(
                        std::make_tuple(
                            // filled_T_root, 
                            filled_z
                            // , filled_fri_proof
                            ));
                }

                template<typename LPCScheme, typename Endianness>
                typename LPCScheme::proof_type
                    make_lpc_proof(const lpc_proof<nil::marshalling::field_type<Endianness>, LPCScheme> &filled_proof) {

                    typename LPCScheme::proof_type proof;

                    // typename merkle_tree_type::value_type T_root;
                    // assert(proof.T_root.size() == std::get<0>(filled_proof.value()).value().size());
                    // for (std::size_t i = 0; i < std::get<0>(filled_proof.value()).value().size(); ++i) {
                    //     proof.T_root.at(i) = std::get<0>(filled_proof.value()).value().at(i).value();
                    // }

                    // std::vector<typename FieldType::value_type> z;
                    for (std::size_t i = 0; i < std::get<0>(filled_proof.value()).value().size(); ++i) {
                        proof.z.push_back(std::get<0>(filled_proof.value()).value().at(i).value());
                    }

                    // std::array<typename fri_type::proof_type, lambda> fri_proof;
                    // assert(proof.fri_proof.size() == std::get<2>(filled_proof.value()).value().size());
                    // for (std::size_t i = 0; i < std::get<2>(filled_proof.value()).value().size(); ++i) {
                    //     proof.fri_proof.at(i) = make_fri_proof<typename LPCScheme::fri_type, Endianness>(
                    //         std::get<2>(filled_proof.value()).value().at(i));
                    // }

                    return proof;
                }
            }    // namespace types
        }        // namespace marshalling
    }            // namespace crypto3
}    // namespace nil
#endif    // CRYPTO3_MARSHALLING_LPC_COMMITMENT_HPP<|MERGE_RESOLUTION|>--- conflicted
+++ resolved
@@ -56,15 +56,6 @@
                          typename... TOptions>
                 using lpc_proof = nil::marshalling::types::bundle<
                     TTypeBase, std::tuple<
-<<<<<<< HEAD
-                                   // // TODO: use nil::marshalling::option::fixed_size_storage with hash_type::digest_size
-                                   // // TODO: review std::uint8_t type usage (for example, pedersen outputs array of bits)
-                                   // // typename merkle_tree_type::value_type T_root;
-                                   // nil::marshalling::types::array_list<
-                                   //     TTypeBase, nil::marshalling::types::integral<TTypeBase, std::uint8_t>,
-                                   //     nil::marshalling::option::sequence_size_field_prefix<
-                                   //         nil::marshalling::types::integral<TTypeBase, std::size_t>>>,
-=======
                                    // TODO: use nil::marshalling::option::fixed_size_storage with hash_type::digest_size
                                    // TODO: review std::uint8_t type usage (for example, pedersen outputs array of bits)
                                    // typename merkle_tree_type::value_type T_root;
@@ -72,23 +63,11 @@
                                        TTypeBase, nil::marshalling::types::integral<TTypeBase, std::uint8_t>,
                                        nil::marshalling::option::sequence_size_field_prefix<
                                            nil::marshalling::types::integral<TTypeBase, std::uint64_t>>>,
->>>>>>> 5e41ac6a
                                    // TODO: use nil::marshalling::option::fixed_size_storage with hash_type::digest_size
                                    // std::vector<typename FieldType::value_type> z;
                                    nil::marshalling::types::array_list<
                                        TTypeBase, field_element<TTypeBase, typename LPCScheme::field_type::value_type>,
                                        nil::marshalling::option::sequence_size_field_prefix<
-<<<<<<< HEAD
-                                           nil::marshalling::types::integral<TTypeBase, std::size_t>>>
-                                           // ,
-                                   // TODO: use nil::marshalling::option::fixed_size_storage with hash_type::digest_size
-                                   // std::array<typename fri_type::proof_type, lambda> fri_proof;
-                                   // nil::marshalling::types::array_list<
-                                   //     TTypeBase, fri_proof<TTypeBase, typename LPCScheme::fri_type>,
-                                   //     nil::marshalling::option::sequence_size_field_prefix<
-                                   //         nil::marshalling::types::integral<TTypeBase, std::size_t>>>
-                                           >>;
-=======
                                            nil::marshalling::types::integral<TTypeBase, std::uint64_t>>>,
                                    // TODO: use nil::marshalling::option::fixed_size_storage with hash_type::digest_size
                                    // std::array<typename fri_type::proof_type, lambda> fri_proof;
@@ -96,7 +75,6 @@
                                        TTypeBase, fri_proof<TTypeBase, typename LPCScheme::fri_type>,
                                        nil::marshalling::option::sequence_size_field_prefix<
                                            nil::marshalling::types::integral<TTypeBase, std::uint64_t>>>>>;
->>>>>>> 5e41ac6a
 
                 template<typename LPCScheme, typename Endianness>
                 lpc_proof<nil::marshalling::field_type<Endianness>, LPCScheme>
