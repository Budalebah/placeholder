//---------------------------------------------------------------------------//
// Copyright (c) 2019 Nil Foundation AG
// Copyright (c) 2019 Mikhail Komarov <nemo@nil.foundation>
//
// Distributed under the Boost Software License, Version 1.0
// See accompanying file LICENSE_1_0.txt or copy at
// http://www.boost.org/LICENSE_1_0.txt
//---------------------------------------------------------------------------//

#ifndef CRYPTO3_KDF_SP800_108_HPP
#define CRYPTO3_KDF_SP800_108_HPP

#include <nil/crypto3/kdf/detail/sp800_108/sp800_108_functions.hpp>

namespace nil {
    namespace crypto3 {
        namespace kdf {
            namespace mode {
                /*!
                 * @brief sp800_108 key derivation function policy base class
                 * @tparam MessageAuthenticationCode
                 */
                template<typename MessageAuthenticationCode>
                struct sp800_108_mode {
                    typedef MessageAuthenticationCode mac_type;
                };
                /*!
                 * @brief NIST SP 800-108 KDF Counter Mode (5.1)
                 * @tparam MessageAuthenticationCode
                 */
                template<typename MessageAuthenticationCode>
                struct counter : sp800_108_mode<MessageAuthenticationCode> {
                    typedef typename sp800_108_mode<MessageAuthenticationCode>::mac_type mac_type;

<<<<<<< HEAD
                    constexpr static const std::size_t digest_bits = mac_type::digest_bits;
                    typedef typename mac_type::digest_type digest_type;

                    inline static void process(digest_type &digest) {
=======
                    constexpr static const std::size_t secret_bits = mac_type::key_bits;
                    typedef typename mac_type::key_type secret_type;

                    counter(const secret_type &key) : mac(key) {
                    }

                    inline void process() {
>>>>>>> 60e61126
                        const std::size_t prf_len = m_prf->output_length();
                        const uint8_t delim = 0;
                        const uint32_t length = static_cast<uint32_t>(key_len * 8);

                        uint8_t *p = key;
                        uint32_t counter = 1;
                        uint8_t be_len[4] = {0};
                        secure_vector<uint8_t> tmp;

                        store_be(length, be_len);
                        m_prf->set_key(secret, secret_len);

                        while (p < key + key_len && counter != 0) {
                            const std::size_t to_copy = std::min<std::size_t>(key + key_len - p, prf_len);
                            uint8_t be_cnt[4] = {0};

                            store_be(counter, be_cnt);

                            m_prf->update(be_cnt, 4);
                            m_prf->update(label, label_len);
                            m_prf->update(delim);
                            m_prf->update(salt, salt_len);
                            m_prf->update(be_len, 4);
                            m_prf->final(tmp);

                            copy_mem(p, tmp.data(), to_copy);
                            p += to_copy;

                            ++counter;
                            if (counter == 0) {
                                throw std::invalid_argument("Can't process more than 4GB");
                            }
                        }

                        return key_len;
                    }

                protected:
                    mac_type mac;
                };

                /*!
                 * @brief  NIST SP 800-108 KDF Feedback Mode (5.2)
                 * @tparam MessageAuthenticationCode
                 */
                template<typename MessageAuthenticationCode>
                struct feedback : sp800_108_mode<MessageAuthenticationCode> {
                    typedef typename sp800_108_mode<MessageAuthenticationCode>::mac_type mac_type;

<<<<<<< HEAD
                    constexpr static const std::size_t digest_bits = mac_type::digest_bits;
                    typedef typename mac_type::digest_type digest_type;

                    inline static void process(digest_type &digest) {
=======
                    constexpr static const std::size_t secret_bits = mac_type::key_bits;
                    typedef typename mac_type::key_type secret_type;

                    feedback(const secret_type &key) : mac(key) {
                    }

                    inline void process() {
>>>>>>> 60e61126
                        const uint32_t length = static_cast<uint32_t>(key_len * 8);
                        const std::size_t prf_len = m_prf->output_length();
                        const std::size_t iv_len = (salt_len >= prf_len ? prf_len : 0);
                        const uint8_t delim = 0;

                        uint8_t *p = key;
                        uint32_t counter = 1;
                        uint8_t be_len[4] = {0};
                        secure_vector<uint8_t> prev(salt, salt + iv_len);
                        secure_vector<uint8_t> ctx(salt + iv_len, salt + salt_len);

                        store_be(length, be_len);
                        m_prf->set_key(secret, secret_len);

                        while (p < key + key_len && counter != 0) {
                            const std::size_t to_copy = std::min<std::size_t>(key + key_len - p, prf_len);
                            uint8_t be_cnt[4] = {0};

                            store_be(counter, be_cnt);

                            m_prf->update(prev);
                            m_prf->update(be_cnt, 4);
                            m_prf->update(label, label_len);
                            m_prf->update(delim);
                            m_prf->update(ctx);
                            m_prf->update(be_len, 4);
                            m_prf->final(prev);

                            copy_mem(p, prev.data(), to_copy);
                            p += to_copy;

                            ++counter;

                            if (counter == 0) {
                                throw std::invalid_argument("Can't process more than 4GB");
                            }
                        }

                        return key_len;
                    }

                protected:
                    mac_type mac;
                };

                /*!
                 * @brief NIST SP 800-108 KDF Double Pipeline Mode (5.3)
                 * @tparam MessageAuthenticationCode
                 */
                template<typename MessageAuthenticationCode>
                struct pipeline : sp800_108_mode<MessageAuthenticationCode> {
                    typedef typename sp800_108_mode<MessageAuthenticationCode>::mac_type mac_type;

<<<<<<< HEAD
                    constexpr static const std::size_t digest_bits = mac_type::digest_bits;
                    typedef typename mac_type::digest_type digest_type;

                    inline static void process(digest_type &digest) {
=======
                    constexpr static const std::size_t secret_bits = mac_type::key_bits;
                    typedef typename mac_type::key_type secret_type;

                    pipeline(const secret_type &key) : mac(key) {
                    }

                    inline void process() {
>>>>>>> 60e61126
                        const uint32_t length = static_cast<uint32_t>(key_len * 8);
                        const std::size_t prf_len = m_prf->output_length();
                        const uint8_t delim = 0;

                        uint8_t *p = key;
                        uint32_t counter = 1;
                        uint8_t be_len[4] = {0};
                        secure_vector<uint8_t> ai, ki;

                        store_be(length, be_len);
                        m_prf->set_key(secret, secret_len);

                        // A(0)
                        std::copy(label, label + label_len, std::back_inserter(ai));
                        ai.emplace_back(delim);
                        std::copy(salt, salt + salt_len, std::back_inserter(ai));
                        std::copy(be_len, be_len + 4, std::back_inserter(ai));

                        while (p < key + key_len && counter != 0) {
                            // A(i)
                            m_prf->update(ai);
                            m_prf->final(ai);

                            // K(i)
                            const std::size_t to_copy = std::min<std::size_t>(key + key_len - p, prf_len);
                            uint8_t be_cnt[4] = {0};

                            store_be(counter, be_cnt);

                            m_prf->update(ai);
                            m_prf->update(be_cnt, 4);
                            m_prf->update(label, label_len);
                            m_prf->update(delim);
                            m_prf->update(salt, salt_len);
                            m_prf->update(be_len, 4);
                            m_prf->final(ki);

                            copy_mem(p, ki.data(), to_copy);
                            p += to_copy;

                            ++counter;

                            if (counter == 0) {
                                throw std::invalid_argument("Can't process more than 4GB");
                            }
                        }

                        return key_len;
                    }

                protected:
                    mac_type mac;
                };
            }    // namespace mode

            /*!
             * @brief NIST SP 800-108 KDF
             * @tparam Mode Mode intended to be used
             * @tparam MessageAuthenticationCode
             */
            template<typename MessageAuthenticationCode, template<typename> class Mode>
            class sp800_108 {
                typedef detail::sp800_108_functions<MessageAuthenticationCode, Mode> policy_type;

            public:
                typedef typename policy_type::mode_type mode_type;
                typedef typename policy_type::mac_type mac_type;

<<<<<<< HEAD
                constexpr static const std::size_t digest_bits = policy_type::digest_bits;
                typedef typename std::enable_if<
                    std::is_same<typename mac_type::digest_type, typename policy_type::digest_type>::value,
                    typename policy_type::digest_type>::type digest_type;

                static void process(digest_type &digest) {
                    mode_type::process(digest);
=======
                constexpr static const std::size_t secret_bits = mode_type::secret_bits;
                typedef typename mode_type::secret_type secret_type;

                sp800_108(const secret_type &key) : mode(key) {
                }

                void process() {
                    mode.process();
>>>>>>> 60e61126
                }

            protected:
                mode_type mode;
            };
        }    // namespace kdf
    }        // namespace crypto3
}    // namespace nil

#endif<|MERGE_RESOLUTION|>--- conflicted
+++ resolved
@@ -32,12 +32,6 @@
                 struct counter : sp800_108_mode<MessageAuthenticationCode> {
                     typedef typename sp800_108_mode<MessageAuthenticationCode>::mac_type mac_type;
 
-<<<<<<< HEAD
-                    constexpr static const std::size_t digest_bits = mac_type::digest_bits;
-                    typedef typename mac_type::digest_type digest_type;
-
-                    inline static void process(digest_type &digest) {
-=======
                     constexpr static const std::size_t secret_bits = mac_type::key_bits;
                     typedef typename mac_type::key_type secret_type;
 
@@ -45,7 +39,6 @@
                     }
 
                     inline void process() {
->>>>>>> 60e61126
                         const std::size_t prf_len = m_prf->output_length();
                         const uint8_t delim = 0;
                         const uint32_t length = static_cast<uint32_t>(key_len * 8);
@@ -95,12 +88,6 @@
                 struct feedback : sp800_108_mode<MessageAuthenticationCode> {
                     typedef typename sp800_108_mode<MessageAuthenticationCode>::mac_type mac_type;
 
-<<<<<<< HEAD
-                    constexpr static const std::size_t digest_bits = mac_type::digest_bits;
-                    typedef typename mac_type::digest_type digest_type;
-
-                    inline static void process(digest_type &digest) {
-=======
                     constexpr static const std::size_t secret_bits = mac_type::key_bits;
                     typedef typename mac_type::key_type secret_type;
 
@@ -108,7 +95,6 @@
                     }
 
                     inline void process() {
->>>>>>> 60e61126
                         const uint32_t length = static_cast<uint32_t>(key_len * 8);
                         const std::size_t prf_len = m_prf->output_length();
                         const std::size_t iv_len = (salt_len >= prf_len ? prf_len : 0);
@@ -162,12 +148,6 @@
                 struct pipeline : sp800_108_mode<MessageAuthenticationCode> {
                     typedef typename sp800_108_mode<MessageAuthenticationCode>::mac_type mac_type;
 
-<<<<<<< HEAD
-                    constexpr static const std::size_t digest_bits = mac_type::digest_bits;
-                    typedef typename mac_type::digest_type digest_type;
-
-                    inline static void process(digest_type &digest) {
-=======
                     constexpr static const std::size_t secret_bits = mac_type::key_bits;
                     typedef typename mac_type::key_type secret_type;
 
@@ -175,7 +155,6 @@
                     }
 
                     inline void process() {
->>>>>>> 60e61126
                         const uint32_t length = static_cast<uint32_t>(key_len * 8);
                         const std::size_t prf_len = m_prf->output_length();
                         const uint8_t delim = 0;
@@ -244,15 +223,6 @@
                 typedef typename policy_type::mode_type mode_type;
                 typedef typename policy_type::mac_type mac_type;
 
-<<<<<<< HEAD
-                constexpr static const std::size_t digest_bits = policy_type::digest_bits;
-                typedef typename std::enable_if<
-                    std::is_same<typename mac_type::digest_type, typename policy_type::digest_type>::value,
-                    typename policy_type::digest_type>::type digest_type;
-
-                static void process(digest_type &digest) {
-                    mode_type::process(digest);
-=======
                 constexpr static const std::size_t secret_bits = mode_type::secret_bits;
                 typedef typename mode_type::secret_type secret_type;
 
@@ -261,7 +231,6 @@
 
                 void process() {
                     mode.process();
->>>>>>> 60e61126
                 }
 
             protected:
