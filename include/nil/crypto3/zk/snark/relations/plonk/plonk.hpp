//---------------------------------------------------------------------------//
// Copyright (c) 2021 Mikhail Komarov <nemo@nil.foundation>
// Copyright (c) 2021 Nikita Kaskov <nbering@nil.foundation>
//
// MIT License
//
// Permission is hereby granted, free of charge, to any person obtaining a copy
// of this software and associated documentation files (the "Software"), to deal
// in the Software without restriction, including without limitation the rights
// to use, copy, modify, merge, publish, distribute, sublicense, and/or sell
// copies of the Software, and to permit persons to whom the Software is
// furnished to do so, subject to the following conditions:
//
// The above copyright notice and this permission notice shall be included in all
// copies or substantial portions of the Software.
//
// THE SOFTWARE IS PROVIDED "AS IS", WITHOUT WARRANTY OF ANY KIND, EXPRESS OR
// IMPLIED, INCLUDING BUT NOT LIMITED TO THE WARRANTIES OF MERCHANTABILITY,
// FITNESS FOR A PARTICULAR PURPOSE AND NONINFRINGEMENT. IN NO EVENT SHALL THE
// AUTHORS OR COPYRIGHT HOLDERS BE LIABLE FOR ANY CLAIM, DAMAGES OR OTHER
// LIABILITY, WHETHER IN AN ACTION OF CONTRACT, TORT OR OTHERWISE, ARISING FROM,
// OUT OF OR IN CONNECTION WITH THE SOFTWARE OR THE USE OR OTHER DEALINGS IN THE
// SOFTWARE.
//---------------------------------------------------------------------------//
// @file Declaration of interfaces for:
//
// - a PLONK gate,
// - a PLONK variable assignment, and
// - a PLONK constraint system.
//
//---------------------------------------------------------------------------//

#ifndef CRYPTO3_ZK_PLONK_CONSTRAINT_SYSTEM_HPP
#define CRYPTO3_ZK_PLONK_CONSTRAINT_SYSTEM_HPP

#include <cstdlib>
#include <vector>

#include <nil/crypto3/math/polynomial/shift.hpp>
#include <nil/crypto3/math/polynomial/lagrange_interpolation.hpp>

#include <nil/crypto3/zk/snark/relations/variable.hpp>
#include <nil/crypto3/zk/snark/relations/non_linear_combination.hpp>
#include <nil/crypto3/zk/snark/systems/plonk/redshift/polynomial_shift.hpp>

namespace nil {
    namespace crypto3 {
        namespace zk {
            namespace snark {

                /************************* PLONK constraint ***********************************/

                template<typename FieldType>
                using plonk_constraint = non_linear_combination<FieldType, true>;

                /************************* PLONK variable assignment **************************/

                template<typename FieldType, std::size_t WiresAmount>
                using plonk_variable_assignment = std::array<std::vector<typename FieldType::value_type>, WiresAmount>;

                /************************* PLONK constraint system ****************************/

                template<typename FieldType, std::size_t WiresAmount>
                struct plonk_constraint_system {

                    std::vector<plonk_constraint<FieldType>> constraints;

                    plonk_constraint_system() {
                    }

                    constexpr std::size_t num_wires() const {
                        return WiresAmount;
                    }

                    std::size_t num_constraints() const {
                        return constraints.size();
                    }

                    bool
                        is_satisfied(plonk_variable_assignment<FieldType, WiresAmount> full_variable_assignment) const {

                        for (std::size_t c = 0; c < constraints.size(); ++c) {
                            if (!constraints[c].a.evaluate(full_variable_assignment).is_zero()) {
                                return false;
                            }
                        }

                        return true;
                    }

                    std::vector<math::polynomial<typename FieldType::value_type>> copy_constraints() {
                        return {};
                    }

                    std::vector<math::polynomial<typename FieldType::value_type>> selectors() {
                        return {};
                    }

                    std::vector<math::polynomial<typename FieldType::value_type>> lookups() {
                        return {};
                    }

                    std::vector<math::polynomial<typename FieldType::value_type>>
                        polynomials(plonk_variable_assignment<FieldType, WiresAmount> full_variable_assignment) const {

                        std::vector<math::polynomial<typename FieldType::value_type>> result(constraints.size());

                        std::array<math::polynomial<typename FieldType::value_type>, WiresAmount> wire_polynomials;
                        for (std::size_t wire_index = 0; wire_index < WiresAmount; wire_index++) {
                            const std::shared_ptr<math::evaluation_domain<FieldType>> domain =
                                math::make_evaluation_domain<FieldType>(full_variable_assignment[wire_index].size());

                            std::vector<typename FieldType::value_type> interpolation_points(
                                full_variable_assignment[wire_index].size());

                            std::copy(full_variable_assignment[wire_index].begin(),
                                      full_variable_assignment[wire_index].end(), interpolation_points.begin());

                            domain->inverse_fft(interpolation_points);

                            wire_polynomials[wire_index] =
                                math::polynomial<typename FieldType::value_type>(interpolation_points);
                        }

                        for (std::size_t constraint_index = 0; constraint_index < constraints.size();
                             constraint_index++) {

                            for (auto &term : constraints[constraint_index].terms) {

                                math::polynomial<typename FieldType::value_type> term_polynom = {term.coeff};

                                for (auto &var : term.vars) {
<<<<<<< HEAD

                                    const std::shared_ptr<math::evaluation_domain<FieldType>> domain =
                                        math::make_evaluation_domain<FieldType>(full_variable_assignment[var.wire_index].size());

                                    term_polynom = term_polynom * detail::polynomial_shift(wire_polynomials[var.wire_index], 
                                        domain->get_domain_element(var.rotation));
=======
                                    term_polynom =
                                        term_polynom * math::polynomial_shift(wire_polynomials[var.wire_index],
                                                                              domain->get_domain_element(var.rotation));
>>>>>>> 852a9bf8
                                }

                                result[constraint_index] = result[constraint_index] + term_polynom;
                            }
                        }

                        return result;
                    }

                    void add_constraint(const plonk_constraint<FieldType> &c) {
                        constraints.emplace_back(c);
                    }

                    bool operator==(const plonk_constraint_system &other) const {
                        return (this->constraints == other.constraints);
                    }
                };
            }    // namespace snark
        }        // namespace zk
    }            // namespace crypto3
}    // namespace nil

#endif    // CRYPTO3_ZK_PLONK_CONSTRAINT_SYSTEM_HPP<|MERGE_RESOLUTION|>--- conflicted
+++ resolved
@@ -130,18 +130,12 @@
                                 math::polynomial<typename FieldType::value_type> term_polynom = {term.coeff};
 
                                 for (auto &var : term.vars) {
-<<<<<<< HEAD
 
                                     const std::shared_ptr<math::evaluation_domain<FieldType>> domain =
                                         math::make_evaluation_domain<FieldType>(full_variable_assignment[var.wire_index].size());
 
-                                    term_polynom = term_polynom * detail::polynomial_shift(wire_polynomials[var.wire_index], 
+                                    term_polynom = term_polynom * math::polynomial_shift(wire_polynomials[var.wire_index], 
                                         domain->get_domain_element(var.rotation));
-=======
-                                    term_polynom =
-                                        term_polynom * math::polynomial_shift(wire_polynomials[var.wire_index],
-                                                                              domain->get_domain_element(var.rotation));
->>>>>>> 852a9bf8
                                 }
 
                                 result[constraint_index] = result[constraint_index] + term_polynom;
