//---------------------------------------------------------------------------//
// Copyright (c) 2021 Mikhail Komarov <nemo@nil.foundation>
// Copyright (c) 2021 Nikita Kaskov <nbering@nil.foundation>
//
// MIT License
//
// Permission is hereby granted, free of charge, to any person obtaining a copy
// of this software and associated documentation files (the "Software"), to deal
// in the Software without restriction, including without limitation the rights
// to use, copy, modify, merge, publish, distribute, sublicense, and/or sell
// copies of the Software, and to permit persons to whom the Software is
// furnished to do so, subject to the following conditions:
//
// The above copyright notice and this permission notice shall be included in all
// copies or substantial portions of the Software.
//
// THE SOFTWARE IS PROVIDED "AS IS", WITHOUT WARRANTY OF ANY KIND, EXPRESS OR
// IMPLIED, INCLUDING BUT NOT LIMITED TO THE WARRANTIES OF MERCHANTABILITY,
// FITNESS FOR A PARTICULAR PURPOSE AND NONINFRINGEMENT. IN NO EVENT SHALL THE
// AUTHORS OR COPYRIGHT HOLDERS BE LIABLE FOR ANY CLAIM, DAMAGES OR OTHER
// LIABILITY, WHETHER IN AN ACTION OF CONTRACT, TORT OR OTHERWISE, ARISING FROM,
// OUT OF OR IN CONNECTION WITH THE SOFTWARE OR THE USE OR OTHER DEALINGS IN THE
// SOFTWARE.
//---------------------------------------------------------------------------//

#ifndef CRYPTO3_ZK_LIST_POLYNOMIAL_COMMITMENT_SCHEME_HPP
#define CRYPTO3_ZK_LIST_POLYNOMIAL_COMMITMENT_SCHEME_HPP

#include <nil/crypto3/math/polynomial/polynomial.hpp>
#include <nil/crypto3/math/polynomial/lagrange_interpolation.hpp>

#include <nil/crypto3/merkle/tree.hpp>
#include <nil/crypto3/merkle/proof.hpp>

#include <nil/crypto3/zk/snark/transcript/fiat_shamir.hpp>
#include <nil/crypto3/zk/snark/commitments/fri_commitment.hpp>

namespace nil {
    namespace crypto3 {
        namespace zk {
            namespace snark {

                /**
                 * @brief Based on the FRI Commitment description from \[ResShift].
                 * @tparam d ...
                 * @tparam Rounds Denoted by r in \[RedShift].
                 *
                 * References:
                 * \[RedShift]:
                 * "REDSHIFT: Transparent SNARKs from List
                 * Polynomial Commitment IOPs",
                 * Assimakis Kattis, Konstantin Panarin, Alexander Vlasov,
                 * Matter Labs,
                 * <https://eprint.iacr.org/2019/1400.pdf>
                 */
                template<typename FieldType,
                         typename Hash,
                         std::size_t Lambda = 40,
                         std::size_t K = 1,
                         std::size_t R = 1,
                         std::size_t M = 2,
                         std::size_t _d = 16>
                struct list_polynomial_commitment_scheme {
                    constexpr static const std::size_t lambda = Lambda;
                    constexpr static const std::size_t k = K;
                    constexpr static const std::size_t r = R;
                    constexpr static const std::size_t m = M;

                    typedef FieldType field_type;
                    typedef Hash transcript_hash_type;

                    typedef typename containers::merkle_tree<Hash, 2> merkle_tree_type;
                    typedef typename merkle_tree_type::hash_type merkle_hash_type;
                    typedef std::vector<typename merkle_tree_type::value_type> merkle_proof_type;

<<<<<<< HEAD
                    typedef fri_commitment_scheme<FieldType, Hash, m> fri_type;
=======
                    typedef fri_commitment_scheme<FieldType, merkle_hash_type, m> fri_type;
>>>>>>> b762571d

                    using commitment_type = typename merkle_tree_type::value_type;

                    struct proof_type {
                        bool operator==(const proof_type &rhs) const {
                            return z == rhs.z && p == rhs.p &&
                                   fri_proof == rhs.fri_proof;
                        }
                        bool operator!=(const proof_type &rhs) const {
                            return !(rhs == *this);
                        }

                        std::array<typename FieldType::value_type, k> z;

                        std::array<merkle_proof_type, k> p;

                        std::array<typename fri_type::proof_type, lambda> fri_proof;
                    };

                private:
<<<<<<< HEAD

                    static std::vector<typename FieldType::value_type> prepare_domain(const std::size_t domain_size) {
                        typename FieldType::value_type omega = math::unity_root<FieldType>(math::detail::get_power_of_two(domain_size));
                        std::vector<typename FieldType::value_type> D(domain_size);
=======
                    std::vector<typename FieldType::value_type> prepare_domain(const std::size_t domain_size) {
                        typename FieldType::value_type omega =
                            math::unity_root<FieldType>(math::detail::power_of_two(domain_size));
                        std::vector<typename FieldType::value_type> d(domain_size);
>>>>>>> b762571d
                        for (std::size_t power = 1; power <= domain_size; power++) {
                            d.emplace_back(omega.pow(power));
                        }
                        return d;
                    }

                public:
                    // The result of this function is not commitment_type (as it would expected),
                    // but the built Merkle tree. This is done so, because we often need to reuse
                    // the built Merkle tree
                    // After this function
                    // result.root();
                    // should be called
                    static merkle_tree_type
                        commit(const math::polynomial::polynomial<typename FieldType::value_type> &f,
                               const std::vector<typename FieldType::value_type> &d) {

                        return fri_type::commit(f, d);
                    }

                    static proof_type proof_eval(const std::array<typename FieldType::value_type, k> &evaluation_points,
                                                 merkle_tree_type &T,
                                                 const math::polynomial::polynomial<typename FieldType::value_type> &g,
                                                 fiat_shamir_heuristic_updated<transcript_hash_type> &transcript) {

                        std::vector<std::vector<typename FieldType::value_type>> D;
                        std::size_t d = _d;
                        for (std::size_t j = 0; j <= r-1; j++) {
                            D[j] = prepare_domain(d/2);
                        }

                        std::array<typename FieldType::value_type, k> z;
                        std::array<merkle_proof_type, k> p;
                        std::array<std::pair<typename FieldType::value_type, typename FieldType::value_type>, k>
                            U_interpolation_points;

                        for (std::size_t j = 0; j < k; j++) {
                            z[j] = g.evaluate(evaluation_points[j]);
                            std::size_t leaf_index = std::find(D[0].begin(), D[0].end(), evaluation_points[j]) - D[0].begin();
                            p[j] = T.hash_path(leaf_index);
                            U_interpolation_points[j] = std::make_pair(evaluation_points[j], z[j]);
                        }

                        math::polynomial::polynomial<typename FieldType::value_type> U =
                            math::polynomial::lagrange_interpolation(U_interpolation_points);

                        math::polynomial::polynomial<typename FieldType::value_type> Q = (g - U);
                        for (std::size_t j = 0; j < k; j++) {
                            math::polynomial::polynomial<typename FieldType::value_type> denominator_polynom = {
                                -evaluation_points[j], 1};
                            Q = Q / denominator_polynom;
                        }

<<<<<<< HEAD
                        // temporary definition, until polynomial is constexpr
                        const math::polynomial::polynomial<typename FieldType::value_type> q = {0, 0, 1};

                        typename fri_type::params_type fri_params = {r, D, q};

                        std::array<typename fri_type::proof_type, lambda> fri_proof;

                        for (std::size_t round_id = 0; round_id <= lambda-1; round_id++) {
                            fri_proof[round_id] = fri_type::proof_eval(Q, g, T, transcript, fri_params);
                            
=======
                        std::vector<std::vector<typename FieldType::value_type>> d;
                        for (std::size_t j = 0; j <= r - 1; j++) {
                            d[j] = prepare_domain(D / 2);
                        }

                        // temporary definition, until polynomial is constexpr
                        const math::polynomial::polynomial<typename FieldType::value_type> q = {0, 0, 1};

                        typename fri_type::params_type fri_params = {r, D, q};

                        for (std::size_t round_id = 0; round_id < lambda; round_id++) {
>>>>>>> b762571d
                        }

                        return proof_type({z, p, fri_proof});
                    }

                    static bool verify_eval(const std::array<typename FieldType::value_type, k> &evaluation_points,
                                            const commitment_type &root,
                                            const proof_type &proof,
                                            const std::vector<typename FieldType::value_type> &d) {
                        return true;
                    }
                };
            }    // namespace snark
        }        // namespace zk
    }            // namespace crypto3
}    // namespace nil

#endif    // CRYPTO3_ZK_LIST_POLYNOMIAL_COMMITMENT_SCHEME_HPP<|MERGE_RESOLUTION|>--- conflicted
+++ resolved
@@ -73,11 +73,7 @@
                     typedef typename merkle_tree_type::hash_type merkle_hash_type;
                     typedef std::vector<typename merkle_tree_type::value_type> merkle_proof_type;
 
-<<<<<<< HEAD
                     typedef fri_commitment_scheme<FieldType, Hash, m> fri_type;
-=======
-                    typedef fri_commitment_scheme<FieldType, merkle_hash_type, m> fri_type;
->>>>>>> b762571d
 
                     using commitment_type = typename merkle_tree_type::value_type;
 
@@ -98,21 +94,14 @@
                     };
 
                 private:
-<<<<<<< HEAD
 
                     static std::vector<typename FieldType::value_type> prepare_domain(const std::size_t domain_size) {
                         typename FieldType::value_type omega = math::unity_root<FieldType>(math::detail::get_power_of_two(domain_size));
                         std::vector<typename FieldType::value_type> D(domain_size);
-=======
-                    std::vector<typename FieldType::value_type> prepare_domain(const std::size_t domain_size) {
-                        typename FieldType::value_type omega =
-                            math::unity_root<FieldType>(math::detail::power_of_two(domain_size));
-                        std::vector<typename FieldType::value_type> d(domain_size);
->>>>>>> b762571d
                         for (std::size_t power = 1; power <= domain_size; power++) {
-                            d.emplace_back(omega.pow(power));
+                            D.emplace_back(omega.pow(power));
                         }
-                        return d;
+                        return D;
                     }
 
                 public:
@@ -162,7 +151,6 @@
                             Q = Q / denominator_polynom;
                         }
 
-<<<<<<< HEAD
                         // temporary definition, until polynomial is constexpr
                         const math::polynomial::polynomial<typename FieldType::value_type> q = {0, 0, 1};
 
@@ -172,20 +160,6 @@
 
                         for (std::size_t round_id = 0; round_id <= lambda-1; round_id++) {
                             fri_proof[round_id] = fri_type::proof_eval(Q, g, T, transcript, fri_params);
-                            
-=======
-                        std::vector<std::vector<typename FieldType::value_type>> d;
-                        for (std::size_t j = 0; j <= r - 1; j++) {
-                            d[j] = prepare_domain(D / 2);
-                        }
-
-                        // temporary definition, until polynomial is constexpr
-                        const math::polynomial::polynomial<typename FieldType::value_type> q = {0, 0, 1};
-
-                        typename fri_type::params_type fri_params = {r, D, q};
-
-                        for (std::size_t round_id = 0; round_id < lambda; round_id++) {
->>>>>>> b762571d
                         }
 
                         return proof_type({z, p, fri_proof});
