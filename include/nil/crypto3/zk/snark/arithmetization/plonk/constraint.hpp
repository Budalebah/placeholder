--- conflicted
+++ resolved
@@ -1,216 +1,204 @@
-//---------------------------------------------------------------------------//
-// Copyright (c) 2021 Mikhail Komarov <nemo@nil.foundation>
-// Copyright (c) 2021 Nikita Kaskov <nbering@nil.foundation>
-// Copyright (c) 2022 Ilia Shirobokov <i.shirobokov@nil.foundation>
-//
-// MIT License
-//
-// Permission is hereby granted, free of charge, to any person obtaining a copy
-// of this software and associated documentation files (the "Software"), to deal
-// in the Software without restriction, including without limitation the rights
-// to use, copy, modify, merge, publish, distribute, sublicense, and/or sell
-// copies of the Software, and to permit persons to whom the Software is
-// furnished to do so, subject to the following conditions:
-//
-// The above copyright notice and this permission notice shall be included in all
-// copies or substantial portions of the Software.
-//
-// THE SOFTWARE IS PROVIDED "AS IS", WITHOUT WARRANTY OF ANY KIND, EXPRESS OR
-// IMPLIED, INCLUDING BUT NOT LIMITED TO THE WARRANTIES OF MERCHANTABILITY,
-// FITNESS FOR A PARTICULAR PURPOSE AND NONINFRINGEMENT. IN NO EVENT SHALL THE
-// AUTHORS OR COPYRIGHT HOLDERS BE LIABLE FOR ANY CLAIM, DAMAGES OR OTHER
-// LIABILITY, WHETHER IN AN ACTION OF CONTRACT, TORT OR OTHERWISE, ARISING FROM,
-// OUT OF OR IN CONNECTION WITH THE SOFTWARE OR THE USE OR OTHER DEALINGS IN THE
-// SOFTWARE.
-//---------------------------------------------------------------------------//
-
-#ifndef CRYPTO3_ZK_PLONK_CONSTRAINT_HPP
-#define CRYPTO3_ZK_PLONK_CONSTRAINT_HPP
-
-#include <nil/crypto3/math/polynomial/polynomial.hpp>
-#include <nil/crypto3/math/polynomial/shift.hpp>
-#include <nil/crypto3/math/domains/evaluation_domain.hpp>
-
-#include <nil/crypto3/zk/snark/arithmetization/plonk/variable.hpp>
-#include <nil/crypto3/zk/snark/arithmetization/plonk/assignment.hpp>
-#include <nil/crypto3/zk/math/expression.hpp>
-#include <nil/crypto3/zk/math/expression_visitors.hpp>
-#include <nil/crypto3/zk/math/expression_evaluator.hpp>
-
-namespace nil {
-    namespace crypto3 {
-        namespace zk {
-            namespace snark {
-                namespace detail {
-
-                    template<typename VariableType>
-                    using plonk_evaluation_map =
-                        std::map<std::tuple<std::size_t, int, typename VariableType::column_type>,
-                                 typename VariableType::assignment_type>;
-
-                }    // namespace detail
-
-                /************************* PLONK constraint ***********************************/
-
-                template<typename FieldType, typename VariableType = plonk_variable<typename FieldType::value_type>>
-                class plonk_constraint : public math::expression<VariableType> {
-                public:
-                    typedef FieldType field_type;
-                    typedef VariableType variable_type;
-                    typedef math::expression<VariableType> base_type;
-
-                    plonk_constraint() 
-                        : math::expression<VariableType>(VariableType::assignment_type::zero()) {
-                    };
-
-                    plonk_constraint(const VariableType &var) : math::expression<VariableType>(var) {
-                    }
-
-                    plonk_constraint(const math::expression<VariableType> &nlc) :
-                        math::expression<VariableType>(nlc) {
-                    }
-
-                    plonk_constraint(const math::term<VariableType> &nlt) :
-                        math::expression<VariableType>(nlt) {
-                    }
-
-                    plonk_constraint(const std::vector<math::term<VariableType>> &terms) :
-                        math::expression<VariableType>(VariableType::assignment_type::zero()) {
-                        for (const auto& term : terms) {
-                            (*this) += term;
-                        }
-                    }
-
-                    template<typename ArithmetizationParams>
-                    typename VariableType::assignment_type
-                        evaluate(std::size_t row_index,
-                                 const plonk_assignment_table<FieldType, ArithmetizationParams> &assignments) const {
-                        math::expression_evaluator<VariableType> evaluator(
-                            *this, 
-                            [this, &assignments, row_index](const VariableType &var) {
-                                switch (var.type) {
-                                    case VariableType::column_type::witness:
-                                        return assignments.witness(var.index)[row_index + var.rotation];
-                                    case VariableType::column_type::public_input:
-                                        return assignments.public_input(var.index)[row_index + var.rotation];
-                                    case VariableType::column_type::constant:
-                                        return assignments.constant(var.index)[row_index + var.rotation];
-                                    case VariableType::column_type::selector:
-                                        return assignments.selector(var.index)[row_index + var.rotation];
-                                }
-                            });
-
-                        return evaluator.evaluate();
-                    }
-
-                    template<typename ArithmetizationParams>
-<<<<<<< HEAD
-                    math::polynomial<typename VariableType::assignment_type>
-                        evaluate(const plonk_polynomial_table<FieldType, ArithmetizationParams> &assignments,
-                                 std::shared_ptr<math::evaluation_domain<FieldType>>
-                                     domain) const {
-                        using polynomial_type = math::polynomial<typename VariableType::assignment_type>;
-                        using polynomial_variable_type = plonk_variable<polynomial_type>;
-
-                        math::expression_variable_type_converter<VariableType, polynomial_variable_type> converter;
-                        
-                        math::expression_evaluator<polynomial_variable_type> evaluator(
-                            converter.convert(*this),
-=======
-                    math::polynomial<typename VariableType::assignment_type> evaluate(
-                        const plonk_polynomial_table<FieldType, ArithmetizationParams> &assignments,
-                        std::shared_ptr<math::evaluation_domain<FieldType>> domain
-                    ) const {
-                        math::expression_evaluator<
-                                VariableType, 
-                                math::polynomial<typename VariableType::assignment_type>> evaluator(
-                            *this, 
->>>>>>> 7139aa60
-                            [&domain, &assignments](const VariableType &var) {
-                                polynomial_type assignment;
-                                switch (var.type) {
-                                    case VariableType::column_type::witness:
-                                        assignment = assignments.witness(var.index);
-                                        break;
-                                    case VariableType::column_type::public_input:
-                                        assignment = assignments.public_input(var.index);
-                                        break;
-                                    case VariableType::column_type::constant:
-                                        assignment = assignments.constant(var.index);
-                                        break;
-                                    case VariableType::column_type::selector:
-                                        assignment = assignments.selector(var.index);
-                                        break;
-                                }
-
-                                if (var.rotation != 0) {
-                                    assignment =
-                                        math::polynomial_shift(assignment, domain->get_domain_element(var.rotation));
-                                }
-                                return assignment;
-                            });
-                        return evaluator.evaluate();
-                    }
-
-                    template<typename ArithmetizationParams>
-                    math::polynomial_dfs<typename VariableType::assignment_type>
-                        evaluate(const plonk_polynomial_dfs_table<FieldType, ArithmetizationParams> &assignments,
-                                 std::shared_ptr<math::evaluation_domain<FieldType>> domain) const {
-                        using polynomial_dfs_type = math::polynomial_dfs<typename VariableType::assignment_type>;
-                        using polynomial_dfs_variable_type = plonk_variable<polynomial_dfs_type>;
-
-                        math::expression_variable_type_converter<variable_type, polynomial_dfs_variable_type> converter(
-                            [&assignments](const typename VariableType::assignment_type& coeff) {
-                                polynomial_dfs_type(0, assignments.rows_amount(), coeff);
-                            });
-                        math::expression_evaluator<polynomial_dfs_variable_type> evaluator(
-                            converter.convert(*this),
-                            [&domain, &assignments](const polynomial_dfs_variable_type &var) {
-                                polynomial_dfs_type assignment;
-                                switch (var.type) {
-                                    case VariableType::column_type::witness:
-                                        assignment = assignments.witness(var.index);
-                                        break;
-                                    case VariableType::column_type::public_input:
-                                        assignment = assignments.public_input(var.index);
-                                        break;
-                                    case VariableType::column_type::constant:
-                                        assignment = assignments.constant(var.index);
-                                        break;
-                                    case VariableType::column_type::selector:
-                                        assignment = assignments.selector(var.index);
-                                        break;
-                                }
-
-                                if (var.rotation != 0) {
-                                    assignment = math::polynomial_shift(assignment, var.rotation, domain->m);
-                                }
-                                return assignment;
-                            }
-                        );
-
-                        return evaluator.evaluate();
-                    }
-
-                    typename VariableType::assignment_type
-                        evaluate(detail::plonk_evaluation_map<VariableType> &assignments) const {
-                        typename VariableType::assignment_type acc = VariableType::assignment_type::zero();
-                        math::expression_evaluator<VariableType> evaluator(
-                            *this, 
-                            [this, &assignments](const VariableType &var) {
-                                std::tuple<std::size_t, int, typename VariableType::column_type> key =
-                                    std::make_tuple(var.index, var.rotation, var.type);
-
-                                BOOST_ASSERT(assignments.count(key) > 0);
-                                return assignments[key];
-                            });
-
-                        return evaluator.evaluate();
-                    }
-                };
-            }    // namespace snark
-        }        // namespace zk
-    }            // namespace crypto3
-}    // namespace nil
-
-#endif    // CRYPTO3_ZK_PLONK_CONSTRAINT_HPP
+//---------------------------------------------------------------------------//
+// Copyright (c) 2021 Mikhail Komarov <nemo@nil.foundation>
+// Copyright (c) 2021 Nikita Kaskov <nbering@nil.foundation>
+// Copyright (c) 2022 Ilia Shirobokov <i.shirobokov@nil.foundation>
+//
+// MIT License
+//
+// Permission is hereby granted, free of charge, to any person obtaining a copy
+// of this software and associated documentation files (the "Software"), to deal
+// in the Software without restriction, including without limitation the rights
+// to use, copy, modify, merge, publish, distribute, sublicense, and/or sell
+// copies of the Software, and to permit persons to whom the Software is
+// furnished to do so, subject to the following conditions:
+//
+// The above copyright notice and this permission notice shall be included in all
+// copies or substantial portions of the Software.
+//
+// THE SOFTWARE IS PROVIDED "AS IS", WITHOUT WARRANTY OF ANY KIND, EXPRESS OR
+// IMPLIED, INCLUDING BUT NOT LIMITED TO THE WARRANTIES OF MERCHANTABILITY,
+// FITNESS FOR A PARTICULAR PURPOSE AND NONINFRINGEMENT. IN NO EVENT SHALL THE
+// AUTHORS OR COPYRIGHT HOLDERS BE LIABLE FOR ANY CLAIM, DAMAGES OR OTHER
+// LIABILITY, WHETHER IN AN ACTION OF CONTRACT, TORT OR OTHERWISE, ARISING FROM,
+// OUT OF OR IN CONNECTION WITH THE SOFTWARE OR THE USE OR OTHER DEALINGS IN THE
+// SOFTWARE.
+//---------------------------------------------------------------------------//
+
+#ifndef CRYPTO3_ZK_PLONK_CONSTRAINT_HPP
+#define CRYPTO3_ZK_PLONK_CONSTRAINT_HPP
+
+#include <nil/crypto3/math/polynomial/polynomial.hpp>
+#include <nil/crypto3/math/polynomial/shift.hpp>
+#include <nil/crypto3/math/domains/evaluation_domain.hpp>
+
+#include <nil/crypto3/zk/snark/arithmetization/plonk/variable.hpp>
+#include <nil/crypto3/zk/snark/arithmetization/plonk/assignment.hpp>
+#include <nil/crypto3/zk/math/expression.hpp>
+#include <nil/crypto3/zk/math/expression_visitors.hpp>
+#include <nil/crypto3/zk/math/expression_evaluator.hpp>
+
+namespace nil {
+    namespace crypto3 {
+        namespace zk {
+            namespace snark {
+                namespace detail {
+
+                    template<typename VariableType>
+                    using plonk_evaluation_map =
+                        std::map<std::tuple<std::size_t, int, typename VariableType::column_type>,
+                                 typename VariableType::assignment_type>;
+
+                }    // namespace detail
+
+                /************************* PLONK constraint ***********************************/
+
+                template<typename FieldType, typename VariableType = plonk_variable<typename FieldType::value_type>>
+                class plonk_constraint : public math::expression<VariableType> {
+                public:
+                    typedef FieldType field_type;
+                    typedef VariableType variable_type;
+                    typedef math::expression<VariableType> base_type;
+
+                    plonk_constraint() 
+                        : math::expression<VariableType>(VariableType::assignment_type::zero()) {
+                    };
+
+                    plonk_constraint(const VariableType &var) : math::expression<VariableType>(var) {
+                    }
+
+                    plonk_constraint(const math::expression<VariableType> &nlc) :
+                        math::expression<VariableType>(nlc) {
+                    }
+
+                    plonk_constraint(const math::term<VariableType> &nlt) :
+                        math::expression<VariableType>(nlt) {
+                    }
+
+                    plonk_constraint(const std::vector<math::term<VariableType>> &terms) :
+                        math::expression<VariableType>(VariableType::assignment_type::zero()) {
+                        for (const auto& term : terms) {
+                            (*this) += term;
+                        }
+                    }
+
+                    template<typename ArithmetizationParams>
+                    typename VariableType::assignment_type
+                        evaluate(std::size_t row_index,
+                                 const plonk_assignment_table<FieldType, ArithmetizationParams> &assignments) const {
+                        math::expression_evaluator<VariableType> evaluator(
+                            *this, 
+                            [this, &assignments, row_index](const VariableType &var) {
+                                switch (var.type) {
+                                    case VariableType::column_type::witness:
+                                        return assignments.witness(var.index)[row_index + var.rotation];
+                                    case VariableType::column_type::public_input:
+                                        return assignments.public_input(var.index)[row_index + var.rotation];
+                                    case VariableType::column_type::constant:
+                                        return assignments.constant(var.index)[row_index + var.rotation];
+                                    case VariableType::column_type::selector:
+                                        return assignments.selector(var.index)[row_index + var.rotation];
+                                }
+                            });
+
+                        return evaluator.evaluate();
+                    }
+
+                    template<typename ArithmetizationParams>
+                    math::polynomial<typename VariableType::assignment_type>
+                       evaluate(const plonk_polynomial_table<FieldType, ArithmetizationParams> &assignments,
+                                std::shared_ptr<math::evaluation_domain<FieldType>>
+                                    domain) const {
+                       using polynomial_type = math::polynomial<typename VariableType::assignment_type>;
+                       using polynomial_variable_type = plonk_variable<polynomial_type>;
+                       math::expression_variable_type_converter<VariableType, polynomial_variable_type> converter;
+                       
+                       math::expression_evaluator<polynomial_variable_type> evaluator(
+                           converter.convert(*this),                          
+                           [&domain, &assignments](const VariableType &var) {
+                                polynomial_type assignment;
+                                switch (var.type) {
+                                    case VariableType::column_type::witness:
+                                        assignment = assignments.witness(var.index);
+                                        break;
+                                    case VariableType::column_type::public_input:
+                                        assignment = assignments.public_input(var.index);
+                                        break;
+                                    case VariableType::column_type::constant:
+                                        assignment = assignments.constant(var.index);
+                                        break;
+                                    case VariableType::column_type::selector:
+                                        assignment = assignments.selector(var.index);
+                                        break;
+                                }
+
+                                if (var.rotation != 0) {
+                                    assignment =
+                                        math::polynomial_shift(assignment, domain->get_domain_element(var.rotation));
+                                }
+                                return assignment;
+                            });
+                        return evaluator.evaluate();
+                    }
+
+                    template<typename ArithmetizationParams>
+                    math::polynomial_dfs<typename VariableType::assignment_type>
+                        evaluate(const plonk_polynomial_dfs_table<FieldType, ArithmetizationParams> &assignments,
+                                 std::shared_ptr<math::evaluation_domain<FieldType>> domain) const {
+                        using polynomial_dfs_type = math::polynomial_dfs<typename VariableType::assignment_type>;
+                        using polynomial_dfs_variable_type = plonk_variable<polynomial_dfs_type>;
+
+                        math::expression_variable_type_converter<variable_type, polynomial_dfs_variable_type> converter(
+                            [&assignments](const typename VariableType::assignment_type& coeff) {
+                                polynomial_dfs_type(0, assignments.rows_amount(), coeff);
+                            });
+                        math::expression_evaluator<polynomial_dfs_variable_type> evaluator(
+                            converter.convert(*this),
+                            [&domain, &assignments](const polynomial_dfs_variable_type &var) {
+                                polynomial_dfs_type assignment;
+                                switch (var.type) {
+                                    case VariableType::column_type::witness:
+                                        assignment = assignments.witness(var.index);
+                                        break;
+                                    case VariableType::column_type::public_input:
+                                        assignment = assignments.public_input(var.index);
+                                        break;
+                                    case VariableType::column_type::constant:
+                                        assignment = assignments.constant(var.index);
+                                        break;
+                                    case VariableType::column_type::selector:
+                                        assignment = assignments.selector(var.index);
+                                        break;
+                                }
+
+                                if (var.rotation != 0) {
+                                    assignment = math::polynomial_shift(assignment, var.rotation, domain->m);
+                                }
+                                return assignment;
+                            }
+                        );
+
+                        return evaluator.evaluate();
+                    }
+
+                    typename VariableType::assignment_type
+                        evaluate(detail::plonk_evaluation_map<VariableType> &assignments) const {
+                        typename VariableType::assignment_type acc = VariableType::assignment_type::zero();
+                        math::expression_evaluator<VariableType> evaluator(
+                            *this, 
+                            [this, &assignments](const VariableType &var) {
+                                std::tuple<std::size_t, int, typename VariableType::column_type> key =
+                                    std::make_tuple(var.index, var.rotation, var.type);
+
+                                BOOST_ASSERT(assignments.count(key) > 0);
+                                return assignments[key];
+                            });
+
+                        return evaluator.evaluate();
+                    }
+                };
+            }    // namespace snark
+        }        // namespace zk
+    }            // namespace crypto3
+}    // namespace nil
+
+#endif    // CRYPTO3_ZK_PLONK_CONSTRAINT_HPP