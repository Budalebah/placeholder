--- conflicted
+++ resolved
@@ -52,19 +52,9 @@
 
                 template<typename FieldType, typename ArithmetizationParams>
                 struct plonk_constraint_system {
-<<<<<<< HEAD
                     typedef std::vector<plonk_gate<FieldType, plonk_constraint<FieldType>>> gates_container_type;
                     typedef std::vector<plonk_copy_constraint<FieldType>> copy_constraints_container_type;
                     typedef std::vector<plonk_gate<FieldType, plonk_lookup_constraint<FieldType>>> lookup_gates_container_type;
-=======
-                    typedef plonk_gate<FieldType, plonk_constraint<FieldType>> gate_type;
-                    typedef plonk_copy_constraint<FieldType> copy_constraint_type;
-                    typedef plonk_gate<FieldType, plonk_lookup_constraint<FieldType>> lookup_gate_type;
-
-                    typedef std::vector<gate_type> gates_type;
-                    typedef std::vector<copy_constraint_type> copy_constraints_type;
-                    typedef std::vector<lookup_gate_type> lookup_gates_type;
->>>>>>> 8e5dd88b
 
                 protected:
                     gates_container_type _gates;
