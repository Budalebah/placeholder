--- conflicted
+++ resolved
@@ -1,211 +1,206 @@
-//---------------------------------------------------------------------------//
-// Copyright (c) 2021 Mikhail Komarov <nemo@nil.foundation>
-// Copyright (c) 2021 Nikita Kaskov <nbering@nil.foundation>
-// Copyright (c) 2022 Ilia Shirobokov <i.shirobokov@nil.foundation>
-//
-// MIT License
-//
-// Permission is hereby granted, free of charge, to any person obtaining a copy
-// of this software and associated documentation files (the "Software"), to deal
-// in the Software without restriction, including without limitation the rights
-// to use, copy, modify, merge, publish, distribute, sublicense, and/or sell
-// copies of the Software, and to permit persons to whom the Software is
-// furnished to do so, subject to the following conditions:
-//
-// The above copyright notice and this permission notice shall be included in all
-// copies or substantial portions of the Software.
-//
-// THE SOFTWARE IS PROVIDED "AS IS", WITHOUT WARRANTY OF ANY KIND, EXPRESS OR
-// IMPLIED, INCLUDING BUT NOT LIMITED TO THE WARRANTIES OF MERCHANTABILITY,
-// FITNESS FOR A PARTICULAR PURPOSE AND NONINFRINGEMENT. IN NO EVENT SHALL THE
-// AUTHORS OR COPYRIGHT HOLDERS BE LIABLE FOR ANY CLAIM, DAMAGES OR OTHER
-// LIABILITY, WHETHER IN AN ACTION OF CONTRACT, TORT OR OTHERWISE, ARISING FROM,
-// OUT OF OR IN CONNECTION WITH THE SOFTWARE OR THE USE OR OTHER DEALINGS IN THE
-// SOFTWARE.
-//---------------------------------------------------------------------------//
-
-#ifndef CRYPTO3_ZK_PLONK_PLACEHOLDER_PERMUTATION_ARGUMENT_HPP
-#define CRYPTO3_ZK_PLONK_PLACEHOLDER_PERMUTATION_ARGUMENT_HPP
-
-#include <nil/crypto3/math/polynomial/polynomial.hpp>
-#include <nil/crypto3/math/polynomial/polynomial_dfs.hpp>
-#include <nil/crypto3/math/polynomial/shift.hpp>
-#include <nil/crypto3/math/domains/evaluation_domain.hpp>
-#include <nil/crypto3/math/algorithms/make_evaluation_domain.hpp>
-
-#include <nil/crypto3/hash/sha2.hpp>
-
-#include <nil/crypto3/container/merkle/tree.hpp>
-
-#include <nil/crypto3/zk/transcript/fiat_shamir.hpp>
-#include <nil/crypto3/zk/snark/systems/plonk/placeholder/params.hpp>
-#include <nil/crypto3/zk/snark/systems/plonk/placeholder/detail/placeholder_policy.hpp>
-#include <nil/crypto3/zk/snark/systems/plonk/placeholder/detail/placeholder_scoped_profiler.hpp>
-#include <nil/crypto3/zk/snark/systems/plonk/placeholder/preprocessor.hpp>
-
-namespace nil {
-    namespace crypto3 {
-        namespace zk {
-            namespace snark {
-                template<typename FieldType, typename ParamsType>
-                class placeholder_permutation_argument {
-
-                    using transcript_hash_type = typename ParamsType::transcript_hash_type;
-                    using transcript_type = transcript::fiat_shamir_heuristic_sequential<transcript_hash_type>;
-
-                    static constexpr std::size_t argument_size = 3;
-
-                    using permutation_commitment_scheme_type = typename ParamsType::runtime_size_commitment_scheme_type;
-
-                public:
-                    struct prover_result_type {
-                        std::array<math::polynomial_dfs<typename FieldType::value_type>, argument_size> F_dfs;
-
-                        math::polynomial_dfs<typename FieldType::value_type> permutation_polynomial_dfs;
-                    };
-
-                    static inline prover_result_type prove_eval(
-                        const plonk_constraint_system<FieldType, typename ParamsType::arithmetization_params>
-                            &constraint_system,
-                        const typename placeholder_public_preprocessor<FieldType, ParamsType>::preprocessed_data_type
-                            preprocessed_data,
-                        const plonk_table_description<FieldType, typename ParamsType::arithmetization_params>
-                            &table_description,
-                        const plonk_polynomial_dfs_table<FieldType, typename ParamsType::arithmetization_params>
-                            &column_polynomials,
-                        const typename ParamsType::commitment_params_type& fri_params,
-                        transcript_type& transcript) {
-
-                        PROFILE_PLACEHOLDER_SCOPE("permutation_argument_prove_eval_time");
-
-                        const std::vector<math::polynomial_dfs<typename FieldType::value_type>> &S_sigma =
-                            preprocessed_data.permutation_polynomials;
-                        const std::vector<math::polynomial_dfs<typename FieldType::value_type>> &S_id =
-                            preprocessed_data.identity_polynomials;
-                        std::shared_ptr<math::evaluation_domain<FieldType>> basic_domain =
-                            preprocessed_data.common_data.basic_domain;
-
-                        // 1. $\beta_1, \gamma_1 = \challenge$
-                        typename FieldType::value_type beta = transcript.template challenge<FieldType>();
-                        typename FieldType::value_type gamma = transcript.template challenge<FieldType>();
-
-                        // 2. Calculate id_binding, sigma_binding for j from 1 to N_rows
-                        // 3. Calculate $V_P$
-                        math::polynomial_dfs<typename FieldType::value_type> V_P(basic_domain->size() - 1,
-                                                                                 basic_domain->size());
-
-                        std::vector<math::polynomial_dfs<typename FieldType::value_type>> g_v;
-                        std::vector<math::polynomial_dfs<typename FieldType::value_type>> h_v;
-                        for (std::size_t i = 0; i < S_id.size(); i++) {
-                            BOOST_ASSERT(column_polynomials[i].size() == basic_domain->size());
-                            BOOST_ASSERT(S_id[i].size() == basic_domain->size());
-                            BOOST_ASSERT(S_sigma[i].size() == basic_domain->size());
-
-                            g_v.push_back(column_polynomials[i] + beta * S_id[i] + gamma);
-                            h_v.push_back(column_polynomials[i] + beta * S_sigma[i] + gamma);
-                        }
-
-                        V_P[0] = FieldType::value_type::one();
-                        for (std::size_t j = 1; j < basic_domain->size(); j++) {
-                            typename FieldType::value_type coeff = FieldType::value_type::one();
-
-                            for (std::size_t i = 0; i < S_id.size(); i++) {
-                                coeff *= g_v[i][j - 1] / h_v[i][j - 1];
-                            }
-                            V_P[j] = V_P[j - 1] * coeff;
-                        }
-                        V_P.resize(fri_params.D[0]->m);
-
-                        // 5. Calculate g_perm, h_perm
-                        math::polynomial_dfs<typename FieldType::value_type> g;
-                        math::polynomial_dfs<typename FieldType::value_type> h;
-
-                        for (std::size_t i = 0; i < S_id.size(); i++) {
-                            if (i == 0) {
-                                g = g_v[0];
-                                h = h_v[0];
-                            } else {
-                                g = g * g_v[i];
-                                h = h * h_v[i];
-                            }
-                        }
-
-                        math::polynomial_dfs<typename FieldType::value_type> one_polynomial(
-                            0, V_P.size(), FieldType::value_type::one());
-                        std::array<math::polynomial<typename FieldType::value_type>, argument_size> F;
-                        std::array<math::polynomial_dfs<typename FieldType::value_type>, argument_size> F_dfs;
-                        math::polynomial_dfs<typename FieldType::value_type> V_P_shifted =
-                            math::polynomial_shift(V_P, 1, basic_domain->m);
-
-                        F_dfs[0] = preprocessed_data.common_data.lagrange_0 * (one_polynomial - V_P);
-                        F_dfs[1] = (one_polynomial - (preprocessed_data.q_last + preprocessed_data.q_blind)) * (V_P_shifted * h - V_P * g);
-                        F_dfs[2] = preprocessed_data.q_last * (V_P * V_P - V_P);
-
-                        prover_result_type res = {F_dfs, V_P};
-
-                        return res;
-                    }
-
-                    static inline std::array<typename FieldType::value_type, argument_size> verify_eval(
-                        const typename placeholder_public_preprocessor<FieldType, ParamsType>::preprocessed_data_type
-                            &preprocessed_data,
-                        // y
-                        const typename FieldType::value_type &challenge,
-                        // f(y):
-                        const std::vector<typename FieldType::value_type> &column_polynomials_values,
-                        // V_P(y):
-                        const typename FieldType::value_type &perm_polynomial_value,
-                        // V_P(omega * y):
-                        const typename FieldType::value_type &perm_polynomial_shifted_value,
-<<<<<<< HEAD
-                        const typename permutation_commitment_scheme_type::commitment_type &V_P_commitment,
-                        transcript_type& transcript) {
-=======
-                        transcript_type &transcript = transcript_type()) {
->>>>>>> 7139aa60
-
-                        const std::vector<math::polynomial_dfs<typename FieldType::value_type>> &S_sigma =
-                            preprocessed_data.permutation_polynomials;
-                        const std::vector<math::polynomial_dfs<typename FieldType::value_type>> &S_id =
-                            preprocessed_data.identity_polynomials;
-
-                        // 1. Get beta, gamma
-                        typename FieldType::value_type beta = transcript.template challenge<FieldType>();
-                        typename FieldType::value_type gamma = transcript.template challenge<FieldType>();
-
-                        // 2. Add commitment to V_P to transcript
-
-                        // 3. Calculate h_perm, g_perm at challenge point
-                        math::polynomial_dfs<typename FieldType::value_type> g_poly(
-                            0, preprocessed_data.common_data.basic_domain->size(), FieldType::value_type::one()
-                        );
-                        math::polynomial_dfs<typename FieldType::value_type> h_poly(
-                            0, preprocessed_data.common_data.basic_domain->size(), FieldType::value_type::one()
-                        );
-
-                        for (std::size_t i = 0; i < column_polynomials_values.size(); i++) {
-                            typename FieldType::value_type pp = column_polynomials_values[i] + gamma;
-
-                            g_poly = g_poly * (S_id[i] * beta + pp);
-                            h_poly = h_poly * (S_sigma[i] * beta  + pp);
-
-                        }
-                        std::array<typename FieldType::value_type, argument_size> F;
-                        typename FieldType::value_type one = FieldType::value_type::one();
-
-                        F[0] = preprocessed_data.common_data.lagrange_0.evaluate(challenge) *
-                               (one - perm_polynomial_value);
-                        F[1] = ((one - preprocessed_data.q_last - preprocessed_data.q_blind) *
-                               (perm_polynomial_shifted_value * h_poly - perm_polynomial_value * g_poly)).evaluate(challenge);
-                        F[2] = preprocessed_data.q_last.evaluate(challenge) *
-                               (perm_polynomial_value.squared() - perm_polynomial_value);
-
-                        return F;
-                    }
-                };
-            }    // namespace snark
-        }        // namespace zk
-    }            // namespace crypto3
-}    // namespace nil
-
-#endif    // #ifndef CRYPTO3_ZK_PLONK_PLACEHOLDER_PERMUTATION_ARGUMENT_HPP
+//---------------------------------------------------------------------------//
+// Copyright (c) 2021 Mikhail Komarov <nemo@nil.foundation>
+// Copyright (c) 2021 Nikita Kaskov <nbering@nil.foundation>
+// Copyright (c) 2022 Ilia Shirobokov <i.shirobokov@nil.foundation>
+//
+// MIT License
+//
+// Permission is hereby granted, free of charge, to any person obtaining a copy
+// of this software and associated documentation files (the "Software"), to deal
+// in the Software without restriction, including without limitation the rights
+// to use, copy, modify, merge, publish, distribute, sublicense, and/or sell
+// copies of the Software, and to permit persons to whom the Software is
+// furnished to do so, subject to the following conditions:
+//
+// The above copyright notice and this permission notice shall be included in all
+// copies or substantial portions of the Software.
+//
+// THE SOFTWARE IS PROVIDED "AS IS", WITHOUT WARRANTY OF ANY KIND, EXPRESS OR
+// IMPLIED, INCLUDING BUT NOT LIMITED TO THE WARRANTIES OF MERCHANTABILITY,
+// FITNESS FOR A PARTICULAR PURPOSE AND NONINFRINGEMENT. IN NO EVENT SHALL THE
+// AUTHORS OR COPYRIGHT HOLDERS BE LIABLE FOR ANY CLAIM, DAMAGES OR OTHER
+// LIABILITY, WHETHER IN AN ACTION OF CONTRACT, TORT OR OTHERWISE, ARISING FROM,
+// OUT OF OR IN CONNECTION WITH THE SOFTWARE OR THE USE OR OTHER DEALINGS IN THE
+// SOFTWARE.
+//---------------------------------------------------------------------------//
+
+#ifndef CRYPTO3_ZK_PLONK_PLACEHOLDER_PERMUTATION_ARGUMENT_HPP
+#define CRYPTO3_ZK_PLONK_PLACEHOLDER_PERMUTATION_ARGUMENT_HPP
+
+#include <nil/crypto3/math/polynomial/polynomial.hpp>
+#include <nil/crypto3/math/polynomial/polynomial_dfs.hpp>
+#include <nil/crypto3/math/polynomial/shift.hpp>
+#include <nil/crypto3/math/domains/evaluation_domain.hpp>
+#include <nil/crypto3/math/algorithms/make_evaluation_domain.hpp>
+
+#include <nil/crypto3/hash/sha2.hpp>
+
+#include <nil/crypto3/container/merkle/tree.hpp>
+
+#include <nil/crypto3/zk/transcript/fiat_shamir.hpp>
+#include <nil/crypto3/zk/snark/systems/plonk/placeholder/params.hpp>
+#include <nil/crypto3/zk/snark/systems/plonk/placeholder/detail/placeholder_policy.hpp>
+#include <nil/crypto3/zk/snark/systems/plonk/placeholder/detail/placeholder_scoped_profiler.hpp>
+#include <nil/crypto3/zk/snark/systems/plonk/placeholder/preprocessor.hpp>
+
+namespace nil {
+    namespace crypto3 {
+        namespace zk {
+            namespace snark {
+                template<typename FieldType, typename ParamsType>
+                class placeholder_permutation_argument {
+
+                    using transcript_hash_type = typename ParamsType::transcript_hash_type;
+                    using transcript_type = transcript::fiat_shamir_heuristic_sequential<transcript_hash_type>;
+
+                    static constexpr std::size_t argument_size = 3;
+
+                    using permutation_commitment_scheme_type = typename ParamsType::runtime_size_commitment_scheme_type;
+
+                public:
+                    struct prover_result_type {
+                        std::array<math::polynomial_dfs<typename FieldType::value_type>, argument_size> F_dfs;
+
+                        math::polynomial_dfs<typename FieldType::value_type> permutation_polynomial_dfs;
+                    };
+
+                    static inline prover_result_type prove_eval(
+                        const plonk_constraint_system<FieldType, typename ParamsType::arithmetization_params>
+                            &constraint_system,
+                        const typename placeholder_public_preprocessor<FieldType, ParamsType>::preprocessed_data_type
+                            preprocessed_data,
+                        const plonk_table_description<FieldType, typename ParamsType::arithmetization_params>
+                            &table_description,
+                        const plonk_polynomial_dfs_table<FieldType, typename ParamsType::arithmetization_params>
+                            &column_polynomials,
+                        const typename ParamsType::commitment_params_type& fri_params,
+                        transcript_type& transcript) {
+
+                        PROFILE_PLACEHOLDER_SCOPE("permutation_argument_prove_eval_time");
+
+                        const std::vector<math::polynomial_dfs<typename FieldType::value_type>> &S_sigma =
+                            preprocessed_data.permutation_polynomials;
+                        const std::vector<math::polynomial_dfs<typename FieldType::value_type>> &S_id =
+                            preprocessed_data.identity_polynomials;
+                        std::shared_ptr<math::evaluation_domain<FieldType>> basic_domain =
+                            preprocessed_data.common_data.basic_domain;
+
+                        // 1. $\beta_1, \gamma_1 = \challenge$
+                        typename FieldType::value_type beta = transcript.template challenge<FieldType>();
+                        typename FieldType::value_type gamma = transcript.template challenge<FieldType>();
+
+                        // 2. Calculate id_binding, sigma_binding for j from 1 to N_rows
+                        // 3. Calculate $V_P$
+                        math::polynomial_dfs<typename FieldType::value_type> V_P(basic_domain->size() - 1,
+                                                                                 basic_domain->size());
+
+                        std::vector<math::polynomial_dfs<typename FieldType::value_type>> g_v;
+                        std::vector<math::polynomial_dfs<typename FieldType::value_type>> h_v;
+                        for (std::size_t i = 0; i < S_id.size(); i++) {
+                            BOOST_ASSERT(column_polynomials[i].size() == basic_domain->size());
+                            BOOST_ASSERT(S_id[i].size() == basic_domain->size());
+                            BOOST_ASSERT(S_sigma[i].size() == basic_domain->size());
+
+                            g_v.push_back(column_polynomials[i] + beta * S_id[i] + gamma);
+                            h_v.push_back(column_polynomials[i] + beta * S_sigma[i] + gamma);
+                        }
+
+                        V_P[0] = FieldType::value_type::one();
+                        for (std::size_t j = 1; j < basic_domain->size(); j++) {
+                            typename FieldType::value_type coeff = FieldType::value_type::one();
+
+                            for (std::size_t i = 0; i < S_id.size(); i++) {
+                                coeff *= g_v[i][j - 1] / h_v[i][j - 1];
+                            }
+                            V_P[j] = V_P[j - 1] * coeff;
+                        }
+                        V_P.resize(fri_params.D[0]->m);
+
+                        // 5. Calculate g_perm, h_perm
+                        math::polynomial_dfs<typename FieldType::value_type> g;
+                        math::polynomial_dfs<typename FieldType::value_type> h;
+
+                        for (std::size_t i = 0; i < S_id.size(); i++) {
+                            if (i == 0) {
+                                g = g_v[0];
+                                h = h_v[0];
+                            } else {
+                                g = g * g_v[i];
+                                h = h * h_v[i];
+                            }
+                        }
+
+                        math::polynomial_dfs<typename FieldType::value_type> one_polynomial(
+                            0, V_P.size(), FieldType::value_type::one());
+                        std::array<math::polynomial<typename FieldType::value_type>, argument_size> F;
+                        std::array<math::polynomial_dfs<typename FieldType::value_type>, argument_size> F_dfs;
+                        math::polynomial_dfs<typename FieldType::value_type> V_P_shifted =
+                            math::polynomial_shift(V_P, 1, basic_domain->m);
+
+                        F_dfs[0] = preprocessed_data.common_data.lagrange_0 * (one_polynomial - V_P);
+                        F_dfs[1] = (one_polynomial - (preprocessed_data.q_last + preprocessed_data.q_blind)) * (V_P_shifted * h - V_P * g);
+                        F_dfs[2] = preprocessed_data.q_last * (V_P * V_P - V_P);
+
+                        prover_result_type res = {F_dfs, V_P};
+
+                        return res;
+                    }
+
+                    static inline std::array<typename FieldType::value_type, argument_size> verify_eval(
+                        const typename placeholder_public_preprocessor<FieldType, ParamsType>::preprocessed_data_type
+                            &preprocessed_data,
+                        // y
+                        const typename FieldType::value_type &challenge,
+                        // f(y):
+                        const std::vector<typename FieldType::value_type> &column_polynomials_values,
+                        // V_P(y):
+                        const typename FieldType::value_type &perm_polynomial_value,
+                        // V_P(omega * y):
+                        const typename FieldType::value_type &perm_polynomial_shifted_value,
+                        transcript_type &transcript = transcript_type()) {
+
+                        const std::vector<math::polynomial_dfs<typename FieldType::value_type>> &S_sigma =
+                            preprocessed_data.permutation_polynomials;
+                        const std::vector<math::polynomial_dfs<typename FieldType::value_type>> &S_id =
+                            preprocessed_data.identity_polynomials;
+
+                        // 1. Get beta, gamma
+                        typename FieldType::value_type beta = transcript.template challenge<FieldType>();
+                        typename FieldType::value_type gamma = transcript.template challenge<FieldType>();
+
+                        // 2. Add commitment to V_P to transcript
+
+                        // 3. Calculate h_perm, g_perm at challenge point
+                        math::polynomial_dfs<typename FieldType::value_type> g_poly(
+                            0, preprocessed_data.common_data.basic_domain->size(), FieldType::value_type::one()
+                        );
+                        math::polynomial_dfs<typename FieldType::value_type> h_poly(
+                            0, preprocessed_data.common_data.basic_domain->size(), FieldType::value_type::one()
+                        );
+
+                        for (std::size_t i = 0; i < column_polynomials_values.size(); i++) {
+                            typename FieldType::value_type pp = column_polynomials_values[i] + gamma;
+
+                            g_poly = g_poly * (S_id[i] * beta + pp);
+                            h_poly = h_poly * (S_sigma[i] * beta  + pp);
+
+                        }
+                        std::array<typename FieldType::value_type, argument_size> F;
+                        typename FieldType::value_type one = FieldType::value_type::one();
+
+                        F[0] = preprocessed_data.common_data.lagrange_0.evaluate(challenge) *
+                               (one - perm_polynomial_value);
+                        F[1] = ((one - preprocessed_data.q_last - preprocessed_data.q_blind) *
+                               (perm_polynomial_shifted_value * h_poly - perm_polynomial_value * g_poly)).evaluate(challenge);
+                        F[2] = preprocessed_data.q_last.evaluate(challenge) *
+                               (perm_polynomial_value.squared() - perm_polynomial_value);
+
+                        return F;
+                    }
+                };
+            }    // namespace snark
+        }        // namespace zk
+    }            // namespace crypto3
+}    // namespace nil
+
+#endif    // #ifndef CRYPTO3_ZK_PLONK_PLACEHOLDER_PERMUTATION_ARGUMENT_HPP