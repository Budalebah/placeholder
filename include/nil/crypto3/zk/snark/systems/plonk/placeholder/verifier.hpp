//---------------------------------------------------------------------------//
// Copyright (c) 2021 Mikhail Komarov <nemo@nil.foundation>
// Copyright (c) 2021 Nikita Kaskov <nbering@nil.foundation>
// Copyright (c) 2022 Ilia Shirobokov <i.shirobokov@nil.foundation>
// Copyright (c) 2022 Alisa Cherniaeva <a.cherniaeva@nil.foundation>
//
// MIT License
//
// Permission is hereby granted, free of charge, to any person obtaining a copy
// of this software and associated documentation files (the "Software"), to deal
// in the Software without restriction, including without limitation the rights
// to use, copy, modify, merge, publish, distribute, sublicense, and/or sell
// copies of the Software, and to permit persons to whom the Software is
// furnished to do so, subject to the following conditions:
//
// The above copyright notice and this permission notice shall be included in all
// copies or substantial portions of the Software.
//
// THE SOFTWARE IS PROVIDED "AS IS", WITHOUT WARRANTY OF ANY KIND, EXPRESS OR
// IMPLIED, INCLUDING BUT NOT LIMITED TO THE WARRANTIES OF MERCHANTABILITY,
// FITNESS FOR A PARTICULAR PURPOSE AND NONINFRINGEMENT. IN NO EVENT SHALL THE
// AUTHORS OR COPYRIGHT HOLDERS BE LIABLE FOR ANY CLAIM, DAMAGES OR OTHER
// LIABILITY, WHETHER IN AN ACTION OF CONTRACT, TORT OR OTHERWISE, ARISING FROM,
// OUT OF OR IN CONNECTION WITH THE SOFTWARE OR THE USE OR OTHER DEALINGS IN THE
// SOFTWARE.
//---------------------------------------------------------------------------//

#ifndef CRYPTO3_ZK_PLONK_PLACEHOLDER_VERIFIER_HPP
#define CRYPTO3_ZK_PLONK_PLACEHOLDER_VERIFIER_HPP

#include <nil/crypto3/math/polynomial/polynomial.hpp>

#include <nil/crypto3/zk/commitments/polynomial/lpc.hpp>
#include <nil/crypto3/zk/snark/arithmetization/plonk/constraint_system.hpp>
#include <nil/crypto3/zk/snark/systems/plonk/placeholder/detail/placeholder_policy.hpp>
#include <nil/crypto3/zk/snark/systems/plonk/placeholder/permutation_argument.hpp>
#include <nil/crypto3/zk/snark/systems/plonk/placeholder/params.hpp>
#include <nil/crypto3/zk/snark/systems/plonk/placeholder/preprocessor.hpp>

namespace nil {
    namespace crypto3 {
        namespace zk {
            namespace snark {
                template<typename FieldType, typename ParamsType>
                class placeholder_verifier {

                    constexpr static const std::size_t witness_columns = ParamsType::witness_columns;
                    constexpr static const std::size_t public_input_columns = ParamsType::public_input_columns;
                    constexpr static const std::size_t constant_columns = ParamsType::constant_columns;
                    constexpr static const std::size_t selector_columns = ParamsType::selector_columns;

                    using merkle_hash_type = typename ParamsType::merkle_hash_type;
                    using transcript_hash_type = typename ParamsType::transcript_hash_type;

                    using policy_type = detail::placeholder_policy<FieldType, ParamsType>;

                    constexpr static const std::size_t lambda = ParamsType::commitment_params_type::lambda;
                    constexpr static const std::size_t r = ParamsType::commitment_params_type::r;
                    constexpr static const std::size_t m = ParamsType::commitment_params_type::m;

                    using commitment_scheme_type = typename ParamsType::runtime_size_commitment_scheme_type;
                    using public_preprocessor_type = placeholder_public_preprocessor<FieldType, ParamsType>;

                    constexpr static const std::size_t gate_parts = 1;
                    constexpr static const std::size_t permutation_parts = 3;
                    constexpr static const std::size_t lookup_parts = 6;
                    constexpr static const std::size_t f_parts = 10;

                public:
                    static inline bool process(
                        const typename public_preprocessor_type::preprocessed_data_type &preprocessed_public_data,
                        const placeholder_proof<FieldType, ParamsType> &proof,
                        const plonk_constraint_system<FieldType, typename ParamsType::arithmetization_params>
                            &constraint_system,
                        const typename ParamsType::commitment_params_type &fri_params) {
                        
                        // 1. Add circuit definition to transcript
                        // transcript(short_description);
                        std::vector<std::uint8_t> transcript_init {};
                        transcript::fiat_shamir_heuristic_sequential<transcript_hash_type> transcript(transcript_init);

                        // 3. append witness commitments to transcript
                        transcript(proof.variable_values_commitment);

                        // 4. prepare evaluaitons of the polynomials that are copy-constrained
                        std::size_t permutation_size = (proof.eval_proof.combined_value.z[FIXED_VALUES_INDEX].size() - 2 - constant_columns - selector_columns) / 2;
                        std::vector<typename FieldType::value_type> f(permutation_size);

                        for (std::size_t i = 0; i < permutation_size; i++) {
                            std::size_t zero_index = 0;
                            for (int v: preprocessed_public_data.common_data.columns_rotations[i]) {
                                if (v == 0)
                                    break;
                                ++zero_index;
                            }
                            if (i < witness_columns + public_input_columns) {
                                f[i] = proof.eval_proof.combined_value.z[VARIABLE_VALUES_INDEX][i][zero_index];
                            } else if (i < witness_columns + public_input_columns + constant_columns) {
                                std::size_t idx = i - witness_columns - public_input_columns + permutation_size*2;
                                f[i] = proof.eval_proof.combined_value.z[FIXED_VALUES_INDEX][idx][zero_index];
                            }
                        }

                        // 5. permutation argument
                        if (preprocessed_public_data.common_data.lagrange_0.evaluate(proof.eval_proof.challenge) !=
                            proof.eval_proof.lagrange_0) {
                            return false;
                        }
                        std::array<typename FieldType::value_type, permutation_parts> permutation_argument =
                            placeholder_permutation_argument<FieldType, ParamsType>::verify_eval(
                                preprocessed_public_data, proof.eval_proof.challenge, f,
                                proof.eval_proof.combined_value.z[V_PERM_INDEX][0][0], 
                                proof.eval_proof.combined_value.z[V_PERM_INDEX][0][1],
                                transcript
                        );

                        typename policy_type::evaluation_map columns_at_y;
                        for (std::size_t i = 0; i < witness_columns; i++) {
                            std::size_t i_global_index = i;
                            std::size_t j = 0;
                            for (int rotation: preprocessed_public_data.common_data.columns_rotations[i_global_index]) {
                                auto key = std::make_tuple(
                                    i,
                                    rotation,
<<<<<<< HEAD
                                    plonk_variable<typename FieldType::value_type>::column_type::witness);
                                columns_at_y[key] = proof.eval_proof.combined_value.z[0][i][j];
=======
                                    plonk_variable<FieldType>::column_type::witness);
                                columns_at_y[key] = proof.eval_proof.combined_value.z[VARIABLE_VALUES_INDEX][i][j];
>>>>>>> 7139aa60
                                ++j;
                            }
                        }
                        
                        for (std::size_t i = 0; i < 0 + public_input_columns; i++) {
                            std::size_t i_global_index = witness_columns + i;

                            std::size_t j = 0;
                            for (int rotation: preprocessed_public_data.common_data.columns_rotations[i_global_index]) {
                                auto key = std::make_tuple(
                                    i,
                                    rotation,
<<<<<<< HEAD
                                    plonk_variable<typename FieldType::value_type>::column_type::public_input);
                                columns_at_y[key] = proof.eval_proof.combined_value.z[0][witness_columns + i][j];
=======
                                    plonk_variable<FieldType>::column_type::public_input);
                                columns_at_y[key] = proof.eval_proof.combined_value.z[VARIABLE_VALUES_INDEX][witness_columns + i][j];
>>>>>>> 7139aa60
                                ++j;
                            }
                        }

                        for (std::size_t i = 0; i < 0 + constant_columns; i++) {
                            std::size_t i_global_index = witness_columns + public_input_columns + i;
                            std::size_t j = 0;
                            for (int rotation: preprocessed_public_data.common_data.columns_rotations[i_global_index]) {
                                auto key = std::make_tuple(
                                    i,
                                    rotation,
<<<<<<< HEAD
                                    plonk_variable<typename FieldType::value_type>::column_type::constant);
                                columns_at_y[key] = proof.eval_proof.combined_value.z[3][i + permutation_size*2][j];
=======
                                    plonk_variable<FieldType>::column_type::constant);
                                columns_at_y[key] = proof.eval_proof.combined_value.z[FIXED_VALUES_INDEX][i + permutation_size*2][j];
>>>>>>> 7139aa60
                                ++j;
                            }
                        }

                        for (std::size_t i = 0; i < selector_columns; i++) {
                            std::size_t i_global_index = witness_columns + constant_columns + public_input_columns + i;
                            std::size_t j = 0;
                            for (int rotation: preprocessed_public_data.common_data.columns_rotations[i_global_index]) {
                                auto key = std::make_tuple(
                                    i,
                                    rotation,
<<<<<<< HEAD
                                    plonk_variable<typename FieldType::value_type>::column_type::selector);
                                columns_at_y[key] = proof.eval_proof.combined_value.z[3][i + permutation_size*2 + constant_columns][j];
=======
                                    plonk_variable<FieldType>::column_type::selector);
                                columns_at_y[key] = proof.eval_proof.combined_value.z[FIXED_VALUES_INDEX][i + permutation_size*2 + constant_columns][j];
>>>>>>> 7139aa60
                                ++j;
                            }
                        }

                        // 6. lookup argument
                        std::array<typename FieldType::value_type, lookup_parts> lookup_argument;
                        for (std::size_t i = 0; i < lookup_parts; i++) {
                            lookup_argument[i] = 0;
                        }
                        lookup_argument = placeholder_lookup_argument<
                            FieldType, commitment_scheme_type,
                            ParamsType
                        >::verify_eval(
                            preprocessed_public_data, 
                            constraint_system.lookup_gates(),
                            constraint_system.lookup_table(),
                            proof.eval_proof.challenge, columns_at_y,
                            proof.eval_proof.combined_value.z[LOOKUP_INDEX],
                            proof.eval_proof.combined_value.z[V_PERM_INDEX][1],
                            proof.eval_proof.combined_value.z[V_PERM_INDEX][2],
                            proof.lookup_commitment, transcript
                        );
                        transcript(proof.v_perm_commitment);


                        // 7. gate argument
                        std::array<typename FieldType::value_type, 1> gate_argument =
                            placeholder_gates_argument<FieldType, ParamsType>::verify_eval(
                                constraint_system.gates(), columns_at_y, proof.eval_proof.challenge, transcript);

                        // 8. alphas computations
                        std::array<typename FieldType::value_type, f_parts> alphas =
                            transcript.template challenges<FieldType, f_parts>();

                        // 9. Evaluation proof check
                        transcript(proof.T_commitment);

                        typename FieldType::value_type challenge = transcript.template challenge<FieldType>();

                        if (challenge != proof.eval_proof.challenge) {
                            return false;
                        }

                        typename FieldType::value_type omega =
                            preprocessed_public_data.common_data.basic_domain->get_domain_element(1);

                        std::vector<std::vector<typename FieldType::value_type>>
                            variable_values_evaluation_points(witness_columns + public_input_columns);

                        // variable_values polynomials (table columns)
                        for (std::size_t variable_values_index = 0; variable_values_index < witness_columns + public_input_columns; variable_values_index++) {
                            std::set<int> variable_values_rotation =
                                preprocessed_public_data.common_data.columns_rotations[variable_values_index];

                            for (int rotation: variable_values_rotation) {
                                variable_values_evaluation_points[variable_values_index].push_back(
                                    challenge * omega.pow(rotation));
                            }
                        }
                        // permutation
                        std::vector<std::vector<typename FieldType::value_type>> evaluation_points_permutation;
                        evaluation_points_permutation.push_back({challenge, challenge * omega});

                        std::vector<typename FieldType::value_type> challenge_point = {challenge};
                        // lookups
                        std::vector<std::vector<typename FieldType::value_type>> evaluation_points_lookup;
                        evaluation_points_lookup.push_back({challenge, challenge * omega});

                        // quotient
                        std::vector<std::vector<typename FieldType::value_type>> evaluation_points_quotient = {challenge_point};

                        // public data
                        std::vector<std::vector<typename FieldType::value_type>> evaluation_points_public;

                        for (std::size_t k = 0; k < preprocessed_public_data.identity_polynomials.size(); k++) {
                            evaluation_points_public.push_back(challenge_point);
                        }
                        
                        for (std::size_t k = 0; k < preprocessed_public_data.identity_polynomials.size(); k++) {
                            evaluation_points_public.push_back(challenge_point);
                        }

                        // constant columns may be rotated
                        for (std::size_t k = 0; k < constant_columns; k ++){
                            std::set<int> rotations =
                                preprocessed_public_data.common_data.columns_rotations[witness_columns + public_input_columns + k];
                            std::vector<typename FieldType::value_type> point;

                            for (int rotation: rotations) {
                                point.push_back( challenge * omega.pow(rotation));
                            }
                            evaluation_points_public.push_back(point);
                        }
                        
                        // selector columns may be rotated
                        for (std::size_t k = 0; k < selector_columns; k ++){
                            std::set<int> rotations =
                                preprocessed_public_data.common_data.columns_rotations[witness_columns + public_input_columns + constant_columns + k];
                            std::vector<typename FieldType::value_type> point;

                            for (int rotation: rotations) {
                                point.push_back( challenge * omega.pow(rotation));
                            }
                            evaluation_points_public.push_back(point);
                        }

                        // Evaluation points for special selectors q_last and q_blind
                        evaluation_points_public.push_back(challenge_point); // for q_last
                        evaluation_points_public.push_back(challenge_point); // for q_blind

                        std::array<std::vector<std::vector<typename FieldType::value_type>>, 5> evaluations_points;
                        evaluations_points[VARIABLE_VALUES_INDEX] = variable_values_evaluation_points;
                        evaluations_points[V_PERM_INDEX] = evaluation_points_permutation;
                        evaluations_points[QUOTIENT_INDEX] = evaluation_points_quotient;
                        evaluations_points[FIXED_VALUES_INDEX] = evaluation_points_public;
                        evaluations_points[LOOKUP_INDEX] = evaluation_points_lookup;

                        std::array<typename commitment_scheme_type::commitment_type, 5> commitments;
                        commitments[VARIABLE_VALUES_INDEX] = proof.variable_values_commitment;
                        commitments[V_PERM_INDEX] = proof.v_perm_commitment;
                        commitments[QUOTIENT_INDEX] = proof.T_commitment;
                        commitments[FIXED_VALUES_INDEX] = preprocessed_public_data.common_data.commitments.fixed_values;
                        commitments[LOOKUP_INDEX] = proof.lookup_commitment;
                        
                        if( proof.fixed_values_commitment != preprocessed_public_data.common_data.commitments.fixed_values )
                            return false;
                        
                        if (!algorithms::verify_eval<commitment_scheme_type>(
                            evaluations_points,
                            proof.eval_proof.combined_value,
                            commitments,
                            fri_params, transcript)
                        ) {
                            return false;
                        }

                        // 10. final check
                        std::array<typename FieldType::value_type, f_parts> F;
                        F[0] = permutation_argument[0];
                        F[1] = permutation_argument[1];
                        F[2] = permutation_argument[2];
                        F[3] = lookup_argument[0];
                        F[4] = lookup_argument[1];
                        F[5] = lookup_argument[2];
                        F[6] = lookup_argument[3];
                        F[7] = lookup_argument[4];
                        F[8] = lookup_argument[5];
                        F[9] = gate_argument[0];

                        typename FieldType::value_type F_consolidated = FieldType::value_type::zero();
                        for (std::size_t i = 0; i < f_parts; i++) {
                            F_consolidated = F_consolidated + alphas[i] * F[i];
                        }

                        typename FieldType::value_type T_consolidated = FieldType::value_type::zero();
                        for (std::size_t i = 0; i < proof.eval_proof.combined_value.z[QUOTIENT_INDEX].size(); i++) {
                            T_consolidated = T_consolidated + proof.eval_proof.combined_value.z[QUOTIENT_INDEX][i][0] *
                                                                  challenge.pow((fri_params.max_degree + 1) * i);
                        }
//
                        // Z is polynomial -1, 0 ...., 0, 1
                        typename FieldType::value_type Z_at_challenge = preprocessed_public_data.common_data.Z.evaluate(challenge);                     
                        if (F_consolidated != Z_at_challenge * T_consolidated) {
                            return false;
                        }
                        return true;
                    }
                };
            }    // namespace snark
        }        // namespace zk
    }            // namespace crypto3
}    // namespace nil

#endif    // CRYPTO3_ZK_PLONK_PLACEHOLDER_VERIFIER_HPP<|MERGE_RESOLUTION|>--- conflicted
+++ resolved
@@ -83,7 +83,7 @@
                         transcript(proof.variable_values_commitment);
 
                         // 4. prepare evaluaitons of the polynomials that are copy-constrained
-                        std::size_t permutation_size = (proof.eval_proof.combined_value.z[FIXED_VALUES_INDEX].size() - 2 - constant_columns - selector_columns) / 2;
+                        std::size_t permutation_size = (proof.eval_proof.combined_value.z[FIXED_VALUES_BATCH].size() - 2 - constant_columns - selector_columns) / 2;
                         std::vector<typename FieldType::value_type> f(permutation_size);
 
                         for (std::size_t i = 0; i < permutation_size; i++) {
@@ -94,10 +94,10 @@
                                 ++zero_index;
                             }
                             if (i < witness_columns + public_input_columns) {
-                                f[i] = proof.eval_proof.combined_value.z[VARIABLE_VALUES_INDEX][i][zero_index];
+                                f[i] = proof.eval_proof.combined_value.z[VARIABLE_VALUES_BATCH][i][zero_index];
                             } else if (i < witness_columns + public_input_columns + constant_columns) {
                                 std::size_t idx = i - witness_columns - public_input_columns + permutation_size*2;
-                                f[i] = proof.eval_proof.combined_value.z[FIXED_VALUES_INDEX][idx][zero_index];
+                                f[i] = proof.eval_proof.combined_value.z[FIXED_VALUES_BATCH][idx][zero_index];
                             }
                         }
 
@@ -109,8 +109,8 @@
                         std::array<typename FieldType::value_type, permutation_parts> permutation_argument =
                             placeholder_permutation_argument<FieldType, ParamsType>::verify_eval(
                                 preprocessed_public_data, proof.eval_proof.challenge, f,
-                                proof.eval_proof.combined_value.z[V_PERM_INDEX][0][0], 
-                                proof.eval_proof.combined_value.z[V_PERM_INDEX][0][1],
+                                proof.eval_proof.combined_value.z[PERMUTATION_BATCH][VARIABLE_VALUES_BATCH][0], 
+                                proof.eval_proof.combined_value.z[PERMUTATION_BATCH][VARIABLE_VALUES_BATCH][1],
                                 transcript
                         );
 
@@ -122,13 +122,8 @@
                                 auto key = std::make_tuple(
                                     i,
                                     rotation,
-<<<<<<< HEAD
                                     plonk_variable<typename FieldType::value_type>::column_type::witness);
-                                columns_at_y[key] = proof.eval_proof.combined_value.z[0][i][j];
-=======
-                                    plonk_variable<FieldType>::column_type::witness);
-                                columns_at_y[key] = proof.eval_proof.combined_value.z[VARIABLE_VALUES_INDEX][i][j];
->>>>>>> 7139aa60
+                                columns_at_y[key] = proof.eval_proof.combined_value.z[VARIABLE_VALUES_BATCH][i][j];
                                 ++j;
                             }
                         }
@@ -141,13 +136,8 @@
                                 auto key = std::make_tuple(
                                     i,
                                     rotation,
-<<<<<<< HEAD
                                     plonk_variable<typename FieldType::value_type>::column_type::public_input);
-                                columns_at_y[key] = proof.eval_proof.combined_value.z[0][witness_columns + i][j];
-=======
-                                    plonk_variable<FieldType>::column_type::public_input);
-                                columns_at_y[key] = proof.eval_proof.combined_value.z[VARIABLE_VALUES_INDEX][witness_columns + i][j];
->>>>>>> 7139aa60
+                                columns_at_y[key] = proof.eval_proof.combined_value.z[VARIABLE_VALUES_BATCH][witness_columns + i][j];
                                 ++j;
                             }
                         }
@@ -159,13 +149,8 @@
                                 auto key = std::make_tuple(
                                     i,
                                     rotation,
-<<<<<<< HEAD
                                     plonk_variable<typename FieldType::value_type>::column_type::constant);
-                                columns_at_y[key] = proof.eval_proof.combined_value.z[3][i + permutation_size*2][j];
-=======
-                                    plonk_variable<FieldType>::column_type::constant);
-                                columns_at_y[key] = proof.eval_proof.combined_value.z[FIXED_VALUES_INDEX][i + permutation_size*2][j];
->>>>>>> 7139aa60
+                                columns_at_y[key] = proof.eval_proof.combined_value.z[FIXED_VALUES_BATCH][i + permutation_size*2][j];
                                 ++j;
                             }
                         }
@@ -177,22 +162,14 @@
                                 auto key = std::make_tuple(
                                     i,
                                     rotation,
-<<<<<<< HEAD
                                     plonk_variable<typename FieldType::value_type>::column_type::selector);
-                                columns_at_y[key] = proof.eval_proof.combined_value.z[3][i + permutation_size*2 + constant_columns][j];
-=======
-                                    plonk_variable<FieldType>::column_type::selector);
-                                columns_at_y[key] = proof.eval_proof.combined_value.z[FIXED_VALUES_INDEX][i + permutation_size*2 + constant_columns][j];
->>>>>>> 7139aa60
+                                columns_at_y[key] = proof.eval_proof.combined_value.z[FIXED_VALUES_BATCH][i + permutation_size*2 + constant_columns][j];
                                 ++j;
                             }
                         }
 
                         // 6. lookup argument
                         std::array<typename FieldType::value_type, lookup_parts> lookup_argument;
-                        for (std::size_t i = 0; i < lookup_parts; i++) {
-                            lookup_argument[i] = 0;
-                        }
                         lookup_argument = placeholder_lookup_argument<
                             FieldType, commitment_scheme_type,
                             ParamsType
@@ -201,13 +178,12 @@
                             constraint_system.lookup_gates(),
                             constraint_system.lookup_table(),
                             proof.eval_proof.challenge, columns_at_y,
-                            proof.eval_proof.combined_value.z[LOOKUP_INDEX],
-                            proof.eval_proof.combined_value.z[V_PERM_INDEX][1],
-                            proof.eval_proof.combined_value.z[V_PERM_INDEX][2],
+                            proof.eval_proof.combined_value.z[LOOKUP_BATCH],
+                            proof.eval_proof.combined_value.z[PERMUTATION_BATCH][1],
+                            proof.eval_proof.combined_value.z[PERMUTATION_BATCH][2],
                             proof.lookup_commitment, transcript
                         );
                         transcript(proof.v_perm_commitment);
-
 
                         // 7. gate argument
                         std::array<typename FieldType::value_type, 1> gate_argument =
@@ -234,12 +210,12 @@
                             variable_values_evaluation_points(witness_columns + public_input_columns);
 
                         // variable_values polynomials (table columns)
-                        for (std::size_t variable_values_index = 0; variable_values_index < witness_columns + public_input_columns; variable_values_index++) {
+                        for (std::size_t VARIABLE_VALUES_BATCH = 0; VARIABLE_VALUES_BATCH < witness_columns + public_input_columns; VARIABLE_VALUES_BATCH++) {
                             std::set<int> variable_values_rotation =
-                                preprocessed_public_data.common_data.columns_rotations[variable_values_index];
+                                preprocessed_public_data.common_data.columns_rotations[VARIABLE_VALUES_BATCH];
 
                             for (int rotation: variable_values_rotation) {
-                                variable_values_evaluation_points[variable_values_index].push_back(
+                                variable_values_evaluation_points[VARIABLE_VALUES_BATCH].push_back(
                                     challenge * omega.pow(rotation));
                             }
                         }
@@ -295,18 +271,18 @@
                         evaluation_points_public.push_back(challenge_point); // for q_blind
 
                         std::array<std::vector<std::vector<typename FieldType::value_type>>, 5> evaluations_points;
-                        evaluations_points[VARIABLE_VALUES_INDEX] = variable_values_evaluation_points;
-                        evaluations_points[V_PERM_INDEX] = evaluation_points_permutation;
-                        evaluations_points[QUOTIENT_INDEX] = evaluation_points_quotient;
-                        evaluations_points[FIXED_VALUES_INDEX] = evaluation_points_public;
-                        evaluations_points[LOOKUP_INDEX] = evaluation_points_lookup;
+                        evaluations_points[VARIABLE_VALUES_BATCH] = variable_values_evaluation_points;
+                        evaluations_points[PERMUTATION_BATCH] = evaluation_points_permutation;
+                        evaluations_points[QUOTIENT_BATCH] = evaluation_points_quotient;
+                        evaluations_points[FIXED_VALUES_BATCH] = evaluation_points_public;
+                        evaluations_points[LOOKUP_BATCH] = evaluation_points_lookup;
 
                         std::array<typename commitment_scheme_type::commitment_type, 5> commitments;
-                        commitments[VARIABLE_VALUES_INDEX] = proof.variable_values_commitment;
-                        commitments[V_PERM_INDEX] = proof.v_perm_commitment;
-                        commitments[QUOTIENT_INDEX] = proof.T_commitment;
-                        commitments[FIXED_VALUES_INDEX] = preprocessed_public_data.common_data.commitments.fixed_values;
-                        commitments[LOOKUP_INDEX] = proof.lookup_commitment;
+                        commitments[VARIABLE_VALUES_BATCH] = proof.variable_values_commitment;
+                        commitments[PERMUTATION_BATCH] = proof.v_perm_commitment;
+                        commitments[QUOTIENT_BATCH] = proof.T_commitment;
+                        commitments[FIXED_VALUES_BATCH] = preprocessed_public_data.common_data.commitments.fixed_values;
+                        commitments[LOOKUP_BATCH] = proof.lookup_commitment;
                         
                         if( proof.fixed_values_commitment != preprocessed_public_data.common_data.commitments.fixed_values )
                             return false;
@@ -339,8 +315,8 @@
                         }
 
                         typename FieldType::value_type T_consolidated = FieldType::value_type::zero();
-                        for (std::size_t i = 0; i < proof.eval_proof.combined_value.z[QUOTIENT_INDEX].size(); i++) {
-                            T_consolidated = T_consolidated + proof.eval_proof.combined_value.z[QUOTIENT_INDEX][i][0] *
+                        for (std::size_t i = 0; i < proof.eval_proof.combined_value.z[QUOTIENT_BATCH].size(); i++) {
+                            T_consolidated = T_consolidated + proof.eval_proof.combined_value.z[QUOTIENT_BATCH][i][0] *
                                                                   challenge.pow((fri_params.max_degree + 1) * i);
                         }
 //
