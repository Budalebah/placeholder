--- conflicted
+++ resolved
@@ -1,838 +1,505 @@
-//---------------------------------------------------------------------------//
-// Copyright (c) 2021 Mikhail Komarov <nemo@nil.foundation>
-// Copyright (c) 2021 Nikita Kaskov <nbering@nil.foundation>
-// Copyright (c) 2022 Ilia Shirobokov <i.shirobokov@nil.foundation>
-// Copyright (c) 2022 Alisa Cherniaeva <a.cherniaeva@nil.foundation>
-//
-// MIT License
-//
-// Permission is hereby granted, free of charge, to any person obtaining a copy
-// of this software and associated documentation files (the "Software"), to deal
-// in the Software without restriction, including without limitation the rights
-// to use, copy, modify, merge, publish, distribute, sublicense, and/or sell
-// copies of the Software, and to permit persons to whom the Software is
-// furnished to do so, subject to the following conditions:
-//
-// The above copyright notice and this permission notice shall be included in all
-// copies or substantial portions of the Software.
-//
-// THE SOFTWARE IS PROVIDED "AS IS", WITHOUT WARRANTY OF ANY KIND, EXPRESS OR
-// IMPLIED, INCLUDING BUT NOT LIMITED TO THE WARRANTIES OF MERCHANTABILITY,
-// FITNESS FOR A PARTICULAR PURPOSE AND NONINFRINGEMENT. IN NO EVENT SHALL THE
-// AUTHORS OR COPYRIGHT HOLDERS BE LIABLE FOR ANY CLAIM, DAMAGES OR OTHER
-// LIABILITY, WHETHER IN AN ACTION OF CONTRACT, TORT OR OTHERWISE, ARISING FROM,
-// OUT OF OR IN CONNECTION WITH THE SOFTWARE OR THE USE OR OTHER DEALINGS IN THE
-// SOFTWARE.
-//---------------------------------------------------------------------------//
-
-#ifndef CRYPTO3_ZK_PLONK_PLACEHOLDER_PROVER_HPP
-#define CRYPTO3_ZK_PLONK_PLACEHOLDER_PROVER_HPP
-
-#include <chrono>
-#include <set>
-
-#include <nil/crypto3/math/polynomial/polynomial.hpp>
-
-#include <nil/crypto3/container/merkle/tree.hpp>
-
-#include <nil/crypto3/zk/commitments/polynomial/lpc.hpp>
-#include <nil/crypto3/zk/transcript/fiat_shamir.hpp>
-#include <nil/crypto3/zk/snark/arithmetization/plonk/constraint.hpp>
-#include <nil/crypto3/zk/snark/systems/plonk/placeholder/detail/placeholder_policy.hpp>
-#include <nil/crypto3/zk/snark/systems/plonk/placeholder/detail/placeholder_scoped_profiler.hpp>
-#include <nil/crypto3/zk/snark/systems/plonk/placeholder/permutation_argument.hpp>
-#include <nil/crypto3/zk/snark/systems/plonk/placeholder/lookup_argument.hpp>
-#include <nil/crypto3/zk/snark/systems/plonk/placeholder/gates_argument.hpp>
-#include <nil/crypto3/zk/snark/systems/plonk/placeholder/params.hpp>
-#include <nil/crypto3/zk/snark/systems/plonk/placeholder/preprocessor.hpp>
-
-namespace nil {
-    namespace crypto3 {
-        namespace zk {
-            namespace snark {
-                namespace detail {
-                    template<typename FieldType>
-                    static inline std::vector<math::polynomial<typename FieldType::value_type>>
-                        split_polynomial(const math::polynomial<typename FieldType::value_type> &f,
-                                         std::size_t max_degree) {
-                        PROFILE_PLACEHOLDER_SCOPE("split_polynomial_time");
-
-                        std::size_t parts = ((f.size() - 1) / (max_degree + 1)) + 1;
-                        std::vector<math::polynomial<typename FieldType::value_type>> f_splitted;
-
-                        std::size_t chunk_size = max_degree + 1;    // polynomial contains max_degree + 1 coeffs
-                        for (size_t i = 0; i < f.size(); i += chunk_size) {
-                            auto last = std::min(f.size(), i + chunk_size);
-                            f_splitted.emplace_back(f.begin() + i, f.begin() + last);
-                        }
-                        return f_splitted;
-                    }
-                }    // namespace detail
-
-                template<typename FieldType, typename ParamsType>
-                class placeholder_prover {
-
-                    constexpr static const std::size_t witness_columns = ParamsType::witness_columns;
-                    constexpr static const std::size_t public_columns = ParamsType::public_columns;
-                    constexpr static const std::size_t public_input_columns = ParamsType::public_input_columns;
-                    constexpr static const std::size_t constant_columns = ParamsType::constant_columns;
-                    using merkle_hash_type = typename ParamsType::merkle_hash_type;
-                    using transcript_hash_type = typename ParamsType::transcript_hash_type;
-
-                    using policy_type = detail::placeholder_policy<FieldType, ParamsType>;
-
-                    typedef typename containers::merkle_tree<merkle_hash_type, 2> merkle_tree_type;
-                    typedef typename math::polynomial<typename FieldType::value_type> polynomial_type;
-                    typedef typename math::polynomial_dfs<typename FieldType::value_type> polynomial_dfs_type;
-
-                    constexpr static const std::size_t lambda = ParamsType::commitment_params_type::lambda;
-                    constexpr static const std::size_t r = ParamsType::commitment_params_type::r;
-                    constexpr static const std::size_t m = ParamsType::commitment_params_type::m;
-
-                    using commitment_scheme_type =
-                        typename ParamsType::runtime_size_commitment_scheme_type;
-
-                    using public_preprocessor_type = placeholder_public_preprocessor<FieldType, ParamsType>;
-                    using private_preprocessor_type = placeholder_private_preprocessor<FieldType, ParamsType>;
-
-                    constexpr static const std::size_t gate_parts = 1;
-                    constexpr static const std::size_t permutation_parts = 3;
-                    constexpr static const std::size_t lookup_parts = 6;
-                    constexpr static const std::size_t f_parts = 10;
-
-<<<<<<< HEAD
-              public:
-=======
-                    static inline math::polynomial<typename FieldType::value_type> quotient_polynomial(
-                        const typename public_preprocessor_type::preprocessed_data_type &preprocessed_public_data,
-                        const std::array<math::polynomial_dfs<typename FieldType::value_type>, f_parts> &F_dfs,
-                        transcript::fiat_shamir_heuristic_sequential<transcript_hash_type> &transcript) {
-
-                        // 7.1. Get $\alpha_0, \dots, \alpha_8 \in \mathbb{F}$ from $hash(\text{transcript})$
-                        std::array<typename FieldType::value_type, f_parts> alphas =
-                            transcript.template challenges<FieldType, f_parts>();
-
-                        // 7.2. Compute F_consolidated
-                        math::polynomial_dfs<typename FieldType::value_type> F_consolidated_dfs(0, F_dfs[0].size(), FieldType::value_type::zero());
-                        for (std::size_t i = 0; i < f_parts; i++) {
-                            if (F_dfs[i].is_zero()){
-                                continue;
-                            }
-                            F_consolidated_dfs += alphas[i] * F_dfs[i];
-                        }
-
-//                        std::cout << "Basic domain size = " << preprocessed_public_data.common_data.basic_domain->size() << std::endl;
-                        for (std::size_t i = 0; i < f_parts; i++) {
-                            for (std::size_t j = 0; j < preprocessed_public_data.common_data.basic_domain->size(); j++) {
-                                if (F_dfs[i].evaluate(preprocessed_public_data.common_data.basic_domain->get_domain_element(
-                                        j)) != FieldType::value_type::zero()) {
-                                }
-                            }
-                        }
-
-                        math::polynomial<typename FieldType::value_type> F_consolidated_normal(F_consolidated_dfs.coefficients());
-                        math::polynomial<typename FieldType::value_type> T_consolidated =
-                            F_consolidated_normal / preprocessed_public_data.common_data.Z;
-
-                        return T_consolidated;
-                    }
->>>>>>> 7139aa60
-
-                    static inline placeholder_proof<FieldType, ParamsType> process(
-                        const typename public_preprocessor_type::preprocessed_data_type &preprocessed_public_data,
-                        const typename private_preprocessor_type::preprocessed_data_type &preprocessed_private_data,
-                        const plonk_table_description<FieldType, typename ParamsType::arithmetization_params>
-                            &table_description,
-                        const plonk_constraint_system<FieldType, typename ParamsType::arithmetization_params>
-                            &constraint_system,
-                        const typename policy_type::variable_assignment_type &assignments,
-                        const typename ParamsType::commitment_params_type &fri_params) { 
-
-                        auto prover = placeholder_prover<FieldType, ParamsType>(
-                            preprocessed_public_data, preprocessed_private_data, table_description,
-                            constraint_system, assignments, fri_params);
-                        return prover.process();
-                    }
-
-                    placeholder_prover(
-                        const typename public_preprocessor_type::preprocessed_data_type &preprocessed_public_data,
-                        const typename private_preprocessor_type::preprocessed_data_type &preprocessed_private_data,
-                        const plonk_table_description<FieldType, typename ParamsType::arithmetization_params> &table_description,
-                        const plonk_constraint_system<FieldType, typename ParamsType::arithmetization_params> &constraint_system,
-                        const typename policy_type::variable_assignment_type &assignments,
-                        const typename ParamsType::commitment_params_type &fri_params) 
-                            : preprocessed_public_data(preprocessed_public_data)
-                            , preprocessed_private_data(preprocessed_private_data)
-                            , table_description(table_description)
-                            , constraint_system(constraint_system)
-                            , assignments(assignments)
-                            , fri_params(fri_params)
-                            , _polynomial_table(preprocessed_private_data.private_polynomial_table,
-                                                preprocessed_public_data.public_polynomial_table) 
-                            , _is_lookup_enabled(constraint_system.lookup_gates().size() > 0)
-                            , transcript(std::vector<std::uint8_t>())
-                    {
-                        // 1. Add circuit definition to transcript
-                        // transcript(short_description); 
-                        //TODO: circuit_short_description marshalling
-                    }
-
-                    placeholder_proof<FieldType, ParamsType> process() {
-                        PROFILE_PLACEHOLDER_SCOPE("Placeholder prover, total time:");
-
-                        // 2. Commit witness columns and public_input columns
-
-<<<<<<< HEAD
-                        for (std::size_t i = 0; i < _polynomial_table.witnesses_amount(); i++){
-                            _combined_poly[0].push_back( _polynomial_table.witness(i));
-                        }
-
-                        for (std::size_t i = 0; i < _polynomial_table.public_inputs_amount(); i++){
-                            _combined_poly[0].push_back(_polynomial_table.public_input(i));
-                        }
-
-                        auto variable_values_precommitment = precommit_witness();
-
-                        _proof.variable_values_commitment =
-=======
-                        std::array<std::vector<math::polynomial_dfs<typename FieldType::value_type>>, 5> combined_poly;
-                        
-                        for (std::size_t i = 0; i < polynomial_table.witnesses_amount(); i++){
-                            combined_poly[VARIABLE_VALUES_INDEX].push_back( polynomial_table.witness(i));
-                        }
-
-#ifdef ZK_PLACEHOLDER_PROFILING_ENABLED
-                        last = std::chrono::high_resolution_clock::now();
-#endif
-                        for (std::size_t i = 0; i < polynomial_table.public_inputs_amount(); i ++){
-                            combined_poly[VARIABLE_VALUES_INDEX].push_back(polynomial_table.public_input(i));
-                        }
-                        typename commitment_scheme_type::precommitment_type variable_values_precommitment =
-                            algorithms::precommit<commitment_scheme_type>(combined_poly[VARIABLE_VALUES_INDEX], fri_params.D[0],
-                                                                                  fri_params.step_list.front());
-
-#ifdef ZK_PLACEHOLDER_PROFILING_ENABLED
-                        elapsed = std::chrono::duration_cast<std::chrono::nanoseconds>(
-                            std::chrono::high_resolution_clock::now() - last);
-                        std::cout << "witness_precommit_time: " << std::fixed << std::setprecision(3)
-                                  << elapsed.count() * 1e-6 << "ms" << std::endl;
-                        last = std::chrono::high_resolution_clock::now();
-#endif
-                        proof.variable_values_commitment =
->>>>>>> 7139aa60
-                            algorithms::commit<commitment_scheme_type>(variable_values_precommitment);
-                        transcript(_proof.variable_values_commitment);
-
-                        // 4. permutation_argument
-                        auto permutation_argument = placeholder_permutation_argument<FieldType, ParamsType>::prove_eval(
-                            constraint_system,
-                            preprocessed_public_data,
-                            table_description,
-                            _polynomial_table,
-                            fri_params,
-                            transcript);
-
-<<<<<<< HEAD
-                        _proof.v_perm_commitment = permutation_argument.permutation_poly_precommitment.root();
-=======
-#ifdef ZK_PLACEHOLDER_PROFILING_ENABLED
-                        elapsed = std::chrono::duration_cast<std::chrono::nanoseconds>(
-                            std::chrono::high_resolution_clock::now() - last);
-                        std::cout << "permutation_argument_prove_eval_time: " << std::fixed << std::setprecision(3)
-                                  << elapsed.count() * 1e-6 << "ms" << std::endl;
-                        last = std::chrono::high_resolution_clock::now();
-#endif
-                        std::array<math::polynomial_dfs<typename FieldType::value_type>, f_parts> F_dfs;
->>>>>>> 7139aa60
-
-                        _F_dfs[0] = std::move(permutation_argument.F_dfs[0]);
-                        _F_dfs[1] = std::move(permutation_argument.F_dfs[1]);
-                        _F_dfs[2] = std::move(permutation_argument.F_dfs[2]);
-
-                        // 5. lookup_argument
-<<<<<<< HEAD
-                        auto lookup_argument_result = lookup_argument();
-
-                        // 6. circuit-satisfability
-                        _F_dfs[8] = placeholder_gates_argument<FieldType, ParamsType>::prove_eval(
-                            constraint_system, _polynomial_table,
-                            preprocessed_public_data.common_data.basic_domain,
-                            preprocessed_public_data.common_data.max_gates_degree,
-                            transcript)[0];
-
-                        /////TEST
-#ifdef ZK_PLACEHOLDER_DEBUG_ENABLED
-                        placeholder_debug_output();
-#endif
-
-                        // 7. Aggregate quotient polynomial
-                        std::vector<polynomial_dfs_type> T_splitted_dfs = 
-                            quotient_polynomial_split_dfs();
-
-                        auto T_precommitment = T_precommit(T_splitted_dfs);
-                        
-                        commit_T(T_precommitment);
-
-                        // 8. Run evaluation proofs
-                        auto variable_values_evaluation_points = run_evaluation_proofs();
-
-                        // permutation polynomial evaluation 
-                        std::vector<std::vector<typename FieldType::value_type>> evaluation_points_v_p = 
-                            {{_proof.eval_proof.challenge, _proof.eval_proof.challenge * _omega}};
-
-                        _combined_poly[1].push_back(std::move(permutation_argument.permutation_polynomial_dfs));
-
-                        // lookup polynomials evaluation
-                        run_lookup_polynomials_eval();
-
-                        // quotient
-                        _challenge_point = {_proof.eval_proof.challenge};
-
-                        std::vector<std::vector<typename FieldType::value_type>> evaluation_points_quotient = {_challenge_point};
-                        _combined_poly[2].insert(
-                            std::end(_combined_poly[2]),
-                            std::make_move_iterator(std::begin(T_splitted_dfs)),
-                            std::make_move_iterator(std::end(T_splitted_dfs)));
-
-                        // public
-                        _proof.eval_proof.combined_value = compute_combined_value(
-                            std::move(variable_values_evaluation_points),
-                            std::move(evaluation_points_quotient),
-                            std::move(variable_values_precommitment),
-                            std::move(T_precommitment),
-                            std::move(evaluation_points_v_p),
-                            std::move(permutation_argument.permutation_poly_precommitment));
-
-                        _proof.fixed_values_commitment = preprocessed_public_data.common_data.commitments.fixed_values;
-                        return std::move(_proof);
-                    }
-
-                private:
-                    typename commitment_scheme_type::precommitment_type precommit_witness() {
-                        PROFILE_PLACEHOLDER_SCOPE("witness_precommit_time");
-                        return algorithms::precommit<commitment_scheme_type>(
-                            _combined_poly[0], fri_params.D[0], fri_params.step_list.front());
-                    }
-
-                    std::vector<polynomial_dfs_type> quotient_polynomial_split_dfs() {
-                        std::vector<polynomial_type> T_splitted = 
-                            detail::split_polynomial<FieldType>(
-                                quotient_polynomial(), fri_params.max_degree);
-
-                        PROFILE_PLACEHOLDER_SCOPE("split_polynomial_dfs_conversion_time");
-
-                        std::vector<polynomial_dfs_type> T_splitted_dfs(
-                            T_splitted.size(), polynomial_dfs_type(0, fri_params.D[0]->size()));
-                        for (std::size_t k = 0; k < T_splitted.size(); k++) {
-                            T_splitted_dfs[k].from_coefficients(T_splitted[k]);
-                            if (T_splitted_dfs[k].size() != fri_params.D[0]->size())
-                                T_splitted_dfs[k].resize(fri_params.D[0]->size());
-                        }
-                        return T_splitted_dfs;
-                    }
-
-                    polynomial_type quotient_polynomial() {
-                        PROFILE_PLACEHOLDER_SCOPE("quotient_polynomial_time");
-
-                        // 7.1. Get $\alpha_0, \dots, \alpha_8 \in \mathbb{F}$ from $hash(\text{transcript})$
-                        std::array<typename FieldType::value_type, f_parts> alphas =
-                            transcript.template challenges<FieldType, f_parts>();
-
-                        // 7.2. Compute F_consolidated
-                        polynomial_dfs_type F_consolidated_dfs(
-                            0, _F_dfs[0].size(), FieldType::value_type::zero());
-                        for (std::size_t i = 0; i < f_parts; i++) {
-                            if (_F_dfs[i].is_zero()) {
-                                continue;
-                            }
-                            F_consolidated_dfs += alphas[i] * _F_dfs[i];
-                        }
-
-                        polynomial_type F_consolidated_normal(F_consolidated_dfs.coefficients());
-                        polynomial_type T_consolidated =
-                            F_consolidated_normal / preprocessed_public_data.common_data.Z;
-
-                        return T_consolidated;
-                    }
-                    
-                    typename placeholder_lookup_argument<
-                        FieldType, commitment_scheme_type, ParamsType>::prover_lookup_result 
-                    lookup_argument() {
-
-                        PROFILE_PLACEHOLDER_SCOPE("lookup_argument_time");
-
-                        typename placeholder_lookup_argument<
-                            FieldType,
-                            commitment_scheme_type,
-                            ParamsType>::prover_lookup_result lookup_argument_result;
-
-                        if (_is_lookup_enabled) {
-                            for (std::size_t i = 0; i < lookup_argument_result.F.size(); i++) {
-                                lookup_argument_result.F[i] = {0};
-                            }
-                            // lookup_argument_result =
-                            //     placeholder_lookup_argument<FieldType, permutation_commitment_scheme_type,
-                            //                                 ParamsType>::prove_eval(constraint_system,
-                            //                                                         preprocessed_public_data,
-                            //                                                         assignments,
-                            //                                                         fri_params,
-                            //                                                         transcript);
-                        } else {
-                            for (std::size_t i = 0; i < lookup_argument_result.F.size(); i++) {
-                                lookup_argument_result.F[i] = {0};
-                            }
-                        }
-                        // TODO: remove when lookups will be implemented
-                        _F_dfs[3] = _F_dfs[4]  = _F_dfs[5] = _F_dfs[6] = _F_dfs[7] =
-                            polynomial_dfs_type(0,_F_dfs[0].size(),FieldType::value_type::zero());
-                        
-                        if (_is_lookup_enabled) {
-                            // _proof.input_perm_commitment = lookup_argument_result.input_precommitment.root();
-                            // _proof.value_perm_commitment = lookup_argument_result.value_precommitment.root();
-                            // _proof.v_l_perm_commitment = lookup_argument_result.V_L_precommitment.root();
-                        }
-                        return lookup_argument_result;
-                    }
-
-                    typename commitment_scheme_type::precommitment_type 
-                    T_precommit(const std::vector<polynomial_dfs_type>& T_splitted_dfs) {
-                        PROFILE_PLACEHOLDER_SCOPE("T_splitted_precommit_time");
-
-                        return algorithms::precommit<commitment_scheme_type>(
-                            T_splitted_dfs,
-                            fri_params.D[0],
-                            fri_params.step_list.front());
-                    }
-                
-                    void commit_T(const typename commitment_scheme_type::precommitment_type& T_precommitment) {
-                        PROFILE_PLACEHOLDER_SCOPE("T_splitted_commit_time");
-                        _proof.T_commitment = algorithms::commit<commitment_scheme_type>(T_precommitment);
-                        transcript(_proof.T_commitment);
-                    }
-
-                    void placeholder_debug_output() {
-                        for (std::size_t i = 0; i < f_parts; i++) {
-                            for (std::size_t j = 0; j < table_description.rows_amount; j++) {
-                                if (_F_dfs[i].evaluate(preprocessed_public_data.common_data.basic_domain->get_domain_element(
-                                        j)) != FieldType::value_type::zero()) {
-                                    std::cout << "F_dfs[" << i << "] != 0 at j = " << j << std::endl;
-=======
-                        typename placeholder_lookup_argument<FieldType, commitment_scheme_type, ParamsType>::prover_lookup_result lookup_argument;
-                        lookup_argument = placeholder_lookup_argument<FieldType, commitment_scheme_type, ParamsType>::prove_eval(
-                            constraint_system,
-                            preprocessed_public_data,
-                            polynomial_table,
-                            fri_params,
-                            transcript
-                        );
-                        F_dfs[3] = lookup_argument.F_dfs[0];
-                        F_dfs[4] = lookup_argument.F_dfs[1];
-                        F_dfs[5] = lookup_argument.F_dfs[2];
-                        F_dfs[6] = lookup_argument.F_dfs[3];
-                        F_dfs[7] = lookup_argument.F_dfs[4];
-                        F_dfs[8] = lookup_argument.F_dfs[5];
-
-                        combined_poly[V_PERM_INDEX].resize(3);
-                        combined_poly[V_PERM_INDEX][0] = permutation_argument.permutation_polynomial_dfs;
-                        combined_poly[V_PERM_INDEX][1] = lookup_argument.V_polynomials[0];
-                        combined_poly[V_PERM_INDEX][2] = lookup_argument.V_polynomials[1];
-                        auto permutation_polynomial_precommitment = algorithms::precommit<commitment_scheme_type>(
-                            combined_poly[V_PERM_INDEX], fri_params.D[0], fri_params.step_list.front()
-                        );
-                        auto permutation_polynomial_commitment = algorithms::commit<commitment_scheme_type>(
-                            permutation_polynomial_precommitment
-                        );
-                        proof.v_perm_commitment = permutation_polynomial_commitment;
-                        transcript(permutation_polynomial_commitment);
-
-                        // 6. circuit-satisfability
-#ifdef ZK_PLACEHOLDER_PROFILING_ENABLED
-                        last = std::chrono::high_resolution_clock::now();
-#endif
-                        F_dfs[9] = placeholder_gates_argument<FieldType, ParamsType>::prove_eval(
-                            constraint_system, polynomial_table, preprocessed_public_data.common_data.basic_domain,
-                            preprocessed_public_data.common_data.max_gates_degree, transcript)[0];
-
-#ifdef ZK_PLACEHOLDER_PROFILING_ENABLED
-                        elapsed = std::chrono::duration_cast<std::chrono::nanoseconds>(
-                            std::chrono::high_resolution_clock::now() - last);
-                        std::cout << "gate_argument_time: " << std::fixed << std::setprecision(3)
-                                  << elapsed.count() * 1e-6 << "ms" << std::endl;
-                        last = std::chrono::high_resolution_clock::now();
-#endif
-                        /////TEST
-#ifdef ZK_PLACEHOLDER_DEBUG_ENABLED
-                        for (std::size_t i = 0; i < f_parts; i++) {
-                            for (std::size_t j = 0; j < table_description.rows_amount; j++) {
-                                if (F_dfs[i].evaluate(preprocessed_public_data.common_data.basic_domain->get_domain_element(j)) != FieldType::value_type::zero()) {
-                                    std::cout << "F[" << i << "] != 0 at j = " << j << std::endl;
->>>>>>> 7139aa60
-                                }
-                            }
-                        }
-
-                        const auto& gates = constraint_system.gates();
-
-                        for (std::size_t i = 0; i < gates.size(); i++) {
-                            for (std::size_t j = 0; j < gates[i].constraints.size(); j++) {
-                                polynomial_dfs_type constraint_result =
-                                    gates[i].constraints[j].evaluate(
-<<<<<<< HEAD
-                                        _polynomial_table, preprocessed_public_data.common_data.basic_domain) *
-                                    _polynomial_table.selector(gates[i].selector_index);
-                                // for (std::size_t k = 0; k < table_description.rows_amount; k++) {
-                                if (constraint_result.evaluate(
-                                        preprocessed_public_data.common_data.basic_domain->get_domain_element(253)) !=
-                                    FieldType::value_type::zero()) {
-                                    std::cout << "constraint " << j << " from gate " << i << "on row " << std::endl;
-                                }
-                            }
-                        }
-                    }
-=======
-                                        polynomial_table, preprocessed_public_data.common_data.basic_domain) *
-                                    polynomial_table.selector(gates[i].selector_index);
-                            }
-                        }
-#endif
-
-#ifdef ZK_PLACEHOLDER_PROFILING_ENABLED
-                        last = std::chrono::high_resolution_clock::now();
-#endif
-
-                        // 7. Aggregate quotient polynomial
-                        math::polynomial<typename FieldType::value_type> T = quotient_polynomial(preprocessed_public_data, F_dfs, transcript);
-
-#ifdef ZK_PLACEHOLDER_PROFILING_ENABLED
-                        elapsed = std::chrono::duration_cast<std::chrono::nanoseconds>(
-                            std::chrono::high_resolution_clock::now() - last);
-                        std::cout << "quotient_polynomial_time: " << std::fixed << std::setprecision(3)
-                                  << elapsed.count() * 1e-6 << "ms" << std::endl;
-                        last = std::chrono::high_resolution_clock::now();
-#endif
-
-                        std::vector<math::polynomial<typename FieldType::value_type>> T_splitted =
-                            detail::split_polynomial<FieldType>(T, fri_params.max_degree);
-
-#ifdef ZK_PLACEHOLDER_PROFILING_ENABLED
-                        elapsed = std::chrono::duration_cast<std::chrono::nanoseconds>(
-                            std::chrono::high_resolution_clock::now() - last);
-                        std::cout << "split_polynomial_time: " << std::fixed << std::setprecision(3)
-                                  << elapsed.count() * 1e-6 << "ms" << std::endl;
-                        last = std::chrono::high_resolution_clock::now();
-#endif
-                        std::vector<math::polynomial_dfs<typename FieldType::value_type>> T_splitted_dfs;
-                        for( std::size_t k = 0; k < T_splitted.size(); k++ ){
-                            math::polynomial_dfs<typename FieldType::value_type> dfs(0, fri_params.D[0]->size());
-                            dfs.from_coefficients(T_splitted[k]);
-                            if( dfs.size() != fri_params.D[0]->size() ) dfs.resize(fri_params.D[0]->size());
-                            T_splitted_dfs.push_back(dfs);
-                        }
->>>>>>> 7139aa60
-
-                    std::vector<std::vector<typename FieldType::value_type>> run_evaluation_proofs() {
-                        PROFILE_PLACEHOLDER_SCOPE("witness_evaluation_points_generated_time");
-
-<<<<<<< HEAD
-                        _proof.eval_proof.challenge = transcript.template challenge<FieldType>();
-                        _proof.eval_proof.lagrange_0 =
-                            preprocessed_public_data.common_data.lagrange_0.evaluate(_proof.eval_proof.challenge);
-=======
-
-                        // 8. Run evaluation proofs
-                        typename FieldType::value_type challenge = transcript.template challenge<FieldType>();
-
-                        proof.eval_proof.challenge = challenge;
-                        proof.eval_proof.lagrange_0 =
-                            preprocessed_public_data.common_data.lagrange_0.evaluate(challenge);
->>>>>>> 7139aa60
-
-                        _omega = preprocessed_public_data.common_data.basic_domain->get_domain_element(1);
-
-                        std::vector<std::vector<typename FieldType::value_type>>
-                            variable_values_evaluation_points(witness_columns + public_input_columns);
-
-                        // variable_values polynomials (table columns)
-                        for (std::size_t variable_values_index = 0; 
-                             variable_values_index < witness_columns + public_input_columns;
-                             variable_values_index++) {
-                            const std::set<int>& variable_values_rotation =
-                                preprocessed_public_data.common_data.columns_rotations[variable_values_index];
-
-                            auto& evaluation_points = variable_values_evaluation_points[variable_values_index];
-                            evaluation_points.reserve(variable_values_rotation.size());
-
-                            for (int rotation: variable_values_rotation) {
-                                evaluation_points.push_back(_proof.eval_proof.challenge * _omega.pow(rotation));
-                            }
-                        }
-                        return variable_values_evaluation_points;
-                    }
-
-<<<<<<< HEAD
-                    void run_lookup_polynomials_eval() {
-                        if (_is_lookup_enabled) {
-//                             std::vector<typename FieldType::value_type> evaluation_points_v_l = {_proof.eval_proof.challenge,
-//                                                                                                  _proof.eval_proof.challenge * _omega};
-//                             typename permutation_commitment_scheme_type::proof_type v_l_evaluation =
-//                                 algorithms::proof_eval<permutation_commitment_scheme_type>(
-//                                     evaluation_points_v_l,
-//                                     lookup_argument_result.V_L_precommitment,
-//                                     lookup_argument_result.V_L_polynomial,
-//                                     fri_params,
-//                                     transcript);
-//                             _proof.eval_proof.lookups.push_back(v_l_evaluation);
-
-// #ifdef ZK_PLACEHOLDER_PROFILING_ENABLED
-//                             elapsed = std::chrono::duration_cast<std::chrono::nanoseconds>(
-//                                 std::chrono::high_resolution_clock::now() - last);
-//                             std::cout << "v_l_evaluation proof_eval, time: " << std::fixed << std::setprecision(3)
-//                                       << elapsed.count() * 1e-6 << "ms" << std::endl;
-//                             last = std::chrono::high_resolution_clock::now();
-// #endif
-//                             std::vector<typename FieldType::value_type> evaluation_points_input = {
-//                                 _proof.eval_proof.challenge, _proof.eval_proof.challenge * _omega.inversed()};
-//                             typename permutation_commitment_scheme_type::proof_type input_evaluation =
-//                                 algorithms::proof_eval<permutation_commitment_scheme_type>(
-//                                     evaluation_points_input,
-//                                     lookup_argument_result.input_precommitment,
-//                                     lookup_argument_result.input_polynomial,
-//                                     fri_params,
-//                                     transcript);
-//                             _proof.eval_proof.lookups.push_back(input_evaluation);
-
-// #ifdef ZK_PLACEHOLDER_PROFILING_ENABLED
-//                             elapsed = std::chrono::duration_cast<std::chrono::nanoseconds>(
-//                                 std::chrono::high_resolution_clock::now() - last);
-//                             std::cout << "input_evaluation proof_eval, time: " << std::fixed << std::setprecision(3)
-//                                       << elapsed.count() * 1e-6 << "ms" << std::endl;
-//                             last = std::chrono::high_resolution_clock::now();
-// #endif
-//                             std::vector<typename FieldType::value_type> evaluation_points_value = {_proof.eval_proof.challenge};
-//                             typename permutation_commitment_scheme_type::proof_type value_evaluation =
-//                                 algorithms::proof_eval<permutation_commitment_scheme_type>(
-//                                     evaluation_points_value,
-//                                     lookup_argument_result.value_precommitment,
-//                                     lookup_argument_result.value_polynomial,
-//                                     fri_params,
-//                                     transcript);
-//                             _proof.eval_proof.lookups.push_back(value_evaluation);
-
-// #ifdef ZK_PLACEHOLDER_PROFILING_ENABLED
-//                             elapsed = std::chrono::duration_cast<std::chrono::nanoseconds>(
-//                                 std::chrono::high_resolution_clock::now() - last);
-//                             std::cout << "value_evaluation proof_eval, time: " << std::fixed << std::setprecision(3)
-//                                       << elapsed.count() * 1e-6 << "ms" << std::endl;
-//                             last = std::chrono::high_resolution_clock::now();
-// #endif
-                        }
-                    }
-
-                    std::vector<std::vector<typename FieldType::value_type>> compute_evaluation_points_public() {
-                        std::vector<std::vector<typename FieldType::value_type>> evaluation_points_public(
-                            preprocessed_public_data.identity_polynomials.size() + 
-                            preprocessed_public_data.permutation_polynomials.size(),
-                            _challenge_point);
-
-                        // TODO: Can't move the values from preprocessed_public_data, maybe change it later.
-                        _combined_poly[3].insert(
-                            std::end(_combined_poly[3]),
-                            std::begin(preprocessed_public_data.identity_polynomials),
-                            std::end(preprocessed_public_data.identity_polynomials));
-                        _combined_poly[3].insert(
-                            std::end(_combined_poly[3]),
-                            std::begin(preprocessed_public_data.permutation_polynomials),
-                            std::end(preprocessed_public_data.permutation_polynomials));
-                        _combined_poly[3].insert(
-                            std::end(_combined_poly[3]),
-                            std::begin(preprocessed_public_data.public_polynomial_table.constants()),
-                            std::end(preprocessed_public_data.public_polynomial_table.constants()));
-                        _combined_poly[3].insert(
-                            std::end(_combined_poly[3]),
-                            std::begin(preprocessed_public_data.public_polynomial_table.selectors()),
-                            std::end(preprocessed_public_data.public_polynomial_table.selectors()));
-
-                        for (std::size_t k = 0, rotation_index = witness_columns + public_input_columns; k < constant_columns; k++, rotation_index++) {
-                            const std::set<int>& rotations =
-                                preprocessed_public_data.common_data.columns_rotations[rotation_index];
-=======
-                        // permutation polynomial evaluation 
-                        std::vector<std::vector<typename FieldType::value_type>> evaluation_points_v_p = {
-                            {challenge, challenge * omega}, {challenge, challenge * omega}
-                        };
-                        math::polynomial_dfs<typename FieldType::value_type> perm_poly_dfs = permutation_argument.permutation_polynomial_dfs;
-                        // lookup polynomials evaluation
-
-                        std::vector<std::vector<typename FieldType::value_type>> evaluation_points_lookups;
-                        evaluation_points_lookups.push_back({challenge, challenge * omega});
-
-//                        combined_poly[LOOKUP_INDEX].push_back(lookup_argument.input_polynomial);
-//                        combined_poly[LOOKUP_INDEX].push_back(lookup_argument.value_polynomial);
-
-                        // quotient
-                        std::vector<typename FieldType::value_type> challenge_point = {challenge};
-                        std::vector<std::vector<typename FieldType::value_type>> evaluation_points_quotient = {challenge_point};
-                        for (std::size_t k = 0; k < T_splitted.size(); k++) {
-                            combined_poly[QUOTIENT_INDEX].push_back(T_splitted_dfs[k]);
-                        }
-                        // public
-                        std::vector<std::vector<typename FieldType::value_type>> evaluation_points_public;
-
-                        for (std::size_t k = 0; k < preprocessed_public_data.identity_polynomials.size(); k++) {
-                            combined_poly[FIXED_VALUES_INDEX].push_back(preprocessed_public_data.identity_polynomials[k]);
-                            evaluation_points_public.push_back(challenge_point);
-                        }
-                        
-                        for (std::size_t k = 0; k < preprocessed_public_data.identity_polynomials.size(); k++) {
-                            combined_poly[FIXED_VALUES_INDEX].push_back(preprocessed_public_data.permutation_polynomials[k]);
-                            evaluation_points_public.push_back(challenge_point);
-                        }
-
-                        for (std::size_t k = 0; k < constant_columns; k ++){
-                            combined_poly[FIXED_VALUES_INDEX].push_back(preprocessed_public_data.public_polynomial_table.constants()[k]);
-                            std::set<int> rotations =
-                                preprocessed_public_data.common_data.columns_rotations[witness_columns + public_input_columns + k];
->>>>>>> 7139aa60
-                            std::vector<typename FieldType::value_type> point;
-                            point.reserve(rotations.size());
-
-                            for (int rotation: rotations) {
-                                // TODO: Maybe precompute values of _omega.pow(rotation)??? Rotation can be -1, causing computation
-                                // of inverse element multiple times.
-                                point.push_back( _proof.eval_proof.challenge * _omega.pow(rotation));
-                            }
-                            evaluation_points_public.push_back(std::move(point));
-                        }
-                        
-<<<<<<< HEAD
-                        for (std::size_t k = 0, rotation_index = witness_columns + public_input_columns + constant_columns; k < preprocessed_public_data.public_polynomial_table.selectors().size(); k++, rotation_index++) {
-                            const std::set<int>& rotations =
-                                preprocessed_public_data.common_data.columns_rotations[rotation_index];
-=======
-                        for (std::size_t k = 0; k < preprocessed_public_data.public_polynomial_table.selectors().size(); k ++){
-                            combined_poly[FIXED_VALUES_INDEX].push_back(preprocessed_public_data.public_polynomial_table.selectors()[k]);
-                            std::set<int> rotations =
-                                preprocessed_public_data.common_data.columns_rotations[witness_columns + public_input_columns + constant_columns + k];
->>>>>>> 7139aa60
-                            std::vector<typename FieldType::value_type> point;
-                            point.reserve(rotations.size());
-
-                            for (int rotation: rotations) {
-                                point.push_back( _proof.eval_proof.challenge * _omega.pow(rotation));
-                            }
-                            evaluation_points_public.push_back(std::move(point));
-                        }
-
-<<<<<<< HEAD
-                        _combined_poly[3].push_back(preprocessed_public_data.q_last);
-                        evaluation_points_public.push_back(_challenge_point);
-                        _combined_poly[3].push_back(preprocessed_public_data.q_blind);
-                        evaluation_points_public.push_back(_challenge_point);
-
-                        return evaluation_points_public;
-                    }
-
-                    typename commitment_scheme_type::proof_type compute_combined_value(
-                        std::vector<std::vector<typename FieldType::value_type>> variable_values_evaluation_points,
-                        std::vector<std::vector<typename FieldType::value_type>> evaluation_points_quotient,
-                        typename commitment_scheme_type::precommitment_type variable_values_precommitment,
-                        typename commitment_scheme_type::precommitment_type T_precommitment, 
-                        std::vector<std::vector<typename FieldType::value_type>> evaluation_points_v_p,
-                        typename commitment_scheme_type::precommitment_type permutation_poly_precommitment)
-                    {
-                        auto evaluation_points_public = compute_evaluation_points_public();
-
-                        std::array<std::vector<std::vector<typename FieldType::value_type>>, 4> evaluations_points = {
-                            std::move(variable_values_evaluation_points),
-                            std::move(evaluation_points_v_p),
-                            std::move(evaluation_points_quotient),
-                            std::move(evaluation_points_public)
-                        };
-                        std::array<typename commitment_scheme_type::precommitment_type, 4> precommitments = {
-                            std::move(variable_values_precommitment),
-                            std::move(permutation_poly_precommitment),
-                            std::move(T_precommitment),
-                            preprocessed_public_data.precommitments.fixed_values
-                        };
-
-                        return algorithms::proof_eval<commitment_scheme_type>(
-                             evaluations_points,
-                             precommitments,
-                             _combined_poly, fri_params, transcript);
-=======
-                        combined_poly[FIXED_VALUES_INDEX].push_back(preprocessed_public_data.q_last);
-                        evaluation_points_public.push_back(challenge_point);
-                        combined_poly[FIXED_VALUES_INDEX].push_back(preprocessed_public_data.q_blind);
-                        evaluation_points_public.push_back(challenge_point);
-
-                        combined_poly[LOOKUP_INDEX] = lookup_argument.sorted_batch;
-
-                        std::array<std::vector<std::vector<typename FieldType::value_type>>, 5> evaluations_points;
-                        evaluations_points[VARIABLE_VALUES_INDEX] = variable_values_evaluation_points;
-                        evaluations_points[V_PERM_INDEX] = evaluation_points_v_p;
-                        evaluations_points[FIXED_VALUES_INDEX] = evaluation_points_public;
-                        evaluations_points[QUOTIENT_INDEX] = evaluation_points_quotient;
-                        evaluations_points[LOOKUP_INDEX] = evaluation_points_lookups;
-
-                        std::array<typename commitment_scheme_type::precommitment_type, 5> precommitments;
-                        precommitments[VARIABLE_VALUES_INDEX] = typename commitment_scheme_type::precommitment_type(variable_values_precommitment);
-                        precommitments[V_PERM_INDEX] = typename commitment_scheme_type::precommitment_type(permutation_polynomial_precommitment);
-                        precommitments[QUOTIENT_INDEX] = typename commitment_scheme_type::precommitment_type(T_precommitment);
-                        precommitments[FIXED_VALUES_INDEX] = typename commitment_scheme_type::precommitment_type(preprocessed_public_data.precommitments.fixed_values);
-                        precommitments[LOOKUP_INDEX] = typename commitment_scheme_type::precommitment_type(lookup_argument.lookup_precommitment);
-
-                        proof.fixed_values_commitment = preprocessed_public_data.common_data.commitments.fixed_values;
-                        proof.lookup_commitment = algorithms::commit<commitment_scheme_type>(lookup_argument.lookup_precommitment);
-
-                        proof.eval_proof.combined_value = algorithms::proof_eval<commitment_scheme_type>(
-                            evaluations_points,
-                            precommitments,
-                            combined_poly, fri_params, transcript);
-
-//#ifdef ZK_PLACEHOLDER_PROFILING_ENABLED
-//                                                elapsed = std::chrono::duration_cast<std::chrono::nanoseconds>(
-//                                                    std::chrono::high_resolution_clock::now() - last);
-//                                                std::cout << "fixed_values_proof_eval_time: " << std::fixed << std::setprecision(3)
-//                                                        << elapsed.count() * 1e-6 << "ms" << std::endl;
-//                                                last = std::chrono::high_resolution_clock::now();
-//#endif
-
-#ifdef ZK_PLACEHOLDER_PROFILING_ENABLED
-                        elapsed = std::chrono::duration_cast<std::chrono::nanoseconds>(
-                            std::chrono::high_resolution_clock::now() - last);
-                        last = std::chrono::high_resolution_clock::now();
-                        elapsed = std::chrono::duration_cast<std::chrono::nanoseconds>(
-                            std::chrono::high_resolution_clock::now() - begin);
-                        std::cout << "Placeholder prover, total time: " << std::fixed << std::setprecision(3)
-                                  << elapsed.count() * 1e-6 << "ms" << std::endl;
-#endif
-                        return proof;
->>>>>>> 7139aa60
-                    }
-
-                private:
-                    // Structures passed from outside by reference.
-                    const typename public_preprocessor_type::preprocessed_data_type &preprocessed_public_data;
-                    const typename private_preprocessor_type::preprocessed_data_type &preprocessed_private_data;
-                    const plonk_table_description<FieldType, typename ParamsType::arithmetization_params> &table_description;
-                    const plonk_constraint_system<FieldType, typename ParamsType::arithmetization_params> &constraint_system;
-                    const typename policy_type::variable_assignment_type &assignments;
-                    const typename ParamsType::commitment_params_type &fri_params;
-                    
-                    // Members created during proof generation.
-                    plonk_polynomial_dfs_table<FieldType, typename ParamsType::arithmetization_params> _polynomial_table;
-                    placeholder_proof<FieldType, ParamsType> _proof;
-                    std::array<std::vector<polynomial_dfs_type>, 4> _combined_poly;
-                    std::array<polynomial_dfs_type, f_parts> _F_dfs;
-                    transcript::fiat_shamir_heuristic_sequential<transcript_hash_type> transcript;
-                    bool _is_lookup_enabled;
-                    typename FieldType::value_type _omega;
-                    std::vector<typename FieldType::value_type> _challenge_point;
-
-                };
-            }    // namespace snark
-        }        // namespace zk
-    }            // namespace crypto3
-}    // namespace nil
-
-#endif    // CRYPTO3_ZK_PLONK_PLACEHOLDER_PROVER_HPP
+//---------------------------------------------------------------------------//
+// Copyright (c) 2021 Mikhail Komarov <nemo@nil.foundation>
+// Copyright (c) 2021 Nikita Kaskov <nbering@nil.foundation>
+// Copyright (c) 2022 Ilia Shirobokov <i.shirobokov@nil.foundation>
+// Copyright (c) 2022 Alisa Cherniaeva <a.cherniaeva@nil.foundation>
+//
+// MIT License
+//
+// Permission is hereby granted, free of charge, to any person obtaining a copy
+// of this software and associated documentation files (the "Software"), to deal
+// in the Software without restriction, including without limitation the rights
+// to use, copy, modify, merge, publish, distribute, sublicense, and/or sell
+// copies of the Software, and to permit persons to whom the Software is
+// furnished to do so, subject to the following conditions:
+//
+// The above copyright notice and this permission notice shall be included in all
+// copies or substantial portions of the Software.
+//
+// THE SOFTWARE IS PROVIDED "AS IS", WITHOUT WARRANTY OF ANY KIND, EXPRESS OR
+// IMPLIED, INCLUDING BUT NOT LIMITED TO THE WARRANTIES OF MERCHANTABILITY,
+// FITNESS FOR A PARTICULAR PURPOSE AND NONINFRINGEMENT. IN NO EVENT SHALL THE
+// AUTHORS OR COPYRIGHT HOLDERS BE LIABLE FOR ANY CLAIM, DAMAGES OR OTHER
+// LIABILITY, WHETHER IN AN ACTION OF CONTRACT, TORT OR OTHERWISE, ARISING FROM,
+// OUT OF OR IN CONNECTION WITH THE SOFTWARE OR THE USE OR OTHER DEALINGS IN THE
+// SOFTWARE.
+//---------------------------------------------------------------------------//
+
+#ifndef CRYPTO3_ZK_PLONK_PLACEHOLDER_PROVER_HPP
+#define CRYPTO3_ZK_PLONK_PLACEHOLDER_PROVER_HPP
+
+#include <chrono>
+#include <set>
+
+#include <nil/crypto3/math/polynomial/polynomial.hpp>
+
+#include <nil/crypto3/container/merkle/tree.hpp>
+
+#include <nil/crypto3/zk/commitments/polynomial/lpc.hpp>
+#include <nil/crypto3/zk/transcript/fiat_shamir.hpp>
+#include <nil/crypto3/zk/snark/arithmetization/plonk/constraint.hpp>
+#include <nil/crypto3/zk/snark/systems/plonk/placeholder/detail/placeholder_policy.hpp>
+#include <nil/crypto3/zk/snark/systems/plonk/placeholder/detail/placeholder_scoped_profiler.hpp>
+#include <nil/crypto3/zk/snark/systems/plonk/placeholder/permutation_argument.hpp>
+#include <nil/crypto3/zk/snark/systems/plonk/placeholder/lookup_argument.hpp>
+#include <nil/crypto3/zk/snark/systems/plonk/placeholder/gates_argument.hpp>
+#include <nil/crypto3/zk/snark/systems/plonk/placeholder/params.hpp>
+#include <nil/crypto3/zk/snark/systems/plonk/placeholder/preprocessor.hpp>
+
+namespace nil {
+    namespace crypto3 {
+        namespace zk {
+            namespace snark {
+                namespace detail {
+                    template<typename FieldType>
+                    static inline std::vector<math::polynomial<typename FieldType::value_type>>
+                        split_polynomial(const math::polynomial<typename FieldType::value_type> &f,
+                                         std::size_t max_degree) {
+                        PROFILE_PLACEHOLDER_SCOPE("split_polynomial_time");
+
+                        std::size_t parts = ((f.size() - 1) / (max_degree + 1)) + 1;
+                        std::vector<math::polynomial<typename FieldType::value_type>> f_splitted;
+
+                        std::size_t chunk_size = max_degree + 1;    // polynomial contains max_degree + 1 coeffs
+                        for (size_t i = 0; i < f.size(); i += chunk_size) {
+                            auto last = std::min(f.size(), i + chunk_size);
+                            f_splitted.emplace_back(f.begin() + i, f.begin() + last);
+                        }
+                        return f_splitted;
+                    }
+                }    // namespace detail
+
+                template<typename FieldType, typename ParamsType>
+                class placeholder_prover {
+
+                    constexpr static const std::size_t witness_columns = ParamsType::witness_columns;
+                    constexpr static const std::size_t public_columns = ParamsType::public_columns;
+                    constexpr static const std::size_t public_input_columns = ParamsType::public_input_columns;
+                    constexpr static const std::size_t constant_columns = ParamsType::constant_columns;
+                    using merkle_hash_type = typename ParamsType::merkle_hash_type;
+                    using transcript_hash_type = typename ParamsType::transcript_hash_type;
+
+                    using policy_type = detail::placeholder_policy<FieldType, ParamsType>;
+
+                    typedef typename containers::merkle_tree<merkle_hash_type, 2> merkle_tree_type;
+                    typedef typename math::polynomial<typename FieldType::value_type> polynomial_type;
+                    typedef typename math::polynomial_dfs<typename FieldType::value_type> polynomial_dfs_type;
+
+                    constexpr static const std::size_t lambda = ParamsType::commitment_params_type::lambda;
+                    constexpr static const std::size_t r = ParamsType::commitment_params_type::r;
+                    constexpr static const std::size_t m = ParamsType::commitment_params_type::m;
+
+                    using commitment_scheme_type =
+                        typename ParamsType::runtime_size_commitment_scheme_type;
+
+                    using public_preprocessor_type = placeholder_public_preprocessor<FieldType, ParamsType>;
+                    using private_preprocessor_type = placeholder_private_preprocessor<FieldType, ParamsType>;
+
+                    constexpr static const std::size_t gate_parts = 1;
+                    constexpr static const std::size_t permutation_parts = 3;
+                    constexpr static const std::size_t lookup_parts = 6;
+                    constexpr static const std::size_t f_parts = 10;
+
+              public:
+
+                    static inline placeholder_proof<FieldType, ParamsType> process(
+                        const typename public_preprocessor_type::preprocessed_data_type &preprocessed_public_data,
+                        const typename private_preprocessor_type::preprocessed_data_type &preprocessed_private_data,
+                        const plonk_table_description<FieldType, typename ParamsType::arithmetization_params>
+                            &table_description,
+                        const plonk_constraint_system<FieldType, typename ParamsType::arithmetization_params>
+                            &constraint_system,
+                        const typename policy_type::variable_assignment_type &assignments,
+                        const typename ParamsType::commitment_params_type &fri_params) { 
+
+                        auto prover = placeholder_prover<FieldType, ParamsType>(
+                            preprocessed_public_data, preprocessed_private_data, table_description,
+                            constraint_system, assignments, fri_params);
+                        return prover.process();
+                    }
+
+                    placeholder_prover(
+                        const typename public_preprocessor_type::preprocessed_data_type &preprocessed_public_data,
+                        const typename private_preprocessor_type::preprocessed_data_type &preprocessed_private_data,
+                        const plonk_table_description<FieldType, typename ParamsType::arithmetization_params> &table_description,
+                        const plonk_constraint_system<FieldType, typename ParamsType::arithmetization_params> &constraint_system,
+                        const typename policy_type::variable_assignment_type &assignments,
+                        const typename ParamsType::commitment_params_type &fri_params) 
+                            : preprocessed_public_data(preprocessed_public_data)
+                            , preprocessed_private_data(preprocessed_private_data)
+                            , table_description(table_description)
+                            , constraint_system(constraint_system)
+                            , assignments(assignments)
+                            , fri_params(fri_params)
+                            , _polynomial_table(preprocessed_private_data.private_polynomial_table,
+                                                preprocessed_public_data.public_polynomial_table) 
+                            , _is_lookup_enabled(constraint_system.lookup_gates().size() > 0)
+                            , transcript(std::vector<std::uint8_t>())
+                    {
+                        // 1. Add circuit definition to transcript
+                        // transcript(short_description); 
+                        //TODO: circuit_short_description marshalling
+                    }
+
+                    placeholder_proof<FieldType, ParamsType> process() {
+                        PROFILE_PLACEHOLDER_SCOPE("Placeholder prover, total time:");
+
+                        // 2. Commit witness columns and public_input columns
+
+                        for (std::size_t i = 0; i < _polynomial_table.witnesses_amount(); i++){
+                            _combined_poly[VARIABLE_VALUES_BATCH].push_back( _polynomial_table.witness(i));
+                        }
+
+                        for (std::size_t i = 0; i < _polynomial_table.public_inputs_amount(); i++){
+                            _combined_poly[VARIABLE_VALUES_BATCH].push_back(_polynomial_table.public_input(i));
+                        }
+
+                        auto variable_values_precommitment = precommit_witness();
+
+                        _proof.variable_values_commitment =
+                            algorithms::commit<commitment_scheme_type>(variable_values_precommitment);
+                        transcript(_proof.variable_values_commitment);
+
+                        // 4. permutation_argument
+                        auto permutation_argument = placeholder_permutation_argument<FieldType, ParamsType>::prove_eval(
+                            constraint_system,
+                            preprocessed_public_data,
+                            table_description,
+                            _polynomial_table,
+                            fri_params,
+                            transcript);
+                        _combined_poly[PERMUTATION_BATCH].push_back(std::move(permutation_argument.permutation_polynomial_dfs));
+
+                        _F_dfs[0] = std::move(permutation_argument.F_dfs[0]);
+                        _F_dfs[1] = std::move(permutation_argument.F_dfs[1]);
+                        _F_dfs[2] = std::move(permutation_argument.F_dfs[2]);
+
+                        // 5. lookup_argument
+                        auto lookup_argument_result = lookup_argument();
+                        _combined_poly[LOOKUP_BATCH] = lookup_argument_result.sorted_batch;
+                        _proof.lookup_commitment = lookup_argument_result.lookup_precommitment.root();
+                        _F_dfs[3] = std::move(lookup_argument_result.F_dfs[0]);
+                        _F_dfs[4] = std::move(lookup_argument_result.F_dfs[1]);
+                        _F_dfs[5] = std::move(lookup_argument_result.F_dfs[2]);
+                        _F_dfs[6] = std::move(lookup_argument_result.F_dfs[3]);
+                        _F_dfs[7] = std::move(lookup_argument_result.F_dfs[4]);
+                        _F_dfs[8] = std::move(lookup_argument_result.F_dfs[5]);
+
+                        _combined_poly[PERMUTATION_BATCH].push_back(std::move(lookup_argument_result.V_polynomials[0]));
+                        _combined_poly[PERMUTATION_BATCH].push_back(std::move(lookup_argument_result.V_polynomials[1]));
+
+                        auto permutation_poly_precommitment = precommit_permutations();
+                        _proof.v_perm_commitment = permutation_poly_precommitment.root();
+                        transcript(_proof.v_perm_commitment);
+
+                        // 6. circuit-satisfability
+                        _F_dfs[9] = placeholder_gates_argument<FieldType, ParamsType>::prove_eval(
+                            constraint_system, _polynomial_table,
+                            preprocessed_public_data.common_data.basic_domain,
+                            preprocessed_public_data.common_data.max_gates_degree,
+                            transcript)[0];
+
+                        /////TEST
+#ifdef ZK_PLACEHOLDER_DEBUG_ENABLED
+                        placeholder_debug_output();
+#endif
+
+                        // 7. Aggregate quotient polynomial
+                        std::vector<polynomial_dfs_type> T_splitted_dfs = 
+                            quotient_polynomial_split_dfs();
+
+                        auto T_precommitment = T_precommit(T_splitted_dfs);
+                        
+                        commit_T(T_precommitment);
+
+                        // 8. Run evaluation proofs
+                        auto variable_values_evaluation_points = run_evaluation_proofs();
+
+                        // permutation polynomial evaluation 
+                        std::vector<std::vector<typename FieldType::value_type>> evaluation_points_v_p = 
+                            {{_proof.eval_proof.challenge, _proof.eval_proof.challenge * _omega}};
+
+                        // lookup polynomials evaluation
+
+                        // quotient
+                        _challenge_point = {_proof.eval_proof.challenge};
+
+                        std::vector<std::vector<typename FieldType::value_type>> evaluation_points_quotient = {_challenge_point};
+                        _combined_poly[QUOTIENT_BATCH].insert(
+                            std::end(_combined_poly[QUOTIENT_BATCH]),
+                            std::make_move_iterator(std::begin(T_splitted_dfs)),
+                            std::make_move_iterator(std::end(T_splitted_dfs)));
+
+                        // public
+                        auto evaluation_points_public = compute_evaluation_points_public();
+
+                        std::array<std::vector<std::vector<typename FieldType::value_type>>, 5> evaluation_points = {
+                            variable_values_evaluation_points,
+                            evaluation_points_v_p,
+                            evaluation_points_v_p,
+                            evaluation_points_quotient,
+                            evaluation_points_public
+                        };
+                        std::array<typename commitment_scheme_type::precommitment_type, 5> precommitments = {
+                            std::move(variable_values_precommitment),
+                            std::move(lookup_argument_result.lookup_precommitment),
+                            std::move(permutation_poly_precommitment),
+                            std::move(T_precommitment),
+                            preprocessed_public_data.precommitments.fixed_values
+                        };
+
+                        _proof.eval_proof.combined_value = compute_combined_value(
+                            evaluation_points,
+                            precommitments
+                        );
+
+                        _proof.fixed_values_commitment = preprocessed_public_data.common_data.commitments.fixed_values;
+                        return std::move(_proof);
+                    }
+
+                private:
+                    typename commitment_scheme_type::precommitment_type precommit_witness() {
+                        PROFILE_PLACEHOLDER_SCOPE("witness_precommit_time");
+                        return algorithms::precommit<commitment_scheme_type>(
+                            _combined_poly[0], fri_params.D[0], fri_params.step_list.front());
+                    }
+
+                    typename commitment_scheme_type::precommitment_type precommit_permutations() {
+                        PROFILE_PLACEHOLDER_SCOPE("permutations_precommit_time");
+                        return algorithms::precommit<commitment_scheme_type>(
+                            _combined_poly[PERMUTATION_BATCH], fri_params.D[0], fri_params.step_list.front());
+                    }
+
+                    std::vector<polynomial_dfs_type> quotient_polynomial_split_dfs() {
+                        std::vector<polynomial_type> T_splitted = 
+                            detail::split_polynomial<FieldType>(
+                                quotient_polynomial(), fri_params.max_degree);
+
+                        PROFILE_PLACEHOLDER_SCOPE("split_polynomial_dfs_conversion_time");
+
+                        std::vector<polynomial_dfs_type> T_splitted_dfs(
+                            T_splitted.size(), polynomial_dfs_type(0, fri_params.D[0]->size()));
+                        for (std::size_t k = 0; k < T_splitted.size(); k++) {
+                            T_splitted_dfs[k].from_coefficients(T_splitted[k]);
+                            if (T_splitted_dfs[k].size() != fri_params.D[0]->size())
+                                T_splitted_dfs[k].resize(fri_params.D[0]->size());
+                        }
+                        return T_splitted_dfs;
+                    }
+
+                    polynomial_type quotient_polynomial() {
+                        PROFILE_PLACEHOLDER_SCOPE("quotient_polynomial_time");
+
+                        // 7.1. Get $\alpha_0, \dots, \alpha_8 \in \mathbb{F}$ from $hash(\text{transcript})$
+                        std::array<typename FieldType::value_type, f_parts> alphas =
+                            transcript.template challenges<FieldType, f_parts>();
+
+                        // 7.2. Compute F_consolidated
+                        polynomial_dfs_type F_consolidated_dfs(
+                            0, _F_dfs[0].size(), FieldType::value_type::zero());
+                        for (std::size_t i = 0; i < f_parts; i++) {
+                            if (_F_dfs[i].is_zero()) {
+                                continue;
+                            }
+                            F_consolidated_dfs += alphas[i] * _F_dfs[i];
+                        }
+
+                        polynomial_type F_consolidated_normal(F_consolidated_dfs.coefficients());
+                        polynomial_type T_consolidated =
+                            F_consolidated_normal / preprocessed_public_data.common_data.Z;
+
+                        return T_consolidated;
+                    }
+                    
+                    typename placeholder_lookup_argument<
+                        FieldType, commitment_scheme_type, ParamsType>::prover_lookup_result 
+                    lookup_argument() {
+                        PROFILE_PLACEHOLDER_SCOPE("lookup_argument_time");
+
+                        typename placeholder_lookup_argument<
+                            FieldType,
+                            commitment_scheme_type,
+                            ParamsType>::prover_lookup_result lookup_argument_result;
+
+                        lookup_argument_result = placeholder_lookup_argument< FieldType,  commitment_scheme_type, ParamsType>::prove_eval(
+                            constraint_system,
+                            preprocessed_public_data,
+                            _polynomial_table,
+                            fri_params,
+                            transcript
+                        );
+
+
+                        _proof.lookup_commitment = lookup_argument_result.lookup_precommitment.root();
+                        return lookup_argument_result;
+                    }
+
+                    typename commitment_scheme_type::precommitment_type 
+                    T_precommit(const std::vector<polynomial_dfs_type>& T_splitted_dfs) {
+                        PROFILE_PLACEHOLDER_SCOPE("T_splitted_precommit_time");
+
+                        return algorithms::precommit<commitment_scheme_type>(
+                            T_splitted_dfs,
+                            fri_params.D[0],
+                            fri_params.step_list.front());
+                    }
+                
+                    void commit_T(const typename commitment_scheme_type::precommitment_type& T_precommitment) {
+                        PROFILE_PLACEHOLDER_SCOPE("T_splitted_commit_time");
+                        _proof.T_commitment = algorithms::commit<commitment_scheme_type>(T_precommitment);
+                        transcript(_proof.T_commitment);
+                    }
+
+                    void placeholder_debug_output() {
+                        for (std::size_t i = 0; i < f_parts; i++) {
+                            for (std::size_t j = 0; j < table_description.rows_amount; j++) {
+                                if (_F_dfs[i].evaluate(preprocessed_public_data.common_data.basic_domain->get_domain_element(
+                                        j)) != FieldType::value_type::zero()) {
+                                    std::cout << "F_dfs[" << i << "] != 0 at j = " << j << std::endl;
+                                }
+                            }
+                        }
+
+                        const auto& gates = constraint_system.gates();
+
+                        for (std::size_t i = 0; i < gates.size(); i++) {
+                            for (std::size_t j = 0; j < gates[i].constraints.size(); j++) {
+                                polynomial_dfs_type constraint_result =
+                                    gates[i].constraints[j].evaluate(
+                                        _polynomial_table, preprocessed_public_data.common_data.basic_domain) *
+                                    _polynomial_table.selector(gates[i].selector_index);
+                                // for (std::size_t k = 0; k < table_description.rows_amount; k++) {
+                                if (constraint_result.evaluate(
+                                        preprocessed_public_data.common_data.basic_domain->get_domain_element(253)) !=
+                                    FieldType::value_type::zero()) {
+                                    std::cout << "constraint " << j << " from gate " << i << "on row " << std::endl;
+                                }
+                            }
+                        }
+                    }
+
+                    std::vector<std::vector<typename FieldType::value_type>> run_evaluation_proofs() {
+                        PROFILE_PLACEHOLDER_SCOPE("witness_evaluation_points_generated_time");
+
+                        _proof.eval_proof.challenge = transcript.template challenge<FieldType>();
+                        _proof.eval_proof.lagrange_0 =
+                            preprocessed_public_data.common_data.lagrange_0.evaluate(_proof.eval_proof.challenge);
+
+                        _omega = preprocessed_public_data.common_data.basic_domain->get_domain_element(1);
+
+                        std::vector<std::vector<typename FieldType::value_type>>
+                            variable_values_evaluation_points(witness_columns + public_input_columns);
+
+                        // variable_values polynomials (table columns)
+                        for (std::size_t variable_values_index = 0; 
+                             variable_values_index < witness_columns + public_input_columns;
+                             variable_values_index++) {
+                            const std::set<int>& variable_values_rotation =
+                                preprocessed_public_data.common_data.columns_rotations[variable_values_index];
+
+                            auto& evaluation_points = variable_values_evaluation_points[variable_values_index];
+                            evaluation_points.reserve(variable_values_rotation.size());
+
+                            for (int rotation: variable_values_rotation) {
+                                evaluation_points.push_back(_proof.eval_proof.challenge * _omega.pow(rotation));
+                            }
+                        }
+                        return variable_values_evaluation_points;
+                    }
+
+                    std::vector<std::vector<typename FieldType::value_type>> compute_evaluation_points_public() {
+                        std::vector<std::vector<typename FieldType::value_type>> evaluation_points_public(
+                            preprocessed_public_data.identity_polynomials.size() + 
+                            preprocessed_public_data.permutation_polynomials.size(),
+                            _challenge_point);
+
+                        // TODO: Can't move the values from preprocessed_public_data, maybe change it later.
+                        _combined_poly[FIXED_VALUES_BATCH].insert(
+                            std::end(_combined_poly[FIXED_VALUES_BATCH]),
+                            std::begin(preprocessed_public_data.identity_polynomials),
+                            std::end(preprocessed_public_data.identity_polynomials));
+                        _combined_poly[FIXED_VALUES_BATCH].insert(
+                            std::end(_combined_poly[FIXED_VALUES_BATCH]),
+                            std::begin(preprocessed_public_data.permutation_polynomials),
+                            std::end(preprocessed_public_data.permutation_polynomials));
+                        _combined_poly[FIXED_VALUES_BATCH].insert(
+                            std::end(_combined_poly[FIXED_VALUES_BATCH]),
+                            std::begin(preprocessed_public_data.public_polynomial_table.constants()),
+                            std::end(preprocessed_public_data.public_polynomial_table.constants()));
+                        _combined_poly[FIXED_VALUES_BATCH].insert(
+                            std::end(_combined_poly[FIXED_VALUES_BATCH]),
+                            std::begin(preprocessed_public_data.public_polynomial_table.selectors()),
+                            std::end(preprocessed_public_data.public_polynomial_table.selectors()));
+
+                        for (std::size_t k = 0, rotation_index = witness_columns + public_input_columns; k < constant_columns; k++, rotation_index++) {
+                            const std::set<int>& rotations =
+                                preprocessed_public_data.common_data.columns_rotations[rotation_index];
+                            std::vector<typename FieldType::value_type> point;
+                            point.reserve(rotations.size());
+
+                            for (int rotation: rotations) {
+                                // TODO: Maybe precompute values of _omega.pow(rotation)??? Rotation can be -1, causing computation
+                                // of inverse element multiple times.
+                                point.push_back( _proof.eval_proof.challenge * _omega.pow(rotation));
+                            }
+                            evaluation_points_public.push_back(std::move(point));
+                        }
+                        
+                        for (std::size_t k = 0, rotation_index = witness_columns + public_input_columns + constant_columns; k < preprocessed_public_data.public_polynomial_table.selectors().size(); k++, rotation_index++) {
+                            const std::set<int>& rotations =
+                                preprocessed_public_data.common_data.columns_rotations[rotation_index];
+                            std::vector<typename FieldType::value_type> point;
+                            point.reserve(rotations.size());
+
+                            for (int rotation: rotations) {
+                                point.push_back( _proof.eval_proof.challenge * _omega.pow(rotation));
+                            }
+                            evaluation_points_public.push_back(std::move(point));
+                        }
+
+                        _combined_poly[FIXED_VALUES_BATCH].push_back(preprocessed_public_data.q_last);
+                        evaluation_points_public.push_back(_challenge_point);
+                        _combined_poly[FIXED_VALUES_BATCH].push_back(preprocessed_public_data.q_blind);
+                        evaluation_points_public.push_back(_challenge_point);
+
+                        return evaluation_points_public;
+                    }
+
+                    typename commitment_scheme_type::proof_type compute_combined_value(
+                        std::array<std::vector<std::vector<typename FieldType::value_type>>, 5> evaluation_points,
+                        std::array<typename commitment_scheme_type::precommitment_type, 5> precommitments
+                    ) {
+                        return algorithms::proof_eval<commitment_scheme_type>(
+                             evaluation_points,
+                             precommitments,
+                             _combined_poly, 
+                             fri_params, transcript
+                        );
+                    }
+
+                private:
+                    // Structures passed from outside by reference.
+                    const typename public_preprocessor_type::preprocessed_data_type &preprocessed_public_data;
+                    const typename private_preprocessor_type::preprocessed_data_type &preprocessed_private_data;
+                    const plonk_table_description<FieldType, typename ParamsType::arithmetization_params> &table_description;
+                    const plonk_constraint_system<FieldType, typename ParamsType::arithmetization_params> &constraint_system;
+                    const typename policy_type::variable_assignment_type &assignments;
+                    const typename ParamsType::commitment_params_type &fri_params;
+                    
+                    // Members created during proof generation.
+                    plonk_polynomial_dfs_table<FieldType, typename ParamsType::arithmetization_params> _polynomial_table;
+                    placeholder_proof<FieldType, ParamsType> _proof;
+                    std::array<std::vector<polynomial_dfs_type>, 5> _combined_poly;
+                    std::array<polynomial_dfs_type, f_parts> _F_dfs;
+                    transcript::fiat_shamir_heuristic_sequential<transcript_hash_type> transcript;
+                    bool _is_lookup_enabled;
+                    typename FieldType::value_type _omega;
+                    std::vector<typename FieldType::value_type> _challenge_point;
+
+                };
+            }    // namespace snark
+        }        // namespace zk
+    }            // namespace crypto3
+}    // namespace nil
+
+#endif    // CRYPTO3_ZK_PLONK_PLACEHOLDER_PROVER_HPP