//---------------------------------------------------------------------------//
// Copyright (c) 2021 Mikhail Komarov <nemo@nil.foundation>
// Copyright (c) 2021 Nikita Kaskov <nbering@nil.foundation>
// Copyright (c) 2022 Ilia Shirobokov <i.shirobokov@nil.foundation>
//
// MIT License
//
// Permission is hereby granted, free of charge, to any person obtaining a copy
// of this software and associated documentation files (the "Software"), to deal
// in the Software without restriction, including without limitation the rights
// to use, copy, modify, merge, publish, distribute, sublicense, and/or sell
// copies of the Software, and to permit persons to whom the Software is
// furnished to do so, subject to the following conditions:
//
// The above copyright notice and this permission notice shall be included in all
// copies or substantial portions of the Software.
//
// THE SOFTWARE IS PROVIDED "AS IS", WITHOUT WARRANTY OF ANY KIND, EXPRESS OR
// IMPLIED, INCLUDING BUT NOT LIMITED TO THE WARRANTIES OF MERCHANTABILITY,
// FITNESS FOR A PARTICULAR PURPOSE AND NONINFRINGEMENT. IN NO EVENT SHALL THE
// AUTHORS OR COPYRIGHT HOLDERS BE LIABLE FOR ANY CLAIM, DAMAGES OR OTHER
// LIABILITY, WHETHER IN AN ACTION OF CONTRACT, TORT OR OTHERWISE, ARISING FROM,
// OUT OF OR IN CONNECTION WITH THE SOFTWARE OR THE USE OR OTHER DEALINGS IN THE
// SOFTWARE.
//---------------------------------------------------------------------------//

#ifndef CRYPTO3_ZK_PLONK_REDSHIFT_PERMUTATION_ARGUMENT_HPP
#define CRYPTO3_ZK_PLONK_REDSHIFT_PERMUTATION_ARGUMENT_HPP

#include <nil/crypto3/math/polynomial/polynomial.hpp>
#include <nil/crypto3/math/polynomial/shift.hpp>
#include <nil/crypto3/math/domains/evaluation_domain.hpp>
#include <nil/crypto3/math/algorithms/make_evaluation_domain.hpp>

#include <nil/crypto3/hash/sha2.hpp>

#include <nil/crypto3/container/merkle/tree.hpp>

#include <nil/crypto3/zk/transcript/fiat_shamir.hpp>
#include <nil/crypto3/zk/commitments/polynomial/lpc.hpp>
#include <nil/crypto3/zk/snark/systems/plonk/redshift/params.hpp>
#include <nil/crypto3/zk/snark/systems/plonk/redshift/detail/redshift_policy.hpp>

namespace nil {
    namespace crypto3 {
        namespace zk {
            namespace snark {
                template<typename FieldType,
                         typename CommitmentSchemeTypePublic,
                         typename CommitmentSchemeTypePermutation,
                         typename ParamsType>
                class redshift_permutation_argument {

                    using transcript_hash_type = typename ParamsType::transcript_hash_type;
                    using transcript_type = transcript::fiat_shamir_heuristic_sequential<transcript_hash_type>;

                    typedef detail::redshift_policy<FieldType, ParamsType> policy_type;

                    static constexpr std::size_t argument_size = 3;

                public:
                    struct prover_result_type {
                        std::array<math::polynomial<typename FieldType::value_type>, argument_size> F;

                        math::polynomial<typename FieldType::value_type> permutation_polynomial;

                        typename CommitmentSchemeTypePermutation::precommitment_type permutation_poly_precommitment;
                    };

                    static inline prover_result_type prove_eval(
                        typename policy_type::constraint_system_type &constraint_system,
                        const typename policy_type::preprocessed_public_data_type preprocessed_data,
                        const plonk_polynomial_table<FieldType, ParamsType::witness_columns,
                            ParamsType::public_input_columns, ParamsType::constant_columns,
                            ParamsType::selector_columns> &column_polynomials,
                        typename CommitmentSchemeTypePermutation::params_type fri_params,
                        transcript_type &transcript = transcript_type()) {

                        const std::size_t table_rows = constraint_system.rows_amount();

                        const std::vector<math::polynomial<typename FieldType::value_type>> &S_sigma =
                            preprocessed_data.permutation_polynomials;
                        const std::vector<math::polynomial<typename FieldType::value_type>> &S_id =
                            preprocessed_data.identity_polynomials;
                        std::shared_ptr<math::evaluation_domain<FieldType>> domain = preprocessed_data.basic_domain;

                        // 1. $\beta_1, \gamma_1 = \challenge$
                        typename FieldType::value_type beta = transcript.template challenge<FieldType>();

                        typename FieldType::value_type gamma = transcript.template challenge<FieldType>();

                        // 2. Calculate id_binding, sigma_binding for j from 1 to N_rows
                        math::polynomial<typename FieldType::value_type> id_binding = {1};
                        math::polynomial<typename FieldType::value_type> sigma_binding = {1};

                        for (std::size_t i = 0; i < S_id.size(); i++) {
                            id_binding = id_binding * (column_polynomials[i] + beta * S_id[i] + gamma);
                            sigma_binding = sigma_binding * (column_polynomials[i] + beta * S_sigma[i] + gamma);
                        }

                        // 3. Calculate $V_P$
                        std::vector<typename FieldType::value_type> V_P_interpolation_points(table_rows);

                        V_P_interpolation_points[0] = FieldType::value_type::one();
                        for (std::size_t j = 1; j < table_rows; j++) {
                            typename FieldType::value_type tmp_mul_result = FieldType::value_type::one();
                            for (std::size_t i = 0; i <= j - 1; i++) {
                                // TODO: use one division
                                tmp_mul_result =
                                    tmp_mul_result * (id_binding.evaluate(domain->get_domain_element(i)) /
                                                      sigma_binding.evaluate(domain->get_domain_element(i)));
                            }

                            V_P_interpolation_points[j] = tmp_mul_result;
                        }

                        domain->inverse_fft(V_P_interpolation_points);

                        math::polynomial<typename FieldType::value_type> V_P(V_P_interpolation_points.begin(),
                                                                             V_P_interpolation_points.end());

                        // 4. Compute and add commitment to $V_P$ to $\text{transcript}$.
                        typename CommitmentSchemeTypePermutation::precommitment_type V_P_tree =
                            CommitmentSchemeTypePermutation::precommit(V_P, fri_params.D[0]);
                        typename CommitmentSchemeTypePermutation::commitment_type V_P_commitment =
                            CommitmentSchemeTypePermutation::commit(V_P_tree);
                        transcript(V_P_commitment);

                        // 5. Calculate g_perm, h_perm
                        math::polynomial<typename FieldType::value_type> g = {1};
                        math::polynomial<typename FieldType::value_type> h = {1};

                        for (std::size_t i = 0; i < S_id.size(); i++) {
                            g = g * (column_polynomials[i] + beta * S_id[i] + gamma);
                            h = h * (column_polynomials[i] + beta * S_sigma[i] + gamma);
                        }

                        math::polynomial<typename FieldType::value_type> one_polynomial = {1};
                        std::array<math::polynomial<typename FieldType::value_type>, argument_size> F;

                        math::polynomial<typename FieldType::value_type> V_P_shifted =
                            math::polynomial_shift<FieldType>(V_P, domain->get_domain_element(1));

                        F[0] = preprocessed_data.lagrange_0 * (one_polynomial - V_P);
<<<<<<< HEAD
                        F[1] =    //(one_polynomial - (preprocessed_data.q_last + preprocessed_data.q_blind)) *
                            (V_P_shifted * h - V_P * g);
                        F[2] = preprocessed_data.q_last * (V_P * V_P - V_P);

                        for (std::size_t i = 0; i < table_rows; i++) {
                            typename FieldType::value_type omega = domain->get_domain_element(i);
                            for (std::size_t j = 0; j < 3; j++) {
                                if (F[j].evaluate(omega) != FieldType::value_type::zero()) {
                                    std::cout << "Fail for i = " << i << ", j = " << j << std::endl;
                                }
                            }
                        }

=======
                        F[1] = (one_polynomial - (preprocessed_data.q_last + preprocessed_data.q_blind)) *
                               (V_P_shifted * h - V_P * g);
                        F[2] = preprocessed_data.q_last * (V_P * V_P - V_P);

>>>>>>> eaca1246
                        prover_result_type res = {F, V_P, V_P_tree};

                        return res;
                    }

                    static inline std::array<typename FieldType::value_type, argument_size>
                        verify_eval(const typename policy_type::preprocessed_public_data_type preprocessed_data,
                                    // y
                                    const typename FieldType::value_type &challenge,
                                    // f(y):
                                    const std::vector<typename FieldType::value_type> &column_polynomials_values,
                                    // V_P(y):
                                    const typename FieldType::value_type &perm_polynomial_value,
                                    // V_P(omega * y):
                                    const typename FieldType::value_type &perm_polynomial_shifted_value,
                                    const typename CommitmentSchemeTypePermutation::commitment_type &V_P_commitment,
                                    transcript_type &transcript = transcript_type()) {

                        const std::vector<math::polynomial<typename FieldType::value_type>> &S_sigma =
                            preprocessed_data.permutation_polynomials;
                        const std::vector<math::polynomial<typename FieldType::value_type>> &S_id =
                            preprocessed_data.identity_polynomials;

                        // 1. Get beta, gamma
                        typename FieldType::value_type beta = transcript.template challenge<FieldType>();
                        typename FieldType::value_type gamma = transcript.template challenge<FieldType>();

                        // 2. Add commitment to V_P to transcript
                        transcript(V_P_commitment);

                        // 3. Calculate h_perm, g_perm at challenge point
                        typename FieldType::value_type g = FieldType::value_type::one();
                        typename FieldType::value_type h = FieldType::value_type::one();

                        for (std::size_t i = 0; i < column_polynomials_values.size(); i++) {
                            g = g * (column_polynomials_values[i] + beta * S_id[i].evaluate(challenge) + gamma);
                            h = h * (column_polynomials_values[i] + beta * S_sigma[i].evaluate(challenge) + gamma);
                        }

                        std::array<typename FieldType::value_type, argument_size> F;
                        typename FieldType::value_type one = FieldType::value_type::one();
                        F[0] = preprocessed_data.lagrange_0.evaluate(challenge) * (one - perm_polynomial_value);
                        F[1] = (one - preprocessed_data.q_last.evaluate(challenge) -
                                preprocessed_data.q_blind.evaluate(challenge)) *
                               (perm_polynomial_shifted_value * h - perm_polynomial_value * g);
                        F[2] = preprocessed_data.q_last.evaluate(challenge) *
                               (perm_polynomial_value.squared() - perm_polynomial_value);

                        return F;
                    }
                };
            }    // namespace snark
        }        // namespace zk
    }            // namespace crypto3
}    // namespace nil

#endif    // #ifndef CRYPTO3_ZK_PLONK_REDSHIFT_PERMUTATION_ARGUMENT_HPP
<|MERGE_RESOLUTION|>--- conflicted
+++ resolved
@@ -1,221 +1,205 @@
-//---------------------------------------------------------------------------//
-// Copyright (c) 2021 Mikhail Komarov <nemo@nil.foundation>
-// Copyright (c) 2021 Nikita Kaskov <nbering@nil.foundation>
-// Copyright (c) 2022 Ilia Shirobokov <i.shirobokov@nil.foundation>
-//
-// MIT License
-//
-// Permission is hereby granted, free of charge, to any person obtaining a copy
-// of this software and associated documentation files (the "Software"), to deal
-// in the Software without restriction, including without limitation the rights
-// to use, copy, modify, merge, publish, distribute, sublicense, and/or sell
-// copies of the Software, and to permit persons to whom the Software is
-// furnished to do so, subject to the following conditions:
-//
-// The above copyright notice and this permission notice shall be included in all
-// copies or substantial portions of the Software.
-//
-// THE SOFTWARE IS PROVIDED "AS IS", WITHOUT WARRANTY OF ANY KIND, EXPRESS OR
-// IMPLIED, INCLUDING BUT NOT LIMITED TO THE WARRANTIES OF MERCHANTABILITY,
-// FITNESS FOR A PARTICULAR PURPOSE AND NONINFRINGEMENT. IN NO EVENT SHALL THE
-// AUTHORS OR COPYRIGHT HOLDERS BE LIABLE FOR ANY CLAIM, DAMAGES OR OTHER
-// LIABILITY, WHETHER IN AN ACTION OF CONTRACT, TORT OR OTHERWISE, ARISING FROM,
-// OUT OF OR IN CONNECTION WITH THE SOFTWARE OR THE USE OR OTHER DEALINGS IN THE
-// SOFTWARE.
-//---------------------------------------------------------------------------//
-
-#ifndef CRYPTO3_ZK_PLONK_REDSHIFT_PERMUTATION_ARGUMENT_HPP
-#define CRYPTO3_ZK_PLONK_REDSHIFT_PERMUTATION_ARGUMENT_HPP
-
-#include <nil/crypto3/math/polynomial/polynomial.hpp>
-#include <nil/crypto3/math/polynomial/shift.hpp>
-#include <nil/crypto3/math/domains/evaluation_domain.hpp>
-#include <nil/crypto3/math/algorithms/make_evaluation_domain.hpp>
-
-#include <nil/crypto3/hash/sha2.hpp>
-
-#include <nil/crypto3/container/merkle/tree.hpp>
-
-#include <nil/crypto3/zk/transcript/fiat_shamir.hpp>
-#include <nil/crypto3/zk/commitments/polynomial/lpc.hpp>
-#include <nil/crypto3/zk/snark/systems/plonk/redshift/params.hpp>
-#include <nil/crypto3/zk/snark/systems/plonk/redshift/detail/redshift_policy.hpp>
-
-namespace nil {
-    namespace crypto3 {
-        namespace zk {
-            namespace snark {
-                template<typename FieldType,
-                         typename CommitmentSchemeTypePublic,
-                         typename CommitmentSchemeTypePermutation,
-                         typename ParamsType>
-                class redshift_permutation_argument {
-
-                    using transcript_hash_type = typename ParamsType::transcript_hash_type;
-                    using transcript_type = transcript::fiat_shamir_heuristic_sequential<transcript_hash_type>;
-
-                    typedef detail::redshift_policy<FieldType, ParamsType> policy_type;
-
-                    static constexpr std::size_t argument_size = 3;
-
-                public:
-                    struct prover_result_type {
-                        std::array<math::polynomial<typename FieldType::value_type>, argument_size> F;
-
-                        math::polynomial<typename FieldType::value_type> permutation_polynomial;
-
-                        typename CommitmentSchemeTypePermutation::precommitment_type permutation_poly_precommitment;
-                    };
-
-                    static inline prover_result_type prove_eval(
-                        typename policy_type::constraint_system_type &constraint_system,
-                        const typename policy_type::preprocessed_public_data_type preprocessed_data,
-                        const plonk_polynomial_table<FieldType, ParamsType::witness_columns,
-                            ParamsType::public_input_columns, ParamsType::constant_columns,
-                            ParamsType::selector_columns> &column_polynomials,
-                        typename CommitmentSchemeTypePermutation::params_type fri_params,
-                        transcript_type &transcript = transcript_type()) {
-
-                        const std::size_t table_rows = constraint_system.rows_amount();
-
-                        const std::vector<math::polynomial<typename FieldType::value_type>> &S_sigma =
-                            preprocessed_data.permutation_polynomials;
-                        const std::vector<math::polynomial<typename FieldType::value_type>> &S_id =
-                            preprocessed_data.identity_polynomials;
-                        std::shared_ptr<math::evaluation_domain<FieldType>> domain = preprocessed_data.basic_domain;
-
-                        // 1. $\beta_1, \gamma_1 = \challenge$
-                        typename FieldType::value_type beta = transcript.template challenge<FieldType>();
-
-                        typename FieldType::value_type gamma = transcript.template challenge<FieldType>();
-
-                        // 2. Calculate id_binding, sigma_binding for j from 1 to N_rows
-                        math::polynomial<typename FieldType::value_type> id_binding = {1};
-                        math::polynomial<typename FieldType::value_type> sigma_binding = {1};
-
-                        for (std::size_t i = 0; i < S_id.size(); i++) {
-                            id_binding = id_binding * (column_polynomials[i] + beta * S_id[i] + gamma);
-                            sigma_binding = sigma_binding * (column_polynomials[i] + beta * S_sigma[i] + gamma);
-                        }
-
-                        // 3. Calculate $V_P$
-                        std::vector<typename FieldType::value_type> V_P_interpolation_points(table_rows);
-
-                        V_P_interpolation_points[0] = FieldType::value_type::one();
-                        for (std::size_t j = 1; j < table_rows; j++) {
-                            typename FieldType::value_type tmp_mul_result = FieldType::value_type::one();
-                            for (std::size_t i = 0; i <= j - 1; i++) {
-                                // TODO: use one division
-                                tmp_mul_result =
-                                    tmp_mul_result * (id_binding.evaluate(domain->get_domain_element(i)) /
-                                                      sigma_binding.evaluate(domain->get_domain_element(i)));
-                            }
-
-                            V_P_interpolation_points[j] = tmp_mul_result;
-                        }
-
-                        domain->inverse_fft(V_P_interpolation_points);
-
-                        math::polynomial<typename FieldType::value_type> V_P(V_P_interpolation_points.begin(),
-                                                                             V_P_interpolation_points.end());
-
-                        // 4. Compute and add commitment to $V_P$ to $\text{transcript}$.
-                        typename CommitmentSchemeTypePermutation::precommitment_type V_P_tree =
-                            CommitmentSchemeTypePermutation::precommit(V_P, fri_params.D[0]);
-                        typename CommitmentSchemeTypePermutation::commitment_type V_P_commitment =
-                            CommitmentSchemeTypePermutation::commit(V_P_tree);
-                        transcript(V_P_commitment);
-
-                        // 5. Calculate g_perm, h_perm
-                        math::polynomial<typename FieldType::value_type> g = {1};
-                        math::polynomial<typename FieldType::value_type> h = {1};
-
-                        for (std::size_t i = 0; i < S_id.size(); i++) {
-                            g = g * (column_polynomials[i] + beta * S_id[i] + gamma);
-                            h = h * (column_polynomials[i] + beta * S_sigma[i] + gamma);
-                        }
-
-                        math::polynomial<typename FieldType::value_type> one_polynomial = {1};
-                        std::array<math::polynomial<typename FieldType::value_type>, argument_size> F;
-
-                        math::polynomial<typename FieldType::value_type> V_P_shifted =
-                            math::polynomial_shift<FieldType>(V_P, domain->get_domain_element(1));
-
-                        F[0] = preprocessed_data.lagrange_0 * (one_polynomial - V_P);
-<<<<<<< HEAD
-                        F[1] =    //(one_polynomial - (preprocessed_data.q_last + preprocessed_data.q_blind)) *
-                            (V_P_shifted * h - V_P * g);
-                        F[2] = preprocessed_data.q_last * (V_P * V_P - V_P);
-
-                        for (std::size_t i = 0; i < table_rows; i++) {
-                            typename FieldType::value_type omega = domain->get_domain_element(i);
-                            for (std::size_t j = 0; j < 3; j++) {
-                                if (F[j].evaluate(omega) != FieldType::value_type::zero()) {
-                                    std::cout << "Fail for i = " << i << ", j = " << j << std::endl;
-                                }
-                            }
-                        }
-
-=======
-                        F[1] = (one_polynomial - (preprocessed_data.q_last + preprocessed_data.q_blind)) *
-                               (V_P_shifted * h - V_P * g);
-                        F[2] = preprocessed_data.q_last * (V_P * V_P - V_P);
-
->>>>>>> eaca1246
-                        prover_result_type res = {F, V_P, V_P_tree};
-
-                        return res;
-                    }
-
-                    static inline std::array<typename FieldType::value_type, argument_size>
-                        verify_eval(const typename policy_type::preprocessed_public_data_type preprocessed_data,
-                                    // y
-                                    const typename FieldType::value_type &challenge,
-                                    // f(y):
-                                    const std::vector<typename FieldType::value_type> &column_polynomials_values,
-                                    // V_P(y):
-                                    const typename FieldType::value_type &perm_polynomial_value,
-                                    // V_P(omega * y):
-                                    const typename FieldType::value_type &perm_polynomial_shifted_value,
-                                    const typename CommitmentSchemeTypePermutation::commitment_type &V_P_commitment,
-                                    transcript_type &transcript = transcript_type()) {
-
-                        const std::vector<math::polynomial<typename FieldType::value_type>> &S_sigma =
-                            preprocessed_data.permutation_polynomials;
-                        const std::vector<math::polynomial<typename FieldType::value_type>> &S_id =
-                            preprocessed_data.identity_polynomials;
-
-                        // 1. Get beta, gamma
-                        typename FieldType::value_type beta = transcript.template challenge<FieldType>();
-                        typename FieldType::value_type gamma = transcript.template challenge<FieldType>();
-
-                        // 2. Add commitment to V_P to transcript
-                        transcript(V_P_commitment);
-
-                        // 3. Calculate h_perm, g_perm at challenge point
-                        typename FieldType::value_type g = FieldType::value_type::one();
-                        typename FieldType::value_type h = FieldType::value_type::one();
-
-                        for (std::size_t i = 0; i < column_polynomials_values.size(); i++) {
-                            g = g * (column_polynomials_values[i] + beta * S_id[i].evaluate(challenge) + gamma);
-                            h = h * (column_polynomials_values[i] + beta * S_sigma[i].evaluate(challenge) + gamma);
-                        }
-
-                        std::array<typename FieldType::value_type, argument_size> F;
-                        typename FieldType::value_type one = FieldType::value_type::one();
-                        F[0] = preprocessed_data.lagrange_0.evaluate(challenge) * (one - perm_polynomial_value);
-                        F[1] = (one - preprocessed_data.q_last.evaluate(challenge) -
-                                preprocessed_data.q_blind.evaluate(challenge)) *
-                               (perm_polynomial_shifted_value * h - perm_polynomial_value * g);
-                        F[2] = preprocessed_data.q_last.evaluate(challenge) *
-                               (perm_polynomial_value.squared() - perm_polynomial_value);
-
-                        return F;
-                    }
-                };
-            }    // namespace snark
-        }        // namespace zk
-    }            // namespace crypto3
-}    // namespace nil
-
-#endif    // #ifndef CRYPTO3_ZK_PLONK_REDSHIFT_PERMUTATION_ARGUMENT_HPP
+//---------------------------------------------------------------------------//
+// Copyright (c) 2021 Mikhail Komarov <nemo@nil.foundation>
+// Copyright (c) 2021 Nikita Kaskov <nbering@nil.foundation>
+// Copyright (c) 2022 Ilia Shirobokov <i.shirobokov@nil.foundation>
+//
+// MIT License
+//
+// Permission is hereby granted, free of charge, to any person obtaining a copy
+// of this software and associated documentation files (the "Software"), to deal
+// in the Software without restriction, including without limitation the rights
+// to use, copy, modify, merge, publish, distribute, sublicense, and/or sell
+// copies of the Software, and to permit persons to whom the Software is
+// furnished to do so, subject to the following conditions:
+//
+// The above copyright notice and this permission notice shall be included in all
+// copies or substantial portions of the Software.
+//
+// THE SOFTWARE IS PROVIDED "AS IS", WITHOUT WARRANTY OF ANY KIND, EXPRESS OR
+// IMPLIED, INCLUDING BUT NOT LIMITED TO THE WARRANTIES OF MERCHANTABILITY,
+// FITNESS FOR A PARTICULAR PURPOSE AND NONINFRINGEMENT. IN NO EVENT SHALL THE
+// AUTHORS OR COPYRIGHT HOLDERS BE LIABLE FOR ANY CLAIM, DAMAGES OR OTHER
+// LIABILITY, WHETHER IN AN ACTION OF CONTRACT, TORT OR OTHERWISE, ARISING FROM,
+// OUT OF OR IN CONNECTION WITH THE SOFTWARE OR THE USE OR OTHER DEALINGS IN THE
+// SOFTWARE.
+//---------------------------------------------------------------------------//
+
+#ifndef CRYPTO3_ZK_PLONK_REDSHIFT_PERMUTATION_ARGUMENT_HPP
+#define CRYPTO3_ZK_PLONK_REDSHIFT_PERMUTATION_ARGUMENT_HPP
+
+#include <nil/crypto3/math/polynomial/polynomial.hpp>
+#include <nil/crypto3/math/polynomial/shift.hpp>
+#include <nil/crypto3/math/domains/evaluation_domain.hpp>
+#include <nil/crypto3/math/algorithms/make_evaluation_domain.hpp>
+
+#include <nil/crypto3/hash/sha2.hpp>
+
+#include <nil/crypto3/container/merkle/tree.hpp>
+
+#include <nil/crypto3/zk/transcript/fiat_shamir.hpp>
+#include <nil/crypto3/zk/commitments/polynomial/lpc.hpp>
+#include <nil/crypto3/zk/snark/systems/plonk/redshift/params.hpp>
+#include <nil/crypto3/zk/snark/systems/plonk/redshift/detail/redshift_policy.hpp>
+
+namespace nil {
+    namespace crypto3 {
+        namespace zk {
+            namespace snark {
+                template<typename FieldType,
+                         typename CommitmentSchemeTypePublic,
+                         typename CommitmentSchemeTypePermutation,
+                         typename ParamsType>
+                class redshift_permutation_argument {
+
+                    using transcript_hash_type = typename ParamsType::transcript_hash_type;
+                    using transcript_type = transcript::fiat_shamir_heuristic_sequential<transcript_hash_type>;
+
+                    typedef detail::redshift_policy<FieldType, ParamsType> policy_type;
+
+                    static constexpr std::size_t argument_size = 3;
+
+                public:
+                    struct prover_result_type {
+                        std::array<math::polynomial<typename FieldType::value_type>, argument_size> F;
+
+                        math::polynomial<typename FieldType::value_type> permutation_polynomial;
+
+                        typename CommitmentSchemeTypePermutation::precommitment_type permutation_poly_precommitment;
+                    };
+
+                    static inline prover_result_type prove_eval(
+                        typename policy_type::constraint_system_type &constraint_system,
+                        const typename policy_type::preprocessed_public_data_type preprocessed_data,
+                        const plonk_polynomial_table<FieldType, ParamsType::witness_columns,
+                            ParamsType::public_input_columns, ParamsType::constant_columns,
+                            ParamsType::selector_columns> &column_polynomials,
+                        typename CommitmentSchemeTypePermutation::params_type fri_params,
+                        transcript_type &transcript = transcript_type()) {
+
+                        const std::size_t table_rows = constraint_system.rows_amount();
+
+                        const std::vector<math::polynomial<typename FieldType::value_type>> &S_sigma =
+                            preprocessed_data.permutation_polynomials;
+                        const std::vector<math::polynomial<typename FieldType::value_type>> &S_id =
+                            preprocessed_data.identity_polynomials;
+                        std::shared_ptr<math::evaluation_domain<FieldType>> domain = preprocessed_data.basic_domain;
+
+                        // 1. $\beta_1, \gamma_1 = \challenge$
+                        typename FieldType::value_type beta = transcript.template challenge<FieldType>();
+
+                        typename FieldType::value_type gamma = transcript.template challenge<FieldType>();
+
+                        // 2. Calculate id_binding, sigma_binding for j from 1 to N_rows
+                        math::polynomial<typename FieldType::value_type> id_binding = {1};
+                        math::polynomial<typename FieldType::value_type> sigma_binding = {1};
+
+                        for (std::size_t i = 0; i < S_id.size(); i++) {
+                            id_binding = id_binding * (column_polynomials[i] + beta * S_id[i] + gamma);
+                            sigma_binding = sigma_binding * (column_polynomials[i] + beta * S_sigma[i] + gamma);
+                        }
+
+                        // 3. Calculate $V_P$
+                        std::vector<typename FieldType::value_type> V_P_interpolation_points(table_rows);
+
+                        V_P_interpolation_points[0] = FieldType::value_type::one();
+                        for (std::size_t j = 1; j < table_rows; j++) {
+                            typename FieldType::value_type tmp_mul_result = FieldType::value_type::one();
+                            for (std::size_t i = 0; i <= j - 1; i++) {
+                                // TODO: use one division
+                                tmp_mul_result =
+                                    tmp_mul_result * (id_binding.evaluate(domain->get_domain_element(i)) /
+                                                      sigma_binding.evaluate(domain->get_domain_element(i)));
+                            }
+
+                            V_P_interpolation_points[j] = tmp_mul_result;
+                        }
+
+                        domain->inverse_fft(V_P_interpolation_points);
+
+                        math::polynomial<typename FieldType::value_type> V_P(V_P_interpolation_points.begin(),
+                                                                             V_P_interpolation_points.end());
+
+                        // 4. Compute and add commitment to $V_P$ to $\text{transcript}$.
+                        typename CommitmentSchemeTypePermutation::precommitment_type V_P_tree =
+                            CommitmentSchemeTypePermutation::precommit(V_P, fri_params.D[0]);
+                        typename CommitmentSchemeTypePermutation::commitment_type V_P_commitment =
+                            CommitmentSchemeTypePermutation::commit(V_P_tree);
+                        transcript(V_P_commitment);
+
+                        // 5. Calculate g_perm, h_perm
+                        math::polynomial<typename FieldType::value_type> g = {1};
+                        math::polynomial<typename FieldType::value_type> h = {1};
+
+                        for (std::size_t i = 0; i < S_id.size(); i++) {
+                            g = g * (column_polynomials[i] + beta * S_id[i] + gamma);
+                            h = h * (column_polynomials[i] + beta * S_sigma[i] + gamma);
+                        }
+
+                        math::polynomial<typename FieldType::value_type> one_polynomial = {1};
+                        std::array<math::polynomial<typename FieldType::value_type>, argument_size> F;
+
+                        math::polynomial<typename FieldType::value_type> V_P_shifted =
+                            math::polynomial_shift<FieldType>(V_P, domain->get_domain_element(1));
+
+                        F[0] = preprocessed_data.lagrange_0 * (one_polynomial - V_P);
+                        F[1] = (one_polynomial - (preprocessed_data.q_last + preprocessed_data.q_blind)) *
+                               (V_P_shifted * h - V_P * g);
+                        F[2] = preprocessed_data.q_last * (V_P * V_P - V_P);
+
+                        prover_result_type res = {F, V_P, V_P_tree};
+
+                        return res;
+                    }
+
+                    static inline std::array<typename FieldType::value_type, argument_size>
+                        verify_eval(const typename policy_type::preprocessed_public_data_type preprocessed_data,
+                                    // y
+                                    const typename FieldType::value_type &challenge,
+                                    // f(y):
+                                    const std::vector<typename FieldType::value_type> &column_polynomials_values,
+                                    // V_P(y):
+                                    const typename FieldType::value_type &perm_polynomial_value,
+                                    // V_P(omega * y):
+                                    const typename FieldType::value_type &perm_polynomial_shifted_value,
+                                    const typename CommitmentSchemeTypePermutation::commitment_type &V_P_commitment,
+                                    transcript_type &transcript = transcript_type()) {
+
+                        const std::vector<math::polynomial<typename FieldType::value_type>> &S_sigma =
+                            preprocessed_data.permutation_polynomials;
+                        const std::vector<math::polynomial<typename FieldType::value_type>> &S_id =
+                            preprocessed_data.identity_polynomials;
+
+                        // 1. Get beta, gamma
+                        typename FieldType::value_type beta = transcript.template challenge<FieldType>();
+                        typename FieldType::value_type gamma = transcript.template challenge<FieldType>();
+
+                        // 2. Add commitment to V_P to transcript
+                        transcript(V_P_commitment);
+
+                        // 3. Calculate h_perm, g_perm at challenge point
+                        typename FieldType::value_type g = FieldType::value_type::one();
+                        typename FieldType::value_type h = FieldType::value_type::one();
+
+                        for (std::size_t i = 0; i < column_polynomials_values.size(); i++) {
+                            g = g * (column_polynomials_values[i] + beta * S_id[i].evaluate(challenge) + gamma);
+                            h = h * (column_polynomials_values[i] + beta * S_sigma[i].evaluate(challenge) + gamma);
+                        }
+
+                        std::array<typename FieldType::value_type, argument_size> F;
+                        typename FieldType::value_type one = FieldType::value_type::one();
+                        F[0] = preprocessed_data.lagrange_0.evaluate(challenge) * (one - perm_polynomial_value);
+                        F[1] = (one - preprocessed_data.q_last.evaluate(challenge) -
+                                preprocessed_data.q_blind.evaluate(challenge)) *
+                               (perm_polynomial_shifted_value * h - perm_polynomial_value * g);
+                        F[2] = preprocessed_data.q_last.evaluate(challenge) *
+                               (perm_polynomial_value.squared() - perm_polynomial_value);
+
+                        return F;
+                    }
+                };
+            }    // namespace snark
+        }        // namespace zk
+    }            // namespace crypto3
+}    // namespace nil
+
+#endif    // #ifndef CRYPTO3_ZK_PLONK_REDSHIFT_PERMUTATION_ARGUMENT_HPP