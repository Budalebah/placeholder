--- conflicted
+++ resolved
@@ -38,7 +38,6 @@
     namespace crypto3 {
         namespace zk {
             namespace snark {
-<<<<<<< HEAD
                 template<typename value_type>
                 struct lookup_evaluation_type {
                     std::vector<value_type> sorted;
@@ -159,14 +158,6 @@
                     commitment_type t_comm;
                     lookup_commitment_type<CurveType> lookup;
                     bool lookup_is_used;
-=======
-                template<typename Type>
-                struct lookup_st {
-                    std::vector<Type> sorted;
-                    Type aggreg;
-                    Type table;
-                    Type runtime;
->>>>>>> bf462ee8
                 };
 
                 template<typename CurveType, std::size_t WiresAmount = kimchi_constant::COLUMNS, std::size_t Permuts = kimchi_constant::PERMUTES>
@@ -181,26 +172,7 @@
 
                     proof_commitment_type<CurveType> commitments;
                     typename commitments::kimchi_pedersen<CurveType>::proof_type proof;
-<<<<<<< HEAD
                     std::array<proof_evaluation_type<std::vector<typename scalar_field_type::value_type>>, 2> evals;
-=======
-
-                    struct evals_t {
-                        std::array<typename scalar_field_type::value_type, ColumnsAmount> w;
-
-                        typename scalar_field_type::value_type z;
-
-                        std::array<typename scalar_field_type::value_type, PermutsAmount - 1> s;
-
-                        lookup_st<typename scalar_field_type::value_type> lookup;
-
-                        typename scalar_field_type::value_type generic_selector;
-
-                        typename scalar_field_type::value_type poseidon_selector;
-                    };
-
-                    std::array<evals_t, 2> evals;
->>>>>>> bf462ee8
 
                     // ft_eval1
                     typename scalar_field_type::value_type ft_eval1;
