//---------------------------------------------------------------------------//
// Copyright (c) 2018-2021 Mikhail Komarov <nemo@nil.foundation>
// Copyright (c) 2020-2021 Nikita Kaskov <nbering@nil.foundation>
// Copyright (c) 2020-2021 Ilias Khairullin <ilias@nil.foundation>
//
// MIT License
//
// Permission is hereby granted, free of charge, to any person obtaining a copy
// of this software and associated documentation files (the "Software"), to deal
// in the Software without restriction, including without limitation the rights
// to use, copy, modify, merge, publish, distribute, sublicense, and/or sell
// copies of the Software, and to permit persons to whom the Software is
// furnished to do so, subject to the following conditions:
//
// The above copyright notice and this permission notice shall be included in all
// copies or substantial portions of the Software.
//
// THE SOFTWARE IS PROVIDED "AS IS", WITHOUT WARRANTY OF ANY KIND, EXPRESS OR
// IMPLIED, INCLUDING BUT NOT LIMITED TO THE WARRANTIES OF MERCHANTABILITY,
// FITNESS FOR A PARTICULAR PURPOSE AND NONINFRINGEMENT. IN NO EVENT SHALL THE
// AUTHORS OR COPYRIGHT HOLDERS BE LIABLE FOR ANY CLAIM, DAMAGES OR OTHER
// LIABILITY, WHETHER IN AN ACTION OF CONTRACT, TORT OR OTHERWISE, ARISING FROM,
// OUT OF OR IN CONNECTION WITH THE SOFTWARE OR THE USE OR OTHER DEALINGS IN THE
// SOFTWARE.
//---------------------------------------------------------------------------//

#ifndef CRYPTO3_R1CS_GG_PPZKSNARK_IPP2_VERIFY_HPP
#define CRYPTO3_R1CS_GG_PPZKSNARK_IPP2_VERIFY_HPP

#include <nil/crypto3/algebra/algorithms/pair.hpp>
#include <nil/crypto3/algebra/random_element.hpp>

#include <nil/crypto3/zk/snark/schemes/ppzksnark/r1cs_gg_ppzksnark/detail/basic_policy.hpp>
#include <nil/crypto3/zk/snark/schemes/ppzksnark/r1cs_gg_ppzksnark/ipp2/verification_key.hpp>
#include <nil/crypto3/zk/snark/schemes/ppzksnark/r1cs_gg_ppzksnark/ipp2/prover.hpp>

namespace nil {
    namespace crypto3 {
        namespace zk {
            namespace snark {
                /// Keeps track of the variables that have been sent by the prover and must
                /// be multiplied together by the verifier. Both MIPP and TIPP are merged
                /// together.
                template<typename CurveType>
                class gipa_tuz {
                    typedef CurveType curve_type;
                    using g1_type = typename curve_type::template g1_type<>;

                public:
                    typename curve_type::gt_type::value_type tab;
                    typename curve_type::gt_type::value_type uab;
                    typename curve_type::gt_type::value_type zab;
                    typename curve_type::gt_type::value_type tc;
                    typename curve_type::gt_type::value_type uc;
                    typename g1_type::value_type zc;

                    inline gipa_tuz() :
                        tab(curve_type::gt_type::value_type::one()), uab(curve_type::gt_type::value_type::one()),
                        zab(curve_type::gt_type::value_type::one()), tc(curve_type::gt_type::value_type::one()),
                        uc(curve_type::gt_type::value_type::one()), zc(g1_type::value_type::zero()) {
                    }

                    inline gipa_tuz(const typename curve_type::gt_type::value_type &tab,
                                    const typename curve_type::gt_type::value_type &uab,
                                    const typename curve_type::gt_type::value_type &zab,
                                    const typename curve_type::gt_type::value_type &tc,
                                    const typename curve_type::gt_type::value_type &uc,
                                    const typename g1_type::value_type &zc) :
                        tab(tab),
                        uab(uab), zab(zab), tc(tc), uc(uc), zc(zc) {
                    }

                    inline void merge(const gipa_tuz &other) {
                        tab = tab * other.tab;
                        uab = uab * other.uab;
                        zab = zab * other.zab;
                        tc = tc * other.tc;
                        uc = uc * other.uc;
                        zc = zc + other.zc;
                    }
                };

                /// TODO: optimize this simple version of pairing checker
                /// PairingCheck represents a check of the form e(A,B)e(C,D)... = T. Checks can
                /// be aggregated together using random linear combination. The efficiency comes
                /// from keeping the results from the miller loop output before proceding to a final
                /// exponentiation when verifying if all checks are verified.
                /// It is a tuple:
                /// - a miller loop result that is to be multiplied by other miller loop results
                /// before going into a final exponentiation result
                /// - a right side result which is already in the right subgroup Gt which is to
                /// be compared to the left side when "final_exponentiatiat"-ed
                template<typename CurveType, typename DistributionType, typename GeneratorType>
                struct pairing_check {
                    typedef CurveType curve_type;

                    typedef typename curve_type::template g1_type<> g1_type;
                    typedef typename curve_type::template g2_type<> g2_type;
                    typedef typename curve_type::gt_type gt_type;
                    typedef typename curve_type::scalar_field_type scalar_field_type;

                    typedef typename g1_type::value_type g1_value_type;
                    typedef typename g2_type::value_type g2_value_type;
                    typedef typename gt_type::value_type gt_value_type;
                    typedef typename scalar_field_type::value_type scalar_field_value_type;

                    gt_value_type left;
                    gt_value_type right;
                    bool non_random_check_done;
                    bool valid;

                    inline pairing_check() :
                        left(gt_value_type::one()), right(gt_value_type::one()), non_random_check_done(false),
                        valid(true) {
                    }

                    /// returns a pairing tuple that is scaled by a random element.
                    /// When aggregating pairing checks, this creates a random linear
                    /// combination of all checks so that it is secure. Specifically
                    /// we have e(A,B)e(C,D)... = out <=> e(g,h)^{ab + cd} = out
                    /// We rescale using a random element $r$ to give
                    /// e(rA,B)e(rC,D) ... = out^r <=>
                    /// e(A,B)^r e(C,D)^r = out^r <=> e(g,h)^{abr + cdr} = out^r
                    /// (e(g,h)^{ab + cd})^r = out^r
                    template<typename InputG1Iterator, typename InputG2Iterator,
                             typename = typename std::enable_if<
                                 std::is_same<g1_value_type,
                                              typename std::iterator_traits<InputG1Iterator>::value_type>::value &&
                                     std::is_same<g2_value_type,
                                                  typename std::iterator_traits<InputG2Iterator>::value_type>::value,
                                 bool>::type>
                    inline pairing_check(InputG1Iterator a_first, InputG1Iterator a_last, InputG2Iterator b_first,
                                         InputG2Iterator b_last, const gt_value_type &out) :
                        left(gt_value_type::one()),
                        right(gt_value_type::one()), non_random_check_done(false), valid(true) {
                        merge_random(a_first, a_last, b_first, b_last, out);
                    }

                    void merge() {
                    }

                    template<typename InputG1Iterator, typename InputG2Iterator>
                    inline typename std::enable_if<
                        std::is_same<g1_value_type,
                                     typename std::iterator_traits<InputG1Iterator>::value_type>::value &&
                        std::is_same<g2_value_type,
                                     typename std::iterator_traits<InputG2Iterator>::value_type>::value>::type
                        merge_random(InputG1Iterator a_first, InputG1Iterator a_last, InputG2Iterator b_first,
                                     InputG2Iterator b_last, const gt_value_type &out) {
                        std::size_t len = std::distance(a_first, a_last);
                        BOOST_ASSERT(len > 0);
                        BOOST_ASSERT(len == std::distance(b_first, b_last));

                        if (!valid) {
                            return;
                        }

                        scalar_field_value_type coeff = derive_non_zero();
                        std::for_each(boost::make_zip_iterator(boost::make_tuple(a_first, b_first)),
                                      boost::make_zip_iterator(boost::make_tuple(a_last, b_last)),
                                      [&](const boost::tuple<const g1_value_type &, const g2_value_type &> &t) {
                                          left = left * algebra::pair<curve_type>(coeff * t.template get<0>(),
                                                                                  t.template get<1>());
                                      });
                        right = right * (out == CurveType::gt_type::value_type::one() ? out : out.pow(coeff.data));
                    }

                    template<typename InputGTIterator>
                    inline typename std::enable_if<std::is_same<
                        gt_value_type, typename std::iterator_traits<InputGTIterator>::value_type>::value>::type
                        merge_nonrandom(InputGTIterator a_first, InputGTIterator a_last, const gt_value_type &out) {
                        BOOST_ASSERT(!non_random_check_done);
                        BOOST_ASSERT(std::distance(a_first, a_last) > 0);

                        if (!valid) {
                            return;
                        }

                        for (auto a_it = a_first; a_it != a_last; ++a_it) {
                            left = left * (*a_it);
                        }
                        right = right * out;

                        non_random_check_done = true;
                    }

                    inline bool verify() {
                        return valid && (algebra::final_exponentiation<curve_type>(left) == right);
                    }

                    inline scalar_field_value_type derive_non_zero() {
                        scalar_field_value_type coeff =
                            algebra::random_element<scalar_field_type, DistributionType, GeneratorType>();
                        while (coeff.is_zero()) {
                            coeff = algebra::random_element<scalar_field_type, DistributionType, GeneratorType>();
                        }
                        return coeff;
                    }

                    inline void invalidate() {
                        valid = false;
                    }
                };

                /// verify_kzg_opening_g2 takes a KZG opening, the final commitment key, SRS and
                /// any shift (in TIPP we shift the v commitment by r^-1) and returns a pairing
                /// tuple to check if the opening is correct or not.
                template<typename CurveType, typename DistributionType, typename GeneratorType,
                         typename InputScalarIterator>
                inline typename std::enable_if<
                    std::is_same<typename CurveType::scalar_field_type::value_type,
                                 typename std::iterator_traits<InputScalarIterator>::value_type>::value>::type
                    verify_kzg_v(const r1cs_gg_ppzksnark_aggregate_verification_srs<CurveType> &v_srs,
                                 const std::pair<typename CurveType::template g2_type<>::value_type,
                                                 typename CurveType::template g2_type<>::value_type> &final_vkey,
                                 const kzg_opening<typename CurveType::template g2_type<>> &vkey_opening,
                                 InputScalarIterator challenges_first, InputScalarIterator challenges_last,
                                 const typename CurveType::scalar_field_type::value_type &kzg_challenge,
                                 pairing_check<CurveType, DistributionType, GeneratorType> &pc) {
                    // f_v(z)
                    typename CurveType::scalar_field_type::value_type vpoly_eval_z =
                        polynomial_evaluation_product_form_from_transcript<typename CurveType::scalar_field_type>(
                            challenges_first, challenges_last, kzg_challenge,
                            CurveType::scalar_field_type::value_type::one());

                    // TODO:: parallel
                    // -g such that when we test a pairing equation we only need to check if
                    // it's equal 1 at the end:
                    // e(a,b) = e(c,d) <=> e(a,b)e(-c,d) = 1
                    // e(A,B) = e(C,D) <=> e(A,B)e(-C,D) == 1 <=> e(A,B)e(C,D)^-1 == 1
                    // verify first part of opening - v1
                    // e(-g, v1-(f_v(z)}*h)) ==> e(g^-1,h^{f_v(a)} * h^{-f_v(z)})
                    // e(g^{a - z}, opening_1) ==> e(g^{a-z}, h^q(a))
                    std::vector<typename CurveType::template g1_type<>::value_type> a_input1 {
                        -v_srs.g,
                        v_srs.g_alpha - (v_srs.g * kzg_challenge),
                    };
                    std::vector<typename CurveType::template g2_type<>::value_type> b_input1 {
                        // in additive notation: final_vkey = uH,
                        // uH - f_v(z)H = (u - f_v)H --> v1h^{-af_v(z)}
                        final_vkey.first - (v_srs.h * vpoly_eval_z),
                        vkey_opening.first,
                    };
                    pc.merge_random(a_input1.begin(), a_input1.end(), b_input1.begin(), b_input1.end(),
                                    CurveType::gt_type::value_type::one());

                    // verify second part of opening - v2 - similar but changing secret exponent
                    // e(g, v2 h^{-bf_v(z)})
                    std::vector<typename CurveType::template g1_type<>::value_type> a_input2 {
                        -v_srs.g,
                        v_srs.g_beta - (v_srs.g * kzg_challenge),
                    };
                    std::vector<typename CurveType::template g2_type<>::value_type> b_input2 {
                        // in additive notation: final_vkey = uH,
                        // uH - f_v(z)H = (u - f_v)H --> v1h^{-f_v(z)}
                        final_vkey.second - (v_srs.h * vpoly_eval_z),
                        vkey_opening.second,
                    };
                    pc.merge_random(a_input2.begin(), a_input2.end(), b_input2.begin(), b_input2.end(),
                                    CurveType::gt_type::value_type::one());
                }

                /// Similar to verify_kzg_opening_g2 but for g1.
                template<typename CurveType, typename DistributionType, typename GeneratorType,
                         typename InputScalarIterator>
                inline typename std::enable_if<
                    std::is_same<typename CurveType::scalar_field_type::value_type,
                                 typename std::iterator_traits<InputScalarIterator>::value_type>::value>::type
                    verify_kzg_w(const r1cs_gg_ppzksnark_aggregate_verification_srs<CurveType> &v_srs,
                                 const std::pair<typename CurveType::template g1_type<>::value_type,
                                                 typename CurveType::template g1_type<>::value_type> &final_wkey,
                                 const kzg_opening<typename CurveType::template g1_type<>> &wkey_opening,
                                 InputScalarIterator challenges_first, InputScalarIterator challenges_last,
                                 const typename CurveType::scalar_field_type::value_type &r_shift,
                                 const typename CurveType::scalar_field_type::value_type &kzg_challenge,
                                 pairing_check<CurveType, DistributionType, GeneratorType> &pc) {
                    // TODO: parallel
                    // compute in parallel f(z) and z^n and then combines into f_w(z) = z^n * f(z)
                    typename CurveType::scalar_field_type::value_type fwz =
                        polynomial_evaluation_product_form_from_transcript<typename CurveType::scalar_field_type>(
                            challenges_first, challenges_last, kzg_challenge, r_shift) *
                        kzg_challenge.pow(v_srs.n);

                    // TODO: parallel
                    // first check on w1
                    // e(w_1 / g^{f_w(z)},h) == e(\pi_{w,1},h^a/h^z) \\
                    // e(g^{f_w(a) - f_w(z)},
                    std::vector<typename CurveType::template g1_type<>::value_type> a_input1 {
                        final_wkey.first - (v_srs.g * fwz),
                        // e(opening, h^{a - z})
                        wkey_opening.first,
                    };
                    std::vector<typename CurveType::template g2_type<>::value_type> b_input1 {
                        -v_srs.h,
                        v_srs.h_alpha - (v_srs.h * kzg_challenge),
                    };
                    pc.merge_random(a_input1.begin(), a_input1.end(), b_input1.begin(), b_input1.end(),
                                    CurveType::gt_type::value_type::one());

                    // then do second check
                    // e(w_2 / g^{f_w(z)},h) == e(\pi_{w,2},h^b/h^z)
                    std::vector<typename CurveType::template g1_type<>::value_type> a_input2 {
                        final_wkey.second - (v_srs.g * fwz),
                        wkey_opening.second,
                    };
                    std::vector<typename CurveType::template g2_type<>::value_type> b_input2 {
                        -v_srs.h,
                        v_srs.h_beta - (v_srs.h * kzg_challenge),
                    };
                    pc.merge_random(a_input2.begin(), a_input2.end(), b_input2.begin(), b_input2.end(),
                                    CurveType::gt_type::value_type::one());
                }

                /// gipa_verify_tipp_mipp recurse on the proof and statement and produces the final
                /// values to be checked by TIPP and MIPP verifier, namely, for TIPP for example:
                /// * T,U: the final commitment values of A and B
                /// * Z the final product between A and B.
                /// * Challenges are returned in inverse order as well to avoid
                /// repeating the operation multiple times later on.
                /// * There are T,U,Z vectors as well for the MIPP relationship. Both TIPP and
                /// MIPP share the same challenges however, enabling to re-use common operations
                /// between them, such as the KZG proof for commitment keys.
                template<typename CurveType, typename Hash = hashes::sha2<256>>
                inline std::tuple<gipa_tuz<CurveType>, typename CurveType::scalar_field_type::value_type,
                                  std::vector<typename CurveType::scalar_field_type::value_type>,
                                  std::vector<typename CurveType::scalar_field_type::value_type>>
                    gipa_verify_tipp_mipp(transcript<CurveType, Hash> &tr,
                                          const r1cs_gg_ppzksnark_aggregate_proof<CurveType> &proof,
                                          const typename CurveType::scalar_field_type::value_type &r_shift) {
                    std::vector<typename CurveType::scalar_field_type::value_type> challenges;
                    std::vector<typename CurveType::scalar_field_type::value_type> challenges_inv;

                    constexpr std::array<std::uint8_t, 4> domain_separator = {'g', 'i', 'p', 'a'};
                    tr.write_domain_separator(domain_separator.begin(), domain_separator.end());

                    // We first generate all challenges as this is the only consecutive process
                    // that can not be parallelized then we scale the commitments in a
                    // parallelized way
                    std::for_each(
                        boost::make_zip_iterator(
                            boost::make_tuple(proof.tmipp.gipa.comms_ab.begin(), proof.tmipp.gipa.z_ab.begin(),
                                              proof.tmipp.gipa.comms_c.begin(), proof.tmipp.gipa.z_c.begin())),
                        boost::make_zip_iterator(
                            boost::make_tuple(proof.tmipp.gipa.comms_ab.end(), proof.tmipp.gipa.z_ab.end(),
                                              proof.tmipp.gipa.comms_c.end(), proof.tmipp.gipa.z_c.end())),
                        [&](const boost::tuple<const std::pair<r1cs_gg_ppzksnark_ipp2_commitment_output<CurveType>,
                                                               r1cs_gg_ppzksnark_ipp2_commitment_output<CurveType>> &,
                                               const std::pair<typename CurveType::gt_type::value_type,
                                                               typename CurveType::gt_type::value_type> &,
                                               const std::pair<r1cs_gg_ppzksnark_ipp2_commitment_output<CurveType>,
                                                               r1cs_gg_ppzksnark_ipp2_commitment_output<CurveType>> &,
                                               const std::pair<typename CurveType::template g1_type<>::value_type,
                                                               typename CurveType::template g1_type<>::value_type> &> &t) {
                            // .write(&zab_l)
                            tr.template write<typename CurveType::gt_type>(t.template get<1>().first);
                            // .write(&zab_r)
                            tr.template write<typename CurveType::gt_type>(t.template get<1>().second);
                            // .write(&zc_l)
                            tr.template write<typename CurveType::template g1_type<>>(t.template get<3>().first);
                            // .write(&zc_r)
                            tr.template write<typename CurveType::template g1_type<>>(t.template get<3>().second);
                            // .write(&tab_l.0)
                            tr.template write<typename CurveType::gt_type>(t.template get<0>().first.first);
                            // .write(&tab_l.1)
                            tr.template write<typename CurveType::gt_type>(t.template get<0>().first.second);
                            // .write(&tab_r.0)
                            tr.template write<typename CurveType::gt_type>(t.template get<0>().second.first);
                            // .write(&tab_r.1)
                            tr.template write<typename CurveType::gt_type>(t.template get<0>().second.second);
                            // .write(&tc_l.0)
                            tr.template write<typename CurveType::gt_type>(t.template get<2>().first.first);
                            // .write(&tc_l.1)
                            tr.template write<typename CurveType::gt_type>(t.template get<2>().first.second);
                            // .write(&tc_r.0)
                            tr.template write<typename CurveType::gt_type>(t.template get<2>().second.first);
                            // .write(&tc_r.1)
                            tr.template write<typename CurveType::gt_type>(t.template get<2>().second.second);
                            challenges_inv.emplace_back(tr.read_challenge());
                            challenges.emplace_back(challenges_inv.back().inversed());
                        });

                    gipa_tuz<CurveType> final_res {// output of the pair commitment T and U in TIPP -> COM((v,w),A,B)
                                                   proof.com_ab.first, proof.com_ab.second,
                                                   // in the end must be equal to Z = A^r * B
                                                   proof.ip_ab,
                                                   // COM(v,C)
                                                   proof.com_c.first, proof.com_c.second,
                                                   // in the end must be equal to Z = C^r
                                                   proof.agg_c};

                    // we first multiply each entry of the Z U and L vectors by the respective
                    // challenges independently
                    // Since at the end we want to multiple all "t" values together, we do
                    // multiply all of them in parrallel and then merge then back at the end.
                    // same for u and z.
                    gipa_tuz<CurveType> res;
                    std::for_each(
                        boost::make_zip_iterator(
                            boost::make_tuple(proof.tmipp.gipa.comms_ab.begin(), proof.tmipp.gipa.z_ab.begin(),
                                              proof.tmipp.gipa.comms_c.begin(), proof.tmipp.gipa.z_c.begin(),
                                              challenges.begin(), challenges_inv.begin())),
                        boost::make_zip_iterator(
                            boost::make_tuple(proof.tmipp.gipa.comms_ab.end(), proof.tmipp.gipa.z_ab.end(),
                                              proof.tmipp.gipa.comms_c.end(), proof.tmipp.gipa.z_c.end(),
                                              challenges.end(), challenges_inv.end())),
                        [&](const boost::tuple<const std::pair<r1cs_gg_ppzksnark_ipp2_commitment_output<CurveType>,
                                                               r1cs_gg_ppzksnark_ipp2_commitment_output<CurveType>> &,
                                               const std::pair<typename CurveType::gt_type::value_type,
                                                               typename CurveType::gt_type::value_type> &,
                                               const std::pair<r1cs_gg_ppzksnark_ipp2_commitment_output<CurveType>,
                                                               r1cs_gg_ppzksnark_ipp2_commitment_output<CurveType>> &,
                                               const std::pair<typename CurveType::template g1_type<>::value_type,
                                                               typename CurveType::template g1_type<>::value_type> &,
                                               const typename CurveType::scalar_field_type::value_type &,
                                               const typename CurveType::scalar_field_type::value_type &> &t) {
                            // Op::TAB::<E>(tab_l, c_repr),
                            res.tab = res.tab * t.template get<0>().first.first.pow(t.template get<4>().data);
                            // Op::TAB(tab_r, c_inv_repr),
                            res.tab = res.tab * t.template get<0>().second.first.pow(t.template get<5>().data);
                            // Op::UAB(uab_l, c_repr),
                            res.uab = res.uab * t.template get<0>().first.second.pow(t.template get<4>().data);
                            // Op::UAB(uab_r, c_inv_repr),
                            res.uab = res.uab * t.template get<0>().second.second.pow(t.template get<5>().data);
                            // Op::ZAB(zab_l, c_repr),
                            res.zab = res.zab * t.template get<1>().first.pow(t.template get<4>().data);
                            // Op::ZAB(zab_r, c_inv_repr),
                            res.zab = res.zab * t.template get<1>().second.pow(t.template get<5>().data);
                            // Op::TC::<E>(tc_l, c_repr),
                            res.tc = res.tc * t.template get<2>().first.first.pow(t.template get<4>().data);
                            // Op::TC(tc_r, c_inv_repr),
                            res.tc = res.tc * t.template get<2>().second.first.pow(t.template get<5>().data);
                            // Op::UC(uc_l, c_repr),
                            res.uc = res.uc * t.template get<2>().first.second.pow(t.template get<4>().data);
                            // Op::UC(uc_r, c_inv_repr),
                            res.uc = res.uc * t.template get<2>().second.second.pow(t.template get<5>().data);
                            // Op::ZC(zc_l, c_repr),
                            res.zc = res.zc + (t.template get<4>() * t.template get<3>().first);
                            // Op::ZC(zc_r, c_inv_repr),
                            res.zc = res.zc + (t.template get<5>() * t.template get<3>().second);
                        });

                    // we reverse the order because the polynomial evaluation routine expects
                    // the challenges in reverse order.Doing it here allows us to compute the final_r
                    // in log time. Challenges are used as well in the KZG verification checks.
                    std::reverse(challenges.begin(), challenges.end());
                    std::reverse(challenges_inv.begin(), challenges_inv.end());

                    final_res.merge(res);
                    typename CurveType::scalar_field_type::value_type final_r =
                        polynomial_evaluation_product_form_from_transcript<typename CurveType::scalar_field_type>(
                            challenges_inv.begin(), challenges_inv.end(), r_shift,
                            CurveType::scalar_field_type::value_type::one());

                    return std::make_tuple(final_res, final_r, challenges, challenges_inv);
                }

                /// verify_tipp_mipp returns a pairing equation to check the tipp proof.  $r$ is
                /// the randomness used to produce a random linear combination of A and B and
                /// used in the MIPP part with C
                template<typename CurveType, typename DistributionType, typename GeneratorType,
                         typename Hash = hashes::sha2<256>>
                inline void verify_tipp_mipp(transcript<CurveType, Hash> &tr,
                                             const r1cs_gg_ppzksnark_aggregate_verification_srs<CurveType> &v_srs,
                                             const r1cs_gg_ppzksnark_aggregate_proof<CurveType> &proof,
                                             const typename CurveType::scalar_field_type::value_type &r_shift,
                                             pairing_check<CurveType, DistributionType, GeneratorType> &pc) {
                    // (T,U), Z for TIPP and MIPP  and all challenges
                    auto [final_res, final_r, challenges, challenges_inv] =
                        gipa_verify_tipp_mipp<CurveType, Hash>(tr, proof, r_shift);

                    // Verify commitment keys wellformed
                    // KZG challenge point
                    constexpr std::array<std::uint8_t, 8> domain_separator {'r', 'a', 'n', 'd', 'o', 'm', '-', 'z'};
                    tr.write_domain_separator(domain_separator.begin(), domain_separator.end());
                    tr.template write<typename CurveType::scalar_field_type>(challenges.front());
                    tr.template write<typename CurveType::template g2_type<>>(proof.tmipp.gipa.final_vkey.first);
                    tr.template write<typename CurveType::template g2_type<>>(proof.tmipp.gipa.final_vkey.second);
                    tr.template write<typename CurveType::template g1_type<>>(proof.tmipp.gipa.final_wkey.first);
                    tr.template write<typename CurveType::template g1_type<>>(proof.tmipp.gipa.final_wkey.second);
                    typename CurveType::scalar_field_type::value_type c = tr.read_challenge();

                    // TODO: parallel
                    // check the opening proof for v
                    verify_kzg_v<CurveType, DistributionType, GeneratorType>(
                        v_srs, proof.tmipp.gipa.final_vkey, proof.tmipp.vkey_opening, challenges_inv.begin(),
                        challenges_inv.end(), c, pc);
                    // check the opening proof for w - note that w has been rescaled by $r^{-1}$
                    verify_kzg_w<CurveType, DistributionType, GeneratorType>(
                        v_srs, proof.tmipp.gipa.final_wkey, proof.tmipp.wkey_opening, challenges.begin(),
                        challenges.end(), r_shift.inversed(), c, pc);
                    //
                    // We create a sequence of pairing tuple that we aggregate together at
                    // the end to perform only once the final exponentiation.
                    //
                    // TIPP
                    // z = e(A,B)
                    std::vector<typename CurveType::template g1_type<>::value_type> a_input1 {
                        proof.tmipp.gipa.final_a,
                    };
                    std::vector<typename CurveType::template g2_type<>::value_type> b_input1 {
                        proof.tmipp.gipa.final_b,
                    };
                    pc.merge_random(a_input1.begin(), a_input1.end(), b_input1.begin(), b_input1.end(), final_res.zab);

                    //  final_aB.0 = T = e(A,v1)e(w1,B)
                    a_input1.template emplace_back(proof.tmipp.gipa.final_wkey.first);
                    b_input1.template emplace(b_input1.begin(), proof.tmipp.gipa.final_vkey.first);
                    pc.merge_random(a_input1.begin(), a_input1.end(), b_input1.begin(), b_input1.end(), final_res.tab);

                    //  final_aB.1 = U = e(A,v2)e(w2,B)
                    a_input1.pop_back();
                    a_input1.template emplace_back(proof.tmipp.gipa.final_wkey.second);
                    b_input1.erase(b_input1.begin());
                    b_input1.template emplace(b_input1.begin(), proof.tmipp.gipa.final_vkey.second);
                    pc.merge_random(a_input1.begin(), a_input1.end(), b_input1.begin(), b_input1.end(), final_res.uab);

                    // MIPP
                    // Verify base inner product commitment
                    // Z ==  c ^ r
                    typename CurveType::template g1_type<>::value_type final_z = final_r * proof.tmipp.gipa.final_c;

                    // Check commiment correctness
                    // T = e(C,v1)
                    std::vector<typename CurveType::template g1_type<>::value_type> a_input2 {
                        proof.tmipp.gipa.final_c,
                    };
                    std::vector<typename CurveType::template g2_type<>::value_type> b_input2 {
                        proof.tmipp.gipa.final_vkey.first,
                    };
                    pc.merge_random(a_input2.begin(), a_input2.end(), b_input2.begin(), b_input2.end(), final_res.tc);

                    // U = e(A,v2)
                    b_input2.pop_back();
                    b_input2.template emplace_back(proof.tmipp.gipa.final_vkey.second);
                    pc.merge_random(a_input2.begin(), a_input2.end(), b_input2.begin(), b_input2.end(), final_res.uc);

                    if (final_z != final_res.zc) {
                        pc.invalidate();
                    }
                }

                /// Verifies the aggregated proofs thanks to the Groth16 verifying key, the
                /// verifier SRS from the aggregation scheme, all the public inputs of the
                /// proofs and the aggregated proof.
                /// WARNING: transcript_include represents everything that should be included in
                /// the transcript from outside the boundary of this function. This is especially
                /// relevant for ALL public inputs of ALL individual proofs. In the regular case,
                /// one should input ALL public inputs from ALL proofs aggregated. However, IF ALL the
                /// public inputs are **fixed, and public before the aggregation time**, then there is
                /// no need to hash those. The reason we specify this extra assumption is because hashing
                /// the public inputs from the decoded form can take quite some time depending on the
                /// number of proofs and public inputs (+100ms in our case). In the case of Filecoin, the only
                /// non-fixed part of the public inputs are the challenges derived from a seed. Even though this
                /// seed comes from a random beeacon, we are hashing this as a safety precaution.
                template<typename CurveType,
                         typename DistributionType = boost::random::uniform_int_distribution<
                             typename CurveType::scalar_field_type::modulus_type>,
                         typename GeneratorType = boost::random::mt19937, typename Hash = hashes::sha2<256>,
                         typename InputRangesRange, typename InputIterator>
                inline typename std::enable_if<
                    std::is_same<typename CurveType::scalar_field_type::value_type,
                                 typename std::iterator_traits<typename std::iterator_traits<
                                     typename InputRangesRange::iterator>::value_type::iterator>::value_type>::value &&
                        std::is_same<std::uint8_t, typename std::iterator_traits<InputIterator>::value_type>::value,
                    bool>::type
                    verify_aggregate_proof(
                        const r1cs_gg_ppzksnark_aggregate_verification_srs<CurveType> &ip_verifier_srs,
                        const r1cs_gg_ppzksnark_aggregate_verification_key<CurveType> &pvk,
                        const InputRangesRange &public_inputs,
                        const r1cs_gg_ppzksnark_aggregate_proof<CurveType> &proof,
                        InputIterator transcript_include_first,
                        InputIterator transcript_include_last) {
                    for (const auto &public_input : public_inputs) {
                        BOOST_ASSERT((public_input.size()) == pvk.gamma_ABC_g1.size());
                    }

                    // Random linear combination of proofs
                    constexpr std::array<std::uint8_t, 9> application_tag = {'s', 'n', 'a', 'r', 'k',
                                                                             'p', 'a', 'c', 'k'};
                    constexpr std::array<std::uint8_t, 8> domain_separator {'r', 'a', 'n', 'd', 'o', 'm', '-', 'r'};
                    transcript<CurveType, Hash> tr(application_tag.begin(), application_tag.end());
                    tr.write_domain_separator(domain_separator.begin(), domain_separator.end());
                    tr.template write<typename CurveType::gt_type>(proof.com_ab.first);
                    tr.template write<typename CurveType::gt_type>(proof.com_ab.second);
                    tr.template write<typename CurveType::gt_type>(proof.com_c.first);
                    tr.template write<typename CurveType::gt_type>(proof.com_c.second);
                    tr.write(transcript_include_first, transcript_include_last);
                    typename CurveType::scalar_field_type::value_type r = tr.read_challenge();
                    tr.template write<typename CurveType::gt_type>(proof.ip_ab);
                    tr.template write<typename CurveType::template g1_type<>>(proof.agg_c);

                    pairing_check<CurveType, DistributionType, GeneratorType> pc;

                    // TODO: parallel
                    // 1.Check TIPA proof ab
                    // 2.Check TIPA proof c
                    verify_tipp_mipp<CurveType, DistributionType, GeneratorType, Hash>(
                        tr,
                        ip_verifier_srs,
                        proof,
                        // we give the extra r as it's not part of the proof itself - it is simply used on top for the
                        // groth16 aggregation
                        r,
                        pc);

                    // Check aggregate pairing product equation
                    // SUM of a geometric progression
                    // SUM a^i = (1 - a^n) / (1 - a) = -(1-a^n)/-(1-a)
                    // = (a^n - 1) / (a - 1)
                    typename CurveType::scalar_field_type::value_type r_sum =
                        (r.pow(public_inputs.size()) - CurveType::scalar_field_type::value_type::one()) *
                        (r - CurveType::scalar_field_type::value_type::one()).inversed();

                    // The following parts 3 4 5 are independently computing the parts of the Groth16
                    // verification equation
                    // NOTE From this point on, we are only checking *one* pairing check (the Groth16
                    // verification equation) so we don't need to randomize as all other checks are being
                    // randomized already. When merging all pairing checks together, this will be the only one
                    // non-randomized.
                    //
                    // now we do the multi exponentiation
                    std::vector<typename CurveType::scalar_field_type::value_type> powers =
                        structured_scalar_power<typename CurveType::scalar_field_type>(public_inputs.size(), r);
                    std::vector<typename CurveType::scalar_field_type::value_type> multi_r_vec;
                    // i denotes the column of the public input, and j denotes which public input
                    for (std::size_t i = 0; i < public_inputs[0].size(); ++i) {
                        typename CurveType::scalar_field_type::value_type c = public_inputs[0][i];
                        for (std::size_t j = 1; j < public_inputs.size(); ++j) {
                            c = c + public_inputs[j][i] * powers[j];
                        }
                        multi_r_vec.emplace_back(c);
                    }

                    // 3. Compute left part of the final pairing equation
                    typename CurveType::gt_type::value_type left =
                        algebra::pair<CurveType>(pvk.alpha_g1 * r_sum, pvk.beta_g2);

                    // 4. Compute right part of the final pairing equation
                    typename CurveType::gt_type::value_type right = algebra::pair<CurveType>(proof.agg_c, pvk.delta_g2);

                    // 5. compute the middle part of the final pairing equation, the one
                    //    with the public inputs
                    // We want to compute MUL(i:0 -> l) S_i ^ (SUM(j:0 -> n) ai,j * r^j)
                    // this table keeps tracks of incremental computation of each i-th
                    // exponent to later multiply with S_i
                    // The index of the table is i, which is an index of the public
                    // input element
                    // We incrementally build the r vector and the table
                    // NOTE: in this version it's not r^2j but simply r^j
                    typename CurveType::template g1_type<>::value_type g_ic = pvk.gamma_ABC_g1.first * r_sum;
                    // TODO: do without using of accumulation_vector
                    typename CurveType::template g1_type<>::value_type totsi =
                        pvk.gamma_ABC_g1.accumulate_chunk(multi_r_vec.begin(), multi_r_vec.end(), 0).first -
                        pvk.gamma_ABC_g1.first;
                    g_ic = g_ic + totsi;
                    typename CurveType::gt_type::value_type middle = algebra::pair<CurveType>(g_ic, pvk.gamma_g2);

                    std::vector<typename CurveType::gt_type::value_type> a_input {left, middle, right};
                    pc.merge_nonrandom(a_input.begin(), a_input.end(), proof.ip_ab);
                    return pc.verify();
                }

                template<typename CurveType, typename BasicVerifier>
                class r1cs_gg_ppzksnark_aggregate_verifier {
                    typedef detail::r1cs_gg_ppzksnark_basic_policy<CurveType, ProvingMode::Aggregate> policy_type;

<<<<<<< HEAD
                    typedef typename CurveType::pairing pairing_policy;
                    typedef typename CurveType::scalar_field_type scalar_field_type;
                    typedef typename CurveType::template g1_type<> g1_type;
                    typedef typename CurveType::gt_type gt_type;
                    typedef typename pairing_policy::g1_precomputed_type g1_precomputed_type;
                    typedef typename pairing_policy::g2_precomputed_type g2_precomputed_type;
                    typedef typename pairing_policy::fqk_type fqk_type;

=======
>>>>>>> ceb74e54
                public:
                    typedef BasicVerifier basic_verifier;
                    typedef typename policy_type::primary_input_type primary_input_type;
                    typedef typename policy_type::verification_key_type verification_key_type;
                    typedef typename policy_type::verification_srs_type verification_srs_type;
                    typedef typename policy_type::proof_type proof_type;
                    typedef typename policy_type::aggregate_proof_type aggregate_proof_type;

                    // Aggregate verify
                    template<typename DistributionType, typename GeneratorType, typename Hash,
                             typename InputPrimaryInputRange, typename InputIterator>
                    static inline typename std::enable_if<
                        std::is_same<primary_input_type,
                                     typename std::iterator_traits<
                                         typename InputPrimaryInputRange::iterator>::value_type>::value,
                        bool>::type
                        process(const verification_srs_type &ip_verifier_srs,
                                const verification_key_type &pvk,
                                const InputPrimaryInputRange &public_inputs,
                                const aggregate_proof_type &proof,
                                InputIterator transcript_include_first,
                                InputIterator transcript_include_last) {
                        return verify_aggregate_proof<CurveType, DistributionType, GeneratorType, Hash>(
                            ip_verifier_srs, pvk, public_inputs, proof, transcript_include_first,
                            transcript_include_last);
                    }

                    // Basic verify
                    template<typename VerificationKey>
                    static inline bool process(const VerificationKey &vk,
                                               const primary_input_type &primary_input,
                                               const proof_type &proof) {
                        return BasicVerifier::process(vk, primary_input, proof);
                    }
                };
            }    // namespace snark
        }        // namespace zk
    }            // namespace crypto3
}    // namespace nil

#endif    // CRYPTO3_R1CS_GG_PPZKSNARK_TYPES_POLICY_HPP<|MERGE_RESOLUTION|>--- conflicted
+++ resolved
@@ -663,18 +663,6 @@
                 template<typename CurveType, typename BasicVerifier>
                 class r1cs_gg_ppzksnark_aggregate_verifier {
                     typedef detail::r1cs_gg_ppzksnark_basic_policy<CurveType, ProvingMode::Aggregate> policy_type;
-
-<<<<<<< HEAD
-                    typedef typename CurveType::pairing pairing_policy;
-                    typedef typename CurveType::scalar_field_type scalar_field_type;
-                    typedef typename CurveType::template g1_type<> g1_type;
-                    typedef typename CurveType::gt_type gt_type;
-                    typedef typename pairing_policy::g1_precomputed_type g1_precomputed_type;
-                    typedef typename pairing_policy::g2_precomputed_type g2_precomputed_type;
-                    typedef typename pairing_policy::fqk_type fqk_type;
-
-=======
->>>>>>> ceb74e54
                 public:
                     typedef BasicVerifier basic_verifier;
                     typedef typename policy_type::primary_input_type primary_input_type;
