--- conflicted
+++ resolved
@@ -186,31 +186,20 @@
                 /// well as in the "pair" commitment.
                 /// It contains $\{h^a^i\}_{i=1}^n$ and $\{h^b^i\}_{i=1}^n$
                 template<typename CurveType>
-<<<<<<< HEAD
                 using r1cs_gg_ppzksnark_ipp2_vkey =
                     r1cs_gg_ppzksnark_ipp2_commitment_key<typename CurveType::template g2_type<>>;
-=======
-                using r1cs_gg_ppzksnark_ipp2_vkey = r1cs_gg_ppzksnark_ipp2_commitment_key<typename CurveType::g2_type<>>;
->>>>>>> ceb74e54
 
                 /// Commitment key used by the "pair" commitment. Note the sequence of
                 /// powers starts at $n$ already.
                 /// It contains $\{g^{a^{n+i}}\}_{i=1}^n$ and $\{g^{b^{n+i}}\}_{i=1}^n$
                 template<typename CurveType>
-<<<<<<< HEAD
                 using r1cs_gg_ppzksnark_ipp2_wkey =
                     r1cs_gg_ppzksnark_ipp2_commitment_key<typename CurveType::template g1_type<>>;
-=======
-                using r1cs_gg_ppzksnark_ipp2_wkey = r1cs_gg_ppzksnark_ipp2_commitment_key<typename CurveType::g1_type<>>;
->>>>>>> ceb74e54
 
                 template<typename CurveType>
                 struct r1cs_gg_ppzksnark_ipp2_commitment {
                     typedef CurveType curve_type;
-<<<<<<< HEAD
-                    typedef pairing::pairing_policy<curve_type> pairing;
-=======
->>>>>>> ceb74e54
+                    typedef algebra::pairing::pairing_policy<curve_type> pairing;
 
                     typedef r1cs_gg_ppzksnark_ipp2_wkey<curve_type> wkey_type;
                     typedef r1cs_gg_ppzksnark_ipp2_vkey<curve_type> vkey_type;
