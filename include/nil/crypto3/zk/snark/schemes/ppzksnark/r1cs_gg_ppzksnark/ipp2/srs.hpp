--- conflicted
+++ resolved
@@ -74,11 +74,7 @@
                     /// It is necessary for the IPP scheme to work that commitment
                     /// key have the exact same number of arguments as the number of proofs to
                     /// aggregate.
-<<<<<<< HEAD
-                    bool has_correct_len(std::size_t n) {
-=======
                     bool has_correct_len(std::size_t n) const {
->>>>>>> 221343c2
                         return vkey.has_correct_len(n) && wkey.has_correct_len(n);
                     }
 
@@ -124,22 +120,16 @@
                 template<typename CurveType>
                 struct r1cs_gg_pp_zksnark_aggregate_srs {
                     typedef CurveType curve_type;
-<<<<<<< HEAD
-=======
                     typedef typename curve_type::scalar_field_type scalar_field_type;
->>>>>>> 221343c2
                     typedef typename curve_type::g1_type g1_type;
                     typedef typename curve_type::g2_type g2_type;
                     typedef typename g1_type::value_type g1_value_type;
                     typedef typename g2_type::value_type g2_value_type;
-<<<<<<< HEAD
-=======
                     typedef typename scalar_field_type::value_type scalar_field_value_type;
 
                     typedef r1cs_gg_ppzksnark_aggregate_proving_srs<CurveType> proving_srs_type;
                     typedef r1cs_gg_ppzksnark_aggregate_verification_srs<CurveType> verification_srs_type;
                     typedef std::pair<proving_srs_type, verification_srs_type> srs_pair_type;
->>>>>>> 221343c2
 
                     /// $\{g^a^i\}_{i=0}^{N}$ where N is the smallest size of the two Groth16 CRS.
                     std::vector<g1_value_type> g_alpha_powers;
@@ -149,84 +139,6 @@
                     std::vector<g1_value_type> g_beta_powers;
                     /// $\{h^b^i\}_{i=0}^{N}$ where N is the smallest size of the two Groth16 CRS.
                     std::vector<g2_value_type> h_beta_powers;
-<<<<<<< HEAD
-
-                    /// Maximum size of the generic SRS constructed from Filecoin and Zcash power of
-                    /// taus.
-                    ///
-                    /// https://github.com/nikkolasg/taupipp/blob/baca1426266bf39416c45303e35c966d69f4f8b4/src/bin/assemble.rs#L12
-                    static constexpr std::size_t MAX_SRS_SIZE = (2 << 19) + 1;
-
-                    /// specializes returns the prover and verifier SRS for a specific number of
-                    /// proofs to aggregate. The number of proofs MUST BE a power of two, it
-                    /// panics otherwise. The number of proofs must be inferior to half of the
-                    /// size of the generic srs otherwise it panics.
-                    std::pair<r1cs_gg_ppzksnark_proving_srs<CurveType>, r1cs_gg_ppzksnark_verifying_srs<CurveType>>
-                        specialize(std::size_t num_proofs) {
-                        BOOST_ASSERT((num_proofs & (num_proofs - 1)) == 0);
-
-                        std::size_t tn = 2 * num_proofs;    // size of the CRS we need
-                        BOOST_ASSERT(g_alpha_powers.size() >= tn);
-                        BOOST_ASSERT(h_alpha_powers.size() >= tn);
-                        BOOST_ASSERT(g_beta_powers.size() >= tn);
-                        BOOST_ASSERT(h_beta_powers.size() >= tn);
-
-                        std::size_t n = num_proofs;
-                        // when doing the KZG opening we need _all_ coefficients from 0
-                        // to 2n-1 because the polynomial is of degree 2n-1.
-                        std::size_t g_low = 0;
-                        std::size_t g_up = tn;
-                        std::size_t h_low = 0;
-                        std::size_t h_up = h_low + n;
-                        std::vector<typename CurveType::g2_type::value_type> v1 = {h_alpha_powers.begin() + h_low,
-                                                                                   h_alpha_powers.begin() + h_up};
-                        std::vector<typename CurveType::g2_type::value_type> v2 = {h_beta_powers.begin() + h_low,
-                                                                                   h_beta_powers.begin() + h_up};
-                        typename r1cs_gg_ppzksnark_proving_srs<CurveType>::vkey_type vkey = {v1, v2};
-                        BOOST_ASSERT(vkey.has_correct_len(n));
-                        // however, here we only need the "right" shifted bases for the
-                        // commitment scheme.
-                        std::vector<typename CurveType::g1_type::value_type> w1 = {g_alpha_powers.begin() + n,
-                                                                                   g_alpha_powers.begin() + g_up};
-                        std::vector<typename CurveType::g1_type::value_type> w2 = {g_beta_powers.begin() + n,
-                                                                                   g_beta_powers.begin() + g_up};
-                        typename r1cs_gg_ppzksnark_proving_srs<CurveType>::wkey_type wkey = {w1, w2};
-                        BOOST_ASSERT(wkey.has_correct_len(n));
-
-                        r1cs_gg_ppzksnark_proving_srs<CurveType> pk = {
-                            n,
-                            {g_alpha_powers.begin() + g_low, g_alpha_powers.begin() + g_up},
-                            {h_alpha_powers.begin() + h_low, h_alpha_powers.begin() + h_up},
-                            {g_beta_powers.begin() + g_low, g_beta_powers.begin() + g_up},
-                            {h_beta_powers.begin() + h_low, h_beta_powers.begin() + h_up},
-                            vkey,
-                            wkey};
-                        r1cs_gg_ppzksnark_verifying_srs<CurveType> vk = {n,
-                                                                         g_alpha_powers[0],
-                                                                         h_alpha_powers[0],
-                                                                         g_alpha_powers[1],
-                                                                         g_beta_powers[1],
-                                                                         h_alpha_powers[1],
-                                                                         h_beta_powers[1]};
-                        return std::make_pair(pk, vk);
-                    }
-                };
-
-                template<typename GroupType,
-                         typename ScalarFieldType = typename GroupType::curve_type::scalar_field_type>
-                std::vector<typename GroupType::value_type>
-                    structured_generators_scalar_power(std::size_t n, typename ScalarFieldType::value_type s) {
-                    BOOST_ASSERT(n > 0);
-
-                    std::vector<typename GroupType::value_type> powers_of_g {GroupType::value_type::one()};
-
-                    for (std::size_t i = 1; i < n; i++) {
-                        powers_of_g.emplace_back(powers_of_g.back() * s);
-                    }
-
-                    return powers_of_g;
-                }
-=======
 
                     r1cs_gg_pp_zksnark_aggregate_srs() = default;
                     r1cs_gg_pp_zksnark_aggregate_srs(std::size_t num_proofs, const scalar_field_value_type &alpha,
@@ -289,7 +201,6 @@
                         return std::make_pair(pk, vk);
                     }
                 };
->>>>>>> 221343c2
             }    // namespace snark
         }        // namespace zk
     }            // namespace crypto3
