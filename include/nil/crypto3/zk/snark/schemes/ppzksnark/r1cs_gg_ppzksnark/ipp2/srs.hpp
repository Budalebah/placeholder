//---------------------------------------------------------------------------//
// Copyright (c) 2018-2021 Mikhail Komarov <nemo@nil.foundation>
// Copyright (c) 2020-2021 Nikita Kaskov <nbering@nil.foundation>
// Copyright (c) 2020-2021 Ilias Khairullin <ilias@nil.foundation>
//
// MIT License
//
// Permission is hereby granted, free of charge, to any person obtaining a copy
// of this software and associated documentation files (the "Software"), to deal
// in the Software without restriction, including without limitation the rights
// to use, copy, modify, merge, publish, distribute, sublicense, and/or sell
// copies of the Software, and to permit persons to whom the Software is
// furnished to do so, subject to the following conditions:
//
// The above copyright notice and this permission notice shall be included in all
// copies or substantial portions of the Software.
//
// THE SOFTWARE IS PROVIDED "AS IS", WITHOUT WARRANTY OF ANY KIND, EXPRESS OR
// IMPLIED, INCLUDING BUT NOT LIMITED TO THE WARRANTIES OF MERCHANTABILITY,
// FITNESS FOR A PARTICULAR PURPOSE AND NONINFRINGEMENT. IN NO EVENT SHALL THE
// AUTHORS OR COPYRIGHT HOLDERS BE LIABLE FOR ANY CLAIM, DAMAGES OR OTHER
// LIABILITY, WHETHER IN AN ACTION OF CONTRACT, TORT OR OTHERWISE, ARISING FROM,
// OUT OF OR IN CONNECTION WITH THE SOFTWARE OR THE USE OR OTHER DEALINGS IN THE
// SOFTWARE.
//---------------------------------------------------------------------------//

#ifndef CRYPTO3_R1CS_GG_PPZKSNARK_AGGREGATE_IPP2_SRS_HPP
#define CRYPTO3_R1CS_GG_PPZKSNARK_AGGREGATE_IPP2_SRS_HPP

#include <vector>
#include <tuple>

#include <nil/crypto3/zk/snark/schemes/ppzksnark/r1cs_gg_ppzksnark/keypair.hpp>
#include <nil/crypto3/zk/snark/schemes/ppzksnark/r1cs_gg_ppzksnark/ipp2/commitment.hpp>

namespace nil {
    namespace crypto3 {
        namespace zk {
            namespace snark {
                template<typename GroupType,
                         typename ScalarFieldType = typename GroupType::curve_type::scalar_field_type>
                std::vector<typename GroupType::value_type>
                    structured_generators_scalar_power(std::size_t n, const typename ScalarFieldType::value_type &s) {
                    BOOST_ASSERT(n > 0);

                    std::vector<typename GroupType::value_type> powers_of_g {GroupType::value_type::one()};

                    for (std::size_t i = 1; i < n; i++) {
                        powers_of_g.emplace_back(powers_of_g.back() * s);
                    }

                    return powers_of_g;
                }

                /// ProverSRS is the specialized SRS version for the prover for a specific number of proofs to
                /// aggregate. It contains as well the commitment keys for this specific size.
                /// Note the size must be a power of two for the moment - if it is not, padding must be
                /// applied.
                template<typename CurveType>
                struct r1cs_gg_ppzksnark_aggregate_proving_srs {
                    typedef CurveType curve_type;

                    typedef typename curve_type::g1_type<> g1_type;
                    typedef typename curve_type::g2_type<> g2_type;
                    typedef typename g1_type::value_type g1_value_type;
                    typedef typename g2_type::value_type g2_value_type;

                    typedef r1cs_gg_ppzksnark_ipp2_commitment<CurveType> commitment_type;
                    typedef typename commitment_type::vkey_type vkey_type;
                    typedef typename commitment_type::wkey_type wkey_type;

                    /// Returns true if commitment keys have the exact required length.
                    /// It is necessary for the IPP scheme to work that commitment
                    /// key have the exact same number of arguments as the number of proofs to
                    /// aggregate.
                    bool has_correct_len(std::size_t n) const {
                        return vkey.has_correct_len(n) && wkey.has_correct_len(n);
                    }

                    /// number of proofs to aggregate
                    std::size_t n;
                    /// $\{g^a^i\}_{i=0}^{N}$ where N is the smallest size of the two Groth16 CRS.
                    std::vector<g1_value_type> g_alpha_powers;
                    /// $\{h^a^i\}_{i=0}^{N}$ where N is the smallest size of the two Groth16 CRS.
                    std::vector<g2_value_type> h_alpha_powers;
                    /// $\{g^b^i\}_{i=n}^{N}$ where N is the smallest size of the two Groth16 CRS.
                    std::vector<g1_value_type> g_beta_powers;
                    /// $\{h^b^i\}_{i=0}^{N}$ where N is the smallest size of the two Groth16 CRS.
                    std::vector<g2_value_type> h_beta_powers;
                    /// commitment key using in MIPP and TIPP
                    vkey_type vkey;
                    /// commitment key using in TIPP
                    wkey_type wkey;
                };

                /// Contains the necessary elements to verify an aggregated Groth16 proof; it is of fixed size
                /// regardless of the number of proofs aggregated. However, a verifier SRS will be determined by
                /// the number of proofs being aggregated.
                template<typename CurveType>
                struct r1cs_gg_ppzksnark_aggregate_verification_srs {
                    typedef CurveType curve_type;

                    std::size_t n;
                    typename CurveType::g1_type<>::value_type g;
                    typename CurveType::g2_type<>::value_type h;
                    typename CurveType::g1_type<>::value_type g_alpha;
                    typename CurveType::g1_type<>::value_type g_beta;
                    typename CurveType::g2_type<>::value_type h_alpha;
                    typename CurveType::g2_type<>::value_type h_beta;
                };

                /// It contains the maximum number of raw elements of the SRS needed to aggregate and verify
                /// Groth16 proofs. One can derive specialized prover and verifier key for _specific_ size of
                /// aggregations by calling `srs.specialize(n)`. The specialized prover key also contains
                /// precomputed tables that drastically increase prover's performance.
                /// This GenericSRS is usually formed from the transcript of two distinct power of taus ceremony
                /// ,in other words from two distinct Groth16 CRS.
                /// See [there](https://github.com/nikkolasg/taupipp) a way on how to generate this GenesisSRS.
                template<typename CurveType>
                struct r1cs_gg_pp_zksnark_aggregate_srs {
                    typedef CurveType curve_type;
                    typedef typename curve_type::scalar_field_type scalar_field_type;
<<<<<<< HEAD
                    typedef typename curve_type::template g1_type<> g1_type;
                    typedef typename curve_type::template g2_type<> g2_type;
=======
                    typedef typename curve_type::g1_type<> g1_type;
                    typedef typename curve_type::g2_type<> g2_type;
>>>>>>> ceb74e54
                    typedef typename g1_type::value_type g1_value_type;
                    typedef typename g2_type::value_type g2_value_type;
                    typedef typename scalar_field_type::value_type scalar_field_value_type;

                    typedef r1cs_gg_ppzksnark_aggregate_proving_srs<CurveType> proving_srs_type;
                    typedef r1cs_gg_ppzksnark_aggregate_verification_srs<CurveType> verification_srs_type;
                    typedef std::pair<proving_srs_type, verification_srs_type> srs_pair_type;

                    /// $\{g^a^i\}_{i=0}^{N}$ where N is the smallest size of the two Groth16 CRS.
                    std::vector<g1_value_type> g_alpha_powers;
                    /// $\{h^a^i\}_{i=0}^{N}$ where N is the smallest size of the two Groth16 CRS.
                    std::vector<g2_value_type> h_alpha_powers;
                    /// $\{g^b^i\}_{i=n}^{N}$ where N is the smallest size of the two Groth16 CRS.
                    std::vector<g1_value_type> g_beta_powers;
                    /// $\{h^b^i\}_{i=0}^{N}$ where N is the smallest size of the two Groth16 CRS.
                    std::vector<g2_value_type> h_beta_powers;

                    r1cs_gg_pp_zksnark_aggregate_srs() = default;
                    r1cs_gg_pp_zksnark_aggregate_srs(std::size_t num_proofs, const scalar_field_value_type &alpha,
                                                     const scalar_field_value_type &beta) :
                        g_alpha_powers(structured_generators_scalar_power<g1_type>(2 * num_proofs, alpha)),
                        h_alpha_powers(structured_generators_scalar_power<g2_type>(2 * num_proofs, alpha)),
                        g_beta_powers(structured_generators_scalar_power<g1_type>(2 * num_proofs, beta)),
                        h_beta_powers(structured_generators_scalar_power<g2_type>(2 * num_proofs, beta)) {
                    }

                    /// specializes returns the prover and verifier SRS for a specific number of
                    /// proofs to aggregate. The number of proofs MUST BE a power of two, it
                    /// panics otherwise. The number of proofs must be inferior to half of the
                    /// size of the generic srs otherwise it panics.
                    srs_pair_type specialize(std::size_t num_proofs) {
                        BOOST_ASSERT(num_proofs > 0 && (num_proofs & (num_proofs - 1)) == 0);

                        std::size_t tn = 2 * num_proofs;    // size of the CRS we need
                        BOOST_ASSERT(g_alpha_powers.size() >= tn);
                        BOOST_ASSERT(h_alpha_powers.size() >= tn);
                        BOOST_ASSERT(g_beta_powers.size() >= tn);
                        BOOST_ASSERT(h_beta_powers.size() >= tn);

                        std::size_t n = num_proofs;
                        // when doing the KZG opening we need _all_ coefficients from 0
                        // to 2n-1 because the polynomial is of degree 2n-1.
                        std::size_t g_low = 0;
                        std::size_t g_up = tn;
                        std::size_t h_low = 0;
                        std::size_t h_up = h_low + n;
                        std::vector<typename CurveType::g2_type<>::value_type> v1 = {h_alpha_powers.begin() + h_low,
                                                                                   h_alpha_powers.begin() + h_up};
                        std::vector<typename CurveType::g2_type<>::value_type> v2 = {h_beta_powers.begin() + h_low,
                                                                                   h_beta_powers.begin() + h_up};
                        typename proving_srs_type::vkey_type vkey = {v1, v2};
                        BOOST_ASSERT(vkey.has_correct_len(n));
                        // however, here we only need the "right" shifted bases for the
                        // commitment scheme.
                        std::vector<typename CurveType::g1_type<>::value_type> w1 = {g_alpha_powers.begin() + n,
                                                                                   g_alpha_powers.begin() + g_up};
                        std::vector<typename CurveType::g1_type<>::value_type> w2 = {g_beta_powers.begin() + n,
                                                                                   g_beta_powers.begin() + g_up};
                        typename proving_srs_type::wkey_type wkey = {w1, w2};
                        BOOST_ASSERT(wkey.has_correct_len(n));

                        proving_srs_type pk = {n,
                                               {g_alpha_powers.begin() + g_low, g_alpha_powers.begin() + g_up},
                                               {h_alpha_powers.begin() + h_low, h_alpha_powers.begin() + h_up},
                                               {g_beta_powers.begin() + g_low, g_beta_powers.begin() + g_up},
                                               {h_beta_powers.begin() + h_low, h_beta_powers.begin() + h_up},
                                               vkey,
                                               wkey};
                        verification_srs_type vk = {n,
                                                    g_alpha_powers[0],
                                                    h_alpha_powers[0],
                                                    g_alpha_powers[1],
                                                    g_beta_powers[1],
                                                    h_alpha_powers[1],
                                                    h_beta_powers[1]};
                        return std::make_pair(pk, vk);
                    }
                };
            }    // namespace snark
        }        // namespace zk
    }            // namespace crypto3
}    // namespace nil

#endif    // CRYPTO3_R1CS_GG_PPZKSNARK_AGGREGATE_IPP2_SRS_HPP<|MERGE_RESOLUTION|>--- conflicted
+++ resolved
@@ -60,8 +60,8 @@
                 struct r1cs_gg_ppzksnark_aggregate_proving_srs {
                     typedef CurveType curve_type;
 
-                    typedef typename curve_type::g1_type<> g1_type;
-                    typedef typename curve_type::g2_type<> g2_type;
+                    typedef typename curve_type::template g1_type<> g1_type;
+                    typedef typename curve_type::template g2_type<> g2_type;
                     typedef typename g1_type::value_type g1_value_type;
                     typedef typename g2_type::value_type g2_value_type;
 
@@ -101,12 +101,12 @@
                     typedef CurveType curve_type;
 
                     std::size_t n;
-                    typename CurveType::g1_type<>::value_type g;
-                    typename CurveType::g2_type<>::value_type h;
-                    typename CurveType::g1_type<>::value_type g_alpha;
-                    typename CurveType::g1_type<>::value_type g_beta;
-                    typename CurveType::g2_type<>::value_type h_alpha;
-                    typename CurveType::g2_type<>::value_type h_beta;
+                    typename CurveType::template g1_type<>::value_type g;
+                    typename CurveType::template g2_type<>::value_type h;
+                    typename CurveType::template g1_type<>::value_type g_alpha;
+                    typename CurveType::template g1_type<>::value_type g_beta;
+                    typename CurveType::template g2_type<>::value_type h_alpha;
+                    typename CurveType::template g2_type<>::value_type h_beta;
                 };
 
                 /// It contains the maximum number of raw elements of the SRS needed to aggregate and verify
@@ -120,13 +120,8 @@
                 struct r1cs_gg_pp_zksnark_aggregate_srs {
                     typedef CurveType curve_type;
                     typedef typename curve_type::scalar_field_type scalar_field_type;
-<<<<<<< HEAD
                     typedef typename curve_type::template g1_type<> g1_type;
                     typedef typename curve_type::template g2_type<> g2_type;
-=======
-                    typedef typename curve_type::g1_type<> g1_type;
-                    typedef typename curve_type::g2_type<> g2_type;
->>>>>>> ceb74e54
                     typedef typename g1_type::value_type g1_value_type;
                     typedef typename g2_type::value_type g2_value_type;
                     typedef typename scalar_field_type::value_type scalar_field_value_type;
@@ -173,18 +168,18 @@
                         std::size_t g_up = tn;
                         std::size_t h_low = 0;
                         std::size_t h_up = h_low + n;
-                        std::vector<typename CurveType::g2_type<>::value_type> v1 = {h_alpha_powers.begin() + h_low,
-                                                                                   h_alpha_powers.begin() + h_up};
-                        std::vector<typename CurveType::g2_type<>::value_type> v2 = {h_beta_powers.begin() + h_low,
-                                                                                   h_beta_powers.begin() + h_up};
+                        std::vector<typename CurveType::template g2_type<>::value_type> v1 = {
+                            h_alpha_powers.begin() + h_low, h_alpha_powers.begin() + h_up};
+                        std::vector<typename CurveType::template g2_type<>::value_type> v2 = {
+                            h_beta_powers.begin() + h_low, h_beta_powers.begin() + h_up};
                         typename proving_srs_type::vkey_type vkey = {v1, v2};
                         BOOST_ASSERT(vkey.has_correct_len(n));
                         // however, here we only need the "right" shifted bases for the
                         // commitment scheme.
-                        std::vector<typename CurveType::g1_type<>::value_type> w1 = {g_alpha_powers.begin() + n,
-                                                                                   g_alpha_powers.begin() + g_up};
-                        std::vector<typename CurveType::g1_type<>::value_type> w2 = {g_beta_powers.begin() + n,
-                                                                                   g_beta_powers.begin() + g_up};
+                        std::vector<typename CurveType::template g1_type<>::value_type> w1 = {
+                            g_alpha_powers.begin() + n, g_alpha_powers.begin() + g_up};
+                        std::vector<typename CurveType::template g1_type<>::value_type> w2 = {
+                            g_beta_powers.begin() + n, g_beta_powers.begin() + g_up};
                         typename proving_srs_type::wkey_type wkey = {w1, w2};
                         BOOST_ASSERT(wkey.has_correct_len(n));
 
