//---------------------------------------------------------------------------//
// Copyright (c) 2018-2021 Mikhail Komarov <nemo@nil.foundation>
// Copyright (c) 2020-2021 Nikita Kaskov <nbering@nil.foundation>
//
// MIT License
//
// Permission is hereby granted, free of charge, to any person obtaining a copy
// of this software and associated documentation files (the "Software"), to deal
// in the Software without restriction, including without limitation the rights
// to use, copy, modify, merge, publish, distribute, sublicense, and/or sell
// copies of the Software, and to permit persons to whom the Software is
// furnished to do so, subject to the following conditions:
//
// The above copyright notice and this permission notice shall be included in all
// copies or substantial portions of the Software.
//
// THE SOFTWARE IS PROVIDED "AS IS", WITHOUT WARRANTY OF ANY KIND, EXPRESS OR
// IMPLIED, INCLUDING BUT NOT LIMITED TO THE WARRANTIES OF MERCHANTABILITY,
// FITNESS FOR A PARTICULAR PURPOSE AND NONINFRINGEMENT. IN NO EVENT SHALL THE
// AUTHORS OR COPYRIGHT HOLDERS BE LIABLE FOR ANY CLAIM, DAMAGES OR OTHER
// LIABILITY, WHETHER IN AN ACTION OF CONTRACT, TORT OR OTHERWISE, ARISING FROM,
// OUT OF OR IN CONNECTION WITH THE SOFTWARE OR THE USE OR OTHER DEALINGS IN THE
// SOFTWARE.
//---------------------------------------------------------------------------//
// @file Declaration of interfaces for a ppzkSNARK for R1CS with a security proof
// in the generic group (GG) model.
//
// This includes:
//- class for proving key
//- class for verification key
//- class for processed verification key
//- class for key pair (proving key & verification key)
//- class for proof
//- generator algorithm
//- prover algorithm
//- verifier algorithm (with strong or weak input consistency)
//- online verifier algorithm (with strong or weak input consistency)
//
// The implementation instantiates the protocol of \[Gro16].
//
//
// Acronyms:
//
//- R1CS = "Rank-1 Constraint Systems"
//- ppzkSNARK = "PreProcessing Zero-Knowledge Succinct Non-interactive ARgument of Knowledge"
//
// References:
//
//\[Gro16]:
// "On the Size of Pairing-based Non-interactive Arguments",
// Jens Groth,
// EUROCRYPT 2016,
// <https://eprint.iacr.org/2016/260>
//---------------------------------------------------------------------------//

#ifndef CRYPTO3_MARSHALLING_R1CS_GG_PPZKSNARK_TYPES_HPP
#define CRYPTO3_MARSHALLING_R1CS_GG_PPZKSNARK_TYPES_HPP

#include <vector>
#include <tuple>

#include <nil/crypto3/multiprecision/number.hpp>
#include <nil/crypto3/multiprecision/cpp_int.hpp>
#include <nil/crypto3/multiprecision/modular/modular_adaptor.hpp>

#include <nil/crypto3/zk/snark/schemes/ppzksnark/r1cs_gg_ppzksnark.hpp>
#include <nil/crypto3/zk/snark/sparse_vector.hpp>
#include <nil/crypto3/zk/snark/accumulation_vector.hpp>
#include <nil/crypto3/zk/snark/accumulation_vector.hpp>
#include <nil/crypto3/zk/snark/relations/constraint_satisfaction_problems/r1cs.hpp>
#include <nil/crypto3/zk/snark/relations/variable.hpp>
#include <nil/crypto3/zk/snark/commitments/detail/element_kc.hpp>
#include <nil/crypto3/zk/snark/commitments/knowledge_commitment.hpp>

#include <nil/crypto3/algebra/curves/bls12.hpp>
#include <nil/crypto3/algebra/fields/bls12/base_field.hpp>
#include <nil/crypto3/algebra/fields/bls12/scalar_field.hpp>
#include <nil/crypto3/algebra/fields/arithmetic_params/bls12.hpp>
#include <nil/crypto3/algebra/curves/params/multiexp/bls12.hpp>
#include <nil/crypto3/algebra/curves/params/wnaf/bls12.hpp>
#include <nil/crypto3/algebra/curves/detail/marshalling.hpp>

#include <nil/crypto3/algebra/marshalling.hpp>

#include <nil/crypto3/detail/pack.hpp>
#include <nil/crypto3/detail/stream_endian.hpp>

#include <nil/marshalling/status_type.hpp>

namespace nil {
    namespace marshalling {

        using namespace nil::crypto3::zk::snark;
        using namespace nil::crypto3;

        /************************ TON Virtual Machine compatible serialization *************************/

        template<typename ProofSystem>
        struct verifier_input_deserializer_tvm;

        template<>
        struct verifier_input_deserializer_tvm<nil::crypto3::zk::snark::r1cs_gg_ppzksnark<algebra::curves::bls12<381>>> {
        
            using CurveType = typename algebra::curves::bls12<381>;
            using scheme_type = nil::crypto3::zk::snark::r1cs_gg_ppzksnark<CurveType>;

            using chunk_type = std::uint8_t;
            constexpr static const std::size_t chunk_size = 8;
<<<<<<< HEAD

            static const std::size_t std_size_t_byteblob_size = 4;
            static const std::size_t g1_byteblob_size = curve_element_serializer<CurveType>::sizeof_field_element;
            static const std::size_t g2_byteblob_size = 2 * curve_element_serializer<CurveType>::sizeof_field_element;
            static const std::size_t fp_byteblob_size = CurveType::base_field_type::modulus_bits / chunk_size + (CurveType::base_field_type::modulus_bits % chunk_size ? 1 : 0);
            static const std::size_t gt_byteblob_size = 2 * 3 * 2 * fp_byteblob_size;
            static const std::size_t fr_byteblob_size = CurveType::scalar_field_type::modulus_bits / chunk_size + (CurveType::scalar_field_type::modulus_bits % chunk_size ? 1 : 0);
            static const std::size_t linear_term_byteblob_size = std_size_t_byteblob_size + fr_byteblob_size;
            static const std::size_t g2g1_element_kc_byteblob_size = g2_byteblob_size + g1_byteblob_size;

            template<typename FieldType>
            static inline
                typename std::enable_if<!::nil::crypto3::algebra::is_extended_field<FieldType>::value,
                                        typename FieldType::value_type>::type
                field_type_process(typename std::vector<chunk_type>::const_iterator read_iter_begin, 
                                   typename std::vector<chunk_type>::const_iterator read_iter_end, 
                                   status_type &processingStatus) {
=======
            constexpr static const std::size_t modulus_chunks =
                modulus_bits / chunk_size + (modulus_bits % chunk_size ? 1 : 0);

            template<typename FieldType>
            static inline typename std::enable_if<!::nil::crypto3::algebra::is_extended_field<FieldType>::value,
                                                  typename FieldType::value_type>::type
                field_type_process(typename std::vector<chunk_type>::const_iterator &read_iter) {
>>>>>>> 9f200d9f

                processingStatus = status_type::success;

                using modulus_type = typename FieldType::modulus_type;
                using field_type = FieldType;
                
                std::pair<bool, typename field_type::value_type> processed = 
                    field_bincode<field_type>::
                        field_element_from_bytes(read_iter_begin, read_iter_end);

<<<<<<< HEAD
                if (!std::get<0>(processed)){
                    processingStatus = status_type::invalid_msg_data;
=======
                nil::crypto3::multiprecision::import_bits(fp_out, read_iter, read_iter + modulus_chunks, chunk_size,
                                                          false);
>>>>>>> 9f200d9f

                    return field_type::value_type::zero();
                }

                return std::get<1>(processed);
            }

            template<typename FieldType>
<<<<<<< HEAD
            static inline
                typename std::enable_if<::nil::crypto3::algebra::is_extended_field<FieldType>::value,
                                        typename FieldType::value_type>::type
                field_type_process(typename std::vector<chunk_type>::const_iterator read_iter_begin, 
                                   typename std::vector<chunk_type>::const_iterator read_iter_end, 
                                   status_type &processingStatus) {
=======
            static inline typename std::enable_if<::nil::crypto3::algebra::is_extended_field<FieldType>::value,
                                                  typename FieldType::value_type>::type
                field_type_process(typename std::vector<chunk_type>::const_iterator &read_iter) {
>>>>>>> 9f200d9f

                using modulus_type = typename FieldType::modulus_type;
                using field_type = FieldType;
  
                std::pair<bool, typename field_type::value_type> processed = 
                    field_bincode<field_type>::
                        field_element_from_bytes(read_iter_begin, read_iter_end);

<<<<<<< HEAD
                if (!std::get<0>(processed)){
                    processingStatus = status_type::invalid_msg_data;
=======
                typename field_type::value_type::data_type data;
                const std::size_t data_dimension = field_type::arity / field_type::underlying_field_type::arity;
>>>>>>> 9f200d9f

                    return field_type::value_type::zero();
                }

                return std::get<1>(processed);
            }

            template<typename GroupType>
            static inline typename GroupType::value_type
<<<<<<< HEAD
                g1_group_type_process(typename std::vector<chunk_type>::const_iterator read_iter_begin, 
                                      typename std::vector<chunk_type>::const_iterator read_iter_end, 
                                      status_type &processingStatus) {
=======
                group_type_process(typename std::vector<chunk_type>::const_iterator &read_iter) {

                typename GroupType::underlying_field_type::value_type X =
                    field_type_process<typename GroupType::underlying_field_type>(read_iter);

                typename GroupType::underlying_field_type::value_type Y =
                    field_type_process<typename GroupType::underlying_field_type>(read_iter);

                typename GroupType::underlying_field_type::value_type Z =
                    field_type_process<typename GroupType::underlying_field_type>(read_iter);

                return typename GroupType::value_type(X, Y, Z);
            }

            static inline std::size_t std_size_t_process(typename std::vector<chunk_type>::const_iterator &read_iter) {

                std::size_t std_size_t_byteblob_size = 4;
                std::vector<std::size_t> vector_s(1, 0);
                auto iter = vector_s.begin();

                std::size_t vector_c_size = 4;
                std::vector<chunk_type> vector_c;

                vector_c.reserve(vector_c_size);
                vector_c.insert(vector_c.end(), read_iter, read_iter + vector_c_size);

                nil::crypto3::detail::pack_from<nil::crypto3::stream_endian::big_octet_big_bit, 8, 32>(vector_c, iter);

                read_iter += std_size_t_byteblob_size;

                return vector_s[0];
            }

            template<typename T>
            static inline sparse_vector<T>
                sparse_vector_process(typename std::vector<chunk_type>::const_iterator &read_iter) {

                std::size_t indices_count = std_size_t_process(read_iter);

                std::vector<std::size_t> indices(indices_count, 0);

                for (std::size_t i = 0; i < indices_count; i++) {
                    indices[i] = std_size_t_process(read_iter);
                }
>>>>>>> 9f200d9f

                processingStatus = status_type::success;

                typename curve_element_serializer<CurveType>::compressed_g1_octets input_array;

                for (std::size_t i = 0; i < g1_byteblob_size; ++i){
                    input_array[i] = read_iter_begin[i];
                }

                return curve_element_serializer<CurveType>::octets_to_g1_point(input_array);
            }

            template<typename GroupType>
            static inline typename GroupType::value_type
                g2_group_type_process(typename std::vector<chunk_type>::const_iterator read_iter_begin, 
                                      typename std::vector<chunk_type>::const_iterator read_iter_end, 
                                      status_type &processingStatus) {

                processingStatus = status_type::success;

                typename curve_element_serializer<CurveType>::compressed_g2_octets input_array;

                for (std::size_t i = 0; i < g2_byteblob_size; ++i){
                    input_array[i] = read_iter_begin[i];
                }

                return curve_element_serializer<CurveType>::octets_to_g2_point(input_array);
            }

            static inline linear_term<typename CurveType::scalar_field_type>
                linear_term_process(typename std::vector<chunk_type>::const_iterator read_iter_begin, 
                                    typename std::vector<chunk_type>::const_iterator read_iter_end, 
                                    status_type &processingStatus) {

<<<<<<< HEAD
                processingStatus = status_type::success;
=======
        // TODO: reimplement private functions using field value type trait
        template<typename CurveType>
        struct verifier_data_to_bits<nil::crypto3::zk::snark::r1cs_gg_ppzksnark<CurveType>> {

            using scheme_type = nil::crypto3::zk::snark::r1cs_gg_ppzksnark<CurveType>;

            constexpr static const std::size_t modulus_bits = CurveType::base_field_type::modulus_bits;

            using chunk_type = std::uint8_t;

            constexpr static const std::size_t chunk_size = 8;
            constexpr static const std::size_t modulus_chunks =
                modulus_bits / chunk_size + (modulus_bits % chunk_size ? 1 : 0);
>>>>>>> 9f200d9f

                std::size_t index = std_size_t_process(read_iter_begin, 
                                                       read_iter_begin + std_size_t_byteblob_size,
                                                       processingStatus);

<<<<<<< HEAD
                if (processingStatus != status_type::success){
                    return linear_term<typename CurveType::scalar_field_type>();
                }

                typename CurveType::scalar_field_type::value_type coeff
                    = field_type_process<typename CurveType::scalar_field_type>(
                            read_iter_begin + std_size_t_byteblob_size, 
                            read_iter_begin + std_size_t_byteblob_size + fr_byteblob_size, 
                            processingStatus);

                return linear_term<typename CurveType::scalar_field_type>(
                    variable<typename CurveType::scalar_field_type>(index), coeff);
            }

            static inline linear_combination<typename CurveType::scalar_field_type>
                linear_combination_process(typename std::vector<chunk_type>::const_iterator read_iter_begin, 
                                        typename std::vector<chunk_type>::const_iterator read_iter_end, 
                                        status_type &processingStatus) {
=======
            static inline
                typename std::enable_if<!::nil::crypto3::algebra::is_extended_field<FieldType>::value, void>::type
                field_type_process(typename FieldType::value_type input_fp,
                                   typename std::vector<chunk_type>::iterator &write_iter) {

                typedef nil::crypto3::multiprecision::number<nil::crypto3::multiprecision::backends::cpp_int_backend<>>
                    modulus_type;

                nil::crypto3::multiprecision::export_bits(modulus_type(input_fp.data), write_iter, chunk_size, false);
                write_iter += modulus_chunks;
            }

            template<typename FieldType>
            static inline
                typename std::enable_if<::nil::crypto3::algebra::is_extended_field<FieldType>::value, void>::type
                field_type_process(typename FieldType::value_type input_fp,
                                   typename std::vector<chunk_type>::iterator &write_iter) {
>>>>>>> 9f200d9f

                processingStatus = status_type::success;

<<<<<<< HEAD
                std::size_t terms_count = std_size_t_process(read_iter_begin, 
                                                       read_iter_begin + std_size_t_byteblob_size,
                                                       processingStatus);

                if (processingStatus != status_type::success){
                    return linear_combination<typename CurveType::scalar_field_type>();
=======
                const std::size_t data_dimension = field_type::arity / field_type::underlying_field_type::arity;

                for (int n = 0; n < data_dimension; ++n) {
                    field_type_process<typename field_type::underlying_field_type>(input_fp.data[n], write_iter);
>>>>>>> 9f200d9f
                }

                std::vector<linear_term<typename CurveType::scalar_field_type>> terms(terms_count);

<<<<<<< HEAD
                for (std::size_t i = 0; i < terms_count; i++) {
                    terms[i] = linear_term_process(read_iter_begin + std_size_t_byteblob_size + i * linear_term_byteblob_size, 
                                                   read_iter_begin + std_size_t_byteblob_size + (i + 1) * linear_term_byteblob_size,
                                                   processingStatus);
=======
            static inline void std_size_t_process(std::size_t input_s, std::vector<chunk_type>::iterator &write_iter) {
>>>>>>> 9f200d9f

                    if (processingStatus != status_type::success){
                        return linear_combination<typename CurveType::scalar_field_type>();
                    }

                }

                return linear_combination<typename CurveType::scalar_field_type>(terms);
            }

<<<<<<< HEAD
            static inline r1cs_constraint<typename CurveType::scalar_field_type>
                r1cs_constraint_process(typename std::vector<chunk_type>::const_iterator read_iter_begin, 
                                        typename std::vector<chunk_type>::const_iterator read_iter_end, 
                                        status_type &processingStatus) {
=======
            template<typename T>
            static inline void sparse_vector_process(sparse_vector<T> input_sp,
                                                     typename std::vector<chunk_type>::iterator &write_iter) {

                std::size_t indices_count = input_sp.size();
>>>>>>> 9f200d9f

                std::size_t a_terms_count = std_size_t_process(read_iter_begin, 
                                                       read_iter_begin + std_size_t_byteblob_size,
                                                       processingStatus);

                if (processingStatus != status_type::success){
                    return r1cs_constraint<typename CurveType::scalar_field_type>();
                }

                std::size_t a_byte_size = a_terms_count * linear_term_byteblob_size + std_size_t_byteblob_size;
                linear_combination<typename CurveType::scalar_field_type> a = 
                    linear_combination_process(read_iter_begin,
                                               read_iter_begin + a_byte_size,
                                               processingStatus);
                if (processingStatus != status_type::success){
                    return r1cs_constraint<typename CurveType::scalar_field_type>();
                }

                std::size_t b_terms_count = std_size_t_process(read_iter_begin + a_byte_size, 
                                                       read_iter_begin + a_byte_size + std_size_t_byteblob_size,
                                                       processingStatus);

                if (processingStatus != status_type::success){
                    return r1cs_constraint<typename CurveType::scalar_field_type>();
                }

                std::size_t b_byte_size = b_terms_count * linear_term_byteblob_size + std_size_t_byteblob_size;
                linear_combination<typename CurveType::scalar_field_type> b = 
                    linear_combination_process(read_iter_begin + a_byte_size,
                                               read_iter_begin + a_byte_size + b_byte_size,
                                               processingStatus);
                if (processingStatus != status_type::success){
                    return r1cs_constraint<typename CurveType::scalar_field_type>();
                }

<<<<<<< HEAD
                std::size_t c_terms_count = std_size_t_process(read_iter_begin + a_byte_size + b_byte_size, 
                                                       read_iter_begin + a_byte_size + b_byte_size + std_size_t_byteblob_size,
                                                       processingStatus);

                if (processingStatus != status_type::success){
                    return r1cs_constraint<typename CurveType::scalar_field_type>();
                }
=======
            template<typename T>
            static inline void accumulation_vector_process(accumulation_vector<T> input_acc,
                                                           typename std::vector<chunk_type>::iterator &write_iter) {

                group_type_process<T>(input_acc.first, write_iter);
                sparse_vector_process(input_acc.rest, write_iter);
            }

            static inline void verification_key_process(typename scheme_type::verification_key_type vk,
                                                        typename std::vector<chunk_type>::iterator &write_iter) {
>>>>>>> 9f200d9f

                std::size_t c_byte_size = c_terms_count * linear_term_byteblob_size + std_size_t_byteblob_size;
                linear_combination<typename CurveType::scalar_field_type> c = 
                    linear_combination_process(read_iter_begin + a_byte_size + b_byte_size,
                                               read_iter_begin + a_byte_size + b_byte_size + c_byte_size,
                                               processingStatus);
                if (processingStatus != status_type::success){
                    return r1cs_constraint<typename CurveType::scalar_field_type>();
                }

                return r1cs_constraint<typename CurveType::scalar_field_type>(a, b, c);
            }

<<<<<<< HEAD
            static inline r1cs_constraint_system<typename CurveType::scalar_field_type>
                r1cs_constraint_system_process(typename std::vector<chunk_type>::const_iterator read_iter_begin, 
                                        typename std::vector<chunk_type>::const_iterator read_iter_end, 
                                        status_type &processingStatus) {
=======
            static inline void primary_input_process(typename scheme_type::primary_input_type pi,
                                                     typename std::vector<chunk_type>::iterator &write_iter) {

                std::size_t pi_count = pi.size();
>>>>>>> 9f200d9f

                std::size_t primary_input_size = std_size_t_process(read_iter_begin, 
                                                       read_iter_begin + std_size_t_byteblob_size,
                                                       processingStatus);

                if (processingStatus != status_type::success){
                    return r1cs_constraint_system<typename CurveType::scalar_field_type>();
                }

                std::size_t auxiliary_input_size = std_size_t_process(read_iter_begin + std_size_t_byteblob_size, 
                                                       read_iter_begin + 2 * std_size_t_byteblob_size,
                                                       processingStatus);

                if (processingStatus != status_type::success){
                    return r1cs_constraint_system<typename CurveType::scalar_field_type>();
                }

                std::size_t rc_count = std_size_t_process(read_iter_begin + 2 * std_size_t_byteblob_size, 
                                                       read_iter_begin + 3 * std_size_t_byteblob_size,
                                                       processingStatus);

                if (processingStatus != status_type::success){
                    return r1cs_constraint_system<typename CurveType::scalar_field_type>();
                }

                std::vector<r1cs_constraint<typename CurveType::scalar_field_type>> constraints(rc_count);

                auto read_iter_current_begin = read_iter_begin + 3*std_size_t_byteblob_size;

<<<<<<< HEAD
                for (std::size_t i = 0; i < rc_count; i++) {

                    std::size_t total_r1cs_constraint_byteblob_size = 
                        std_size_t_process(read_iter_current_begin,
                                           read_iter_current_begin + std_size_t_byteblob_size,
                                           processingStatus);
=======
                std::size_t sparse_vector_size =
                    std_size_t_byteblob_size + vd.vk.gamma_ABC_g1.rest.size() * std_size_t_byteblob_size +
                    std_size_t_byteblob_size + vd.vk.gamma_ABC_g1.rest.values.size() * g1_size +
                    std_size_t_byteblob_size;

                std::size_t verification_key_size = gt_size + g2_size + g2_size + g1_size + sparse_vector_size;
                std::size_t primary_input_size = std_size_t_byteblob_size + vd.pi.size() * modulus_chunks;
                std::size_t proof_size = g1_size + g2_size + g1_size;
>>>>>>> 9f200d9f

                    read_iter_current_begin += std_size_t_byteblob_size;

                    constraints[i] = r1cs_constraint_process(read_iter_current_begin,
                                           read_iter_current_begin + total_r1cs_constraint_byteblob_size,
                                           processingStatus);
                    read_iter_current_begin += total_r1cs_constraint_byteblob_size;

                }

                r1cs_constraint_system<typename CurveType::scalar_field_type> res = 
                    r1cs_constraint_system<typename CurveType::scalar_field_type>();

                res.primary_input_size = primary_input_size;
                res.auxiliary_input_size = auxiliary_input_size;
                res.constraints = constraints;

                return res;
            }

            static inline crypto3::zk::snark::detail::element_kc<typename CurveType::g2_type, typename CurveType::g1_type>
                g2g1_element_kc_process(typename std::vector<chunk_type>::const_iterator read_iter_begin, 
                                        typename std::vector<chunk_type>::const_iterator read_iter_end, 
                                        status_type &processingStatus) {


                typename CurveType::g2_type::value_type g = 
                    g2_group_type_process<typename CurveType::g2_type>(read_iter_begin,
                                                                       read_iter_begin + g2_byteblob_size,
                                                                       processingStatus);

                typename CurveType::g1_type::value_type h = 
                    g1_group_type_process<typename CurveType::g1_type>(read_iter_begin + g2_byteblob_size,
                                                                       read_iter_begin + g2_byteblob_size + g1_byteblob_size,
                                                                       processingStatus);
                return crypto3::zk::snark::detail::element_kc<typename CurveType::g2_type, typename CurveType::g1_type>(g, h);
            }

<<<<<<< HEAD
            static inline knowledge_commitment_vector<typename CurveType::g2_type, typename CurveType::g1_type>
                g2g1_knowledge_commitment_vector_process(typename std::vector<chunk_type>::const_iterator read_iter_begin, 
                                         typename std::vector<chunk_type>::const_iterator read_iter_end, 
                                         status_type &processingStatus) {
=======
        template<>
        struct verifier_input_deserializer_tvm<
            nil::crypto3::zk::snark::r1cs_gg_ppzksnark<algebra::curves::bls12<381>>> {

            using CurveType = typename algebra::curves::bls12<381>;
            using scheme_type = nil::crypto3::zk::snark::r1cs_gg_ppzksnark<CurveType>;

            using chunk_type = std::uint8_t;
            constexpr static const std::size_t chunk_size = 8;

            static const std::size_t std_size_t_byteblob_size = 4;
            static const std::size_t g1_byteblob_size = curve_element_serializer<CurveType>::sizeof_field_element;
            static const std::size_t g2_byteblob_size = 2 * curve_element_serializer<CurveType>::sizeof_field_element;
            static const std::size_t fp_byteblob_size = CurveType::base_field_type::modulus_bits / chunk_size +
                                                        (CurveType::base_field_type::modulus_bits % chunk_size ? 1 : 0);
            static const std::size_t gt_byteblob_size = 2 * 3 * 2 * fp_byteblob_size;
            static const std::size_t fr_byteblob_size =
                CurveType::scalar_field_type::modulus_bits / chunk_size +
                (CurveType::scalar_field_type::modulus_bits % chunk_size ? 1 : 0);

            template<typename FieldType>
            static inline typename std::enable_if<!::nil::crypto3::algebra::is_extended_field<FieldType>::value,
                                                  typename FieldType::value_type>::type
                field_type_process(typename std::vector<chunk_type>::const_iterator read_iter_begin,
                                   typename std::vector<chunk_type>::const_iterator read_iter_end,
                                   status_type &processingStatus) {
>>>>>>> 9f200d9f

                using T = knowledge_commitment<typename CurveType::g2_type, typename CurveType::g1_type>;

<<<<<<< HEAD
                if (std::distance(read_iter_begin, read_iter_end) < 
                    std_size_t_byteblob_size){
=======
                using modulus_type = typename FieldType::modulus_type;
                using field_type = FieldType;
                /*constexpr const std::size_t modulus_bits = FieldType::modulus_bits;
                constexpr const std::size_t modulus_chunks = modulus_bits / chunk_size + (modulus_bits % chunk_size ? 1
                : 0);
>>>>>>> 9f200d9f

                    processingStatus = status_type::not_enough_data;

                    return sparse_vector<T>();
                }

<<<<<<< HEAD
                std::size_t indices_count = std_size_t_process(read_iter_begin, read_iter_begin + std_size_t_byteblob_size, processingStatus);
=======
                modulus_type fp_out;

                nil::crypto3::multiprecision::import_bits(fp_out, read_iter_begin, read_iter_begin + modulus_chunks,
                                                          chunk_size, false);*/

                std::pair<bool, typename field_type::value_type> processed =
                    field_bincode<field_type>::field_element_from_bytes(read_iter_begin, read_iter_end);

                if (!std::get<0>(processed)) {
                    processingStatus = status_type::invalid_msg_data;
>>>>>>> 9f200d9f

                if (processingStatus != status_type::success){
                    return sparse_vector<T>();
                }

<<<<<<< HEAD
                std::vector<std::size_t> indices(indices_count, 0);
=======
                return std::get<1>(processed);
            }

            template<typename FieldType>
            static inline typename std::enable_if<::nil::crypto3::algebra::is_extended_field<FieldType>::value,
                                                  typename FieldType::value_type>::type
                field_type_process(typename std::vector<chunk_type>::const_iterator read_iter_begin,
                                   typename std::vector<chunk_type>::const_iterator read_iter_end,
                                   status_type &processingStatus) {

                using modulus_type = typename FieldType::modulus_type;
                using field_type = FieldType;
                // constexpr const std::size_t modulus_bits = FieldType::modulus_bits;
                // constexpr const std::size_t modulus_chunks = modulus_bits / chunk_size + (modulus_bits % chunk_size ?
                // 1 : 0);

                // if (std::distance(read_iter_begin, read_iter_end) <
                //     field_type::arity * modulus_chunks){

                //     processingStatus = status_type::not_enough_data;

                //     return field_type::value_type::zero();
                // }

                // typename field_type::value_type::data_type data;
                // const std::size_t data_dimension =
                //     field_type::arity / field_type::underlying_field_type::arity;

                // for (int n = 0; n < data_dimension; ++n) {
                //     data[n] = field_type_process<typename field_type::underlying_field_type>(read_iter_begin + n *
                //     field_type::underlying_field_type::arity * modulus_chunks,
                //                                                                              read_iter_begin + (n +
                //                                                                              1) *
                //                                                                              field_type::underlying_field_type::arity
                //                                                                              * modulus_chunks,
                //                                                                              processingStatus);
                //     if (processingStatus != status_type::success){
                //         return field_type::value_type::zero();
                //     }
                // }

                // return typename field_type::value_type(data);

                std::pair<bool, typename field_type::value_type> processed =
                    field_bincode<field_type>::field_element_from_bytes(read_iter_begin, read_iter_end);

                if (!std::get<0>(processed)) {
                    processingStatus = status_type::invalid_msg_data;
>>>>>>> 9f200d9f

                for (std::size_t i = 0; i < indices_count; i++) {
                    indices[i] = std_size_t_process(read_iter_begin + std_size_t_byteblob_size + std_size_t_byteblob_size*i, 
                                                    read_iter_begin + std_size_t_byteblob_size + (i + 1)*std_size_t_byteblob_size,
                                                    processingStatus);
                    if (processingStatus != status_type::success){
                        return sparse_vector<T>();
                    }
                }

<<<<<<< HEAD
                std::vector<typename T::value_type> values(indices_count);

                for (std::size_t i = 0; i < indices_count; i++) {
                    values[i] = g2g1_element_kc_process(read_iter_begin + std_size_t_byteblob_size + indices_count*std_size_t_byteblob_size + i * g2g1_element_kc_byteblob_size, 
                                                         read_iter_begin + std_size_t_byteblob_size + indices_count*std_size_t_byteblob_size + (i + 1) * g2g1_element_kc_byteblob_size, 
                                                         processingStatus);
                    if (processingStatus != status_type::success){
                        return sparse_vector<T>();
                    }
                }

                std::size_t domain_size_ = std_size_t_process(read_iter_begin + std_size_t_byteblob_size + indices_count*std_size_t_byteblob_size + indices_count * g2g1_element_kc_byteblob_size,
                                                              read_iter_begin + std_size_t_byteblob_size + indices_count*std_size_t_byteblob_size + indices_count * g2g1_element_kc_byteblob_size + std_size_t_byteblob_size,
                                                              processingStatus);
                if (processingStatus != status_type::success){
                    return sparse_vector<T>();
                }
=======
                return std::get<1>(processed);
            }

            template<typename GroupType>
            static inline typename GroupType::value_type
                g1_group_type_process(typename std::vector<chunk_type>::const_iterator read_iter_begin,
                                      typename std::vector<chunk_type>::const_iterator read_iter_end,
                                      status_type &processingStatus) {

                processingStatus = status_type::success;

                typename curve_element_serializer<CurveType>::compressed_g1_octets input_array;

                for (std::size_t i = 0; i < g1_byteblob_size; ++i) {
                    input_array[i] = read_iter_begin[i];
                }

                return curve_element_serializer<CurveType>::octets_to_g1_point(input_array);
            }

            template<typename GroupType>
            static inline typename GroupType::value_type
                g2_group_type_process(typename std::vector<chunk_type>::const_iterator read_iter_begin,
                                      typename std::vector<chunk_type>::const_iterator read_iter_end,
                                      status_type &processingStatus) {
>>>>>>> 9f200d9f

                sparse_vector<T> sv;

                sv.indices = indices;
                sv.values = values;
                sv.domain_size_ = domain_size_;

<<<<<<< HEAD
                // assert (sv.is_valid());
                assert (sv.values.size() == sv.indices.size());
=======
                for (std::size_t i = 0; i < g2_byteblob_size; ++i) {
                    input_array[i] = read_iter_begin[i];
                }
>>>>>>> 9f200d9f

                return sv;
            }

            static inline std::size_t
                std_size_t_process(typename std::vector<chunk_type>::const_iterator read_iter_begin,
                                   typename std::vector<chunk_type>::const_iterator read_iter_end,
                                   status_type &processingStatus) {

                processingStatus = status_type::success;

                if (std::distance(read_iter_begin, read_iter_end) < std_size_t_byteblob_size) {

                    processingStatus = status_type::not_enough_data;

                    return 0;
                }

                std::vector<std::size_t> vector_s(1, 0);
                auto iter = vector_s.begin();

                std::size_t vector_c_size = std_size_t_byteblob_size;
                std::vector<chunk_type> vector_c;

                vector_c.reserve(vector_c_size);
                vector_c.insert(vector_c.end(), read_iter_begin, read_iter_begin + vector_c_size);

                nil::crypto3::detail::pack_from<nil::crypto3::stream_endian::big_octet_big_bit, 8, 32>(vector_c, iter);

                return vector_s[0];
            }

            template<typename T>
            static inline sparse_vector<T>
                g1_sparse_vector_process(typename std::vector<chunk_type>::const_iterator read_iter_begin,
                                         typename std::vector<chunk_type>::const_iterator read_iter_end,
                                         status_type &processingStatus) {

                if (std::distance(read_iter_begin, read_iter_end) < std_size_t_byteblob_size) {

                    processingStatus = status_type::not_enough_data;

                    return sparse_vector<T>();
                }

                std::size_t indices_count =
                    std_size_t_process(read_iter_begin, read_iter_begin + std_size_t_byteblob_size, processingStatus);

                if (processingStatus != status_type::success) {
                    return sparse_vector<T>();
                }

                if (std::distance(read_iter_begin, read_iter_end) <
                    std_size_t_byteblob_size + indices_count * std_size_t_byteblob_size +
                        indices_count * g1_byteblob_size + std_size_t_byteblob_size) {

                    processingStatus = status_type::not_enough_data;

                    return sparse_vector<T>();
                }

                std::vector<std::size_t> indices(indices_count, 0);

                for (std::size_t i = 0; i < indices_count; i++) {
                    indices[i] = std_size_t_process(
                        read_iter_begin + std_size_t_byteblob_size + std_size_t_byteblob_size * i,
                        read_iter_begin + std_size_t_byteblob_size + (i + 1) * std_size_t_byteblob_size,
                        processingStatus);
                    if (processingStatus != status_type::success) {
                        return sparse_vector<T>();
                    }
                }

                std::vector<typename T::value_type> values(indices_count);

                for (std::size_t i = 0; i < indices_count; i++) {
                    values[i] = g1_group_type_process<T>(
                        read_iter_begin + std_size_t_byteblob_size + indices_count * std_size_t_byteblob_size +
                            i * g1_byteblob_size,
                        read_iter_begin + std_size_t_byteblob_size + indices_count * std_size_t_byteblob_size +
                            (i + 1) * g1_byteblob_size,
                        processingStatus);
                    if (processingStatus != status_type::success) {
                        return sparse_vector<T>();
                    }
                }

                std::size_t domain_size_ = std_size_t_process(
                    read_iter_begin + std_size_t_byteblob_size + indices_count * std_size_t_byteblob_size +
                        indices_count * g1_byteblob_size,
                    read_iter_begin + std_size_t_byteblob_size + indices_count * std_size_t_byteblob_size +
                        indices_count * g1_byteblob_size + std_size_t_byteblob_size,
                    processingStatus);
                if (processingStatus != status_type::success) {
                    return sparse_vector<T>();
                }

                sparse_vector<T> sv;

                sv.indices = indices;
                sv.values = values;
                sv.domain_size_ = domain_size_;

                // assert (sv.is_valid());
                assert(sv.values.size() == sv.indices.size());

                return sv;
            }

            template<typename T>
            static inline accumulation_vector<T>
                g1_accumulation_vector_process(typename std::vector<chunk_type>::const_iterator read_iter_begin,
                                               typename std::vector<chunk_type>::const_iterator read_iter_end,
                                               status_type &processingStatus) {

                if (std::distance(read_iter_begin, read_iter_end) < g1_byteblob_size) {

                    processingStatus = status_type::not_enough_data;

                    return accumulation_vector<T>();
                }

                typename T::value_type first =
                    g1_group_type_process<T>(read_iter_begin, read_iter_begin + g1_byteblob_size, processingStatus);

                if (processingStatus != status_type::success) {
                    return accumulation_vector<T>();
                }

                sparse_vector<T> rest =
                    g1_sparse_vector_process<T>(read_iter_begin + g1_byteblob_size, read_iter_end, processingStatus);

                if (processingStatus != status_type::success) {
                    return accumulation_vector<T>();
                }

                return accumulation_vector<T>(std::move(first), std::move(rest));
            }

            static inline typename scheme_type::verification_key_type
                verification_key_process(typename std::vector<chunk_type>::const_iterator read_iter_begin,
                                         typename std::vector<chunk_type>::const_iterator read_iter_end,
                                         status_type &processingStatus) {

                if (std::distance(read_iter_begin, read_iter_end) <
                    gt_byteblob_size + g2_byteblob_size + g2_byteblob_size) {

                    processingStatus = status_type::not_enough_data;

                    return typename scheme_type::verification_key_type();
                }

                typename CurveType::gt_type::value_type alpha_g1_beta_g2 =
                    field_type_process<typename CurveType::gt_type>(
                        read_iter_begin, read_iter_begin + gt_byteblob_size, processingStatus);

                if (processingStatus != status_type::success) {
                    return typename scheme_type::verification_key_type();
                }

                typename CurveType::g2_type::value_type gamma_g2 = g2_group_type_process<typename CurveType::g2_type>(
                    read_iter_begin + gt_byteblob_size,
                    read_iter_begin + gt_byteblob_size + g2_byteblob_size,
                    processingStatus);
                if (processingStatus != status_type::success) {
                    return typename scheme_type::verification_key_type();
                }

                typename CurveType::g2_type::value_type delta_g2 = g2_group_type_process<typename CurveType::g2_type>(
                    read_iter_begin + gt_byteblob_size + g2_byteblob_size,
                    read_iter_begin + gt_byteblob_size + g2_byteblob_size + g2_byteblob_size,
                    processingStatus);
                if (processingStatus != status_type::success) {
                    return typename scheme_type::verification_key_type();
                }

                accumulation_vector<typename CurveType::g1_type> gamma_ABC_g1 =
                    g1_accumulation_vector_process<typename CurveType::g1_type>(read_iter_begin + gt_byteblob_size +
                                                                                    g2_byteblob_size + g2_byteblob_size,
                                                                                read_iter_end,
                                                                                processingStatus);

                if (processingStatus != status_type::success) {
                    return typename scheme_type::verification_key_type();
                }

                return typename scheme_type::verification_key_type(alpha_g1_beta_g2, gamma_g2, delta_g2, gamma_ABC_g1);
            }

            static inline typename scheme_type::proving_key_type
                proving_key_process(typename std::vector<chunk_type>::const_iterator read_iter_begin, 
                                         typename std::vector<chunk_type>::const_iterator read_iter_end, 
                                         status_type &processingStatus) {

                auto read_iter_current_begin = read_iter_begin;

                typename CurveType::g1_type::value_type alpha_g1 =
                    g1_group_type_process<typename CurveType::g1_type>(read_iter_current_begin, 
                                                                       read_iter_current_begin + g1_byteblob_size,
                                                                       processingStatus);
                read_iter_current_begin += g1_byteblob_size;
                typename CurveType::g1_type::value_type beta_g1 =
                    g1_group_type_process<typename CurveType::g1_type>(read_iter_current_begin, 
                                                                       read_iter_current_begin + g1_byteblob_size,
                                                                       processingStatus);
                read_iter_current_begin += g1_byteblob_size;
                typename CurveType::g2_type::value_type beta_g2 =
                    g2_group_type_process<typename CurveType::g2_type>(read_iter_current_begin, 
                                                                       read_iter_current_begin + g2_byteblob_size,
                                                                       processingStatus);
                read_iter_current_begin += g2_byteblob_size;
                typename CurveType::g1_type::value_type delta_g1 =
                    g1_group_type_process<typename CurveType::g1_type>(read_iter_current_begin, 
                                                                       read_iter_current_begin + g1_byteblob_size,
                                                                       processingStatus);
                read_iter_current_begin += g1_byteblob_size;
                typename CurveType::g2_type::value_type delta_g2 =
                    g2_group_type_process<typename CurveType::g2_type>(read_iter_current_begin, 
                                                                       read_iter_current_begin + g2_byteblob_size,
                                                                       processingStatus);
                read_iter_current_begin += g2_byteblob_size;
                std::size_t A_query_size = std_size_t_process (read_iter_current_begin, 
                                        read_iter_current_begin + std_size_t_byteblob_size,
                                        processingStatus);

                read_iter_current_begin += std_size_t_byteblob_size;
                std::vector<typename CurveType::g1_type::value_type> A_query(A_query_size);

                for (std::size_t i = 0; i < A_query_size; ++i){
                    A_query[i] = g1_group_type_process<typename CurveType::g1_type>(
                                    read_iter_current_begin,
                                    read_iter_current_begin + g1_byteblob_size,
                                    processingStatus);
                    read_iter_current_begin += g1_byteblob_size;
                }

                std::size_t total_B_query_size = std_size_t_process (read_iter_current_begin, 
                                        read_iter_current_begin + std_size_t_byteblob_size,
                                        processingStatus);

                read_iter_current_begin += std_size_t_byteblob_size;

                knowledge_commitment_vector<typename CurveType::g2_type, 
                    typename CurveType::g1_type> B_query = 
                    g2g1_knowledge_commitment_vector_process (read_iter_current_begin,
                                    read_iter_current_begin + total_B_query_size, 
                                    processingStatus);

                read_iter_current_begin += total_B_query_size;

                std::size_t H_query_size = std_size_t_process (read_iter_current_begin, 
                                        read_iter_current_begin + std_size_t_byteblob_size,
                                        processingStatus);

                read_iter_current_begin += std_size_t_byteblob_size;
                std::vector<typename CurveType::g1_type::value_type> H_query(H_query_size);

                for (std::size_t i = 0; i < H_query_size; ++i){
                    H_query[i] = g1_group_type_process<typename CurveType::g1_type>(
                                    read_iter_current_begin,
                                    read_iter_current_begin + g1_byteblob_size,
                                    processingStatus);
                    read_iter_current_begin += g1_byteblob_size;
                }

                std::size_t L_query_size = std_size_t_process (read_iter_current_begin, 
                                        read_iter_current_begin + std_size_t_byteblob_size,
                                        processingStatus);

                read_iter_current_begin += std_size_t_byteblob_size;
                std::vector<typename CurveType::g1_type::value_type> L_query(L_query_size);

                for (std::size_t i = 0; i < L_query_size; ++i){
                    L_query[i] = g1_group_type_process<typename CurveType::g1_type>(
                                    read_iter_current_begin,
                                    read_iter_current_begin + g1_byteblob_size,
                                    processingStatus);
                    read_iter_current_begin += g1_byteblob_size;
                }

                r1cs_constraint_system<typename CurveType::scalar_field_type> 
                    constraint_system = r1cs_constraint_system_process (read_iter_current_begin,
                        read_iter_end, processingStatus);

                return typename scheme_type::proving_key_type(std::move(alpha_g1), 
                    std::move(beta_g1), std::move(beta_g2), 
                    std::move(delta_g1), std::move(delta_g2),
                    std::move(A_query), std::move(B_query), 
                    std::move(H_query), std::move(L_query), 
                    std::move(constraint_system));
            }

            static inline typename scheme_type::primary_input_type
                primary_input_process(typename std::vector<chunk_type>::const_iterator read_iter_begin,
                                      typename std::vector<chunk_type>::const_iterator read_iter_end,
                                      status_type &processingStatus) {

                if (std::distance(read_iter_begin, read_iter_end) < std_size_t_byteblob_size) {

                    processingStatus = status_type::not_enough_data;

                    return typename scheme_type::primary_input_type();
                }

                std::size_t pi_count =
                    std_size_t_process(read_iter_begin, read_iter_begin + std_size_t_byteblob_size, processingStatus);

                if (processingStatus != status_type::success) {
                    return typename scheme_type::primary_input_type();
                }

                if (std::distance(read_iter_begin, read_iter_end) <
                    std_size_t_byteblob_size + pi_count * fr_byteblob_size) {

                    processingStatus = status_type::not_enough_data;

                    return typename scheme_type::primary_input_type();
                }

                std::vector<typename CurveType::scalar_field_type::value_type> pi(pi_count);

                for (std::size_t i = 0; i < pi_count; i++) {
                    pi[i] = field_type_process<typename CurveType::scalar_field_type>(
                        read_iter_begin + std_size_t_byteblob_size + i * fr_byteblob_size,
                        read_iter_begin + std_size_t_byteblob_size + (i + 1) * fr_byteblob_size,
                        processingStatus);

                    if (processingStatus != status_type::success) {
                        return typename scheme_type::primary_input_type();
                    }
                }

                return typename scheme_type::primary_input_type(pi);
            }

            static inline typename scheme_type::proof_type
                proof_process(typename std::vector<chunk_type>::const_iterator read_iter_begin,
                              typename std::vector<chunk_type>::const_iterator read_iter_end,
                              status_type &processingStatus) {

                if (std::distance(read_iter_begin, read_iter_end) <
                    g1_byteblob_size + g2_byteblob_size + g1_byteblob_size) {

                    processingStatus = status_type::not_enough_data;

                    return typename scheme_type::proof_type();
                }

                typename CurveType::g1_type::value_type g_A = g1_group_type_process<typename CurveType::g1_type>(
                    read_iter_begin, read_iter_begin + g1_byteblob_size, processingStatus);

                if (processingStatus != status_type::success) {
                    return typename scheme_type::proof_type();
                }

                typename CurveType::g2_type::value_type g_B = g2_group_type_process<typename CurveType::g2_type>(
                    read_iter_begin + g1_byteblob_size,
                    read_iter_begin + g1_byteblob_size + g2_byteblob_size,
                    processingStatus);

                if (processingStatus != status_type::success) {
                    return typename scheme_type::proof_type();
                }

                typename CurveType::g1_type::value_type g_C = g1_group_type_process<typename CurveType::g1_type>(
                    read_iter_begin + g1_byteblob_size + g2_byteblob_size,
                    read_iter_begin + g1_byteblob_size + g2_byteblob_size + g1_byteblob_size,
                    processingStatus);

                if (processingStatus != status_type::success) {
                    return typename scheme_type::proof_type();
                }

                return typename scheme_type::proof_type(std::move(g_A), std::move(g_B), std::move(g_C));
            }

            static inline std::tuple<typename scheme_type::verification_key_type,
                                     typename scheme_type::primary_input_type, typename scheme_type::proof_type>
                verifier_input_process(typename std::vector<chunk_type>::const_iterator read_iter_begin,
                                       typename std::vector<chunk_type>::const_iterator read_iter_end,
                                       status_type &processingStatus) {

                const std::size_t proof_byteblob_size = g1_byteblob_size + g2_byteblob_size + g1_byteblob_size;

                if (std::distance(read_iter_begin, read_iter_end) < proof_byteblob_size) {

                    processingStatus = status_type::not_enough_data;

                    return std::make_tuple(typename scheme_type::verification_key_type(),
                                           typename scheme_type::primary_input_type(),
                                           typename scheme_type::proof_type());
                }

                typename scheme_type::proof_type de_prf =
                    proof_process(read_iter_begin, read_iter_begin + proof_byteblob_size, processingStatus);

                if (processingStatus != status_type::success) {
                    return std::make_tuple(typename scheme_type::verification_key_type(),
                                           typename scheme_type::primary_input_type(),
                                           typename scheme_type::proof_type());
                }

                const std::size_t primary_input_byteblob_size =
                    std_size_t_byteblob_size +
                    fr_byteblob_size *
                        std_size_t_process(read_iter_begin + proof_byteblob_size,
                                           read_iter_begin + proof_byteblob_size + std_size_t_byteblob_size,
                                           processingStatus);

                if (processingStatus != status_type::success) {
                    return std::make_tuple(typename scheme_type::verification_key_type(),
                                           typename scheme_type::primary_input_type(),
                                           typename scheme_type::proof_type());
                }

                typename scheme_type::primary_input_type de_pi =
                    primary_input_process(read_iter_begin + proof_byteblob_size,
                                          read_iter_begin + proof_byteblob_size + primary_input_byteblob_size,
                                          processingStatus);

                if (processingStatus != status_type::success) {
                    return std::make_tuple(typename scheme_type::verification_key_type(),
                                           typename scheme_type::primary_input_type(),
                                           typename scheme_type::proof_type());
                }

                typename scheme_type::verification_key_type de_vk =
                    verification_key_process(read_iter_begin + proof_byteblob_size + primary_input_byteblob_size,
                                             read_iter_end,
                                             processingStatus);

                if (processingStatus != status_type::success) {
                    return std::make_tuple(typename scheme_type::verification_key_type(),
                                           typename scheme_type::primary_input_type(),
                                           typename scheme_type::proof_type());
                }

                return std::make_tuple(de_vk, de_pi, de_prf);
            }
        };

        template<typename ProofSystem>
        struct verifier_input_serializer_tvm;

        template<>
        struct verifier_input_serializer_tvm<nil::crypto3::zk::snark::r1cs_gg_ppzksnark<algebra::curves::bls12<381>>> {

            using CurveType = typename algebra::curves::bls12<381>;
            using scheme_type = nil::crypto3::zk::snark::r1cs_gg_ppzksnark<CurveType>;

            using chunk_type = std::uint8_t;
            constexpr static const std::size_t chunk_size = 8;

            static const std::size_t std_size_t_byteblob_size = 4;
            static const std::size_t g1_byteblob_size = curve_element_serializer<CurveType>::sizeof_field_element;
            static const std::size_t g2_byteblob_size = 2 * curve_element_serializer<CurveType>::sizeof_field_element;
            static const std::size_t fp_byteblob_size = CurveType::base_field_type::modulus_bits / chunk_size + (CurveType::base_field_type::modulus_bits % chunk_size ? 1 : 0);
            static const std::size_t gt_byteblob_size = 2 * 3 * 2 * fp_byteblob_size;
            static const std::size_t fr_byteblob_size = CurveType::scalar_field_type::modulus_bits / chunk_size + (CurveType::scalar_field_type::modulus_bits % chunk_size ? 1 : 0);
            static const std::size_t linear_term_byteblob_size = std_size_t_byteblob_size + fr_byteblob_size;
            static const std::size_t g2g1_element_kc_byteblob_size = g2_byteblob_size + g1_byteblob_size;

            template<typename FieldType>
            static inline
                typename std::enable_if<!::nil::crypto3::algebra::is_extended_field<FieldType>::value, void>::type
                field_type_process(typename FieldType::value_type input_fp,
                                   typename std::vector<chunk_type>::iterator &write_iter) {

                typedef nil::crypto3::multiprecision::number<nil::crypto3::multiprecision::backends::cpp_int_backend<>>
                    modulus_type;

                constexpr const std::size_t modulus_bits = FieldType::modulus_bits;

                constexpr const std::size_t modulus_chunks =
                    modulus_bits / chunk_size + (modulus_bits % chunk_size ? 1 : 0);

                nil::crypto3::multiprecision::export_bits(modulus_type(input_fp.data), write_iter, chunk_size, false);
                write_iter += modulus_chunks;
            }

            template<typename FieldType>
            static inline
                typename std::enable_if<::nil::crypto3::algebra::is_extended_field<FieldType>::value, void>::type
                field_type_process(typename FieldType::value_type input_fp,
                                   typename std::vector<chunk_type>::iterator &write_iter) {

                using field_type = FieldType;

                const std::size_t data_dimension = field_type::arity / field_type::underlying_field_type::arity;

                for (int n = 0; n < data_dimension; ++n) {
                    field_type_process<typename field_type::underlying_field_type>(input_fp.data[n], write_iter);
                }
            }

            template<typename GroupType>
            static inline void g1_group_type_process(typename GroupType::value_type input_g,
                                                     typename std::vector<chunk_type>::iterator &write_iter) {

                auto compressed_curve_group_element =
                    curve_element_serializer<CurveType>::point_to_octets_compress(input_g);

                copy(compressed_curve_group_element.begin(), compressed_curve_group_element.end(), write_iter);

                write_iter += compressed_curve_group_element.size();
            }

            template<typename GroupType>
            static inline void g2_group_type_process(typename GroupType::value_type input_g,
                                                     typename std::vector<chunk_type>::iterator &write_iter) {

                auto compressed_curve_group_element =
                    curve_element_serializer<CurveType>::point_to_octets_compress(input_g);

                copy(compressed_curve_group_element.begin(), compressed_curve_group_element.end(), write_iter);

                write_iter += compressed_curve_group_element.size();
            }

            static inline void std_size_t_process(std::size_t input_s, std::vector<chunk_type>::iterator &write_iter) {

                std::size_t std_size_t_byteblob_size = 4;
                std::vector<std::size_t> vector_s = {input_s};

                auto internal_write_iter = write_iter;
                nil::crypto3::detail::pack_to<nil::crypto3::stream_endian::big_octet_big_bit, 32, 8>(
                    vector_s, internal_write_iter);

                write_iter += std_size_t_byteblob_size;
            }

            template<typename T>
            static inline void g1_sparse_vector_process(sparse_vector<T> input_sv,
                                                        std::vector<chunk_type>::iterator &write_iter) {

                std::size_t ic_size = input_sv.values.size();
                // assert (input_sv.is_valid());
                assert(input_sv.values.size() == input_sv.indices.size());
                // Actual sparse_vector byteblob size is equal to
                //     (2 + ic_size) * std_size_t_byteblob_size + ic_size * g1_byteblob_size;
                // For accumulation vector it is
                // g1_byteblob_size more because of accumulation_vector.first

                std_size_t_process(ic_size, write_iter);

                for (auto ic_iter = input_sv.indices.begin(); ic_iter != input_sv.indices.end(); ic_iter++) {
                    std_size_t_process(*ic_iter, write_iter);
                }

                for (auto ic_iter = input_sv.values.begin(); ic_iter != input_sv.values.end(); ic_iter++) {
                    g1_group_type_process<typename CurveType::g1_type>(*ic_iter, write_iter);
                }

                std_size_t_process(input_sv.domain_size(), write_iter);
            }

            template<typename T>
            static inline void g1_accumulation_vector_process(accumulation_vector<T> input_av,
                                                              std::vector<chunk_type>::iterator &write_iter) {

                g1_group_type_process<typename CurveType::g1_type>(input_av.first, write_iter);

                g1_sparse_vector_process(input_av.rest, write_iter);
            }

            template<typename T>
            static inline void
                linear_term_process(linear_term<T> input_lt, 
                                    std::vector<chunk_type>::iterator &write_iter) {

                std_size_t_process(input_lt.index, write_iter);

                field_type_process<T>(input_lt.coeff, write_iter);
            }

            template<typename T>
            static inline void
                linear_combination_process(linear_combination<T> input_cm, 
                                    std::vector<chunk_type>::iterator &write_iter) {

                std_size_t_process(input_cm.terms.size(), write_iter);

                for (auto it = input_cm.terms.begin(); 
                        it != input_cm.terms.end();
                        it++){
                    linear_term_process<T>(*it, write_iter);
                }
            }
 
            static inline std::size_t
            get_r1cs_constraint_byteblob_size (
                r1cs_constraint<typename CurveType::scalar_field_type> input_rc){

                return input_rc.a.terms.size() * (std_size_t_byteblob_size + fr_byteblob_size) + 
                    std_size_t_byteblob_size +
                input_rc.b.terms.size() * (std_size_t_byteblob_size + fr_byteblob_size) + 
                    std_size_t_byteblob_size +
                input_rc.c.terms.size() * (std_size_t_byteblob_size + fr_byteblob_size) + 
                    std_size_t_byteblob_size;
            }

            template<typename T>
            static inline void
                r1cs_constraint_process(r1cs_constraint<T> input_rc, 
                                    std::vector<chunk_type>::iterator &write_iter) {

                std_size_t_process(get_r1cs_constraint_byteblob_size(input_rc), write_iter);
                linear_combination_process<T>(input_rc.a, write_iter);
                linear_combination_process<T>(input_rc.b, write_iter);
                linear_combination_process<T>(input_rc.c, write_iter);
            }

            template<typename T>
            static inline void
                r1cs_constraint_system_process(r1cs_constraint_system<T> input_rs, 
                                    std::vector<chunk_type>::iterator &write_iter) {

                std_size_t_process(input_rs.primary_input_size, write_iter);
                std_size_t_process(input_rs.auxiliary_input_size, write_iter);
                std_size_t_process(input_rs.constraints.size(), write_iter);

                for (auto it = input_rs.constraints.begin(); 
                        it != input_rs.constraints.end();
                        it++){
                    r1cs_constraint_process<T>(*it, write_iter);
                }
            }

            static inline void
                g2g1_element_kc_process(crypto3::zk::snark::detail::element_kc<typename CurveType::g2_type, 
                                            typename CurveType::g1_type> input_ek, 
                                    std::vector<chunk_type>::iterator &write_iter) {

                g2_group_type_process<typename CurveType::g2_type>(input_ek.g, write_iter);
                g1_group_type_process<typename CurveType::g1_type>(input_ek.h, write_iter);
            }

            static inline std::size_t
                get_g2g1_knowledge_commitment_vector_size (
                knowledge_commitment_vector<typename CurveType::g2_type, 
                                            typename CurveType::g1_type> input_kv){

                return (2 + input_kv.indices.size()) * std_size_t_byteblob_size + 
                    input_kv.values.size() * (g2_byteblob_size + g1_byteblob_size);
            }

            static inline void
                g2g1_knowledge_commitment_vector_process(knowledge_commitment_vector<typename CurveType::g2_type, 
                                            typename CurveType::g1_type> input_kv, 
                                    std::vector<chunk_type>::iterator &write_iter) {

                std_size_t_process(get_g2g1_knowledge_commitment_vector_size(input_kv), write_iter);

                std::size_t ic_size = input_kv.values.size();

                std_size_t_process(ic_size, write_iter);

                for (auto ic_iter = input_kv.indices.begin(); ic_iter != input_kv.indices.end(); ic_iter++) {
                    std_size_t_process(*ic_iter, write_iter);
                }

                for (auto ic_iter = input_kv.values.begin(); ic_iter != input_kv.values.end(); ic_iter++) {
                    g2g1_element_kc_process(*ic_iter, write_iter);
                }

                std_size_t_process(input_kv.domain_size(), write_iter);
            }

            static inline std::vector<chunk_type> process(typename scheme_type::proving_key_type pk) {

                std::size_t proving_key_size =
                    1000*g2_byteblob_size;

                std::vector<chunk_type> output(proving_key_size);

                typename std::vector<chunk_type>::iterator write_iter = output.begin();

                g1_group_type_process<typename CurveType::g1_type>(pk.alpha_g1, write_iter);
                g1_group_type_process<typename CurveType::g1_type>(pk.beta_g1, write_iter);
                g2_group_type_process<typename CurveType::g2_type>(pk.beta_g2, write_iter);
                g1_group_type_process<typename CurveType::g1_type>(pk.delta_g1, write_iter);
                g2_group_type_process<typename CurveType::g2_type>(pk.delta_g2, write_iter);

                std_size_t_process(pk.A_query.size(), write_iter);

                for (auto it = pk.A_query.begin(); 
                        it != pk.A_query.end();
                        it++){
                    g1_group_type_process<typename CurveType::g1_type>(*it, write_iter);
                }

                g2g1_knowledge_commitment_vector_process(pk.B_query, write_iter);

                std_size_t_process(pk.H_query.size(), write_iter);

                for (auto it = pk.H_query.begin(); 
                        it != pk.H_query.end();
                        it++){
                    g1_group_type_process<typename CurveType::g1_type>(*it, write_iter);
                }

                std_size_t_process(pk.L_query.size(), write_iter);

                for (auto it = pk.L_query.begin(); 
                        it != pk.L_query.end();
                        it++){
                    g1_group_type_process<typename CurveType::g1_type>(*it, write_iter);
                }

                r1cs_constraint_system_process<
                    typename CurveType::scalar_field_type>(
                        pk.constraint_system, write_iter);

                return output;
            }

            static inline std::vector<chunk_type> process(typename scheme_type::verification_key_type vk) {

                constexpr const std::size_t modulus_bits = CurveType::base_field_type::modulus_bits;

                constexpr const std::size_t modulus_chunks =
                    modulus_bits / chunk_size + (modulus_bits % chunk_size ? 1 : 0);

                std::size_t ic_size = 1 + vk.gamma_ABC_g1.rest.values.size();

                std::size_t g1_byteblob_size = curve_element_serializer<CurveType>::sizeof_field_element;
                std::size_t g2_byteblob_size = 2 * curve_element_serializer<CurveType>::sizeof_field_element;
                std::size_t std_size_t_byteblob_size = 4;

                std::size_t gt_byteblob_size = modulus_chunks * CurveType::gt_type::arity;

                std::size_t ic_byteblob_size = std_size_t_byteblob_size + ic_size * g1_byteblob_size;
                std::size_t sparse_vector_byteblob_size =
                    (2 + ic_size) * std_size_t_byteblob_size + ic_size * g1_byteblob_size;
                std::size_t accumulation_vector_byteblob_size = sparse_vector_byteblob_size + g1_byteblob_size;

                std::size_t verification_key_size =
                    gt_byteblob_size + g2_byteblob_size + g2_byteblob_size + accumulation_vector_byteblob_size;

                std::vector<chunk_type> output(verification_key_size);

                typename std::vector<chunk_type>::iterator write_iter = output.begin();

                field_type_process<typename CurveType::gt_type>(vk.alpha_g1_beta_g2, write_iter);
                g2_group_type_process<typename CurveType::g2_type>(vk.gamma_g2, write_iter);
                g2_group_type_process<typename CurveType::g2_type>(vk.delta_g2, write_iter);

                // std_size_t_process(ic_size, write_iter);

                // g1_group_type_process<typename CurveType::g1_type>(vk.gamma_ABC_g1.first, write_iter);

                // for (auto ic_iter = vk.gamma_ABC_g1.rest.values.begin(); ic_iter !=
                // vk.gamma_ABC_g1.rest.values.end(); ic_iter++) {
                //     g1_group_type_process<typename CurveType::g1_type>(*ic_iter, write_iter);
                // }

                g1_accumulation_vector_process(vk.gamma_ABC_g1, write_iter);

                return output;
            }

            static inline std::vector<chunk_type> process(typename scheme_type::primary_input_type pi) {

                constexpr const std::size_t modulus_bits = CurveType::scalar_field_type::modulus_bits;

                constexpr const std::size_t modulus_chunks =
                    modulus_bits / chunk_size + (modulus_bits % chunk_size ? 1 : 0);

                std::size_t std_size_t_byteblob_size = 4;

                std::size_t pi_count = pi.size();

                std::size_t primary_byteblob_input_size = std_size_t_byteblob_size + pi_count * modulus_chunks;

                std::vector<chunk_type> output(primary_byteblob_input_size);

                typename std::vector<chunk_type>::iterator write_iter = output.begin();

                std_size_t_process(pi_count, write_iter);

                for (std::size_t i = 0; i < pi_count; i++) {
                    field_type_process<typename CurveType::scalar_field_type>(pi[i], write_iter);
                }

                return output;
            }

            static inline std::vector<chunk_type> process(typename scheme_type::proof_type pr) {

                std::size_t g1_byteblob_size = curve_element_serializer<CurveType>::sizeof_field_element;
                std::size_t g2_byteblob_size = 2 * curve_element_serializer<CurveType>::sizeof_field_element;

                std::size_t proof_size = g1_byteblob_size + g2_byteblob_size + g1_byteblob_size;

                std::vector<chunk_type> output(proof_size);

                typename std::vector<chunk_type>::iterator write_iter = output.begin();

                g1_group_type_process<typename CurveType::g1_type>(pr.g_A, write_iter);
                g2_group_type_process<typename CurveType::g2_type>(pr.g_B, write_iter);
                g1_group_type_process<typename CurveType::g1_type>(pr.g_C, write_iter);

                return output;
            }
        };

    }    // namespace marshalling
}    // namespace nil

#endif    // CRYPTO3_MARSHALLING_R1CS_GG_PPZKSNARK_TYPES_HPP<|MERGE_RESOLUTION|>--- conflicted
+++ resolved
@@ -1,6 +1,6 @@
 //---------------------------------------------------------------------------//
-// Copyright (c) 2018-2021 Mikhail Komarov <nemo@nil.foundation>
-// Copyright (c) 2020-2021 Nikita Kaskov <nbering@nil.foundation>
+// Copyright (c) 2018-2020 Mikhail Komarov <nemo@nil.foundation>
+// Copyright (c) 2020 Nikita Kaskov <nbering@nil.foundation>
 //
 // MIT License
 //
@@ -66,10 +66,9 @@
 #include <nil/crypto3/zk/snark/schemes/ppzksnark/r1cs_gg_ppzksnark.hpp>
 #include <nil/crypto3/zk/snark/sparse_vector.hpp>
 #include <nil/crypto3/zk/snark/accumulation_vector.hpp>
-#include <nil/crypto3/zk/snark/accumulation_vector.hpp>
 #include <nil/crypto3/zk/snark/relations/constraint_satisfaction_problems/r1cs.hpp>
 #include <nil/crypto3/zk/snark/relations/variable.hpp>
-#include <nil/crypto3/zk/snark/commitments/detail/element_kc.hpp>
+#include <nil/crypto3/zk/snark/commitments/detail/element_knowledge_commitment.hpp>
 #include <nil/crypto3/zk/snark/commitments/knowledge_commitment.hpp>
 
 #include <nil/crypto3/algebra/curves/bls12.hpp>
@@ -98,465 +97,6 @@
         template<typename ProofSystem>
         struct verifier_input_deserializer_tvm;
 
-        template<>
-        struct verifier_input_deserializer_tvm<nil::crypto3::zk::snark::r1cs_gg_ppzksnark<algebra::curves::bls12<381>>> {
-        
-            using CurveType = typename algebra::curves::bls12<381>;
-            using scheme_type = nil::crypto3::zk::snark::r1cs_gg_ppzksnark<CurveType>;
-
-            using chunk_type = std::uint8_t;
-            constexpr static const std::size_t chunk_size = 8;
-<<<<<<< HEAD
-
-            static const std::size_t std_size_t_byteblob_size = 4;
-            static const std::size_t g1_byteblob_size = curve_element_serializer<CurveType>::sizeof_field_element;
-            static const std::size_t g2_byteblob_size = 2 * curve_element_serializer<CurveType>::sizeof_field_element;
-            static const std::size_t fp_byteblob_size = CurveType::base_field_type::modulus_bits / chunk_size + (CurveType::base_field_type::modulus_bits % chunk_size ? 1 : 0);
-            static const std::size_t gt_byteblob_size = 2 * 3 * 2 * fp_byteblob_size;
-            static const std::size_t fr_byteblob_size = CurveType::scalar_field_type::modulus_bits / chunk_size + (CurveType::scalar_field_type::modulus_bits % chunk_size ? 1 : 0);
-            static const std::size_t linear_term_byteblob_size = std_size_t_byteblob_size + fr_byteblob_size;
-            static const std::size_t g2g1_element_kc_byteblob_size = g2_byteblob_size + g1_byteblob_size;
-
-            template<typename FieldType>
-            static inline
-                typename std::enable_if<!::nil::crypto3::algebra::is_extended_field<FieldType>::value,
-                                        typename FieldType::value_type>::type
-                field_type_process(typename std::vector<chunk_type>::const_iterator read_iter_begin, 
-                                   typename std::vector<chunk_type>::const_iterator read_iter_end, 
-                                   status_type &processingStatus) {
-=======
-            constexpr static const std::size_t modulus_chunks =
-                modulus_bits / chunk_size + (modulus_bits % chunk_size ? 1 : 0);
-
-            template<typename FieldType>
-            static inline typename std::enable_if<!::nil::crypto3::algebra::is_extended_field<FieldType>::value,
-                                                  typename FieldType::value_type>::type
-                field_type_process(typename std::vector<chunk_type>::const_iterator &read_iter) {
->>>>>>> 9f200d9f
-
-                processingStatus = status_type::success;
-
-                using modulus_type = typename FieldType::modulus_type;
-                using field_type = FieldType;
-                
-                std::pair<bool, typename field_type::value_type> processed = 
-                    field_bincode<field_type>::
-                        field_element_from_bytes(read_iter_begin, read_iter_end);
-
-<<<<<<< HEAD
-                if (!std::get<0>(processed)){
-                    processingStatus = status_type::invalid_msg_data;
-=======
-                nil::crypto3::multiprecision::import_bits(fp_out, read_iter, read_iter + modulus_chunks, chunk_size,
-                                                          false);
->>>>>>> 9f200d9f
-
-                    return field_type::value_type::zero();
-                }
-
-                return std::get<1>(processed);
-            }
-
-            template<typename FieldType>
-<<<<<<< HEAD
-            static inline
-                typename std::enable_if<::nil::crypto3::algebra::is_extended_field<FieldType>::value,
-                                        typename FieldType::value_type>::type
-                field_type_process(typename std::vector<chunk_type>::const_iterator read_iter_begin, 
-                                   typename std::vector<chunk_type>::const_iterator read_iter_end, 
-                                   status_type &processingStatus) {
-=======
-            static inline typename std::enable_if<::nil::crypto3::algebra::is_extended_field<FieldType>::value,
-                                                  typename FieldType::value_type>::type
-                field_type_process(typename std::vector<chunk_type>::const_iterator &read_iter) {
->>>>>>> 9f200d9f
-
-                using modulus_type = typename FieldType::modulus_type;
-                using field_type = FieldType;
-  
-                std::pair<bool, typename field_type::value_type> processed = 
-                    field_bincode<field_type>::
-                        field_element_from_bytes(read_iter_begin, read_iter_end);
-
-<<<<<<< HEAD
-                if (!std::get<0>(processed)){
-                    processingStatus = status_type::invalid_msg_data;
-=======
-                typename field_type::value_type::data_type data;
-                const std::size_t data_dimension = field_type::arity / field_type::underlying_field_type::arity;
->>>>>>> 9f200d9f
-
-                    return field_type::value_type::zero();
-                }
-
-                return std::get<1>(processed);
-            }
-
-            template<typename GroupType>
-            static inline typename GroupType::value_type
-<<<<<<< HEAD
-                g1_group_type_process(typename std::vector<chunk_type>::const_iterator read_iter_begin, 
-                                      typename std::vector<chunk_type>::const_iterator read_iter_end, 
-                                      status_type &processingStatus) {
-=======
-                group_type_process(typename std::vector<chunk_type>::const_iterator &read_iter) {
-
-                typename GroupType::underlying_field_type::value_type X =
-                    field_type_process<typename GroupType::underlying_field_type>(read_iter);
-
-                typename GroupType::underlying_field_type::value_type Y =
-                    field_type_process<typename GroupType::underlying_field_type>(read_iter);
-
-                typename GroupType::underlying_field_type::value_type Z =
-                    field_type_process<typename GroupType::underlying_field_type>(read_iter);
-
-                return typename GroupType::value_type(X, Y, Z);
-            }
-
-            static inline std::size_t std_size_t_process(typename std::vector<chunk_type>::const_iterator &read_iter) {
-
-                std::size_t std_size_t_byteblob_size = 4;
-                std::vector<std::size_t> vector_s(1, 0);
-                auto iter = vector_s.begin();
-
-                std::size_t vector_c_size = 4;
-                std::vector<chunk_type> vector_c;
-
-                vector_c.reserve(vector_c_size);
-                vector_c.insert(vector_c.end(), read_iter, read_iter + vector_c_size);
-
-                nil::crypto3::detail::pack_from<nil::crypto3::stream_endian::big_octet_big_bit, 8, 32>(vector_c, iter);
-
-                read_iter += std_size_t_byteblob_size;
-
-                return vector_s[0];
-            }
-
-            template<typename T>
-            static inline sparse_vector<T>
-                sparse_vector_process(typename std::vector<chunk_type>::const_iterator &read_iter) {
-
-                std::size_t indices_count = std_size_t_process(read_iter);
-
-                std::vector<std::size_t> indices(indices_count, 0);
-
-                for (std::size_t i = 0; i < indices_count; i++) {
-                    indices[i] = std_size_t_process(read_iter);
-                }
->>>>>>> 9f200d9f
-
-                processingStatus = status_type::success;
-
-                typename curve_element_serializer<CurveType>::compressed_g1_octets input_array;
-
-                for (std::size_t i = 0; i < g1_byteblob_size; ++i){
-                    input_array[i] = read_iter_begin[i];
-                }
-
-                return curve_element_serializer<CurveType>::octets_to_g1_point(input_array);
-            }
-
-            template<typename GroupType>
-            static inline typename GroupType::value_type
-                g2_group_type_process(typename std::vector<chunk_type>::const_iterator read_iter_begin, 
-                                      typename std::vector<chunk_type>::const_iterator read_iter_end, 
-                                      status_type &processingStatus) {
-
-                processingStatus = status_type::success;
-
-                typename curve_element_serializer<CurveType>::compressed_g2_octets input_array;
-
-                for (std::size_t i = 0; i < g2_byteblob_size; ++i){
-                    input_array[i] = read_iter_begin[i];
-                }
-
-                return curve_element_serializer<CurveType>::octets_to_g2_point(input_array);
-            }
-
-            static inline linear_term<typename CurveType::scalar_field_type>
-                linear_term_process(typename std::vector<chunk_type>::const_iterator read_iter_begin, 
-                                    typename std::vector<chunk_type>::const_iterator read_iter_end, 
-                                    status_type &processingStatus) {
-
-<<<<<<< HEAD
-                processingStatus = status_type::success;
-=======
-        // TODO: reimplement private functions using field value type trait
-        template<typename CurveType>
-        struct verifier_data_to_bits<nil::crypto3::zk::snark::r1cs_gg_ppzksnark<CurveType>> {
-
-            using scheme_type = nil::crypto3::zk::snark::r1cs_gg_ppzksnark<CurveType>;
-
-            constexpr static const std::size_t modulus_bits = CurveType::base_field_type::modulus_bits;
-
-            using chunk_type = std::uint8_t;
-
-            constexpr static const std::size_t chunk_size = 8;
-            constexpr static const std::size_t modulus_chunks =
-                modulus_bits / chunk_size + (modulus_bits % chunk_size ? 1 : 0);
->>>>>>> 9f200d9f
-
-                std::size_t index = std_size_t_process(read_iter_begin, 
-                                                       read_iter_begin + std_size_t_byteblob_size,
-                                                       processingStatus);
-
-<<<<<<< HEAD
-                if (processingStatus != status_type::success){
-                    return linear_term<typename CurveType::scalar_field_type>();
-                }
-
-                typename CurveType::scalar_field_type::value_type coeff
-                    = field_type_process<typename CurveType::scalar_field_type>(
-                            read_iter_begin + std_size_t_byteblob_size, 
-                            read_iter_begin + std_size_t_byteblob_size + fr_byteblob_size, 
-                            processingStatus);
-
-                return linear_term<typename CurveType::scalar_field_type>(
-                    variable<typename CurveType::scalar_field_type>(index), coeff);
-            }
-
-            static inline linear_combination<typename CurveType::scalar_field_type>
-                linear_combination_process(typename std::vector<chunk_type>::const_iterator read_iter_begin, 
-                                        typename std::vector<chunk_type>::const_iterator read_iter_end, 
-                                        status_type &processingStatus) {
-=======
-            static inline
-                typename std::enable_if<!::nil::crypto3::algebra::is_extended_field<FieldType>::value, void>::type
-                field_type_process(typename FieldType::value_type input_fp,
-                                   typename std::vector<chunk_type>::iterator &write_iter) {
-
-                typedef nil::crypto3::multiprecision::number<nil::crypto3::multiprecision::backends::cpp_int_backend<>>
-                    modulus_type;
-
-                nil::crypto3::multiprecision::export_bits(modulus_type(input_fp.data), write_iter, chunk_size, false);
-                write_iter += modulus_chunks;
-            }
-
-            template<typename FieldType>
-            static inline
-                typename std::enable_if<::nil::crypto3::algebra::is_extended_field<FieldType>::value, void>::type
-                field_type_process(typename FieldType::value_type input_fp,
-                                   typename std::vector<chunk_type>::iterator &write_iter) {
->>>>>>> 9f200d9f
-
-                processingStatus = status_type::success;
-
-<<<<<<< HEAD
-                std::size_t terms_count = std_size_t_process(read_iter_begin, 
-                                                       read_iter_begin + std_size_t_byteblob_size,
-                                                       processingStatus);
-
-                if (processingStatus != status_type::success){
-                    return linear_combination<typename CurveType::scalar_field_type>();
-=======
-                const std::size_t data_dimension = field_type::arity / field_type::underlying_field_type::arity;
-
-                for (int n = 0; n < data_dimension; ++n) {
-                    field_type_process<typename field_type::underlying_field_type>(input_fp.data[n], write_iter);
->>>>>>> 9f200d9f
-                }
-
-                std::vector<linear_term<typename CurveType::scalar_field_type>> terms(terms_count);
-
-<<<<<<< HEAD
-                for (std::size_t i = 0; i < terms_count; i++) {
-                    terms[i] = linear_term_process(read_iter_begin + std_size_t_byteblob_size + i * linear_term_byteblob_size, 
-                                                   read_iter_begin + std_size_t_byteblob_size + (i + 1) * linear_term_byteblob_size,
-                                                   processingStatus);
-=======
-            static inline void std_size_t_process(std::size_t input_s, std::vector<chunk_type>::iterator &write_iter) {
->>>>>>> 9f200d9f
-
-                    if (processingStatus != status_type::success){
-                        return linear_combination<typename CurveType::scalar_field_type>();
-                    }
-
-                }
-
-                return linear_combination<typename CurveType::scalar_field_type>(terms);
-            }
-
-<<<<<<< HEAD
-            static inline r1cs_constraint<typename CurveType::scalar_field_type>
-                r1cs_constraint_process(typename std::vector<chunk_type>::const_iterator read_iter_begin, 
-                                        typename std::vector<chunk_type>::const_iterator read_iter_end, 
-                                        status_type &processingStatus) {
-=======
-            template<typename T>
-            static inline void sparse_vector_process(sparse_vector<T> input_sp,
-                                                     typename std::vector<chunk_type>::iterator &write_iter) {
-
-                std::size_t indices_count = input_sp.size();
->>>>>>> 9f200d9f
-
-                std::size_t a_terms_count = std_size_t_process(read_iter_begin, 
-                                                       read_iter_begin + std_size_t_byteblob_size,
-                                                       processingStatus);
-
-                if (processingStatus != status_type::success){
-                    return r1cs_constraint<typename CurveType::scalar_field_type>();
-                }
-
-                std::size_t a_byte_size = a_terms_count * linear_term_byteblob_size + std_size_t_byteblob_size;
-                linear_combination<typename CurveType::scalar_field_type> a = 
-                    linear_combination_process(read_iter_begin,
-                                               read_iter_begin + a_byte_size,
-                                               processingStatus);
-                if (processingStatus != status_type::success){
-                    return r1cs_constraint<typename CurveType::scalar_field_type>();
-                }
-
-                std::size_t b_terms_count = std_size_t_process(read_iter_begin + a_byte_size, 
-                                                       read_iter_begin + a_byte_size + std_size_t_byteblob_size,
-                                                       processingStatus);
-
-                if (processingStatus != status_type::success){
-                    return r1cs_constraint<typename CurveType::scalar_field_type>();
-                }
-
-                std::size_t b_byte_size = b_terms_count * linear_term_byteblob_size + std_size_t_byteblob_size;
-                linear_combination<typename CurveType::scalar_field_type> b = 
-                    linear_combination_process(read_iter_begin + a_byte_size,
-                                               read_iter_begin + a_byte_size + b_byte_size,
-                                               processingStatus);
-                if (processingStatus != status_type::success){
-                    return r1cs_constraint<typename CurveType::scalar_field_type>();
-                }
-
-<<<<<<< HEAD
-                std::size_t c_terms_count = std_size_t_process(read_iter_begin + a_byte_size + b_byte_size, 
-                                                       read_iter_begin + a_byte_size + b_byte_size + std_size_t_byteblob_size,
-                                                       processingStatus);
-
-                if (processingStatus != status_type::success){
-                    return r1cs_constraint<typename CurveType::scalar_field_type>();
-                }
-=======
-            template<typename T>
-            static inline void accumulation_vector_process(accumulation_vector<T> input_acc,
-                                                           typename std::vector<chunk_type>::iterator &write_iter) {
-
-                group_type_process<T>(input_acc.first, write_iter);
-                sparse_vector_process(input_acc.rest, write_iter);
-            }
-
-            static inline void verification_key_process(typename scheme_type::verification_key_type vk,
-                                                        typename std::vector<chunk_type>::iterator &write_iter) {
->>>>>>> 9f200d9f
-
-                std::size_t c_byte_size = c_terms_count * linear_term_byteblob_size + std_size_t_byteblob_size;
-                linear_combination<typename CurveType::scalar_field_type> c = 
-                    linear_combination_process(read_iter_begin + a_byte_size + b_byte_size,
-                                               read_iter_begin + a_byte_size + b_byte_size + c_byte_size,
-                                               processingStatus);
-                if (processingStatus != status_type::success){
-                    return r1cs_constraint<typename CurveType::scalar_field_type>();
-                }
-
-                return r1cs_constraint<typename CurveType::scalar_field_type>(a, b, c);
-            }
-
-<<<<<<< HEAD
-            static inline r1cs_constraint_system<typename CurveType::scalar_field_type>
-                r1cs_constraint_system_process(typename std::vector<chunk_type>::const_iterator read_iter_begin, 
-                                        typename std::vector<chunk_type>::const_iterator read_iter_end, 
-                                        status_type &processingStatus) {
-=======
-            static inline void primary_input_process(typename scheme_type::primary_input_type pi,
-                                                     typename std::vector<chunk_type>::iterator &write_iter) {
-
-                std::size_t pi_count = pi.size();
->>>>>>> 9f200d9f
-
-                std::size_t primary_input_size = std_size_t_process(read_iter_begin, 
-                                                       read_iter_begin + std_size_t_byteblob_size,
-                                                       processingStatus);
-
-                if (processingStatus != status_type::success){
-                    return r1cs_constraint_system<typename CurveType::scalar_field_type>();
-                }
-
-                std::size_t auxiliary_input_size = std_size_t_process(read_iter_begin + std_size_t_byteblob_size, 
-                                                       read_iter_begin + 2 * std_size_t_byteblob_size,
-                                                       processingStatus);
-
-                if (processingStatus != status_type::success){
-                    return r1cs_constraint_system<typename CurveType::scalar_field_type>();
-                }
-
-                std::size_t rc_count = std_size_t_process(read_iter_begin + 2 * std_size_t_byteblob_size, 
-                                                       read_iter_begin + 3 * std_size_t_byteblob_size,
-                                                       processingStatus);
-
-                if (processingStatus != status_type::success){
-                    return r1cs_constraint_system<typename CurveType::scalar_field_type>();
-                }
-
-                std::vector<r1cs_constraint<typename CurveType::scalar_field_type>> constraints(rc_count);
-
-                auto read_iter_current_begin = read_iter_begin + 3*std_size_t_byteblob_size;
-
-<<<<<<< HEAD
-                for (std::size_t i = 0; i < rc_count; i++) {
-
-                    std::size_t total_r1cs_constraint_byteblob_size = 
-                        std_size_t_process(read_iter_current_begin,
-                                           read_iter_current_begin + std_size_t_byteblob_size,
-                                           processingStatus);
-=======
-                std::size_t sparse_vector_size =
-                    std_size_t_byteblob_size + vd.vk.gamma_ABC_g1.rest.size() * std_size_t_byteblob_size +
-                    std_size_t_byteblob_size + vd.vk.gamma_ABC_g1.rest.values.size() * g1_size +
-                    std_size_t_byteblob_size;
-
-                std::size_t verification_key_size = gt_size + g2_size + g2_size + g1_size + sparse_vector_size;
-                std::size_t primary_input_size = std_size_t_byteblob_size + vd.pi.size() * modulus_chunks;
-                std::size_t proof_size = g1_size + g2_size + g1_size;
->>>>>>> 9f200d9f
-
-                    read_iter_current_begin += std_size_t_byteblob_size;
-
-                    constraints[i] = r1cs_constraint_process(read_iter_current_begin,
-                                           read_iter_current_begin + total_r1cs_constraint_byteblob_size,
-                                           processingStatus);
-                    read_iter_current_begin += total_r1cs_constraint_byteblob_size;
-
-                }
-
-                r1cs_constraint_system<typename CurveType::scalar_field_type> res = 
-                    r1cs_constraint_system<typename CurveType::scalar_field_type>();
-
-                res.primary_input_size = primary_input_size;
-                res.auxiliary_input_size = auxiliary_input_size;
-                res.constraints = constraints;
-
-                return res;
-            }
-
-            static inline crypto3::zk::snark::detail::element_kc<typename CurveType::g2_type, typename CurveType::g1_type>
-                g2g1_element_kc_process(typename std::vector<chunk_type>::const_iterator read_iter_begin, 
-                                        typename std::vector<chunk_type>::const_iterator read_iter_end, 
-                                        status_type &processingStatus) {
-
-
-                typename CurveType::g2_type::value_type g = 
-                    g2_group_type_process<typename CurveType::g2_type>(read_iter_begin,
-                                                                       read_iter_begin + g2_byteblob_size,
-                                                                       processingStatus);
-
-                typename CurveType::g1_type::value_type h = 
-                    g1_group_type_process<typename CurveType::g1_type>(read_iter_begin + g2_byteblob_size,
-                                                                       read_iter_begin + g2_byteblob_size + g1_byteblob_size,
-                                                                       processingStatus);
-                return crypto3::zk::snark::detail::element_kc<typename CurveType::g2_type, typename CurveType::g1_type>(g, h);
-            }
-
-<<<<<<< HEAD
-            static inline knowledge_commitment_vector<typename CurveType::g2_type, typename CurveType::g1_type>
-                g2g1_knowledge_commitment_vector_process(typename std::vector<chunk_type>::const_iterator read_iter_begin, 
-                                         typename std::vector<chunk_type>::const_iterator read_iter_end, 
-                                         status_type &processingStatus) {
-=======
         template<>
         struct verifier_input_deserializer_tvm<
             nil::crypto3::zk::snark::r1cs_gg_ppzksnark<algebra::curves::bls12<381>>> {
@@ -576,6 +116,8 @@
             static const std::size_t fr_byteblob_size =
                 CurveType::scalar_field_type::modulus_bits / chunk_size +
                 (CurveType::scalar_field_type::modulus_bits % chunk_size ? 1 : 0);
+            static const std::size_t linear_term_byteblob_size = std_size_t_byteblob_size + fr_byteblob_size;
+            static const std::size_t g2g1_element_kc_byteblob_size = g2_byteblob_size + g1_byteblob_size;
 
             template<typename FieldType>
             static inline typename std::enable_if<!::nil::crypto3::algebra::is_extended_field<FieldType>::value,
@@ -583,48 +125,21 @@
                 field_type_process(typename std::vector<chunk_type>::const_iterator read_iter_begin,
                                    typename std::vector<chunk_type>::const_iterator read_iter_end,
                                    status_type &processingStatus) {
->>>>>>> 9f200d9f
-
-                using T = knowledge_commitment<typename CurveType::g2_type, typename CurveType::g1_type>;
-
-<<<<<<< HEAD
-                if (std::distance(read_iter_begin, read_iter_end) < 
-                    std_size_t_byteblob_size){
-=======
+
+                processingStatus = status_type::success;
+
                 using modulus_type = typename FieldType::modulus_type;
                 using field_type = FieldType;
-                /*constexpr const std::size_t modulus_bits = FieldType::modulus_bits;
-                constexpr const std::size_t modulus_chunks = modulus_bits / chunk_size + (modulus_bits % chunk_size ? 1
-                : 0);
->>>>>>> 9f200d9f
-
-                    processingStatus = status_type::not_enough_data;
-
-                    return sparse_vector<T>();
-                }
-
-<<<<<<< HEAD
-                std::size_t indices_count = std_size_t_process(read_iter_begin, read_iter_begin + std_size_t_byteblob_size, processingStatus);
-=======
-                modulus_type fp_out;
-
-                nil::crypto3::multiprecision::import_bits(fp_out, read_iter_begin, read_iter_begin + modulus_chunks,
-                                                          chunk_size, false);*/
 
                 std::pair<bool, typename field_type::value_type> processed =
                     field_bincode<field_type>::field_element_from_bytes(read_iter_begin, read_iter_end);
 
                 if (!std::get<0>(processed)) {
                     processingStatus = status_type::invalid_msg_data;
->>>>>>> 9f200d9f
-
-                if (processingStatus != status_type::success){
-                    return sparse_vector<T>();
-                }
-
-<<<<<<< HEAD
-                std::vector<std::size_t> indices(indices_count, 0);
-=======
+
+                    return field_type::value_type::zero();
+                }
+
                 return std::get<1>(processed);
             }
 
@@ -637,72 +152,16 @@
 
                 using modulus_type = typename FieldType::modulus_type;
                 using field_type = FieldType;
-                // constexpr const std::size_t modulus_bits = FieldType::modulus_bits;
-                // constexpr const std::size_t modulus_chunks = modulus_bits / chunk_size + (modulus_bits % chunk_size ?
-                // 1 : 0);
-
-                // if (std::distance(read_iter_begin, read_iter_end) <
-                //     field_type::arity * modulus_chunks){
-
-                //     processingStatus = status_type::not_enough_data;
-
-                //     return field_type::value_type::zero();
-                // }
-
-                // typename field_type::value_type::data_type data;
-                // const std::size_t data_dimension =
-                //     field_type::arity / field_type::underlying_field_type::arity;
-
-                // for (int n = 0; n < data_dimension; ++n) {
-                //     data[n] = field_type_process<typename field_type::underlying_field_type>(read_iter_begin + n *
-                //     field_type::underlying_field_type::arity * modulus_chunks,
-                //                                                                              read_iter_begin + (n +
-                //                                                                              1) *
-                //                                                                              field_type::underlying_field_type::arity
-                //                                                                              * modulus_chunks,
-                //                                                                              processingStatus);
-                //     if (processingStatus != status_type::success){
-                //         return field_type::value_type::zero();
-                //     }
-                // }
-
-                // return typename field_type::value_type(data);
 
                 std::pair<bool, typename field_type::value_type> processed =
                     field_bincode<field_type>::field_element_from_bytes(read_iter_begin, read_iter_end);
 
                 if (!std::get<0>(processed)) {
                     processingStatus = status_type::invalid_msg_data;
->>>>>>> 9f200d9f
-
-                for (std::size_t i = 0; i < indices_count; i++) {
-                    indices[i] = std_size_t_process(read_iter_begin + std_size_t_byteblob_size + std_size_t_byteblob_size*i, 
-                                                    read_iter_begin + std_size_t_byteblob_size + (i + 1)*std_size_t_byteblob_size,
-                                                    processingStatus);
-                    if (processingStatus != status_type::success){
-                        return sparse_vector<T>();
-                    }
-                }
-
-<<<<<<< HEAD
-                std::vector<typename T::value_type> values(indices_count);
-
-                for (std::size_t i = 0; i < indices_count; i++) {
-                    values[i] = g2g1_element_kc_process(read_iter_begin + std_size_t_byteblob_size + indices_count*std_size_t_byteblob_size + i * g2g1_element_kc_byteblob_size, 
-                                                         read_iter_begin + std_size_t_byteblob_size + indices_count*std_size_t_byteblob_size + (i + 1) * g2g1_element_kc_byteblob_size, 
-                                                         processingStatus);
-                    if (processingStatus != status_type::success){
-                        return sparse_vector<T>();
-                    }
-                }
-
-                std::size_t domain_size_ = std_size_t_process(read_iter_begin + std_size_t_byteblob_size + indices_count*std_size_t_byteblob_size + indices_count * g2g1_element_kc_byteblob_size,
-                                                              read_iter_begin + std_size_t_byteblob_size + indices_count*std_size_t_byteblob_size + indices_count * g2g1_element_kc_byteblob_size + std_size_t_byteblob_size,
-                                                              processingStatus);
-                if (processingStatus != status_type::success){
-                    return sparse_vector<T>();
-                }
-=======
+
+                    return field_type::value_type::zero();
+                }
+
                 return std::get<1>(processed);
             }
 
@@ -728,7 +187,257 @@
                 g2_group_type_process(typename std::vector<chunk_type>::const_iterator read_iter_begin,
                                       typename std::vector<chunk_type>::const_iterator read_iter_end,
                                       status_type &processingStatus) {
->>>>>>> 9f200d9f
+
+                processingStatus = status_type::success;
+
+                typename curve_element_serializer<CurveType>::compressed_g2_octets input_array;
+
+                for (std::size_t i = 0; i < g2_byteblob_size; ++i) {
+                    input_array[i] = read_iter_begin[i];
+                }
+
+                return curve_element_serializer<CurveType>::octets_to_g2_point(input_array);
+            }
+
+            static inline linear_term<typename CurveType::scalar_field_type>
+                linear_term_process(typename std::vector<chunk_type>::const_iterator read_iter_begin,
+                                    typename std::vector<chunk_type>::const_iterator read_iter_end,
+                                    status_type &processingStatus) {
+
+                processingStatus = status_type::success;
+
+                std::size_t index =
+                    std_size_t_process(read_iter_begin, read_iter_begin + std_size_t_byteblob_size, processingStatus);
+
+                if (processingStatus != status_type::success) {
+                    return linear_term<typename CurveType::scalar_field_type>();
+                }
+
+                typename CurveType::scalar_field_type::value_type coeff =
+                    field_type_process<typename CurveType::scalar_field_type>(
+                        read_iter_begin + std_size_t_byteblob_size,
+                        read_iter_begin + std_size_t_byteblob_size + fr_byteblob_size,
+                        processingStatus);
+
+                return linear_term<typename CurveType::scalar_field_type>(
+                    variable<typename CurveType::scalar_field_type>(index), coeff);
+            }
+
+            static inline linear_combination<typename CurveType::scalar_field_type>
+                linear_combination_process(typename std::vector<chunk_type>::const_iterator read_iter_begin,
+                                           typename std::vector<chunk_type>::const_iterator read_iter_end,
+                                           status_type &processingStatus) {
+
+                processingStatus = status_type::success;
+
+                std::size_t terms_count =
+                    std_size_t_process(read_iter_begin, read_iter_begin + std_size_t_byteblob_size, processingStatus);
+
+                if (processingStatus != status_type::success) {
+                    return linear_combination<typename CurveType::scalar_field_type>();
+                }
+
+                std::vector<linear_term<typename CurveType::scalar_field_type>> terms(terms_count);
+
+                for (std::size_t i = 0; i < terms_count; i++) {
+                    terms[i] = linear_term_process(
+                        read_iter_begin + std_size_t_byteblob_size + i * linear_term_byteblob_size,
+                        read_iter_begin + std_size_t_byteblob_size + (i + 1) * linear_term_byteblob_size,
+                        processingStatus);
+
+                    if (processingStatus != status_type::success) {
+                        return linear_combination<typename CurveType::scalar_field_type>();
+                    }
+                }
+
+                return linear_combination<typename CurveType::scalar_field_type>(terms);
+            }
+
+            static inline r1cs_constraint<typename CurveType::scalar_field_type>
+                r1cs_constraint_process(typename std::vector<chunk_type>::const_iterator read_iter_begin,
+                                        typename std::vector<chunk_type>::const_iterator read_iter_end,
+                                        status_type &processingStatus) {
+
+                std::size_t a_terms_count =
+                    std_size_t_process(read_iter_begin, read_iter_begin + std_size_t_byteblob_size, processingStatus);
+
+                if (processingStatus != status_type::success) {
+                    return r1cs_constraint<typename CurveType::scalar_field_type>();
+                }
+
+                std::size_t a_byte_size = a_terms_count * linear_term_byteblob_size + std_size_t_byteblob_size;
+                linear_combination<typename CurveType::scalar_field_type> a =
+                    linear_combination_process(read_iter_begin, read_iter_begin + a_byte_size, processingStatus);
+                if (processingStatus != status_type::success) {
+                    return r1cs_constraint<typename CurveType::scalar_field_type>();
+                }
+
+                std::size_t b_terms_count = std_size_t_process(read_iter_begin + a_byte_size,
+                                                               read_iter_begin + a_byte_size + std_size_t_byteblob_size,
+                                                               processingStatus);
+
+                if (processingStatus != status_type::success) {
+                    return r1cs_constraint<typename CurveType::scalar_field_type>();
+                }
+
+                std::size_t b_byte_size = b_terms_count * linear_term_byteblob_size + std_size_t_byteblob_size;
+                linear_combination<typename CurveType::scalar_field_type> b = linear_combination_process(
+                    read_iter_begin + a_byte_size, read_iter_begin + a_byte_size + b_byte_size, processingStatus);
+                if (processingStatus != status_type::success) {
+                    return r1cs_constraint<typename CurveType::scalar_field_type>();
+                }
+
+                std::size_t c_terms_count =
+                    std_size_t_process(read_iter_begin + a_byte_size + b_byte_size,
+                                       read_iter_begin + a_byte_size + b_byte_size + std_size_t_byteblob_size,
+                                       processingStatus);
+
+                if (processingStatus != status_type::success) {
+                    return r1cs_constraint<typename CurveType::scalar_field_type>();
+                }
+
+                std::size_t c_byte_size = c_terms_count * linear_term_byteblob_size + std_size_t_byteblob_size;
+                linear_combination<typename CurveType::scalar_field_type> c =
+                    linear_combination_process(read_iter_begin + a_byte_size + b_byte_size,
+                                               read_iter_begin + a_byte_size + b_byte_size + c_byte_size,
+                                               processingStatus);
+                if (processingStatus != status_type::success) {
+                    return r1cs_constraint<typename CurveType::scalar_field_type>();
+                }
+
+                return r1cs_constraint<typename CurveType::scalar_field_type>(a, b, c);
+            }
+
+            static inline r1cs_constraint_system<typename CurveType::scalar_field_type>
+                r1cs_constraint_system_process(typename std::vector<chunk_type>::const_iterator read_iter_begin,
+                                               typename std::vector<chunk_type>::const_iterator read_iter_end,
+                                               status_type &processingStatus) {
+
+                std::size_t primary_input_size =
+                    std_size_t_process(read_iter_begin, read_iter_begin + std_size_t_byteblob_size, processingStatus);
+
+                if (processingStatus != status_type::success) {
+                    return r1cs_constraint_system<typename CurveType::scalar_field_type>();
+                }
+
+                std::size_t auxiliary_input_size = std_size_t_process(read_iter_begin + std_size_t_byteblob_size,
+                                                                      read_iter_begin + 2 * std_size_t_byteblob_size,
+                                                                      processingStatus);
+
+                if (processingStatus != status_type::success) {
+                    return r1cs_constraint_system<typename CurveType::scalar_field_type>();
+                }
+
+                std::size_t rc_count = std_size_t_process(read_iter_begin + 2 * std_size_t_byteblob_size,
+                                                          read_iter_begin + 3 * std_size_t_byteblob_size,
+                                                          processingStatus);
+
+                if (processingStatus != status_type::success) {
+                    return r1cs_constraint_system<typename CurveType::scalar_field_type>();
+                }
+
+                std::vector<r1cs_constraint<typename CurveType::scalar_field_type>> constraints(rc_count);
+
+                auto read_iter_current_begin = read_iter_begin + 3 * std_size_t_byteblob_size;
+
+                for (std::size_t i = 0; i < rc_count; i++) {
+
+                    std::size_t total_r1cs_constraint_byteblob_size = std_size_t_process(
+                        read_iter_current_begin, read_iter_current_begin + std_size_t_byteblob_size, processingStatus);
+
+                    read_iter_current_begin += std_size_t_byteblob_size;
+
+                    constraints[i] =
+                        r1cs_constraint_process(read_iter_current_begin,
+                                                read_iter_current_begin + total_r1cs_constraint_byteblob_size,
+                                                processingStatus);
+                    read_iter_current_begin += total_r1cs_constraint_byteblob_size;
+                }
+
+                r1cs_constraint_system<typename CurveType::scalar_field_type> res =
+                    r1cs_constraint_system<typename CurveType::scalar_field_type>();
+
+                res.primary_input_size = primary_input_size;
+                res.auxiliary_input_size = auxiliary_input_size;
+                res.constraints = constraints;
+
+                return res;
+            }
+
+            static inline crypto3::zk::snark::detail::element_kc<typename CurveType::g2_type,
+                                                                 typename CurveType::g1_type>
+                g2g1_element_kc_process(typename std::vector<chunk_type>::const_iterator read_iter_begin,
+                                        typename std::vector<chunk_type>::const_iterator read_iter_end,
+                                        status_type &processingStatus) {
+
+                typename CurveType::g2_type::value_type g = g2_group_type_process<typename CurveType::g2_type>(
+                    read_iter_begin, read_iter_begin + g2_byteblob_size, processingStatus);
+
+                typename CurveType::g1_type::value_type h = g1_group_type_process<typename CurveType::g1_type>(
+                    read_iter_begin + g2_byteblob_size,
+                    read_iter_begin + g2_byteblob_size + g1_byteblob_size,
+                    processingStatus);
+                return crypto3::zk::snark::detail::element_kc<typename CurveType::g2_type, typename CurveType::g1_type>(
+                    g, h);
+            }
+
+            static inline knowledge_commitment_vector<typename CurveType::g2_type, typename CurveType::g1_type>
+                g2g1_knowledge_commitment_vector_process(
+                    typename std::vector<chunk_type>::const_iterator read_iter_begin,
+                    typename std::vector<chunk_type>::const_iterator read_iter_end,
+                    status_type &processingStatus) {
+
+                using T = knowledge_commitment<typename CurveType::g2_type, typename CurveType::g1_type>;
+
+                if (std::distance(read_iter_begin, read_iter_end) < std_size_t_byteblob_size) {
+
+                    processingStatus = status_type::not_enough_data;
+
+                    return sparse_vector<T>();
+                }
+
+                std::size_t indices_count =
+                    std_size_t_process(read_iter_begin, read_iter_begin + std_size_t_byteblob_size, processingStatus);
+
+                if (processingStatus != status_type::success) {
+                    return sparse_vector<T>();
+                }
+
+                std::vector<std::size_t> indices(indices_count, 0);
+
+                for (std::size_t i = 0; i < indices_count; i++) {
+                    indices[i] = std_size_t_process(
+                        read_iter_begin + std_size_t_byteblob_size + std_size_t_byteblob_size * i,
+                        read_iter_begin + std_size_t_byteblob_size + (i + 1) * std_size_t_byteblob_size,
+                        processingStatus);
+                    if (processingStatus != status_type::success) {
+                        return sparse_vector<T>();
+                    }
+                }
+
+                std::vector<typename T::value_type> values(indices_count);
+
+                for (std::size_t i = 0; i < indices_count; i++) {
+                    values[i] = g2g1_element_kc_process(
+                        read_iter_begin + std_size_t_byteblob_size + indices_count * std_size_t_byteblob_size +
+                            i * g2g1_element_kc_byteblob_size,
+                        read_iter_begin + std_size_t_byteblob_size + indices_count * std_size_t_byteblob_size +
+                            (i + 1) * g2g1_element_kc_byteblob_size,
+                        processingStatus);
+                    if (processingStatus != status_type::success) {
+                        return sparse_vector<T>();
+                    }
+                }
+
+                std::size_t domain_size_ = std_size_t_process(
+                    read_iter_begin + std_size_t_byteblob_size + indices_count * std_size_t_byteblob_size +
+                        indices_count * g2g1_element_kc_byteblob_size,
+                    read_iter_begin + std_size_t_byteblob_size + indices_count * std_size_t_byteblob_size +
+                        indices_count * g2g1_element_kc_byteblob_size + std_size_t_byteblob_size,
+                    processingStatus);
+                if (processingStatus != status_type::success) {
+                    return sparse_vector<T>();
+                }
 
                 sparse_vector<T> sv;
 
@@ -736,14 +445,8 @@
                 sv.values = values;
                 sv.domain_size_ = domain_size_;
 
-<<<<<<< HEAD
                 // assert (sv.is_valid());
-                assert (sv.values.size() == sv.indices.size());
-=======
-                for (std::size_t i = 0; i < g2_byteblob_size; ++i) {
-                    input_array[i] = read_iter_begin[i];
-                }
->>>>>>> 9f200d9f
+                assert(sv.values.size() == sv.indices.size());
 
                 return sv;
             }
@@ -897,8 +600,8 @@
                 }
 
                 typename CurveType::gt_type::value_type alpha_g1_beta_g2 =
-                    field_type_process<typename CurveType::gt_type>(
-                        read_iter_begin, read_iter_begin + gt_byteblob_size, processingStatus);
+                    field_type_process<typename CurveType::gt_type>(read_iter_begin, read_iter_begin + gt_byteblob_size,
+                                                                    processingStatus);
 
                 if (processingStatus != status_type::success) {
                     return typename scheme_type::verification_key_type();
@@ -934,105 +637,80 @@
             }
 
             static inline typename scheme_type::proving_key_type
-                proving_key_process(typename std::vector<chunk_type>::const_iterator read_iter_begin, 
-                                         typename std::vector<chunk_type>::const_iterator read_iter_end, 
-                                         status_type &processingStatus) {
+                proving_key_process(typename std::vector<chunk_type>::const_iterator read_iter_begin,
+                                    typename std::vector<chunk_type>::const_iterator read_iter_end,
+                                    status_type &processingStatus) {
 
                 auto read_iter_current_begin = read_iter_begin;
 
-                typename CurveType::g1_type::value_type alpha_g1 =
-                    g1_group_type_process<typename CurveType::g1_type>(read_iter_current_begin, 
-                                                                       read_iter_current_begin + g1_byteblob_size,
-                                                                       processingStatus);
+                typename CurveType::g1_type::value_type alpha_g1 = g1_group_type_process<typename CurveType::g1_type>(
+                    read_iter_current_begin, read_iter_current_begin + g1_byteblob_size, processingStatus);
                 read_iter_current_begin += g1_byteblob_size;
-                typename CurveType::g1_type::value_type beta_g1 =
-                    g1_group_type_process<typename CurveType::g1_type>(read_iter_current_begin, 
-                                                                       read_iter_current_begin + g1_byteblob_size,
-                                                                       processingStatus);
+                typename CurveType::g1_type::value_type beta_g1 = g1_group_type_process<typename CurveType::g1_type>(
+                    read_iter_current_begin, read_iter_current_begin + g1_byteblob_size, processingStatus);
                 read_iter_current_begin += g1_byteblob_size;
-                typename CurveType::g2_type::value_type beta_g2 =
-                    g2_group_type_process<typename CurveType::g2_type>(read_iter_current_begin, 
-                                                                       read_iter_current_begin + g2_byteblob_size,
-                                                                       processingStatus);
+                typename CurveType::g2_type::value_type beta_g2 = g2_group_type_process<typename CurveType::g2_type>(
+                    read_iter_current_begin, read_iter_current_begin + g2_byteblob_size, processingStatus);
                 read_iter_current_begin += g2_byteblob_size;
-                typename CurveType::g1_type::value_type delta_g1 =
-                    g1_group_type_process<typename CurveType::g1_type>(read_iter_current_begin, 
-                                                                       read_iter_current_begin + g1_byteblob_size,
-                                                                       processingStatus);
+                typename CurveType::g1_type::value_type delta_g1 = g1_group_type_process<typename CurveType::g1_type>(
+                    read_iter_current_begin, read_iter_current_begin + g1_byteblob_size, processingStatus);
                 read_iter_current_begin += g1_byteblob_size;
-                typename CurveType::g2_type::value_type delta_g2 =
-                    g2_group_type_process<typename CurveType::g2_type>(read_iter_current_begin, 
-                                                                       read_iter_current_begin + g2_byteblob_size,
-                                                                       processingStatus);
+                typename CurveType::g2_type::value_type delta_g2 = g2_group_type_process<typename CurveType::g2_type>(
+                    read_iter_current_begin, read_iter_current_begin + g2_byteblob_size, processingStatus);
                 read_iter_current_begin += g2_byteblob_size;
-                std::size_t A_query_size = std_size_t_process (read_iter_current_begin, 
-                                        read_iter_current_begin + std_size_t_byteblob_size,
-                                        processingStatus);
+                std::size_t A_query_size = std_size_t_process(
+                    read_iter_current_begin, read_iter_current_begin + std_size_t_byteblob_size, processingStatus);
 
                 read_iter_current_begin += std_size_t_byteblob_size;
                 std::vector<typename CurveType::g1_type::value_type> A_query(A_query_size);
 
-                for (std::size_t i = 0; i < A_query_size; ++i){
+                for (std::size_t i = 0; i < A_query_size; ++i) {
                     A_query[i] = g1_group_type_process<typename CurveType::g1_type>(
-                                    read_iter_current_begin,
-                                    read_iter_current_begin + g1_byteblob_size,
-                                    processingStatus);
+                        read_iter_current_begin, read_iter_current_begin + g1_byteblob_size, processingStatus);
                     read_iter_current_begin += g1_byteblob_size;
                 }
 
-                std::size_t total_B_query_size = std_size_t_process (read_iter_current_begin, 
-                                        read_iter_current_begin + std_size_t_byteblob_size,
-                                        processingStatus);
+                std::size_t total_B_query_size = std_size_t_process(
+                    read_iter_current_begin, read_iter_current_begin + std_size_t_byteblob_size, processingStatus);
 
                 read_iter_current_begin += std_size_t_byteblob_size;
 
-                knowledge_commitment_vector<typename CurveType::g2_type, 
-                    typename CurveType::g1_type> B_query = 
-                    g2g1_knowledge_commitment_vector_process (read_iter_current_begin,
-                                    read_iter_current_begin + total_B_query_size, 
-                                    processingStatus);
+                knowledge_commitment_vector<typename CurveType::g2_type, typename CurveType::g1_type> B_query =
+                    g2g1_knowledge_commitment_vector_process(
+                        read_iter_current_begin, read_iter_current_begin + total_B_query_size, processingStatus);
 
                 read_iter_current_begin += total_B_query_size;
 
-                std::size_t H_query_size = std_size_t_process (read_iter_current_begin, 
-                                        read_iter_current_begin + std_size_t_byteblob_size,
-                                        processingStatus);
+                std::size_t H_query_size = std_size_t_process(
+                    read_iter_current_begin, read_iter_current_begin + std_size_t_byteblob_size, processingStatus);
 
                 read_iter_current_begin += std_size_t_byteblob_size;
                 std::vector<typename CurveType::g1_type::value_type> H_query(H_query_size);
 
-                for (std::size_t i = 0; i < H_query_size; ++i){
+                for (std::size_t i = 0; i < H_query_size; ++i) {
                     H_query[i] = g1_group_type_process<typename CurveType::g1_type>(
-                                    read_iter_current_begin,
-                                    read_iter_current_begin + g1_byteblob_size,
-                                    processingStatus);
+                        read_iter_current_begin, read_iter_current_begin + g1_byteblob_size, processingStatus);
                     read_iter_current_begin += g1_byteblob_size;
                 }
 
-                std::size_t L_query_size = std_size_t_process (read_iter_current_begin, 
-                                        read_iter_current_begin + std_size_t_byteblob_size,
-                                        processingStatus);
+                std::size_t L_query_size = std_size_t_process(
+                    read_iter_current_begin, read_iter_current_begin + std_size_t_byteblob_size, processingStatus);
 
                 read_iter_current_begin += std_size_t_byteblob_size;
                 std::vector<typename CurveType::g1_type::value_type> L_query(L_query_size);
 
-                for (std::size_t i = 0; i < L_query_size; ++i){
+                for (std::size_t i = 0; i < L_query_size; ++i) {
                     L_query[i] = g1_group_type_process<typename CurveType::g1_type>(
-                                    read_iter_current_begin,
-                                    read_iter_current_begin + g1_byteblob_size,
-                                    processingStatus);
+                        read_iter_current_begin, read_iter_current_begin + g1_byteblob_size, processingStatus);
                     read_iter_current_begin += g1_byteblob_size;
                 }
 
-                r1cs_constraint_system<typename CurveType::scalar_field_type> 
-                    constraint_system = r1cs_constraint_system_process (read_iter_current_begin,
-                        read_iter_end, processingStatus);
-
-                return typename scheme_type::proving_key_type(std::move(alpha_g1), 
-                    std::move(beta_g1), std::move(beta_g2), 
-                    std::move(delta_g1), std::move(delta_g2),
-                    std::move(A_query), std::move(B_query), 
-                    std::move(H_query), std::move(L_query), 
+                r1cs_constraint_system<typename CurveType::scalar_field_type> constraint_system =
+                    r1cs_constraint_system_process(read_iter_current_begin, read_iter_end, processingStatus);
+
+                return typename scheme_type::proving_key_type(
+                    std::move(alpha_g1), std::move(beta_g1), std::move(beta_g2), std::move(delta_g1),
+                    std::move(delta_g2), std::move(A_query), std::move(B_query), std::move(H_query), std::move(L_query),
                     std::move(constraint_system));
             }
 
@@ -1200,9 +878,12 @@
             static const std::size_t std_size_t_byteblob_size = 4;
             static const std::size_t g1_byteblob_size = curve_element_serializer<CurveType>::sizeof_field_element;
             static const std::size_t g2_byteblob_size = 2 * curve_element_serializer<CurveType>::sizeof_field_element;
-            static const std::size_t fp_byteblob_size = CurveType::base_field_type::modulus_bits / chunk_size + (CurveType::base_field_type::modulus_bits % chunk_size ? 1 : 0);
+            static const std::size_t fp_byteblob_size = CurveType::base_field_type::modulus_bits / chunk_size +
+                                                        (CurveType::base_field_type::modulus_bits % chunk_size ? 1 : 0);
             static const std::size_t gt_byteblob_size = 2 * 3 * 2 * fp_byteblob_size;
-            static const std::size_t fr_byteblob_size = CurveType::scalar_field_type::modulus_bits / chunk_size + (CurveType::scalar_field_type::modulus_bits % chunk_size ? 1 : 0);
+            static const std::size_t fr_byteblob_size =
+                CurveType::scalar_field_type::modulus_bits / chunk_size +
+                (CurveType::scalar_field_type::modulus_bits % chunk_size ? 1 : 0);
             static const std::size_t linear_term_byteblob_size = std_size_t_byteblob_size + fr_byteblob_size;
             static const std::size_t g2g1_element_kc_byteblob_size = g2_byteblob_size + g1_byteblob_size;
 
@@ -1310,9 +991,8 @@
             }
 
             template<typename T>
-            static inline void
-                linear_term_process(linear_term<T> input_lt, 
-                                    std::vector<chunk_type>::iterator &write_iter) {
+            static inline void linear_term_process(linear_term<T> input_lt,
+                                                   std::vector<chunk_type>::iterator &write_iter) {
 
                 std_size_t_process(input_lt.index, write_iter);
 
@@ -1320,35 +1000,30 @@
             }
 
             template<typename T>
-            static inline void
-                linear_combination_process(linear_combination<T> input_cm, 
-                                    std::vector<chunk_type>::iterator &write_iter) {
+            static inline void linear_combination_process(linear_combination<T> input_cm,
+                                                          std::vector<chunk_type>::iterator &write_iter) {
 
                 std_size_t_process(input_cm.terms.size(), write_iter);
 
-                for (auto it = input_cm.terms.begin(); 
-                        it != input_cm.terms.end();
-                        it++){
+                for (auto it = input_cm.terms.begin(); it != input_cm.terms.end(); it++) {
                     linear_term_process<T>(*it, write_iter);
                 }
             }
- 
+
             static inline std::size_t
-            get_r1cs_constraint_byteblob_size (
-                r1cs_constraint<typename CurveType::scalar_field_type> input_rc){
-
-                return input_rc.a.terms.size() * (std_size_t_byteblob_size + fr_byteblob_size) + 
-                    std_size_t_byteblob_size +
-                input_rc.b.terms.size() * (std_size_t_byteblob_size + fr_byteblob_size) + 
-                    std_size_t_byteblob_size +
-                input_rc.c.terms.size() * (std_size_t_byteblob_size + fr_byteblob_size) + 
-                    std_size_t_byteblob_size;
+                get_r1cs_constraint_byteblob_size(r1cs_constraint<typename CurveType::scalar_field_type> input_rc) {
+
+                return input_rc.a.terms.size() * (std_size_t_byteblob_size + fr_byteblob_size) +
+                       std_size_t_byteblob_size +
+                       input_rc.b.terms.size() * (std_size_t_byteblob_size + fr_byteblob_size) +
+                       std_size_t_byteblob_size +
+                       input_rc.c.terms.size() * (std_size_t_byteblob_size + fr_byteblob_size) +
+                       std_size_t_byteblob_size;
             }
 
             template<typename T>
-            static inline void
-                r1cs_constraint_process(r1cs_constraint<T> input_rc, 
-                                    std::vector<chunk_type>::iterator &write_iter) {
+            static inline void r1cs_constraint_process(r1cs_constraint<T> input_rc,
+                                                       std::vector<chunk_type>::iterator &write_iter) {
 
                 std_size_t_process(get_r1cs_constraint_byteblob_size(input_rc), write_iter);
                 linear_combination_process<T>(input_rc.a, write_iter);
@@ -1357,43 +1032,38 @@
             }
 
             template<typename T>
-            static inline void
-                r1cs_constraint_system_process(r1cs_constraint_system<T> input_rs, 
-                                    std::vector<chunk_type>::iterator &write_iter) {
+            static inline void r1cs_constraint_system_process(r1cs_constraint_system<T> input_rs,
+                                                              std::vector<chunk_type>::iterator &write_iter) {
 
                 std_size_t_process(input_rs.primary_input_size, write_iter);
                 std_size_t_process(input_rs.auxiliary_input_size, write_iter);
                 std_size_t_process(input_rs.constraints.size(), write_iter);
 
-                for (auto it = input_rs.constraints.begin(); 
-                        it != input_rs.constraints.end();
-                        it++){
+                for (auto it = input_rs.constraints.begin(); it != input_rs.constraints.end(); it++) {
                     r1cs_constraint_process<T>(*it, write_iter);
                 }
             }
 
-            static inline void
-                g2g1_element_kc_process(crypto3::zk::snark::detail::element_kc<typename CurveType::g2_type, 
-                                            typename CurveType::g1_type> input_ek, 
-                                    std::vector<chunk_type>::iterator &write_iter) {
+            static inline void g2g1_element_kc_process(
+                crypto3::zk::snark::detail::element_kc<typename CurveType::g2_type, typename CurveType::g1_type>
+                    input_ek,
+                std::vector<chunk_type>::iterator &write_iter) {
 
                 g2_group_type_process<typename CurveType::g2_type>(input_ek.g, write_iter);
                 g1_group_type_process<typename CurveType::g1_type>(input_ek.h, write_iter);
             }
 
-            static inline std::size_t
-                get_g2g1_knowledge_commitment_vector_size (
-                knowledge_commitment_vector<typename CurveType::g2_type, 
-                                            typename CurveType::g1_type> input_kv){
-
-                return (2 + input_kv.indices.size()) * std_size_t_byteblob_size + 
-                    input_kv.values.size() * (g2_byteblob_size + g1_byteblob_size);
-            }
-
-            static inline void
-                g2g1_knowledge_commitment_vector_process(knowledge_commitment_vector<typename CurveType::g2_type, 
-                                            typename CurveType::g1_type> input_kv, 
-                                    std::vector<chunk_type>::iterator &write_iter) {
+            static inline std::size_t get_g2g1_knowledge_commitment_vector_size(
+                knowledge_commitment_vector<typename CurveType::g2_type, typename CurveType::g1_type> input_kv) {
+
+                return (2 + input_kv.indices.size()) * std_size_t_byteblob_size +
+                       input_kv.values.size() * (g2_byteblob_size + g1_byteblob_size);
+            }
+
+            static inline void g2g1_knowledge_commitment_vector_process(
+                knowledge_commitment_vector<typename CurveType::g2_type, typename CurveType::g1_type>
+                    input_kv,
+                std::vector<chunk_type>::iterator &write_iter) {
 
                 std_size_t_process(get_g2g1_knowledge_commitment_vector_size(input_kv), write_iter);
 
@@ -1414,8 +1084,7 @@
 
             static inline std::vector<chunk_type> process(typename scheme_type::proving_key_type pk) {
 
-                std::size_t proving_key_size =
-                    1000*g2_byteblob_size;
+                std::size_t proving_key_size = 1000 * g2_byteblob_size;
 
                 std::vector<chunk_type> output(proving_key_size);
 
@@ -1429,9 +1098,7 @@
 
                 std_size_t_process(pk.A_query.size(), write_iter);
 
-                for (auto it = pk.A_query.begin(); 
-                        it != pk.A_query.end();
-                        it++){
+                for (auto it = pk.A_query.begin(); it != pk.A_query.end(); it++) {
                     g1_group_type_process<typename CurveType::g1_type>(*it, write_iter);
                 }
 
@@ -1439,23 +1106,17 @@
 
                 std_size_t_process(pk.H_query.size(), write_iter);
 
-                for (auto it = pk.H_query.begin(); 
-                        it != pk.H_query.end();
-                        it++){
+                for (auto it = pk.H_query.begin(); it != pk.H_query.end(); it++) {
                     g1_group_type_process<typename CurveType::g1_type>(*it, write_iter);
                 }
 
                 std_size_t_process(pk.L_query.size(), write_iter);
 
-                for (auto it = pk.L_query.begin(); 
-                        it != pk.L_query.end();
-                        it++){
+                for (auto it = pk.L_query.begin(); it != pk.L_query.end(); it++) {
                     g1_group_type_process<typename CurveType::g1_type>(*it, write_iter);
                 }
 
-                r1cs_constraint_system_process<
-                    typename CurveType::scalar_field_type>(
-                        pk.constraint_system, write_iter);
+                r1cs_constraint_system_process<typename CurveType::scalar_field_type>(pk.constraint_system, write_iter);
 
                 return output;
             }
