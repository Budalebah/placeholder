--- conflicted
+++ resolved
@@ -307,354 +307,8 @@
                     const typename std::iterator_traits<InputScalarIterator>::value_type &kzg_challenge) {
                 }
             }    // namespace snark
-<<<<<<< HEAD
-            res
-        }    // namespace zk
-)
-        .reduce(GipaTUZ::default, |mut acc_res, res| {
-            acc_res.merge(&res);
-            acc_res
-        });
-
-final_res.merge(&res);
-debug !("TIPP verify: gipa prep and accumulate took {}ms", now.elapsed().as_millis());
-(final_res, challenges, challenges_inv)
-    }    // namespace crypto3
-
-    /// verify_tipp_mipp returns a pairing equation to check the tipp proof.  $r$ is
-    /// the randomness used to produce a random linear combination of A and B and
-    /// used in the MIPP part with C
-    template<typename CurveType>
-    PairingCheck<CurveType> verify_tipp_mipp(const r1cs_gg_ppzksnark_srs_verification_key<CurveType> &v_srs,
-                                             const r1cs_gg_ppzksnark_aggregate_proof<CurveType> &proof,
-                                             const typename CurveType::scalar_field_type &r_shift) {
-        // (T,U), Z for TIPP and MIPP  and all challenges
-        std::tuple<gipa_tuz<CurveType>, std::vector<typename CurveType::scalar_field_type::value_type>,
-                   std::vector<typename CurveType::scalar_field_type::value_type>>
-            gtmp = gipa_verify_tipp_mipp(proof);
-        auto &final_res = std::get<0>(gtmp);
-        auto &challenges = std::get<1>(gtmp);
-        auto &challenges_inv = std::get<2>(gtmp);
-
-        // we reverse the order so the KZG polynomial have them in the expected
-        // order to construct them in logn time.
-        std::reverse(challenges.begin(), challenges.end());
-        std::reverse(challenges_inv.begin(), challenges_inv.end());
-
-        // Verify commitment keys wellformed
-        auto fvkey = proof.tmipp.gipa.final_vkey;
-        auto fwkey = proof.tmipp.gipa.final_wkey;
-        // KZG challenge point
-        let c = oracle !(&challenges.first().unwrap(), &fvkey .0, &fvkey .1, &fwkey .0, &fwkey .1);
-
-        // we take reference so they are able to be copied in the par! macro
-        let final_a = &proof.tmipp.gipa.final_a;
-        let final_b = &proof.tmipp.gipa.final_b;
-        let final_c = &proof.tmipp.gipa.final_c;
-        let final_r = &proof.tmipp.gipa.final_r;
-        let final_zab = &final_res.zab;
-        let final_tab = &final_res.tab;
-        let final_uab = &final_res.uab;
-        let final_tc = &final_res.tc;
-        let final_uc = &final_res.uc;
-
-        let now = Instant::now();
-        par ! {// check the opening proof for v
-               let vtuple = verify_kzg_opening_g2(v_srs, &fvkey, &proof.tmipp.vkey_opening, &challenges_inv,
-                                                  &E::Fr::one(), &c, ),
-               // check the opening proof for w - note that w has been rescaled by $r^{-1}$
-               let wtuple = verify_kzg_opening_g1(v_srs, &fwkey, &proof.tmipp.wkey_opening, &challenges,
-                                                  &r_shift.inverse().unwrap(), &c, ),
-               //
-               // We create a sequence of pairing tuple that we aggregate together at
-               // the end to perform only once the final exponentiation.
-               //
-               // TIPP
-               // z = e(A,B)
-               let check_z = PairingCheck::<E>::from_miller_inputs(&[(final_a, final_b)], final_zab),
-               //  final_aB.0 = T = e(A,v1)e(w1,B)
-               let check_ab0 =
-                   PairingCheck::<E>::from_miller_inputs(&[ (final_a, &fvkey .0), (&fwkey .0, final_b) ], final_tab),
-
-               //  final_aB.1 = U = e(A,v2)e(w2,B)
-               let check_ab1 =
-                   PairingCheck::<E>::from_miller_inputs(&[ (final_a, &fvkey .1), (&fwkey .1, final_b) ], final_uab),
-
-               // MIPP
-               // Verify base inner product commitment
-               // Z ==  c ^ r
-               let final_z = algebra::inner_product<E::G1Affine>(&[final_c.clone()], &[final_r.clone()]),
-               // Check commiment correctness
-               // T = e(C,v1)
-               let check_t = PairingCheck::<E>::from_miller_inputs(&[(final_c, &fvkey .0)], final_tc),
-               // U = e(A,v2)
-               let check_u = PairingCheck::<E>::from_miller_inputs(&[(final_c, &fvkey .1)], final_uc)};
-
-        debug !("TIPP verify: parallel checks before merge: {}ms", now.elapsed().as_millis(), );
-
-        let b = final_z == final_res.zc;
-        // only check that doesn't require pairing so we can give a tuple that will
-        // render the equation wrong in case it's false
-        if (!b) {
-            return PairingCheck::new_invalid();
-        }
-
-        let mut acc = vtuple;
-        acc.merge(&check_z);
-        acc.merge(&check_ab0);
-        acc.merge(&check_ab1);
-        acc.merge(&check_t);
-        acc.merge(&check_u);
-        acc.merge(&wtuple);
-
-        acc
-    }
-
-    template<typename CurveType, typename InputPublicInputsIterator>
-    bool verify_aggregate_proof(const r1cs_gg_ppzksnark_srs_verification_key<CurveType> &ip_verifier_srs,
-                                const r1cs_gg_ppzksnark_processed_verification_key<CurveType> &pvk,
-                                InputPublicInputsIterator public_inputs_first,
-                                InputPublicInputsIterator public_inputs_last,
-                                const r1cs_gg_ppzksnark_aggregate_proof<CurveType> &proof) {
-
-        // Random linear combination of proofs
-        std::size_t counter_nonce = 1;
-        std::array<std::uint8_t, sizeof(std::size_t)> counter_nonce_bytes;
-        crypto3::detail::pack<stream_endian::big_byte_big_bit>({counter_nonce}, counter_nonce_bytes);
-        accumulator_set<hashes::sha2<256>> acc;
-
-        hash<hashes::sha2<256>>(counter_nonce_bytes, acc);
-        hash<hashes::sha2<256>>(std::get<0>(proof.com_ab), acc);
-        hash<hashes::sha2<256>>(std::get<1>(proof.com_ab), acc);
-        hash<hashes::sha2<256>>(std::get<0>(proof.com_c), acc);
-        hash<hashes::sha2<256>>(std::get<1>(proof.com_c), acc);
-
-        typename hashes::sha2<256>::digest_type d = accumulators::extract::hash<hashes::sha2<256>>(acc);
-        typename CurveType::scalar_field_type::value_type r;
-        crypto3::detail::pack(d, r.data);
-        r = r.inversed();
-
-        InputPublicInputsIterator vpitr = public_inputs_first;
-
-        while (vpitr != public_inputs_last) {
-            BOOST_ASSERT_MSG(vpitr->size() + 1 == pvk.ic.size(), "malformed verification key!");
-            ++vpitr;
-        }
-
-        // 1.Check TIPA proof ab
-        // 2.Check TIPA proof c
-        auto tipa_ab = verify_tipp_mipp<CurveType>(ip_verifier_srs,
-                                                   proof,
-                                                   r    // we give the extra r as it's not part of the proof itself
-                                                        // - it is simply used on top for the groth16 aggregation
-        );
-
-        // Check aggregate pairing product equation
-        // SUM of a geometric progression
-        // SUM a^i = (1 - a^n) / (1 - a) = -(1-a^n)/-(1-a)
-        // = (a^n - 1) / (a - 1)
-        info !("checking aggregate pairing");
-        let mut r_sum = r.pow(&[public_inputs.len() as u64]);
-        r_sum.sub_assign(&E::Fr::one());
-        let b = sub !(r, &E::Fr::one()).inverse().unwrap();
-        r_sum.mul_assign(&b);
-
-        // 3. Compute left part of the final pairing equation
-        //
-        // NOTE From this point on, we are only checking *one* pairing check so
-        // we don't need to randomize as all other checks are being randomized
-        // already so this is the "base check" so to speak.
-        let p1 = send_tuple.clone();
-        s.spawn(move | _ | {
-            let mut alpha_g1_r_sum = pvk.alpha_g1;
-            alpha_g1_r_sum.mul_assign(r_sum);
-            let tuple = PairingCheck::<E>::from_miller_one(
-                E::miller_loop(&[(&alpha_g1_r_sum.into_affine().prepare(), &pvk.beta_g2, )]));
-
-            p1.send(tuple).unwrap();
-        });
-
-        // 4. Compute right part of the final pairing equation
-        let p3 = send_tuple.clone();
-        s.spawn(move | _ | {
-            let tuple = PairingCheck::from_miller_one(E::miller_loop(&[(
-                // e(c^r vector form, h^delta)
-                // let agg_c = algebra::inner_product<E::G1Affine>(&c, r_vec)
-                &proof.agg_c.into_affine().prepare(), &pvk.delta_g2, )]));
-            p3.send(tuple).unwrap();
-        });
-
-        let(r_vec_sender, r_vec_receiver) = bounded(1);
-        s.spawn(move | _ | {
-            let now = Instant::now();
-            r_vec_sender.send(structured_scalar_power(public_inputs.len(), &r)).unwrap();
-            let elapsed = now.elapsed().as_millis();
-            debug !("generation of r vector: {}ms", elapsed);
-        });
-
-        // 5. compute the middle part of the final pairing equation, the one
-        //    with the public inputs
-        // let p2 = send_tuple.clone();
-        s.spawn(move | _ | {
-            // We want to compute MUL(i:0 -> l) S_i ^ (SUM(j:0 -> n) ai,j * r^j)
-            // this table keeps tracks of incremental computation of each i-th
-            // exponent to later multiply with S_i
-            // The index of the table is i, which is an index of the public
-            // input element
-            // We incrementally build the r vector and the table
-            // NOTE: in this version it's not r^2j but simply r^j
-
-            let l = public_inputs[0].len();
-            let mut g_ic = pvk.ic_projective[0];
-            g_ic.mul_assign(r_sum);
-
-            let powers = r_vec_receiver.recv().unwrap();
-
-            let now = Instant::now();
-            // now we do the multi exponentiation
-            let getter = | i : usize |-><E::Fr as PrimeField>::Repr {
-                // i denotes the column of the public input, and j denotes which public input
-                let mut c = public_inputs[0][i];
-                for (int j = 1; j < public_inputs.size(); j++) {
-                    let mut ai = public_inputs[j][i];
-                    ai.mul_assign(&powers[j]);
-                    c.add_assign(&ai);
-                }
-                c.into_repr()
-            };
-
-            let totsi =
-                par_multiscalar::<_, E::G1Affine>(&ScalarList::Getter(getter, l), &pvk.multiscalar.at_point(1),
-                                                  std::mem::size_of:: << E::Fr as PrimeField > ::Repr > () * 8, );
-
-            g_ic.add_assign(&totsi);
-
-            let tuple =
-                PairingCheck::from_miller_one(E::miller_loop(&[(&g_ic.into_affine().prepare(), &pvk.gamma_g2, )]));
-            let elapsed = now.elapsed().as_millis();
-            debug !("table generation: {}ms", elapsed);
-
-            send_tuple.send(tuple).unwrap();
-        });
-
-        s.spawn(move | _ | {
-            // final value ip_ab is what we want to compare in the groth16
-            // aggregated equation A * B
-            let mut acc = PairingCheck::from_pair(E::Fqk::one(), proof.ip_ab.clone());
-            while
-                let Ok(tuple) = rcv_tuple.recv() {
-                    acc.merge(&tuple);
-                }
-            valid_send.send(acc.verify()).unwrap();
-        });
-
-        let res = valid_rcv.recv().unwrap();
-        info !("aggregate verify done");
-
-        Ok(res)
-    }
-
-    /// verify_kzg_opening_g2 takes a KZG opening, the final commitment key, SRS and
-    /// any shift (in TIPP we shift the v commitment by r^-1) and returns a pairing
-    /// tuple to check if the opening is correct or not.
-    template<typename CurveType>
-    PairingCheck<CurveType> verify_kzg_opening_g2(v_srs
-                                                  : &VerifierSRS<E>, final_vkey
-                                                  : &(E::G2Affine, E::G2Affine), vkey_opening
-                                                  : &KZGOpening<E::G2Affine>, challenges
-                                                  : &[E::Fr], r_shift
-                                                  : &E::Fr, kzg_challenge
-                                                  : &E::Fr) {
-        // f_v(z)
-        let vpoly_eval_z = polynomial_evaluation_product_form_from_transcript(challenges, kzg_challenge, r_shift);
-        // -g such that when we test a pairing equation we only need to check if
-        // it's equal 1 at the end:
-        // e(a,b) = e(c,d) <=> e(a,b)e(-c,d) = 1
-        let mut ng = v_srs.g.clone();
-        ng.negate();
-        par ! {
-            // verify first part of opening - v1
-            // e(g, v1 h^{-af_v(z)})
-            let p1 = E::miller_loop(&[(&ng.into_affine().prepare(),
-                                       // in additive notation: final_vkey = uH,
-                                       // uH - f_v(z)H = (u - f_v)H --> v1h^{-af_v(z)}
-                                       &sub !(final_vkey .0.into_projective(), &mul !(v_srs.h_alpha, vpoly_eval_z))
-                                            .into_affine()
-                                            .prepare(), )]),
-            // e(g^{a - z}, opening_1) ==> (aG) - (zG)
-            let p2 =
-                E::miller_loop(&[(&sub !(v_srs.g_alpha, &mul !(v_srs.g, kzg_challenge.clone())).into_affine().prepare(),
-                                  &vkey_opening .0.prepare(), )]),
-
-            // verify second part of opening - v2 - similar but changing secret exponent
-            // e(g, v2 h^{-bf_v(z)})
-            let q1 = E::miller_loop(&[(&ng.into_affine().prepare(),
-                                       // in additive notation: final_vkey = uH,
-                                       // uH - f_v(z)H = (u - f_v)H --> v1h^{-f_v(z)}
-                                       &sub !(final_vkey .1.into_projective(), &mul !(v_srs.h_beta, vpoly_eval_z))
-                                            .into_affine()
-                                            .prepare(), )]),
-            // e(g^{b - z}, opening_1)
-            let q2 =
-                E::miller_loop(&[(&sub !(v_srs.g_beta, &mul !(v_srs.g, kzg_challenge.clone())).into_affine().prepare(),
-                                  &vkey_opening .1.prepare(), )])};
-
-        // this pair should be one when multiplied
-        let(l, r) = rayon::join(|| mul !(q1, &q2), || mul !(p1, &p2));
-        PairingCheck::from_miller_one(mul !(l, &r))
-    }
-
-    /// Similar to verify_kzg_opening_g2 but for g1.
-    template<typename CurveType>
-    PairingCheck<CurveType> verify_kzg_opening_g1(v_srs
-                                                  : &VerifierSRS<E>, final_wkey
-                                                  : &(E::G1Affine, E::G1Affine), wkey_opening
-                                                  : &KZGOpening<E::G1Affine>, challenges
-                                                  : &[E::Fr], r_shift
-                                                  : &E::Fr, kzg_challenge
-                                                  : &E::Fr) {
-        let wkey_poly_eval = polynomial_evaluation_product_form_from_transcript(challenges, kzg_challenge, r_shift);
-
-        // -h such that when we test a pairing equation we only need to check if
-        // it's equal 1 at the end:
-        // e(a,b) = e(c,d) <=> e(a,b)e(c,-d) = 1
-        let mut nh = v_srs.h.clone();
-        nh.negate();
-
-        par ! {
-            // first check on w1
-            // let K = g^{a^{n+1}}
-            // e(w1 K^{-f_w(z)},h)
-            let p1 = E::miller_loop(&[(&sub !(final_wkey .0.into_projective(), &mul !(v_srs.g_alpha_n1, wkey_poly_eval))
-                                            .into_affine()
-                                            .prepare(),
-                                       &nh.into_affine().prepare(), )]),
-            // e(opening, h^{a - z})
-            let p2 =
-                E::miller_loop(&[(&wkey_opening .0.prepare(),
-                                  &sub !(v_srs.h_alpha, &mul !(v_srs.h, *kzg_challenge)).into_affine().prepare(), )]),
-            // then do second check
-            // let K = g^{b^{n+1}}
-            // e(w2 K^{-f_w(z)},h)
-            let q1 = E::miller_loop(&[(&sub !(final_wkey .1.into_projective(), &mul !(v_srs.g_beta_n1, wkey_poly_eval))
-                                            .into_affine()
-                                            .prepare(),
-                                       &nh.into_affine().prepare(), )]),
-            // e(opening, h^{b - z})
-            let q2 =
-                E::miller_loop(&[(&wkey_opening .1.prepare(),
-                                  &sub !(v_srs.h_beta, &mul !(v_srs.h, *kzg_challenge)).into_affine().prepare(), )])};
-        let(l, r) = rayon::join(|| mul !(q1, &q2), || mul !(p1, &p2));
-        PairingCheck::from_miller_one(mul !(l, &r))
-    }
-
-}    // namespace nil
-}    // namespace zk
-}    // namespace crypto3
-=======
         }        // namespace zk
     }            // namespace crypto3
->>>>>>> 12f64a3a
 }    // namespace nil
 
 #endif    // CRYPTO3_R1CS_GG_PPZKSNARK_TYPES_POLICY_HPP