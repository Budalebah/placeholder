//---------------------------------------------------------------------------//
// Copyright (c) 2018-2020 Mikhail Komarov <nemo@nil.foundation>
// Copyright (c) 2020 Nikita Kaskov <nbering@nil.foundation>
//
// MIT License
//
// Permission is hereby granted, free of charge, to any person obtaining a copy
// of this software and associated documentation files (the "Software"), to deal
// in the Software without restriction, including without limitation the rights
// to use, copy, modify, merge, publish, distribute, sublicense, and/or sell
// copies of the Software, and to permit persons to whom the Software is
// furnished to do so, subject to the following conditions:
//
// The above copyright notice and this permission notice shall be included in all
// copies or substantial portions of the Software.
//
// THE SOFTWARE IS PROVIDED "AS IS", WITHOUT WARRANTY OF ANY KIND, EXPRESS OR
// IMPLIED, INCLUDING BUT NOT LIMITED TO THE WARRANTIES OF MERCHANTABILITY,
// FITNESS FOR A PARTICULAR PURPOSE AND NONINFRINGEMENT. IN NO EVENT SHALL THE
// AUTHORS OR COPYRIGHT HOLDERS BE LIABLE FOR ANY CLAIM, DAMAGES OR OTHER
// LIABILITY, WHETHER IN AN ACTION OF CONTRACT, TORT OR OTHERWISE, ARISING FROM,
// OUT OF OR IN CONNECTION WITH THE SOFTWARE OR THE USE OR OTHER DEALINGS IN THE
// SOFTWARE.
//---------------------------------------------------------------------------//
// @file Declaration of interfaces for a ppzkSNARK for R1CS.
//
// This includes:
// - class for proving key
// - class for verification key
// - class for processed verification key
// - class for key pair (proving key & verification key)
// - class for proof
// - generator algorithm
// - prover algorithm
// - verifier algorithm (with strong or weak input consistency)
// - online verifier algorithm (with strong or weak input consistency)
//
// The implementation instantiates (a modification of) the protocol of \[PGHR13],
// by following extending, and optimizing the approach described in \[BCTV14].
//
//
// Acronyms:
//
// - R1CS = "Rank-1 Constraint Systems"
// - ppzkSNARK = "PreProcessing Zero-Knowledge Succinct Non-interactive ARgument of Knowledge"
//
// References:
//
// \[BCTV14]:
// "Succinct Non-Interactive Zero Knowledge for a von Neumann Architecture",
// Eli Ben-Sasson, Alessandro Chiesa, Eran Tromer, Madars Virza,
// USENIX Security 2014,
// <http://eprint.iacr.org/2013/879>
//
// \[PGHR13]:
// "Pinocchio: Nearly practical verifiable computation",
// Bryan Parno, Craig Gentry, Jon Howell, Mariana Raykova,
// IEEE S&P 2013,
// <https://eprint.iacr.org/2013/279>
//---------------------------------------------------------------------------//

#ifndef CRYPTO3_R1CS_PPZKSNARK_BASIC_PROVER_HPP
#define CRYPTO3_R1CS_PPZKSNARK_BASIC_PROVER_HPP

#include <memory>

#include <nil/crypto3/zk/snark/accumulation_vector.hpp>
#include <nil/crypto3/zk/snark/knowledge_commitment/knowledge_commitment.hpp>
#include <nil/crypto3/zk/snark/relations/constraint_satisfaction_problems/r1cs.hpp>

//#include <nil/crypto3/algebra/multiexp/multiexp.hpp>

#include <nil/crypto3/algebra/random_element.hpp>

#ifdef MULTICORE
#include <omp.h>
#endif

#include <nil/crypto3/zk/snark/knowledge_commitment/kc_multiexp.hpp>
#include <nil/crypto3/zk/snark/reductions/r1cs_to_qap.hpp>

#include <nil/crypto3/zk/snark/proof_systems/detail/ppzksnark/r1cs_ppzksnark/types_policy.hpp>

namespace nil {
    namespace crypto3 {
        namespace zk {
            namespace snark {
                namespace policies {
<<<<<<< HEAD
                    
=======

                    using types_policy = detail::r1cs_ppzksnark_types_policy;

                    using constraint_system_type = typename policy_type::constraint_system;
                    using primary_input_type = typename policy_type::primary_input;
                    using auxiliary_input_type = typename policy_type::auxiliary_input;

                    using proving_key_type = typename policy_type::proving_key;
                    using verification_key_type = typename policy_type::verification_key;
                    using processed_verification_key_type = typename policy_type::processed_verification_key;

                    using keypair_type = typename policy_type::keypair;
                    using proof_type = typename policy_type::proof;

>>>>>>> 213a3534
                    /**
                     * A prover algorithm for the R1CS ppzkSNARK.
                     *
                     * Given a R1CS primary input X and a R1CS auxiliary input Y, this algorithm
                     * produces a proof (of knowledge) that attests to the following statement:
                     *               ``there exists Y such that CS(X,Y)=0''.
                     * Above, CS is the R1CS constraint system that was given as input to the generator algorithm.
                     */
                    class r1cs_ppzksnark_prover {
                        using types_policy = detail::r1cs_ppzksnark_types_policy;
                    public:

                        using constraint_system_type = typename policy_type::constraint_system;
                        using primary_input_type = typename policy_type::primary_input;
                        using auxiliary_input_type = typename policy_type::auxiliary_input;

                        using proving_key_type = typename policy_type::proving_key;
                        using verification_key_type = typename policy_type::verification_key;
                        using processed_verification_key_type = typename policy_type::processed_verification_key;

                        using keypair_type = typename policy_type::keypair;
                        using proof_type = typename policy_type::proof;

                        template<typename CurveType>
                        keypair_type operator()(const proving_key_type &proving_key,
                                                const primary_input_type &primary_input,
                                                const auxiliary_input_type &auxiliary_input) {

                            const typename CurveType::scalar_field_type::value_type
                                d1 = algebra::random_element<typename CurveType::scalar_field_type>(),
                                d2 = algebra::random_element<typename CurveType::scalar_field_type>(),
                                d3 = algebra::random_element<typename CurveType::scalar_field_type>();

                            const qap_witness<typename CurveType::scalar_field_type> qap_wit = r1cs_to_qap::witness_map(
                                proving_key.constraint_system, primary_input, auxiliary_input, d1, d2, d3);

                            knowledge_commitment<typename CurveType::g1_type, typename CurveType::g1_type> g_A =
                                proving_key.A_query[0] + qap_wit.d1 * proving_key.A_query[qap_wit.num_variables() + 1];
                            knowledge_commitment<typename CurveType::g2_type, typename CurveType::g1_type> g_B =
                                proving_key.B_query[0] + qap_wit.d2 * proving_key.B_query[qap_wit.num_variables() + 1];
                            knowledge_commitment<typename CurveType::g1_type, typename CurveType::g1_type> g_C =
                                proving_key.C_query[0] + qap_wit.d3 * proving_key.C_query[qap_wit.num_variables() + 1];

                            typename CurveType::g1_type::value_type g_H =
                                typename CurveType::g1_type::value_type::zero();
                            typename CurveType::g1_type::value_type g_K =
                                (proving_key.K_query[0] +
                                 qap_wit.d1 * proving_key.K_query[qap_wit.num_variables() + 1] +
                                 qap_wit.d2 * proving_key.K_query[qap_wit.num_variables() + 2] +
                                 qap_wit.d3 * proving_key.K_query[qap_wit.num_variables() + 3]);

#ifdef MULTICORE
                            const std::size_t chunks = omp_get_max_threads();    // to override, set OMP_NUM_THREADS env
                                                                                 // var or call omp_set_num_threads()
#else
                            const std::size_t chunks = 1;
#endif

                            g_A = g_A + kc_multiexp_with_mixed_addition<
                                            typename CurveType::g1_type, typename CurveType::g1_type,
                                            typename CurveType::scalar_field_type, algebra::multiexp_method_bos_coster>(
                                            proving_key.A_query, 1, 1 + qap_wit.num_variables(),
                                            qap_wit.coefficients_for_ABCs.begin(),
                                            qap_wit.coefficients_for_ABCs.begin() + qap_wit.num_variables(), chunks);

                            g_B = g_B + kc_multiexp_with_mixed_addition<
                                            typename CurveType::g2_type, typename CurveType::g1_type,
                                            typename CurveType::scalar_field_type, algebra::multiexp_method_bos_coster>(
                                            proving_key.B_query, 1, 1 + qap_wit.num_variables(),
                                            qap_wit.coefficients_for_ABCs.begin(),
                                            qap_wit.coefficients_for_ABCs.begin() + qap_wit.num_variables(), chunks);

                            g_C = g_C + kc_multiexp_with_mixed_addition<
                                            typename CurveType::g1_type, typename CurveType::g1_type,
                                            typename CurveType::scalar_field_type, algebra::multiexp_method_bos_coster>(
                                            proving_key.C_query, 1, 1 + qap_wit.num_variables(),
                                            qap_wit.coefficients_for_ABCs.begin(),
                                            qap_wit.coefficients_for_ABCs.begin() + qap_wit.num_variables(), chunks);

                            g_H = g_H +
                                  algebra::multiexp<typename CurveType::g1_type, typename CurveType::scalar_field_type,
                                                    algebra::multiexp_method_BDLO12>(
                                      proving_key.H_query.begin(), proving_key.H_query.begin() + qap_wit.degree() + 1,
                                      qap_wit.coefficients_for_H.begin(),
                                      qap_wit.coefficients_for_H.begin() + qap_wit.degree() + 1, chunks);

                            g_K = g_K + algebra::multiexp_with_mixed_addition<typename CurveType::g1_type,
                                                                              typename CurveType::scalar_field_type,
                                                                              algebra::multiexp_method_bos_coster>(
                                            proving_key.K_query.begin() + 1,
                                            proving_key.K_query.begin() + 1 + qap_wit.num_variables(),
                                            qap_wit.coefficients_for_ABCs.begin(),
                                            qap_wit.coefficients_for_ABCs.begin() + qap_wit.num_variables(), chunks);

                            proof_type proof =
                                proof(std::move(g_A), std::move(g_B), std::move(g_C), std::move(g_H), std::move(g_K));
                            proof.print_size();

                            return proof;
                        }
                    };
                }    // namespace policies
            }        // namespace snark
        }            // namespace zk
    }                // namespace crypto3
}    // namespace nil

#endif    // CRYPTO3_R1CS_PPZKSNARK_BASIC_PROVER_HPP<|MERGE_RESOLUTION|>--- conflicted
+++ resolved
@@ -86,24 +86,7 @@
         namespace zk {
             namespace snark {
                 namespace policies {
-<<<<<<< HEAD
-                    
-=======
 
-                    using types_policy = detail::r1cs_ppzksnark_types_policy;
-
-                    using constraint_system_type = typename policy_type::constraint_system;
-                    using primary_input_type = typename policy_type::primary_input;
-                    using auxiliary_input_type = typename policy_type::auxiliary_input;
-
-                    using proving_key_type = typename policy_type::proving_key;
-                    using verification_key_type = typename policy_type::verification_key;
-                    using processed_verification_key_type = typename policy_type::processed_verification_key;
-
-                    using keypair_type = typename policy_type::keypair;
-                    using proof_type = typename policy_type::proof;
-
->>>>>>> 213a3534
                     /**
                      * A prover algorithm for the R1CS ppzkSNARK.
                      *
@@ -116,16 +99,16 @@
                         using types_policy = detail::r1cs_ppzksnark_types_policy;
                     public:
 
-                        using constraint_system_type = typename policy_type::constraint_system;
-                        using primary_input_type = typename policy_type::primary_input;
-                        using auxiliary_input_type = typename policy_type::auxiliary_input;
+                        using constraint_system_type = typename types_policy::constraint_system;
+                        using primary_input_type = typename types_policy::primary_input;
+                        using auxiliary_input_type = typename types_policy::auxiliary_input;
 
-                        using proving_key_type = typename policy_type::proving_key;
-                        using verification_key_type = typename policy_type::verification_key;
-                        using processed_verification_key_type = typename policy_type::processed_verification_key;
+                        using proving_key_type = typename types_policy::proving_key;
+                        using verification_key_type = typename types_policy::verification_key;
+                        using processed_verification_key_type = typename types_policy::processed_verification_key;
 
-                        using keypair_type = typename policy_type::keypair;
-                        using proof_type = typename policy_type::proof;
+                        using keypair_type = typename types_policy::keypair;
+                        using proof_type = typename types_policy::proof;
 
                         template<typename CurveType>
                         keypair_type operator()(const proving_key_type &proving_key,
