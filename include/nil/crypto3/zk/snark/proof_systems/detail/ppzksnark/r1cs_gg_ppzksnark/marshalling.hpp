--- conflicted
+++ resolved
@@ -116,18 +116,11 @@
                             modulus_bits / chunk_size + modulus_bits % chunk_size;
 
                         template<typename FieldType>
-<<<<<<< HEAD
                         static inline 
                         typename std::enable_if<
                                         !::nil::crypto3::detail::is_extended_field<FieldType>::value,
                                      typename FieldType::value_type>::type field_type_process (
                             std::vector<chunk_type>::iterator &read_iter){
-=======
-                        static inline
-                            typename std::enable_if<!::nil::crypto3::detail::is_extended_field<FieldType>::value,
-                                                    typename FieldType::value_type>::type
-                            field_process(std::vector<chunk_type>::iterator &read_iter) {
->>>>>>> f9f98347
 
                             using field_type = FieldType;
 
@@ -142,35 +135,20 @@
                         }
 
                         template<typename FieldType>
-<<<<<<< HEAD
                         static inline 
                         typename std::enable_if<
                                         ::nil::crypto3::detail::is_extended_field<FieldType>::value,
                                      typename FieldType::value_type>::type field_type_process (
                             std::vector<chunk_type>::iterator &read_iter){
-=======
-                        static inline
-                            typename std::enable_if<::nil::crypto3::detail::is_extended_field<FieldType>::value,
-                                                    typename FieldType::value_type>::type
-                            field_process(std::vector<chunk_type>::iterator &read_iter) {
->>>>>>> f9f98347
 
                             using field_type = FieldType;
 
                             typename field_type::value_type::data_type data;
-<<<<<<< HEAD
                             const std::size_t data_dimension = field_type::arity / 
                                                    field_type::underlying_field_type::arity;
                             
                             for(int n = 0; n < data_dimension; ++n){
                                 data[n] = field_type_process<typename field_type::underlying_field_type>(read_iter);
-=======
-                            const std::size_t data_dimension =
-                                field_type::arity / field_type::underlying_field_type::arity;
-
-                            for (int n = 0; n < data_dimension; ++n) {
-                                data[n] = field_process<typename field_type::underlying_field_type>(read_iter);
->>>>>>> f9f98347
                             }
 
                             return typename field_type::value_type(data);
@@ -180,7 +158,6 @@
                         static inline typename GroupType::value_type
                             group_type_process(std::vector<chunk_type>::iterator &read_iter) {
 
-<<<<<<< HEAD
                             typename GroupType::underlying_field_type::value_type X = 
                                 field_type_process<typename GroupType::underlying_field_type>(read_iter);
 
@@ -189,16 +166,6 @@
 
                             typename GroupType::underlying_field_type::value_type Z = 
                                 field_type_process<typename GroupType::underlying_field_type>(read_iter);
-=======
-                            typename GroupType::underlying_field_type::value_type X =
-                                field_process<typename GroupType::underlying_field_type>(read_iter);
-
-                            typename GroupType::underlying_field_type::value_type Y =
-                                field_process<typename GroupType::underlying_field_type>(read_iter);
-
-                            typename GroupType::underlying_field_type::value_type Z =
-                                field_process<typename GroupType::underlying_field_type>(read_iter);
->>>>>>> f9f98347
 
                             return typename GroupType::value_type(X, Y, Z);
                         }
@@ -347,30 +314,11 @@
 
                             std::vector<chunk_type>::iterator read_iter = data.begin();
 
-<<<<<<< HEAD
                             typename proof_system::verification_key_type vk = 
                                 verification_key_process(read_iter);
 
                             typename proof_system::primary_input_type pi = 
                                 primary_input_process(read_iter);
-=======
-                            typename CurveType::g1_type::value_type g1_out =
-                                group_type_process<typename CurveType::g1_type>(read_iter);
-
-                            std::cout << "processed g1: " << g1_out.X.data << std::endl
-                                      << g1_out.Y.data << std::endl
-                                      << g1_out.Z.data << std::endl;
-
-                            typename CurveType::g2_type::value_type g2_out =
-                                group_type_process<typename CurveType::g2_type>(read_iter);
-
-                            std::cout << "processed g2: " << g2_out.X.data[0].data << std::endl
-                                      << g2_out.X.data[1].data << std::endl
-                                      << g2_out.Y.data[0].data << std::endl
-                                      << g2_out.Y.data[1].data << std::endl
-                                      << g2_out.Z.data[0].data << std::endl
-                                      << g2_out.Z.data[1].data << std::endl;
->>>>>>> f9f98347
 
                             typename proof_system::proof_type pr = 
                                 proof_process(read_iter);
@@ -399,7 +347,7 @@
                             modulus_bits / chunk_size + modulus_bits % chunk_size;
 
                         template<typename FieldType>
-<<<<<<< HEAD
+
                         static inline 
                         typename std::enable_if<
                                         !::nil::crypto3::detail::is_extended_field<FieldType>::value,
@@ -409,21 +357,10 @@
 
                             boost::multiprecision::export_bits(modulus_type(input_fp.data), 
                                 write_iter, chunk_size, false);
-=======
-                        static inline
-                            typename std::enable_if<!::nil::crypto3::detail::is_extended_field<FieldType>::value,
-                                                    void>::type
-                            field_process(typename FieldType::value_type input_fp,
-                                          std::vector<chunk_type>::iterator &write_iter) {
-
-                            boost::multiprecision::export_bits(modulus_type(input_fp.data), write_iter, chunk_size,
-                                                               false);
->>>>>>> f9f98347
                             write_iter += modulus_chunks;
                         }
 
                         template<typename FieldType>
-<<<<<<< HEAD
                         static inline 
                         typename std::enable_if<
                                         ::nil::crypto3::detail::is_extended_field<FieldType>::value,
@@ -439,21 +376,7 @@
                             for(int n = 0; n < data_dimension; ++n){
                                 field_type_process<typename field_type::underlying_field_type>(
                                     input_fp.data[n], write_iter);
-=======
-                        static inline
-                            typename std::enable_if<::nil::crypto3::detail::is_extended_field<FieldType>::value,
-                                                    void>::type
-                            field_process(typename FieldType::value_type input_fp,
-                                          std::vector<chunk_type>::iterator &write_iter) {
-
-                            using field_type = FieldType;
-
-                            const std::size_t data_dimension =
-                                field_type::arity / field_type::underlying_field_type::arity;
-
-                            for (int n = 0; n < data_dimension; ++n) {
-                                field_process<typename field_type::underlying_field_type>(input_fp.data[n], write_iter);
->>>>>>> f9f98347
+
                             }
                         }
 
@@ -566,32 +489,22 @@
                                 pi(pi), pr(pr) {};
                         };
 
-<<<<<<< HEAD
                         static inline std::vector<chunk_type> process (verifier_data vd){
-=======
-                        static inline std::vector<chunk_type> process() {
->>>>>>> f9f98347
 
                             constexpr static const std::size_t g1_modulus_chunks_coeff =
                                 3 * CurveType::g1_type::underlying_field_type::arity;
                             constexpr static const std::size_t g2_modulus_chunks_coeff =
                                 3 * CurveType::g2_type::underlying_field_type::arity;
 
-<<<<<<< HEAD
                             //TODO: count size correctly:
                             std::vector<chunk_type> output (modulus_chunks * 
                                                             (g1_modulus_chunks_coeff + g2_modulus_chunks_coeff) 
                                                             + sizeof(std::size_t));
-=======
-                            std::vector<chunk_type> output(modulus_chunks *
-                                                           (g1_modulus_chunks_coeff + g2_modulus_chunks_coeff));
->>>>>>> f9f98347
 
                             std::vector<chunk_type>::iterator write_iter = output.begin();
 
                             verification_key_process(vd.vk, write_iter);
 
-<<<<<<< HEAD
                             primary_input_process(vd.pi, write_iter);
 
                             proof_process(vd.pr, write_iter);
@@ -602,29 +515,6 @@
                         static inline std::vector<chunk_type> process (typename proof_system::verification_key_type vk,
                                                                        typename proof_system::primary_input_type pi,
                                                                        typename proof_system::proof_type pr){
-=======
-                            typename CurveType::g1_type::value_type input_g1(16 * 99 + 13, 17, 10 * 16 + 7);
-                            typename CurveType::g2_type::value_type input_g2(g2_field_value(16 * 7, 1),
-                                                                             g2_field_value(11, 7),
-                                                                             g2_field_value(12 * 16 + 9, 5 * 16 + 1));
-
-                            group_type_process<typename CurveType::g1_type>(input_g1, write_iter);
-                            group_type_process<typename CurveType::g2_type>(input_g2, write_iter);
-
-                            std::cout << "g1:" << std::endl;
-                            for (int i = 0; i < modulus_chunks * (g1_modulus_chunks_coeff); ++i) {
-                                std::cout << i % modulus_chunks << ": 0x" << std::hex << int(output[i]) << std::endl;
-                            }
-
-                            std::cout << "g2:" << std::endl;
-                            for (int i = modulus_chunks * g1_modulus_chunks_coeff;
-                                 i < modulus_chunks * (g1_modulus_chunks_coeff + g2_modulus_chunks_coeff);
-                                 ++i) {
-                                std::cout << i % modulus_chunks << ": 0x" << std::hex << int(output[i]) << std::endl;
-                            }
-
-                            std::cout << std::endl;
->>>>>>> f9f98347
 
                             return process(verifier_data(vk, pi, pr));
                         }
