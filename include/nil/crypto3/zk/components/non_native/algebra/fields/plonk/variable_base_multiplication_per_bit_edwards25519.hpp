--- conflicted
+++ resolved
@@ -44,7 +44,6 @@
                          std::size_t... WireIndexes>
                 class variable_base_multiplication_per_bit;
 
-<<<<<<< HEAD
                 template<typename BlueprintFieldType,
                          typename ArithmetizationParams,
                          typename CurveType,
@@ -85,29 +84,6 @@
                     using subtraction_component = non_native_field_element_subtraction<ArithmetizationType, CurveType, Ed25519Type,
                     W0, W1, W2, W3, W4, W5, W6, W7, W8>;
                     
-=======
-                template<typename BlueprintFieldType, typename ArithmetizationParams, typename CurveType,
-                         typename Ed25519Type, std::size_t W0, std::size_t W1, std::size_t W2, std::size_t W3,
-                         std::size_t W4, std::size_t W5, std::size_t W6, std::size_t W7, std::size_t W8>
-                class variable_base_multiplication_per_bit<
-                    snark::plonk_constraint_system<BlueprintFieldType, ArithmetizationParams>, CurveType,
-                    typename Ed25519Type, W0, W1, W2, W3, W4, W5, W6, W7, W8> {
-
-                    typedef snark::plonk_constraint_system<BlueprintFieldType, ArithmetizationParams>
-                        ArithmetizationType;
-
-                    using non_native_range_component =
-                        zk::components::non_native_range<ArithmetizationType, CurveType, Ed25519Type, 0, 1, 2, 3, 4, 5,
-                                                         6, 7, 8>;
-                    using multiplication_component =
-                        multiplication<ArithmetizationType, CurveType, Ed25519Type, W0, W1, W2, W3, W4, W5, W6, W7, W8>;
-
-                    using multiplication_component =
-                        addition<ArithmetizationType, CurveType, Ed25519Type, W0, W1, W2, W3, W4, W5, W6, W7, W8>;
-
-                    using multiplication_component =
-                        subtraction<ArithmetizationType, CurveType, Ed25519Type, W0, W1, W2, W3, W4, W5, W6, W7, W8>;
->>>>>>> 7bc1b2a0
 
                     using var = snark::plonk_variable<BlueprintFieldType>;
                     constexpr static const std::size_t selector_seed = 0xff82;
@@ -147,7 +123,6 @@
                         typename Ed25519Type::base_field_type::integral_type b = typename Ed25519Type::base_field_type::integral_type(assignment.var_value(params.k).data);
                         std::array<var, 4> T_x = params.T.x;
                         std::array<var, 4> T_y = params.T.y;
-<<<<<<< HEAD
                         std::array<typename CurveType::base_field_type::value_type, 4> T_x_array = {assignment.var_value(params.T.x[0]),
                         assignment.var_value(params.T.x[1]), assignment.var_value(params.T.x[2]), assignment.var_value(params.T.x[3])};
                         std::array<typename CurveType::base_field_type::value_type, 4> T_y_array = {assignment.var_value(params.T.y[0]),
@@ -178,34 +153,6 @@
                           typename Ed25519Type::base_field_type::integral_type(R_y_array[1].data) * (base << 66) +
                         typename Ed25519Type::base_field_type::integral_type(R_y_array[2].data) * (base << 132) + 
                         typename Ed25519Type::base_field_type::integral_type(R_y_array[3].data) * (base << 198)));
-=======
-                        std::array<typename Ed25519Type::base_field_type::value_type, 4> T_x_array = {
-                            assignment.var_value(params.T.x[0]), assignment.var_value(params.T.x[1]),
-                            assignment.var_value(params.T.x[2]), assignment.var_value(params.T.x[3])};
-                        std::array<typename Ed25519Type::base_field_type::value_type, 4> T_y_array = {
-                            assignment.var_value(params.T.y[0]), assignment.var_value(params.T.y[1]),
-                            assignment.var_value(params.T.y[2]), assignment.var_value(params.T.y[3])};
-
-                        std::array<var, 4> R_x = params.R.x;
-                        std::array<var, 4> R_y = params.R.y;
-                        std::array<typename Ed25519Type::base_field_type::value_type, 4> R_x_array = {
-                            assignment.var_value(params.R.x[0]), assignment.var_value(params.R.x[1]),
-                            assignment.var_value(params.R.x[2]), assignment.var_value(params.R.x[3])};
-                        std::array<typename Ed25519Type::base_field_type::value_type, 4> R_y_array = {
-                            assignment.var_value(params.R.y[0]), assignment.var_value(params.R.y[1]),
-                            assignment.var_value(params.R.y[2]), assignment.var_value(params.R.y[3])};
-
-                        typename Ed25519Type::template g1_type<algebra::curves::coordinates::affine>::value_type T(
-                            (T_x_array[0] + T_x_array[1] * (base << 66) + T_x_array[2] * (base << 132) +
-                             T_x_array[3] * (base << 198)),
-                            (T_y_array[0] + T_y_array[1] * (base << 66) + T_y_array[2] * (base << 132) +
-                             T_y_array[3] * (base << 198)));
-                        typename Ed25519Type::template g1_type<algebra::curves::coordinates::affine>::value_type R(
-                            (R_x_array[0] + R_x_array[1] * (base << 66) + R_x_array[2] * (base << 132) +
-                             R_x_array[3] * (base << 198)),
-                            (R_y_array[0] + R_y_array[1] * (base << 66) + R_y_array[2] * (base << 132) +
-                             R_y_array[3] * (base << 198)));
->>>>>>> 7bc1b2a0
 
                         typename Ed25519Type::template 
                         g1_type<algebra::curves::coordinates::affine>::value_type Q(T.X* b, (T.Y*b + (1 - b)));
@@ -226,12 +173,7 @@
                         assignment.witness(W1)[row] = x3[1];
                         assignment.witness(W2)[row] = x3[2];
                         assignment.witness(W3)[row] = x3[3];
-<<<<<<< HEAD
                         std::array<var, 4>  P_x = {var(W0, row), var(W1, row), var(W2, row), var(W3, row)};
-=======
-                        std::array<var, 4>  P_x = {
-                            var(W0, row), var(W1, row), var(W2, row), var(W3, row)}
->>>>>>> 7bc1b2a0
 
                         typename non_native_range_component::params_type range_params_x3 = {P_x};
                         non_native_range_component::generate_assignments(assignment, range_params_x3, row);
@@ -241,16 +183,9 @@
                         assignment.witness(W1)[row] = y3[1];
                         assignment.witness(W2)[row] = y3[2];
                         assignment.witness(W3)[row] = y3[3];
-<<<<<<< HEAD
                         std::array<var, 4>  P_y = {var(W0, row), var(W1, row), var(W2, row), var(W3, row)};
                         typename non_native_range_component::params_type range_params_y3 = {P_y};
                         non_native_range_component::generate_assignments(assignment, range_params_y3, row);
-=======
-                        std::array<var, 4>  P_y = {
-                            var(W0, row), var(W1, row), var(W2, row), var(W3, row)}
-                        typename non_native_range_component::params_type range_params_y3 = P_y;
-                        non_native_range_component::generate_assignments(assignment, range_params_y2, row);
->>>>>>> 7bc1b2a0
                         row+=non_native_range_component::rows_amount;
 
                         std::cout<<"Rx: "<<assignment.var_value(R_x[0]).data<<" "<<assignment.var_value(R_x[1]).data<<" "<<assignment.var_value(R_x[2]).data<<" "
@@ -401,18 +336,10 @@
                         return result_type(component_start_row);
                     }
 
-<<<<<<< HEAD
                     static result_type generate_circuit(blueprint<ArithmetizationType> &bp,
                         blueprint_public_assignment_table<ArithmetizationType> &assignment,
                         const params_type &params,
                         const std::size_t start_row_index){
-=======
-                    static result_type
-                        generate_circuit(blueprint<ArithmetizationType> &bp,
-                                         blueprint_public_assignment_table<ArithmetizationType> &assignment,
-                                         const params_type params,
-                                         const std::size_t start_row_index) {
->>>>>>> 7bc1b2a0
 
                         auto selector_iterator = assignment.find_selector(selector_seed);
                         std::size_t first_selector_index;
@@ -423,7 +350,6 @@
                             first_selector_index = selector_iterator->second;
                         }
                         std::size_t row = start_row_index;
-<<<<<<< HEAD
                         std::array<var, 4>  P_x = {var(W0, row), var(W1, row), var(W2, row), var(W3, row)};
 
                         typename non_native_range_component::params_type range_params_x3 = {P_x};
@@ -434,33 +360,12 @@
                         typename non_native_range_component::params_type range_params_y3 = {P_y};
                         non_native_range_component::generate_circuit(bp, assignment, range_params_y3, row);
                         row+=non_native_range_component::rows_amount;
-=======
-                        std::array<var, 4> P_x =
-                        { var(W0, row),
-                          var(W1, row),
-                          var(W2, row),
-                          var(W3, row) }
-
-                        typename non_native_range_component::params_type range_params_x3 = P_x;
-                        non_native_range_component::generate_circuit(bp, assignment, range_params_x2, row);
-                        row += non_native_range_component::rows_amount;
-
-                        std::array<var, 4> P_y = {
-                            var(W0, row),
-                            var(W1, row),
-                            var(W2, row),
-                            var(W3, row)
-                        } typename non_native_range_component::params_type range_params_y3 = P_y;
-                        non_native_range_component::generate_circuit(bp, assignment, range_params_y2, row);
-                        row += non_native_range_component::rows_amount;
->>>>>>> 7bc1b2a0
 
                         std::array<var, 4> R_x = params.R.x;
                         std::array<var, 4> R_y = params.R.y;
                         std::array<var, 4> T_x = params.T.x;
                         std::array<var, 4> T_y = params.T.y;
 
-<<<<<<< HEAD
                         auto s0 = multiplication_component::generate_circuit(bp, assignment, typename multiplication_component::params_type({R_x, R_x}), row);
                         row+=multiplication_component::rows_amount;
 
@@ -469,19 +374,6 @@
 
                         auto s2 = multiplication_component::generate_circuit(bp, assignment, typename multiplication_component::params_type({R_x, R_y}), row);
                         row+=multiplication_component::rows_amount;
-=======
-                        auto s0 = multiplication_component::generate_circuit(
-                            bp, assigment, multiplication_component::params_type(R_x, R_x), row);
-                        row += multiplication_component::rows_amount;
-
-                        auto s1 = multiplication_component::generate_circuit(
-                            bp, assigment, multiplication_component::params_type(R_y, R_y), row);
-                        row += multiplication_component::rows_amount;
-
-                        auto s2 = multiplication_component::generate_circuit(
-                            bp, assigment, multiplication_component::params_type(R_x, R_y), row);
-                        row += multiplication_component::rows_amount;
->>>>>>> 7bc1b2a0
 
                         assignment.enable_selector(first_selector_index, row, row + 2);
                         std::array<var, 4> s3 = {var(W5, row), var(W6, row), var(W7, row), var(W8, row)};
@@ -489,7 +381,6 @@
                         std::array<var, 4> s4 = {var(W5, row), var(W6, row), var(W7, row), var(W8, row)};
                         row++;
 
-<<<<<<< HEAD
                         auto t0 = addition_component::generate_circuit(bp, assignment, typename addition_component::params_type({s0.output, s1.output}), row);
                         row+=addition_component::rows_amount;
 
@@ -501,42 +392,18 @@
 
                         auto t3 = multiplication_component::generate_circuit(bp, assignment, typename multiplication_component::params_type({s3, R_x}), row);
                         row+=multiplication_component::rows_amount;
-=======
-                        auto to = addition_component::generate_circuit(
-                            bp, assigment, addition_component::params_type(s0.output, s1.output), row);
-                        row += addition_component::rows_amount;
-
-                        auto t1 = subtraction_component::generate_circuit(
-                            bp, assigment, subtraction_component::params_type(s1.output, s0.output), row);
-                        row += subtraction_component::rows_amount;
-
-                        auto t2 = subtraction_component::generate_circuit(
-                            bp, assigment, subtraction_component::params_type(s0.output, s1.output), row);
-                        row += subtraction_component::rows_amount;
-
-                        auto t3 = multiplication_component::generate_circuit(
-                            bp, assigment, multiplication_component::params_type(s3.output, R_x), row);
-                        row += multiplication_component::rows_amount;
->>>>>>> 7bc1b2a0
 
                         std::array<var, 4> two_var_array = {
                             var(0, 0, false, var::column_type::constant), var(0, 1, false, var::column_type::constant),
                             var(0, 2, false, var::column_type::constant), var(0, 3, false, var::column_type::constant)};
 
-<<<<<<< HEAD
                         auto t4 = multiplication_component::generate_circuit(bp, assignment, typename multiplication_component::params_type({s2.output, two_var_array}), row);
                         row+=multiplication_component::rows_amount;
-=======
-                        auto t4 = multiplication_component::generate_circuit(
-                            bp, assigment, multiplication_component::params_type(s2.output, two_var_array), row);
-                        row += multiplication_component::rows_amount;
->>>>>>> 7bc1b2a0
 
                         std::array<var, 4> d_var_array = {
                             var(0, 4, false, var::column_type::constant), var(0, 5, false, var::column_type::constant),
                             var(0, 6, false, var::column_type::constant), var(0, 7, false, var::column_type::constant)};
 
-<<<<<<< HEAD
                         auto t5 = multiplication_component::generate_circuit(bp, assignment, typename multiplication_component::params_type({t4.output, d_var_array}), row);
                         row+=multiplication_component::rows_amount;
 
@@ -554,37 +421,11 @@
 
                         auto r0 = multiplication_component::generate_circuit(bp, assignment, typename multiplication_component::params_type({l0.output, t4.output}), row);
                         row+=multiplication_component::rows_amount;
-=======
-                        auto t5 = multiplication_component::generate_circuit(
-                            bp, assigment, multiplication_component::params_type(t4.output, , d_var_array), row);
-                        row += multiplication_component::rows_amount;
-
-                        auto l0 = addition_component::generate_circuit(
-                            bp, assigment, addition_component::params_type(two_var_array, t2.output), row);
-                        row += addition_component::rows_amount;
-
-                        auto l1 = multiplication_component::generate_circuit(
-                            bp, assigment, multiplication_component::params_type(l0.output, t1.output), row);
-                        row += multiplication_component::rows_amount;
-
-                        auto l2 = multiplication_component::generate_circuit(
-                            bp, assigment, multiplication_component::params_type(t5.output, t0.output), row);
-                        row += multiplication_component::rows_amount;
-
-                        auto l3 = multiplication_component::generate_circuit(
-                            bp, assigment, multiplication_component::params_type(l2.output, t3.output), row);
-                        row += multiplication_component::rows_amount;
-
-                        auto r0 = multiplication_component::generate_circuit(
-                            bp, assigment, multiplication_component::params_type(l0.output, t4.output), row);
-                        row += multiplication_component::rows_amount;
->>>>>>> 7bc1b2a0
 
                         std::array<var, 4> b_var_array = {var(1, row), var(2, row), var(3, row), var(4, row)};
                         assignment.enable_selector(first_selector_index + 1, row);
                         row++;
 
-<<<<<<< HEAD
                         auto r1 = addition_component::generate_circuit(bp, assignment, typename addition_component::params_type({s3, b_var_array}), row);
                         row+=addition_component::rows_amount;
 
@@ -620,51 +461,6 @@
 
                         auto z3 = addition_component::generate_circuit(bp, assignment, typename addition_component::params_type({z1.output, z2.output}), row);
                         row+=addition_component::rows_amount;
-=======
-                        auto r1 = addition_component::generate_circuit(
-                            bp, assigment, addition_component::params_type(s3, b_var_array), row);
-                        row += addition_component::rows_amount;
-
-                        auto r2 = multiplication_component::generate_circuit(
-                            bp, assigment, multiplication_component::params_type(r1.output, r0.output), row);
-                        row += multiplication_component::rows_amount;
-
-                        auto r3 = multiplication_component::generate_circuit(
-                            bp, assigment, multiplication_component::params_type(t0.output, t1.output), row);
-                        row += multiplication_component::rows_amount;
-
-                        auto r4 = multiplication_component::generate_circuit(
-                            bp, assigment, multiplication_component::params_type(r3.output, s4), row);
-                        row += multiplication_component::rows_amount;
-
-                        auto p0 = addition_component::generate_circuit(
-                            bp, assigment, addition_component::params_type(l1.output, l3.output), row);
-                        row += addition_component::rows_amount;
-
-                        auto p1 = subtraction_component::generate_circuit(
-                            bp, assigment, subtraction_component::params_type(l1.output, l3.output), row);
-                        row += subtraction_component::rows_amount;
-
-                        auto p2 = multiplication_component::generate_circuit(
-                            bp, assigment, multiplication_component::params_type(p0.output, x3), row);
-                        row += multiplication_component::rows_amount;
-
-                        auto p3 = multiplication_component::generate_circuit(
-                            bp, assigment, multiplication_component::params_type(p0.output, y3), row);
-                        row += multiplication_component::rows_amount;
-
-                        auto z0 = addition_component::generate_circuit(
-                            bp, assigment, addition_component::params_type(r4.output, r2.output), row);
-                        row += addition_component::rows_amount;
-
-                        auto z1 = multiplication_component::generate_circuit(
-                            bp, assigment, multiplication_component::params_type(r0.output, s4), row);
-                        row += multiplication_component::rows_amount;
-
-                        auto z2 = multiplication_component::generate_circuit(
-                            bp, assigment, multiplication_component::params_type(r3.output, r1.output), row);
-                        row += multiplication_component::rows_amount;
->>>>>>> 7bc1b2a0
 
                         auto z3 = addition_component::generate_circuit(
                             bp, assigment, addition_component::params_type(z1.output, z2.output), row);
@@ -676,7 +472,6 @@
                     }
 
                 private:
-<<<<<<< HEAD
 
                     static void generate_gates(
                         blueprint<ArithmetizationType> &bp,
@@ -704,30 +499,6 @@
                             
                         });
                         
-=======
-                    static void
-                        generate_gates(blueprint<ArithmetizationType> &bp,
-                                       blueprint_public_assignment_table<ArithmetizationType> &public_assignment,
-                                       const params_type &params,
-                                       const std::size_t first_selector_index) {
-                        std::size_t row = component_start_row;
-                        auto constraint_1 = bp.add_constraint(var(W5, 0) - var(W0, 0) * var(W4, 0));
-                        auto constraint_2 = bp.add_constraint(var(W6, 0) - var(W1, 0) * var(W4, 0));
-                        auto constraint_3 = bp.add_constraint(var(W7, 0) - var(W2, 0) * var(W4, 0));
-                        auto constraint_4 = bp.add_constraint(var(W8, 0) - var(W3, 0) * var(W4, 0));
-
-                        auto constraint_5 =
-                            bp.add_constraint(var(W1, 0) + var(W2, 0) + var(W3, 0) + var(W4, 0) - 1 + var(W0, 0));
-
-                        bp.add_gate(first_selector_index,
-                                    {constraint_1, constraint_2, constraint_3, constraint_4
-
-                                    });
-                        bp.add_gate(first_selector_index + 1,
-                                    {constraint_5
-
-                                    });
->>>>>>> 7bc1b2a0
                     }
 
                     static void generate_copy_constraints(blueprint<ArithmetizationType> &bp,
