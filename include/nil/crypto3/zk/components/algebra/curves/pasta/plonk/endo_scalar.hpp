//---------------------------------------------------------------------------//
// Copyright (c) 2021 Mikhail Komarov <nemo@nil.foundation>
// Copyright (c) 2021 Nikita Kaskov <nbering@nil.foundation>
// Copyright (c) 2022 Ilia Shirobokov <i.shirobokov@nil.foundation>
//
// MIT License
//
// Permission is hereby granted, free of charge, to any person obtaining a copy
// of this software and associated documentation files (the "Software"), to deal
// in the Software without restriction, including without limitation the rights
// to use, copy, modify, merge, publish, distribute, sublicense, and/or sell
// copies of the Software, and to permit persons to whom the Software is
// furnished to do so, subject to the following conditions:
//
// The above copyright notice and this permission notice shall be included in all
// copies or substantial portions of the Software.
//
// THE SOFTWARE IS PROVIDED "AS IS", WITHOUT WARRANTY OF ANY KIND, EXPRESS OR
// IMPLIED, INCLUDING BUT NOT LIMITED TO THE WARRANTIES OF MERCHANTABILITY,
// FITNESS FOR A PARTICULAR PURPOSE AND NONINFRINGEMENT. IN NO EVENT SHALL THE
// AUTHORS OR COPYRIGHT HOLDERS BE LIABLE FOR ANY CLAIM, DAMAGES OR OTHER
// LIABILITY, WHETHER IN AN ACTION OF CONTRACT, TORT OR OTHERWISE, ARISING FROM,
// OUT OF OR IN CONNECTION WITH THE SOFTWARE OR THE USE OR OTHER DEALINGS IN THE
// SOFTWARE.
//---------------------------------------------------------------------------//
// @file Declaration of interfaces for auxiliary components for the SHA256 component.
//---------------------------------------------------------------------------//

#ifndef CRYPTO3_ZK_BLUEPRINT_PLONK_CURVE_ELEMENT_ENDO_SCALAR_COMPONENT_15_WIRES_HPP
#define CRYPTO3_ZK_BLUEPRINT_PLONK_CURVE_ELEMENT_ENDO_SCALAR_COMPONENT_15_WIRES_HPP

#include <nil/marshalling/algorithms/pack.hpp>

#include <nil/crypto3/algebra/curves/vesta.hpp>
#include <nil/crypto3/algebra/curves/pallas.hpp>

#include <nil/crypto3/zk/snark/arithmetization/plonk/constraint_system.hpp>

#include <nil/crypto3/zk/blueprint/plonk.hpp>
#include <nil/crypto3/zk/assignment/plonk.hpp>
#include <nil/crypto3/zk/algorithms/generate_circuit.hpp>

namespace nil {
    namespace crypto3 {
        namespace zk {
            namespace components {

                template<typename ArithmetizationType,
                         typename CurveType,
                         std::size_t ScalarSize,
                         std::size_t... WireIndexes>
                class endo_scalar;

                template<typename CurveType>
                struct endo_scalar_params;

                template<>
                struct endo_scalar_params<algebra::curves::vesta> {
                    using curve_type = algebra::curves::vesta;
                    using scalar_field_type = typename curve_type::scalar_field_type;
                    using base_field_type = typename curve_type::base_field_type;
                    constexpr static const typename scalar_field_type::value_type endo_r =
                        0x12CCCA834ACDBA712CAAD5DC57AAB1B01D1F8BD237AD31491DAD5EBDFDFE4AB9_cppui255;
                    constexpr static const typename base_field_type::value_type endo_q =
                        0x06819A58283E528E511DB4D81CF70F5A0FED467D47C033AF2AA9D2E050AA0E4F_cppui255;
                };

                template<>
                struct endo_scalar_params<algebra::curves::pallas> {
                    using curve_type = algebra::curves::pallas;
                    using scalar_field_type = typename curve_type::scalar_field_type;
                    using base_field_type = typename curve_type::base_field_type;
                    constexpr static const typename scalar_field_type::value_type endo_r =
                        0x397E65A7D7C1AD71AEE24B27E308F0A61259527EC1D4752E619D1840AF55F1B1_cppui255;
                    constexpr static const typename base_field_type::value_type endo_q =
                        0x2D33357CB532458ED3552A23A8554E5005270D29D19FC7D27B7FD22F0201B547_cppui255;
                };

                template<typename BlueprintFieldType, typename ArithmetizationParams, typename CurveType,
                         std::size_t ScalarSize, std::size_t W0, std::size_t W1, std::size_t W2, std::size_t W3,
                         std::size_t W4, std::size_t W5, std::size_t W6, std::size_t W7, std::size_t W8, std::size_t W9,
                         std::size_t W10, std::size_t W11, std::size_t W12, std::size_t W13, std::size_t W14>
                class endo_scalar<snark::plonk_constraint_system<BlueprintFieldType, ArithmetizationParams>,
                                  CurveType, ScalarSize, W0, W1, W2, W3, W4, W5, W6, W7, W8, W9, W10, W11, W12, W13, W14> {

                    typedef snark::plonk_constraint_system<BlueprintFieldType, ArithmetizationParams>
                        ArithmetizationType;

                    using var = snark::plonk_variable<BlueprintFieldType>;

                    using endo_params = endo_scalar_params<CurveType>;

                public:
                    constexpr static const std::size_t selector_seed = 0x0f00;
                    constexpr static const std::size_t rows_amount = 8;
                    constexpr static const std::size_t gates_amount = 2;

                    constexpr static const typename BlueprintFieldType::value_type endo_r = endo_params::endo_r;
                    constexpr static const typename CurveType::base_field_type::value_type endo_q = endo_params::endo_q;

                    struct params_type {
                        var scalar;
                    };

                    struct result_type {
                        var output = var(0, 0, false);
                        result_type(const params_type &params, std::size_t start_row_index) {
                            output = var(W6, start_row_index + rows_amount - 1, false, var::column_type::witness);
                        }
                    };

                    static result_type
                        generate_circuit(blueprint<ArithmetizationType> &bp,
                                         blueprint_public_assignment_table<ArithmetizationType> &assignment,
                                         const params_type &params,
                                         const std::size_t start_row_index) {

                        auto selector_iterator = assignment.find_selector(selector_seed);
                        std::size_t first_selector_index;

                        if (selector_iterator == assignment.selectors_end()) {
                            first_selector_index = assignment.allocate_selector(selector_seed, gates_amount);
                            generate_gates(bp, assignment, params, first_selector_index);
                        } else {
                            first_selector_index = selector_iterator->second;
                        }

                        std::size_t j = start_row_index;
                        assignment.enable_selector(first_selector_index, j, j + rows_amount - 1);
                        assignment.enable_selector(first_selector_index + 1, j + rows_amount - 1);

                        generate_copy_constraints(bp, assignment, params, start_row_index);
                        return result_type(params, start_row_index);
                    }

                    static result_type generate_assignments(blueprint_assignment_table<ArithmetizationType> &assignment,
                                                            const params_type &params,
                                                            const std::size_t start_row_index) {

                        std::size_t row = start_row_index;

                        const std::size_t crumbs_per_row = 8;
                        const std::size_t bits_per_crumb = 2;
                        const std::size_t bits_per_row =
                            bits_per_crumb * crumbs_per_row;    // we suppose that ScalarSize % bits_per_row = 0

                        typename BlueprintFieldType::value_type scalar = assignment.var_value(params.scalar);
                        typename BlueprintFieldType::integral_type integral_scalar =
                            typename BlueprintFieldType::integral_type(scalar.data);
                        std::array<bool, ScalarSize> bits_msb;
                        {
                            nil::marshalling::status_type status;
<<<<<<< HEAD
                            assert(ScalarSize <= 255);
                            std::array<bool, 255> bits_msb_all = nil::marshalling::pack<nil::marshalling::option::big_endian>(integral_scalar, status);
                            std::copy(bits_msb_all.end() - ScalarSize, bits_msb_all.end(), bits_msb.begin());

                            for(std::size_t i = 0; i < 255 - ScalarSize; ++i){
                                assert(bits_msb_all[i] == false);
=======
                            std::array<bool, 255> bits_msb_all =
                                nil::marshalling::pack<nil::marshalling::option::big_endian>(integral_scalar, status);
                            if (status == nil::marshalling::status_type::success) {
                                std::copy(bits_msb_all.end() - ScalarSize, bits_msb_all.end(), bits_msb.begin());
                            } else {
                                return {};
>>>>>>> 9676eb44
                            }
                        }
                        typename BlueprintFieldType::value_type a = 2;
                        typename BlueprintFieldType::value_type b = 2;
                        typename BlueprintFieldType::value_type n = 0;

                        assert (ScalarSize % bits_per_row == 0);
                        for (std::size_t chunk_start = 0; chunk_start < bits_msb.size(); chunk_start += bits_per_row) {
                            assignment.witness(W0)[row] = n;
                            assignment.witness(W2)[row] = a;
                            assignment.witness(W3)[row] = b;

                            for (std::size_t j = 0; j < crumbs_per_row; j++) {
                                std::size_t crumb = chunk_start + j * bits_per_crumb;
                                typename BlueprintFieldType::value_type b0 = static_cast<int>(bits_msb[crumb + 1]);
                                typename BlueprintFieldType::value_type b1 = static_cast<int>(bits_msb[crumb + 0]);

                                typename BlueprintFieldType::value_type crumb_value = b0 + b1.doubled();
                                assignment.witness(W7 + j)[row] = crumb_value;

                                a = a.doubled();
                                b = b.doubled();

                                typename BlueprintFieldType::value_type s =
                                    (b0 == BlueprintFieldType::value_type::one()) ? 1 : -1;

                                if (b1 == BlueprintFieldType::value_type::zero()) {
                                    b += s;
                                } else {
                                    a += s;
                                }

                                n = (n.doubled()).doubled();
                                n += crumb_value;
                            }

                            assignment.witness(W1)[row] = n;
                            assignment.witness(W4)[row] = a;
                            assignment.witness(W5)[row] = b;
                            row++;
                        }
                        auto res = a * endo_r + b;
                        assignment.witness(W6)[row - 1] = res;
                        return result_type(params, start_row_index);
                    }

                    static void generate_gates(blueprint<ArithmetizationType> &bp,
                                               blueprint_public_assignment_table<ArithmetizationType> &assignment,
                                               const params_type &params,
                                               const std::size_t first_selector_index) {

                        using F = typename BlueprintFieldType::value_type;

                        std::size_t selector_index_1 = first_selector_index;
                        std::size_t selector_index_2 = first_selector_index + 1;

                        auto c_f = [](var x) {
                            return (F(11) * F(6).inversed()) * x + (-F(5) * F(2).inversed()) * x * x +
                                   (F(2) * F(3).inversed()) * x * x * x;
                        };

                        auto d_f = [](var x) {
                            return -F::one() + (F(29) * F(6).inversed()) * x + (-F(7) * F(2).inversed()) * x * x +
                                   (F(2) * F(3).inversed()) * x * x * x;
                        };

                        auto constraint_1 =
                            bp.add_constraint(var(W7, 0) * (var(W7, 0) - 1) * (var(W7, 0) - 2) * (var(W7, 0) - 3));
                        auto constraint_2 =
                            bp.add_constraint(var(W8, 0) * (var(W8, 0) - 1) * (var(W8, 0) - 2) * (var(W8, 0) - 3));
                        auto constraint_3 =
                            bp.add_constraint(var(W9, 0) * (var(W9, 0) - 1) * (var(W9, 0) - 2) * (var(W9, 0) - 3));
                        auto constraint_4 =
                            bp.add_constraint(var(W10, 0) * (var(W10, 0) - 1) * (var(W10, 0) - 2) * (var(W10, 0) - 3));
                        auto constraint_5 =
                            bp.add_constraint(var(W11, 0) * (var(W11, 0) - 1) * (var(W11, 0) - 2) * (var(W11, 0) - 3));
                        auto constraint_6 =
                            bp.add_constraint(var(W12, 0) * (var(W12, 0) - 1) * (var(W12, 0) - 2) * (var(W12, 0) - 3));
                        auto constraint_7 =
                            bp.add_constraint(var(W13, 0) * (var(W13, 0) - 1) * (var(W13, 0) - 2) * (var(W13, 0) - 3));
                        auto constraint_8 =
                            bp.add_constraint(var(W14, 0) * (var(W14, 0) - 1) * (var(W14, 0) - 2) * (var(W14, 0) - 3));
                        auto constraint_9 = bp.add_constraint(
                            var(W4, 0) - (256 * var(W2, 0) + 128 * c_f(var(W7, 0)) + 64 * c_f(var(W8, 0)) +
                                          32 * c_f(var(W9, 0)) + 16 * c_f(var(W10, 0)) + 8 * c_f(var(W11, 0)) +
                                          4 * c_f(var(W12, 0)) + 2 * c_f(var(W13, 0)) + c_f(var(W14, 0))));
                        auto constraint_10 = bp.add_constraint(
                            var(W5, 0) - (256 * var(W3, 0) + 128 * d_f(var(W7, 0)) + 64 * d_f(var(W8, 0)) +
                                          32 * d_f(var(W9, 0)) + 16 * d_f(var(W10, 0)) + 8 * d_f(var(W11, 0)) +
                                          4 * d_f(var(W12, 0)) + 2 * d_f(var(W13, 0)) + d_f(var(W14, 0))));
                        auto constraint_11 = bp.add_constraint(
                            var(W1, 0) - ((1 << 16) * var(W0, 0) + (1 << 14) * var(W7, 0) + (1 << 12) * var(W8, 0) +
                                          (1 << 10) * var(W9, 0) + (1 << 8) * var(W10, 0) + (1 << 6) * var(W11, 0) +
                                          (1 << 4) * var(W12, 0) + (1 << 2) * var(W13, 0) + var(W14, 0)));

                        auto constraint_12 = bp.add_constraint(var(W6, 0) - (endo_r * var(W4, 0) + var(W5, 0)));

                        bp.add_gate(selector_index_2, {constraint_12});

                        bp.add_gate(selector_index_1,
                                    {constraint_1, constraint_2, constraint_3, constraint_4, constraint_5, constraint_6,
                                     constraint_7, constraint_8, constraint_9, constraint_10, constraint_11});
                    }

                    static void
                        generate_copy_constraints(blueprint<ArithmetizationType> &bp,
                                                  blueprint_public_assignment_table<ArithmetizationType> &assignment,
                                                  const params_type &params,
                                                  const std::size_t start_row_index) {

                        std::size_t j = start_row_index;

                        for (std::size_t z = 1; z < rows_amount; z++) {
                            bp.add_copy_constraint(
                                {{W0, static_cast<int>(j + z), false}, {W1, static_cast<int>(j + z - 1), false}});
                            bp.add_copy_constraint(
                                {{W2, static_cast<int>(j + z), false}, {W4, static_cast<int>(j + z - 1), false}});
                            bp.add_copy_constraint(
                                {{W3, static_cast<int>(j + z), false}, {W5, static_cast<int>(j + z - 1), false}});
                        }

                        // check that the recalculated n is equal to the input challenge
                        bp.add_copy_constraint({{W1, static_cast<int>(j + rows_amount - 1), false}, params.scalar});
                    }
                };
            }    // namespace components
        }        // namespace zk
    }            // namespace crypto3
}    // namespace nil

#endif    // CRYPTO3_ZK_BLUEPRINT_PLONK_CURVE_ELEMENT_ENDO_SCALAR_COMPONENT_15_WIRES_HPP<|MERGE_RESOLUTION|>--- conflicted
+++ resolved
@@ -150,21 +150,17 @@
                         std::array<bool, ScalarSize> bits_msb;
                         {
                             nil::marshalling::status_type status;
-<<<<<<< HEAD
                             assert(ScalarSize <= 255);
-                            std::array<bool, 255> bits_msb_all = nil::marshalling::pack<nil::marshalling::option::big_endian>(integral_scalar, status);
-                            std::copy(bits_msb_all.end() - ScalarSize, bits_msb_all.end(), bits_msb.begin());
-
-                            for(std::size_t i = 0; i < 255 - ScalarSize; ++i){
-                                assert(bits_msb_all[i] == false);
-=======
+
                             std::array<bool, 255> bits_msb_all =
                                 nil::marshalling::pack<nil::marshalling::option::big_endian>(integral_scalar, status);
-                            if (status == nil::marshalling::status_type::success) {
-                                std::copy(bits_msb_all.end() - ScalarSize, bits_msb_all.end(), bits_msb.begin());
-                            } else {
-                                return {};
->>>>>>> 9676eb44
+                            
+                            assert(status == nil::marshalling::status_type::success);
+
+                            std::copy(bits_msb_all.end() - ScalarSize, bits_msb_all.end(), bits_msb.begin());
+                            
+                            for(std::size_t i = 0; i < 255 - ScalarSize; ++i) {
+                                assert(bits_msb_all[i] == false);
                             }
                         }
                         typename BlueprintFieldType::value_type a = 2;
