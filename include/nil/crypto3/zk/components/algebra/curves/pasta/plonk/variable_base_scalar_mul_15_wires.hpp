--- conflicted
+++ resolved
@@ -175,35 +175,18 @@
                             assignment.witness(W5)[i + 1] = bits[((i - j) / 2) * 5 + 3];
                             assignment.witness(W6)[i + 1] = bits[((i - j) / 2) * 5 + 4];
                         }
-<<<<<<< HEAD
                         typename ArithmetizationType::field_type::value_type m = ((n_next - shifted_minus_one)*
                         (n_next - shifted_zero)*(n_next - shifted_one));
                         typename ArithmetizationType::field_type::value_type t0 = ( m == 0 ? 0 : m.inversed());
                         typename ArithmetizationType::field_type::value_type t1 = ((n_next - shifted_minus_one) == 0) ? 0 : (n_next - shifted_minus_one).inversed();
                         typename ArithmetizationType::field_type::value_type t2 = ((n_next - shifted_one)       == 0) ? 0 : (n_next - shifted_one).inversed();
-=======
-                        typename ArithmetizationType::field_type::value_type m =
-                            ((n_next - 0x224698fc0994a8dd8c46eb2100000000_cppui255) *
-                             (n_next - 0x200000000000000000000000000000003369e57a0e5efd4c526a60b180000001_cppui255) *
-                             (n_next - 0x224698fc0994a8dd8c46eb2100000001_cppui255));
-                        typename ArithmetizationType::field_type::value_type t0 = m.inversed();
-                        typename ArithmetizationType::field_type::value_type t1 =
-                            (n_next - 0x224698fc0994a8dd8c46eb2100000000_cppui255).inversed();
-                        typename ArithmetizationType::field_type::value_type t2 =
-                            (n_next - 0x224698fc0994a8dd8c46eb2100000001_cppui255).inversed();
->>>>>>> 9676eb44
                         typename ArithmetizationType::field_type::value_type x;
                         typename ArithmetizationType::field_type::value_type y;
                         if (n_next == shifted_minus_one) {
                             x = T.X;
                             y = -T.Y;
-<<<<<<< HEAD
                         } else  {
                             if (n_next == shifted_zero) {
-=======
-                        } else {
-                            if (n_next == 0x200000000000000000000000000000003369e57a0e5efd4c526a60b180000001_cppui255) {
->>>>>>> 9676eb44
                                 x = 0;
                                 y = 0;
                             } else {
@@ -427,7 +410,6 @@
 
                         constraint_16 =
                             bp.add_constraint(var(W5, -1) - (32 * (var(W4, -1)) + 16 * var(W2, 0) + 8 * var(W3, 0) +
-<<<<<<< HEAD
                                                             4 * var(W4, 0) + 2 * var(W5, 0) + var(W6, 0)));
 
                         auto constraint_17 = bp.add_constraint((var(W8, +1)*var(W2, +1) - 1) * var(W8, +1));
@@ -448,37 +430,6 @@
                         auto constraint_22 = bp.add_constraint(var(W8, +1) - ((var(W5, +1) - shifted_minus_one)
                         *(var(W5, +1) - shifted_zero)*
                         (var(W5, +1) - shifted_one)));
-=======
-                                                             4 * var(W4, 0) + 2 * var(W5, 0) + var(W6, 0)));
-
-                        auto constraint_17 = bp.add_constraint((var(W8, +1) * var(W2, +1) - 1) * var(W8, +1));
-                        auto constraint_18 = bp.add_constraint(
-                            ((var(W5, +1) - 0x224698fc0994a8dd8c46eb2100000000_cppui255) * var(W3, +1) - 1) *
-                            (var(W5, +1) - 0x224698fc0994a8dd8c46eb2100000000_cppui255));
-                        auto constraint_19 = bp.add_constraint(
-                            ((var(W5, +1) - 0x224698fc0994a8dd8c46eb2100000001_cppui255) * var(W4, +1) - 1) *
-                            (var(W5, +1) - 0x224698fc0994a8dd8c46eb2100000001_cppui255));
-                        auto constraint_20 = bp.add_constraint(
-                            (var(W8, +1) * var(W2, +1) * var(W0, 0)) +
-                            ((var(W5, +1) - 0x224698fc0994a8dd8c46eb2100000000_cppui255) * var(W3, +1) -
-                             (var(W5, +1) - 0x224698fc0994a8dd8c46eb2100000001_cppui255) * var(W4, +1)) *
-                                ((var(W5, +1) - 0x224698fc0994a8dd8c46eb2100000000_cppui255) * var(W3, +1) -
-                                 (var(W5, +1) - 0x224698fc0994a8dd8c46eb2100000001_cppui255) * var(W4, +1)) *
-                                var(W6, +1) -
-                            var(W0, +1));
-                        auto constraint_21 = bp.add_constraint(
-                            (var(W8, +1) * var(W2, +1) * var(W1, 0)) +
-                            ((var(W5, +1) - 0x224698fc0994a8dd8c46eb2100000000_cppui255) * var(W3, +1) -
-                             (var(W5, +1) - 0x224698fc0994a8dd8c46eb2100000001_cppui255) * var(W4, +1)) *
-                                var(W7, +1) -
-                            var(W1, +1));
-                        auto constraint_22 = bp.add_constraint(
-                            var(W8, +1) -
-                            ((var(W5, +1) - 0x224698fc0994a8dd8c46eb2100000000_cppui255) *
-                             (var(W5, +1) -
-                              0x200000000000000000000000000000003369e57a0e5efd4c526a60b180000001_cppui255) *
-                             (var(W5, +1) - 0x224698fc0994a8dd8c46eb2100000001_cppui255)));
->>>>>>> 9676eb44
                         bp.add_gate(selector_index_2,
                                     {bit_check_1,   bit_check_2,   bit_check_3,   bit_check_4,   bit_check_5,
                                      constraint_1,  constraint_2,  constraint_3,  constraint_4,  constraint_5,
