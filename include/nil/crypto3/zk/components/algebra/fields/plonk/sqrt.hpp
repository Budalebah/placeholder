//---------------------------------------------------------------------------//
// Copyright (c) 2022 Ilia Shirobokov <i.shirobokov@nil.foundation>
//
// MIT License
//
// Permission is hereby granted, free of charge, to any person obtaining a copy
// of this software and associated documentation files (the "Software"), to deal
// in the Software without restriction, including without limitation the rights
// to use, copy, modify, merge, publish, distribute, sublicense, and/or sell
// copies of the Software, and to permit persons to whom the Software is
// furnished to do so, subject to the following conditions:
//
// The above copyright notice and this permission notice shall be included in all
// copies or substantial portions of the Software.
//
// THE SOFTWARE IS PROVIDED "AS IS", WITHOUT WARRANTY OF ANY KIND, EXPRESS OR
// IMPLIED, INCLUDING BUT NOT LIMITED TO THE WARRANTIES OF MERCHANTABILITY,
// FITNESS FOR A PARTICULAR PURPOSE AND NONINFRINGEMENT. IN NO EVENT SHALL THE
// AUTHORS OR COPYRIGHT HOLDERS BE LIABLE FOR ANY CLAIM, DAMAGES OR OTHER
// LIABILITY, WHETHER IN AN ACTION OF CONTRACT, TORT OR OTHERWISE, ARISING FROM,
// OUT OF OR IN CONNECTION WITH THE SOFTWARE OR THE USE OR OTHER DEALINGS IN THE
// SOFTWARE.
//---------------------------------------------------------------------------//

#ifndef CRYPTO3_ZK_BLUEPRINT_PLONK_ALGEBRA_FIELDS_SQRT_HPP
#define CRYPTO3_ZK_BLUEPRINT_PLONK_ALGEBRA_FIELDS_SQRT_HPP

#include <nil/marshalling/algorithms/pack.hpp>

#include <nil/crypto3/zk/snark/arithmetization/plonk/constraint_system.hpp>

#include <nil/crypto3/zk/blueprint/plonk.hpp>
#include <nil/crypto3/zk/component.hpp>

#include <nil/crypto3/zk/components/algebra/fields/plonk/field_operations.hpp>
#include <nil/crypto3/zk/components/algebra/fields/plonk/exponentiation.hpp>

namespace nil {
    namespace crypto3 {
        namespace zk {
            namespace components {

                // square root
                // Input: y
                // Output: x such that x * x = y
                template<typename ArithmetizationType, std::size_t... WireIndexes>
                class sqrt;

                template<typename BlueprintFieldType,
                        typename ArithmetizationParams,
                         std::size_t W0, std::size_t W1, std::size_t W2, std::size_t W3, std::size_t W4, std::size_t W5,
                         std::size_t W6, std::size_t W7, std::size_t W8, std::size_t W9, std::size_t W10,
                         std::size_t W11, std::size_t W12, std::size_t W13, std::size_t W14>
                class sqrt<
                    snark::plonk_constraint_system<BlueprintFieldType, ArithmetizationParams>,
                    W0, W1, W2, W3, W4, W5, W6, W7, W8, W9, W10, W11, W12, W13, W14> {

                    typedef snark::plonk_constraint_system<BlueprintFieldType, ArithmetizationParams>
                        ArithmetizationType;

                    using var = snark::plonk_variable<BlueprintFieldType>;
                    
                    using mul_component = zk::components::multiplication<ArithmetizationType, W0, W1, W2>;
                    using add_component = zk::components::addition<ArithmetizationType, W0, W1, W2>;
                    using sub_component = zk::components::subtraction<ArithmetizationType, W0, W1, W2>;
                    using exp_component = zk::components::exponentiation<ArithmetizationType, 255,
                        W0, W1, W2, W3, W4, W5, W6, W7, W8, W9, W10, W11, W12, W13, W14>;

                    constexpr static const std::size_t selector_seed = 0x0ffa;

                    constexpr static std::size_t rows() {
                        std::size_t row = 0;

                        row += exp_component::rows_amount;

                        row += mul_component::rows_amount;

                        // qr_check * (1 + qr_check) * (y - x_squared) = 0 for y \in QR(q)
                        row += add_component::rows_amount;
                        row += sub_component::rows_amount;
                        row += mul_component::rows_amount;
                        row += mul_component::rows_amount;

                        // qr_check * (1 - qr_check) * (1 + x_squared) = 0 for y \in QNR(q)
                        row += sub_component::rows_amount;
                        row += add_component::rows_amount;
                        row += mul_component::rows_amount;
                        row += mul_component::rows_amount;

                        // (1 - qr_check) * (1 + qr_check) * x_squared = 0 for y = 0
                        row += mul_component::rows_amount;
                        row += mul_component::rows_amount;
                        
                        row += add_component::rows_amount;
                        row += add_component::rows_amount;

                        return row;
                    }

                public:
                    constexpr static const std::size_t rows_amount = rows();
                    constexpr static const std::size_t gates_amount = 0;

                    struct params_type { 
                        var y;
                    };

                    struct result_type {
                        var output;

                        result_type(std::size_t component_start_row) {
                            output = var(W0, component_start_row + exp_component::rows_amount);
                        }
                    };

                    static result_type generate_circuit(blueprint<ArithmetizationType> &bp,
                                         blueprint_public_assignment_table<ArithmetizationType> &assignment,
                                         const params_type &params,
                                         const std::size_t start_row_index) {
                        std::size_t row = start_row_index;

                        var exp(0, start_row_index + 3, false, var::column_type::constant);
                        var zero(0, start_row_index + 4, false, var::column_type::constant);
                        var one(0, start_row_index + 5, false, var::column_type::constant);

                        // check if y \in QR(q)
                        // qr_check = 1 if y \in QR(q), -1 if y \in QNR(q), 0 if y = 0
                        var qr_check = exp_component::generate_circuit(bp, assignment,
                            {params.y, exp}, row).output;
                        row += exp_component::rows_amount;

                        // x = sqrt(y) if y \in QR(q) or y = 0, -1 otherwise 
<<<<<<< HEAD
                        var x(W0, row);
=======
                        var x(W0, row, false);
>>>>>>> 7533a271
                        var x_squared = zk::components::generate_circuit<mul_component>(bp, assignment,
                            {x, x}, row).output;
                        row += mul_component::rows_amount;

                        // qr_check * (1 + qr_check) * (y - x_squared) = 0 for y \in QR(q)
                        var one_plus_qr_check = zk::components::generate_circuit<add_component>(bp, assignment,
                            {qr_check, one}, row).output;
                        row += add_component::rows_amount;

                        var y_minus_x_squared = zk::components::generate_circuit<sub_component>(bp, assignment,
                            {params.y, x_squared}, row).output;
                        row += sub_component::rows_amount;

                        var in_qr = zk::components::generate_circuit<mul_component>(bp, assignment,
                            {qr_check, one_plus_qr_check}, row).output;
                        row += mul_component::rows_amount;
                        in_qr = zk::components::generate_circuit<mul_component>(bp, assignment,
                            {in_qr, y_minus_x_squared}, row).output;
                        row += mul_component::rows_amount;

                        // qr_check * (1 - qr_check) * (1 + x_squared) = 0 for y \in QNR(q)
                        var one_minus_qr_check = zk::components::generate_circuit<sub_component>(bp, assignment,
                            {one, qr_check}, row).output;
                        row += sub_component::rows_amount;
                        var x_squared_plus_one = zk::components::generate_circuit<add_component>(bp, assignment,
                            {x_squared, one}, row).output;
                        row += add_component::rows_amount;

                        var in_qnr = zk::components::generate_circuit<mul_component>(bp, assignment,
                            {qr_check, one_minus_qr_check}, row).output;
                        row += mul_component::rows_amount;
                        in_qnr = zk::components::generate_circuit<mul_component>(bp, assignment,
                            {in_qnr, x_squared_plus_one}, row).output;
                        row += mul_component::rows_amount;
                        // (1 - qr_check) * (1 + qr_check) * x_squared = 0 for y = 0

                        var y_eq_zero = zk::components::generate_circuit<mul_component>(bp, assignment,
                            {one_minus_qr_check, one_plus_qr_check}, row).output;
                        row += mul_component::rows_amount;
                        y_eq_zero = zk::components::generate_circuit<mul_component>(bp, assignment,
                            {y_eq_zero, x_squared}, row).output;
                        row += mul_component::rows_amount;

                        var last_check = zk::components::generate_circuit<add_component>(bp, assignment,
                            {in_qr, in_qnr}, row).output;
                        row += add_component::rows_amount;
                        last_check = zk::components::generate_circuit<add_component>(bp, assignment,
                            {last_check, y_eq_zero}, row).output;
                        row += add_component::rows_amount;

                        assert(row == start_row_index + rows_amount);

                        // copy-constarint for last_check and zero

                        generate_copy_constraints(bp, assignment, params, start_row_index);
                        generate_assignments_constants(assignment, params, start_row_index);
                        return result_type(start_row_index);
                    }

                    static result_type generate_assignments(blueprint_assignment_table<ArithmetizationType> &assignment,
                                                            const params_type &params,
                                                            const std::size_t start_row_index) {

                        std::size_t row = start_row_index;

                        var exp(0, start_row_index + 3, false, var::column_type::constant);
                        var zero(0, start_row_index + 4, false, var::column_type::constant);
                        var one(0, start_row_index + 5, false, var::column_type::constant);

                        // check if y \in QR(q)
                        // qr_check = 1 if y \in QR(q), -1 if y \in QNR(q), 0 if y = 0
                        var qr_check = exp_component::generate_assignments(assignment,
                            {params.y, exp}, row).output;
                        row += exp_component::rows_amount;
                        // x = sqrt(y) if y \in QR(q) or y = 0, -1 otherwise 
                        typename BlueprintFieldType::integral_type qr_check_value = typename BlueprintFieldType::integral_type(assignment.var_value(qr_check).data);
                        if (qr_check_value == 0 || qr_check_value == 1){
                            typename BlueprintFieldType::value_type x_val = assignment.var_value(params.y).sqrt();
                            assignment.witness(0)[row] = x_val;
                        } else {
                            assignment.witness(0)[row] = -1;
                        }
                        var x(0, row, false);
                        var x_squared = mul_component::generate_assignments(assignment,
                            {x, x}, row).output;
                        row += mul_component::rows_amount;

                        // qr_check * (1 + qr_check) * (y - x_squared) = 0 for y \in QR(q)
                        var one_plus_qr_check = add_component::generate_assignments(assignment,
                            {qr_check, one}, row).output;
                        row += add_component::rows_amount;

                        var y_minus_x_squared = sub_component::generate_assignments(assignment,
                            {params.y, x_squared}, row).output;
                        row += sub_component::rows_amount;

                        var in_qr = mul_component::generate_assignments(assignment,
                            {qr_check, one_plus_qr_check}, row).output;
                        row += mul_component::rows_amount;
                        in_qr = mul_component::generate_assignments(assignment,
                            {in_qr, y_minus_x_squared}, row).output;
                        row += mul_component::rows_amount;

                        // qr_check * (1 - qr_check) * (1 + x) = 0 for y \in QNR(q)
                        var one_minus_qr_check = sub_component::generate_assignments(assignment,
                            {one, qr_check}, row).output;
                        row += sub_component::rows_amount;
                        var x_plus_one = add_component::generate_assignments(assignment,
                            {x, one}, row).output;
                        row += add_component::rows_amount;

<<<<<<< HEAD
                        var in_qnr = mul_component::generate_assignments(assignment,
                            {qr_check, one_minus_qr_check}, row).output;
                        row += mul_component::rows_amount;
                        in_qnr = mul_component::generate_assignments(assignment,
                            {in_qnr, x_squared_plus_one}, row).output;
                        row += mul_component::rows_amount;
                        // (1 - qr_check) * (1 + qr_check) * x_squared = 0 for y = 0

                        var y_eq_zero = mul_component::generate_assignments(assignment,
                            {one_minus_qr_check, one_plus_qr_check}, row).output;
                        row += mul_component::rows_amount;
                        y_eq_zero = mul_component::generate_assignments(assignment,
                            {y_eq_zero, x_squared}, row).output;
                        row += mul_component::rows_amount;

                        var last_check = add_component::generate_assignments(assignment,
                            {in_qr, in_qnr}, row).output;
                        row += add_component::rows_amount;
                        last_check = add_component::generate_assignments(assignment,
                            {last_check, y_eq_zero}, row).output;
                        row += add_component::rows_amount;

                        assert(row == start_row_index + rows_amount);
=======
                         var in_qnr = mul_component::generate_assignments(assignment,
                             {qr_check, one_minus_qr_check}, row).output;
                         row += mul_component::rows_amount;
                         in_qnr = mul_component::generate_assignments(assignment,
                             {in_qnr, x_plus_one}, row).output;
                         row += mul_component::rows_amount;

                         // (1 - qr_check) * (1 + qr_check) * x_squared = 0 for y = 0

                         var y_eq_zero = mul_component::generate_assignments(assignment,
                             {one_minus_qr_check, one_plus_qr_check}, row).output;
                         row += mul_component::rows_amount;
                         y_eq_zero = mul_component::generate_assignments(assignment,
                             {y_eq_zero, x_squared}, row).output;
                         row += mul_component::rows_amount;

                         var last_check = add_component::generate_assignments(assignment,
                             {in_qr, in_qnr}, row).output;
                         row += add_component::rows_amount;
                         last_check = add_component::generate_assignments(assignment,
                             {last_check, y_eq_zero}, row).output;
                         row += add_component::rows_amount;

                         assert(row == start_row_index + rows_amount);

>>>>>>> 7533a271

                        // copy-constarint for last_check and zero

                        return result_type(start_row_index);
                    }

                private:

                    static void generate_assignments_constants(
                                                  blueprint_public_assignment_table<ArithmetizationType> &assignment,
                                                  const params_type &params,
                                                  const std::size_t start_row_index) {
                        std::size_t row = start_row_index + 3; // leave empty cells for exp_component
                        assignment.constant(0)[row] = 
                            (BlueprintFieldType::value_type::modulus - 1) / 2;
                        row++;
                        assignment.constant(0)[row] = 0;
                        row++;
                        assignment.constant(0)[row] = 1;
                        row++;
                    }

                    static void generate_copy_constraints(blueprint<ArithmetizationType> &bp,
                                                  blueprint_public_assignment_table<ArithmetizationType> &assignment,
                                                  const params_type &params,
                                                  const std::size_t start_row_index) {

                        // last_check == zero
                        var zero(0, start_row_index + 4, false, var::column_type::constant);
                        var last_check(W2, start_row_index + rows_amount - 1,
                            false, var::column_type::witness);
                        bp.add_copy_constraint({zero, last_check});
                    }
                };
            }    // namespace components
        }        // namespace zk
    }            // namespace crypto3
}    // namespace nil

#endif    // CRYPTO3_ZK_BLUEPRINT_PLONK_ALGEBRA_FIELDS_SQRT_HPP<|MERGE_RESOLUTION|>--- conflicted
+++ resolved
@@ -130,11 +130,7 @@
                         row += exp_component::rows_amount;
 
                         // x = sqrt(y) if y \in QR(q) or y = 0, -1 otherwise 
-<<<<<<< HEAD
-                        var x(W0, row);
-=======
                         var x(W0, row, false);
->>>>>>> 7533a271
                         var x_squared = zk::components::generate_circuit<mul_component>(bp, assignment,
                             {x, x}, row).output;
                         row += mul_component::rows_amount;
@@ -246,31 +242,6 @@
                             {x, one}, row).output;
                         row += add_component::rows_amount;
 
-<<<<<<< HEAD
-                        var in_qnr = mul_component::generate_assignments(assignment,
-                            {qr_check, one_minus_qr_check}, row).output;
-                        row += mul_component::rows_amount;
-                        in_qnr = mul_component::generate_assignments(assignment,
-                            {in_qnr, x_squared_plus_one}, row).output;
-                        row += mul_component::rows_amount;
-                        // (1 - qr_check) * (1 + qr_check) * x_squared = 0 for y = 0
-
-                        var y_eq_zero = mul_component::generate_assignments(assignment,
-                            {one_minus_qr_check, one_plus_qr_check}, row).output;
-                        row += mul_component::rows_amount;
-                        y_eq_zero = mul_component::generate_assignments(assignment,
-                            {y_eq_zero, x_squared}, row).output;
-                        row += mul_component::rows_amount;
-
-                        var last_check = add_component::generate_assignments(assignment,
-                            {in_qr, in_qnr}, row).output;
-                        row += add_component::rows_amount;
-                        last_check = add_component::generate_assignments(assignment,
-                            {last_check, y_eq_zero}, row).output;
-                        row += add_component::rows_amount;
-
-                        assert(row == start_row_index + rows_amount);
-=======
                          var in_qnr = mul_component::generate_assignments(assignment,
                              {qr_check, one_minus_qr_check}, row).output;
                          row += mul_component::rows_amount;
@@ -296,7 +267,6 @@
 
                          assert(row == start_row_index + rows_amount);
 
->>>>>>> 7533a271
 
                         // copy-constarint for last_check and zero
 
