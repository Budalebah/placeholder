--- conflicted
+++ resolved
@@ -151,11 +151,8 @@
                             nil::marshalling::status_type status;
                             std::array<bool, 255> bits_all =
                                 nil::marshalling::pack<nil::marshalling::option::big_endian>(integral_exp, status);
-                            if (status == nil::marshalling::status_type::success) {
-                                std::copy(bits_all.end() - padded_exponent_size, bits_all.end(), bits.begin());
-                            } else {
-                                return {};
-                            }
+                            assert(status == nil::marshalling::status_type::success);
+                            std::copy(bits_all.end() - padded_exponent_size, bits_all.end(), bits.begin());
                         }
 
                         typename ArithmetizationType::field_type::value_type accumulated_n = 0;
@@ -176,8 +173,6 @@
                                      bit_column++) {
                                     std::size_t column_idx = W14 - j * (bits_per_intermediate_result)-bit_column;
                                     assignment.witness(column_idx)[row] = bits[current_bit] ? 1 : 0;
-                                    // wierd stuff is here for oracles scalar
-                                    std::cout<<"column_idx "<<column_idx<<" row "<<row<<" value "<<bits[current_bit]<<std::endl;
 
                                     intermediate_exponent = 2 * intermediate_exponent + bits[current_bit];
 
@@ -217,14 +212,9 @@
 
                             for (std::size_t bit_column = 0; bit_column < bits_per_intermediate_result; bit_column++) {
                                 std::size_t column_idx = W14 - j * (bits_per_intermediate_result)-bit_column;
-<<<<<<< HEAD
-                                snark::plonk_constraint<BlueprintFieldType> bit_check_constraint = bp.add_bit_check(var(column_idx, 0));
-                                constraints.push_back(bit_check_constraint); // fail on oracles scalar 
-=======
                                 snark::plonk_constraint<BlueprintFieldType> bit_check_constraint =
                                     bp.add_bit_check(var(column_idx, 0));
                                 constraints.push_back(bit_check_constraint);
->>>>>>> 9676eb44
 
                                 snark::plonk_constraint<BlueprintFieldType> bit_res = var(W0, 0) * var(column_idx, 0);
                                 if (j == 0 && bit_column == 0) {
@@ -270,11 +260,7 @@
                                                 one});
                         // check that the recalculated n is equal to the input challenge
                         bp.add_copy_constraint(
-<<<<<<< HEAD
-                           {{W1, static_cast<int>(component_start_row + rows_amount - 1), false}, params.exponent}); // fail on oracles scalar 
-=======
                             {{W1, static_cast<int>(component_start_row + rows_amount - 1), false}, params.exponent});
->>>>>>> 9676eb44
                     }
 
                     static void generate_assignments_constants(
