//---------------------------------------------------------------------------//
// Copyright (c) 2021 Mikhail Komarov <nemo@nil.foundation>
// Copyright (c) 2021 Nikita Kaskov <nbering@nil.foundation>
// Copyright (c) 2022 Ilia Shirobokov <i.shirobokov@nil.foundation>
// Copyright (c) 2022 Alisa Cherniaeva <a.cherniaeva@nil.foundation>
// Copyright (c) 2022 Polina Chernyshova <pockvokhbtra@nil.foundation>
//
// MIT License
//
// Permission is hereby granted, free of charge, to any person obtaining a copy
// of this software and associated documentation files (the "Software"), to deal
// in the Software without restriction, including without limitation the rights
// to use, copy, modify, merge, publish, distribute, sublicense, and/or sell
// copies of the Software, and to permit persons to whom the Software is
// furnished to do so, subject to the following conditions:
//
// The above copyright notice and this permission notice shall be included in all
// copies or substantial portions of the Software.
//
// THE SOFTWARE IS PROVIDED "AS IS", WITHOUT WARRANTY OF ANY KIND, EXPRESS OR
// IMPLIED, INCLUDING BUT NOT LIMITED TO THE WARRANTIES OF MERCHANTABILITY,
// FITNESS FOR A PARTICULAR PURPOSE AND NONINFRINGEMENT. IN NO EVENT SHALL THE
// AUTHORS OR COPYRIGHT HOLDERS BE LIABLE FOR ANY CLAIM, DAMAGES OR OTHER
// LIABILITY, WHETHER IN AN ACTION OF CONTRACT, TORT OR OTHERWISE, ARISING FROM,
// OUT OF OR IN CONNECTION WITH THE SOFTWARE OR THE USE OR OTHER DEALINGS IN THE
// SOFTWARE.
//---------------------------------------------------------------------------//
// @file Declaration of interfaces for PLONK unified addition component.
//---------------------------------------------------------------------------//

#ifndef CRYPTO3_ZK_BLUEPRINT_PLONK_FIELD_OPERATIONS_HPP
#define CRYPTO3_ZK_BLUEPRINT_PLONK_FIELD_OPERATIONS_HPP

#include <cmath>

#include <nil/crypto3/zk/snark/arithmetization/plonk/constraint_system.hpp>

#include <nil/crypto3/zk/blueprint/plonk.hpp>
#include <nil/crypto3/zk/assignment/plonk.hpp>
#include <nil/crypto3/zk/algorithms/generate_circuit.hpp>

namespace nil {
    namespace crypto3 {
        namespace zk {
            namespace components {

                // Input: x, y \in Fp
                // Output: z = x * y
                template<typename ArithmetizationType, std::size_t... WireIndexes>
                class multiplication;

                template<typename BlueprintFieldType,
                         typename ArithmetizationParams,
                         std::size_t W0,
                         std::size_t W1,
                         std::size_t W2>
                class multiplication<snark::plonk_constraint_system<BlueprintFieldType, ArithmetizationParams>,
                                     W0,
                                     W1,
                                     W2> {

                    typedef snark::plonk_constraint_system<BlueprintFieldType, ArithmetizationParams>
                        ArithmetizationType;

                    using var = snark::plonk_variable<BlueprintFieldType>;

                    constexpr static const std::size_t selector_seed = 0x0fc1;

                    template<typename ComponentType, typename ArithmetizationType>
                    friend typename std::enable_if<
                        (!(has_static_member_function_generate_circuit<
                            ComponentType,
                            typename ComponentType::result_type,
                            boost::mpl::vector<blueprint<ArithmetizationType> &,
                                               blueprint_public_assignment_table<ArithmetizationType> &,
                                               const typename ComponentType::params_type &,
                                               const std::size_t>>::value)),
                        typename ComponentType::result_type>::type
                        generate_circuit(blueprint<ArithmetizationType> &bp,
                                         blueprint_public_assignment_table<ArithmetizationType> &assignment,
                                         const typename ComponentType::params_type &params,
                                         const std::size_t start_row_index);

                public:
                    constexpr static const std::size_t rows_amount = 1;
                    constexpr static const std::size_t gates_amount = 1;

                    struct params_type {
                        var x = var(0, 0, false);
                        var y = var(0, 0, false);
                    };

                    struct result_type {
                        var output = var(0, 0, false);
                        result_type(const params_type &params, std::size_t start_row_index) {
                            output = var(W2, start_row_index, false, var::column_type::witness);
                        }

                        result_type(std::size_t start_row_index) {
                            output = var(W2, start_row_index, false, var::column_type::witness);
                        }
                    };

                    static result_type generate_assignments(blueprint_assignment_table<ArithmetizationType> &assignment,
                                                            const params_type params,
                                                            const std::size_t start_row_index) {

                        const std::size_t j = start_row_index;

                        assignment.witness(W0)[j] = assignment.var_value(params.x);
                        assignment.witness(W1)[j] = assignment.var_value(params.y);
                        assignment.witness(W2)[j] = assignment.var_value(params.x) * assignment.var_value(params.y);

                        return result_type(params, start_row_index);
                    }

                    static void generate_gates(blueprint<ArithmetizationType> &bp,
                                               blueprint_public_assignment_table<ArithmetizationType> &assignment,
                                               const params_type params,
                                               const std::size_t first_selector_index) {

                        auto constraint_1 = bp.add_constraint(var(W0, 0) * var(W1, 0) - var(W2, 0));

                        bp.add_gate(first_selector_index, {constraint_1});
                    }

                    static void
                        generate_copy_constraints(blueprint<ArithmetizationType> &bp,
                                                  blueprint_public_assignment_table<ArithmetizationType> &assignment,
                                                  const params_type params,
                                                  const std::size_t start_row_index) {

                        std::size_t public_input_column_index = 0;

                        const std::size_t j = start_row_index;
                        var component_x = var(W0, static_cast<int>(j), false);
                        var component_y = var(W1, static_cast<int>(j), false);
                        bp.add_copy_constraint({params.x, component_x});
                        bp.add_copy_constraint({component_y, params.y});
                    }
                };

                // Input: x, y \in Fp
                // Output: z = x + y
                template<typename ArithmetizationType, std::size_t... WireIndexes>
                class addition;

                template<typename BlueprintFieldType,
                         typename ArithmetizationParams,
                         std::size_t W0,
                         std::size_t W1,
                         std::size_t W2>
                class addition<snark::plonk_constraint_system<BlueprintFieldType, ArithmetizationParams>, W0, W1, W2> {

                    typedef snark::plonk_constraint_system<BlueprintFieldType, ArithmetizationParams>
                        ArithmetizationType;

                    using var = snark::plonk_variable<BlueprintFieldType>;

                    constexpr static const std::size_t selector_seed = 0x0fc2;

                    template<typename ComponentType, typename ArithmetizationType>
                    friend typename std::enable_if<
                        (!(has_static_member_function_generate_circuit<
                            ComponentType,
                            typename ComponentType::result_type,
                            boost::mpl::vector<blueprint<ArithmetizationType> &,
                                               blueprint_public_assignment_table<ArithmetizationType> &,
                                               const typename ComponentType::params_type &,
                                               const std::size_t>>::value)),
                        typename ComponentType::result_type>::type
                        generate_circuit(blueprint<ArithmetizationType> &bp,
                                         blueprint_public_assignment_table<ArithmetizationType> &assignment,
                                         const typename ComponentType::params_type &params,
                                         const std::size_t start_row_index);

                public:
                    constexpr static const std::size_t rows_amount = 1;
                    constexpr static const std::size_t gates_amount = 1;

                    struct params_type {
                        var x = var(0, 0, false);
                        var y = var(0, 0, false);
                    };

                    struct result_type {
                        var output = var(0, 0, false);
                        result_type(const params_type &params, std::size_t start_row_index) {
                            output = var(W2, start_row_index, false, var::column_type::witness);
                        }

                        result_type(std::size_t start_row_index) {
                            output = var(W2, start_row_index, false, var::column_type::witness);
                        }
                        result_type() {
                        }
                    };

                    static result_type generate_assignments(blueprint_assignment_table<ArithmetizationType> &assignment,
                                                            const params_type &params,
                                                            const std::size_t start_row_index) {

                        const std::size_t j = start_row_index;

                        assignment.witness(W0)[j] = assignment.var_value(params.x);
                        assignment.witness(W1)[j] = assignment.var_value(params.y);
                        assignment.witness(W2)[j] = assignment.var_value(params.x) + assignment.var_value(params.y);

                        return result_type(params, start_row_index);
                    }

                    static void generate_gates(blueprint<ArithmetizationType> &bp,
                                               blueprint_public_assignment_table<ArithmetizationType> &assignment,
                                               const params_type &params,
                                               const std::size_t first_selector_index) {

                        auto constraint_1 = bp.add_constraint(var(W0, 0) + var(W1, 0) - var(W2, 0));

                        bp.add_gate(first_selector_index, {constraint_1});
                    }

                    static void
                        generate_copy_constraints(blueprint<ArithmetizationType> &bp,
                                                  blueprint_public_assignment_table<ArithmetizationType> &assignment,
                                                  const params_type &params,
                                                  const std::size_t start_row_index) {

                        std::size_t public_input_column_index = 0;

                        const std::size_t j = start_row_index;
                        var component_x = var(W0, static_cast<int>(j), false);
                        var component_y = var(W1, static_cast<int>(j), false);
                        bp.add_copy_constraint({component_x, params.x});
                        bp.add_copy_constraint({component_y, params.y});
                    }
                };

                // Input: x, y \in Fp
                // Output: z = x / y, y != 0
                template<typename ArithmetizationType, std::size_t... WireIndexes>
                class division;

                template<typename BlueprintFieldType,
                         typename ArithmetizationParams,
                         std::size_t W0,
                         std::size_t W1,
                         std::size_t W2,
                         std::size_t W3>
                class division<snark::plonk_constraint_system<BlueprintFieldType, ArithmetizationParams>, W0, W1, W2, W3> {

                    typedef snark::plonk_constraint_system<BlueprintFieldType, ArithmetizationParams>
                        ArithmetizationType;

                    using var = snark::plonk_variable<BlueprintFieldType>;

                    constexpr static const std::size_t selector_seed = 0x0fc3;

                    template<typename ComponentType, typename ArithmetizationType>
                    friend typename std::enable_if<
                        (!(has_static_member_function_generate_circuit<
                            ComponentType,
                            typename ComponentType::result_type,
                            boost::mpl::vector<blueprint<ArithmetizationType> &,
                                               blueprint_public_assignment_table<ArithmetizationType> &,
                                               const typename ComponentType::params_type &,
                                               const std::size_t>>::value)),
                        typename ComponentType::result_type>::type
                        generate_circuit(blueprint<ArithmetizationType> &bp,
                                         blueprint_public_assignment_table<ArithmetizationType> &assignment,
                                         const typename ComponentType::params_type &params,
                                         const std::size_t start_row_index);

                public:
                    constexpr static const std::size_t rows_amount = 1;
                    constexpr static const std::size_t gates_amount = 1;

                    struct params_type {
                        var x = var(0, 0, false);
                        var y = var(0, 0, false);
                    };

                    struct result_type {
                        var output = var(0, 0, false);
                        result_type(const params_type &params, std::size_t start_row_index) {
                            output = var(W2, start_row_index, false, var::column_type::witness);
                        }
                        result_type(std::size_t start_row_index) {
                            output = var(W2, start_row_index, false, var::column_type::witness);
                        }
                        result_type() {
                        }
                    };

                    static result_type generate_assignments(blueprint_assignment_table<ArithmetizationType> &assignment,
                                                            const params_type &params,
                                                            const std::size_t start_row_index) {

                        const std::size_t j = start_row_index;

                        assignment.witness(W0)[j] = assignment.var_value(params.x);
                        assignment.witness(W1)[j] = assignment.var_value(params.y);
                        assignment.witness(W2)[j] = assignment.var_value(params.x) / assignment.var_value(params.y);
                        assignment.witness(W3)[j] = assignment.var_value(params.y).inversed();

                        return result_type(params, start_row_index);
                    }

                    static void generate_gates(blueprint<ArithmetizationType> &bp,
                                               blueprint_public_assignment_table<ArithmetizationType> &assignment,
                                               const params_type &params,
                                               const std::size_t first_selector_index) {

                        auto constraint_1 = bp.add_constraint(var(W1, 0) * var(W2, 0) - var(W0, 0));
                        auto constraint_2 = bp.add_constraint(var(W1, 0) * var(W3, 0) - 1);

                        bp.add_gate(first_selector_index, {constraint_1, constraint_2});
                    }

                    static void
                        generate_copy_constraints(blueprint<ArithmetizationType> &bp,
                                                  blueprint_public_assignment_table<ArithmetizationType> &assignment,
                                                  const params_type &params,
                                                  const std::size_t start_row_index) {

                        std::size_t public_input_column_index = 0;

                        const std::size_t j = start_row_index;
                        var component_x = var(W0, static_cast<int>(j), false);
                        var component_y = var(W1, static_cast<int>(j), false);
                        bp.add_copy_constraint({component_x, params.x});
                        bp.add_copy_constraint({component_y, params.y});
                    }
                };

                // Input: x, y \in Fp
                // Output: z = x - y
                template<typename ArithmetizationType, std::size_t... WireIndexes>
                class subtraction;

                template<typename BlueprintFieldType,
                         typename ArithmetizationParams,
                         std::size_t W0,
                         std::size_t W1,
                         std::size_t W2>
                class subtraction<snark::plonk_constraint_system<BlueprintFieldType, ArithmetizationParams>,
                                  W0,
                                  W1,
                                  W2> {

                    typedef snark::plonk_constraint_system<BlueprintFieldType, ArithmetizationParams>
                        ArithmetizationType;

                    using var = snark::plonk_variable<BlueprintFieldType>;

                    constexpr static const std::size_t selector_seed = 0x0fc4;

                    template<typename ComponentType, typename ArithmetizationType>
                    friend typename std::enable_if<
                        (!(has_static_member_function_generate_circuit<
                            ComponentType,
                            typename ComponentType::result_type,
                            boost::mpl::vector<blueprint<ArithmetizationType> &,
                                               blueprint_public_assignment_table<ArithmetizationType> &,
                                               const typename ComponentType::params_type &,
                                               const std::size_t>>::value)),
                        typename ComponentType::result_type>::type
                        generate_circuit(blueprint<ArithmetizationType> &bp,
                                         blueprint_public_assignment_table<ArithmetizationType> &assignment,
                                         const typename ComponentType::params_type &params,
                                         const std::size_t start_row_index);

                public:
                    constexpr static const std::size_t rows_amount = 1;
                    constexpr static const std::size_t gates_amount = 1;

                    struct params_type {
                        var x = var(0, 0, false);
                        var y = var(0, 0, false);
                    };

                    struct result_type {
                        var output = var(0, 0, false);
                        result_type(const params_type &params, std::size_t start_row_index) {
                            output = var(W2, start_row_index, false, var::column_type::witness);
                        }
                        result_type(std::size_t start_row_index) {
                            output = var(W2, start_row_index, false, var::column_type::witness);
                        }
                        result_type() {
                        }
                    };

                    static result_type generate_assignments(blueprint_assignment_table<ArithmetizationType> &assignment,
                                                            const params_type params,
                                                            const std::size_t start_row_index) {

                        const std::size_t j = start_row_index;

                        assignment.witness(W0)[j] = assignment.var_value(params.x);
                        assignment.witness(W1)[j] = assignment.var_value(params.y);
                        assignment.witness(W2)[j] = assignment.var_value(params.x) - assignment.var_value(params.y);

                        return result_type(params, start_row_index);
                    }

                    static void generate_gates(blueprint<ArithmetizationType> &bp,
                                               blueprint_public_assignment_table<ArithmetizationType> &assignment,
                                               const params_type params,
                                               const std::size_t first_selector_index) {

                        auto constraint_1 = bp.add_constraint(var(W0, 0) - var(W1, 0) - var(W2, 0));

                        bp.add_gate(first_selector_index, {constraint_1});
                    }

                    static void
                        generate_copy_constraints(blueprint<ArithmetizationType> &bp,
                                                  blueprint_public_assignment_table<ArithmetizationType> &assignment,
                                                  const params_type params,
                                                  const std::size_t start_row_index) {

                        std::size_t public_input_column_index = 0;

                        const std::size_t j = start_row_index;
                        var component_x = var(W0, static_cast<int>(j), false);
                        var component_y = var(W1, static_cast<int>(j), false);
                        bp.add_copy_constraint({component_x, params.x});
                        bp.add_copy_constraint({component_y, params.y});
                    }
                };

                // Input: x, c \in Fp, c is fixed public parameter
                // Output: z = c * y
                template<typename ArithmetizationType, std::size_t... WireIndexes>
                class mul_by_constant;

                template<typename BlueprintFieldType,
                         typename ArithmetizationParams,
                         std::size_t W0,
                         std::size_t W1>
                class mul_by_constant<snark::plonk_constraint_system<BlueprintFieldType, ArithmetizationParams>,
                                  W0,
                                  W1> {

                    typedef snark::plonk_constraint_system<BlueprintFieldType, ArithmetizationParams>
                        ArithmetizationType;

                    using var = snark::plonk_variable<BlueprintFieldType>;

                    constexpr static const std::size_t selector_seed = 0x0fc5;

                public:
                    constexpr static const std::size_t rows_amount = 1;
                    constexpr static const std::size_t gates_amount = 1;

                    struct params_type {
                        var x;
                        typename BlueprintFieldType::value_type constant; 
                    };

                    struct result_type {
                        var output = var(0, 0, false);
                        result_type(const params_type &params, std::size_t start_row_index) {
                            output = var(W1, start_row_index, false, var::column_type::witness);
                        }
                        result_type(std::size_t start_row_index) {
                            output = var(W1, start_row_index, false, var::column_type::witness);
                        }
                        result_type() {
                        }
                    };

                    static result_type
                        generate_circuit(blueprint<ArithmetizationType> &bp,
                                         blueprint_public_assignment_table<ArithmetizationType> &assignment,
                                         const params_type &params,
                                         std::size_t start_row_index) {

                        auto selector_iterator = assignment.find_selector(selector_seed);
                        std::size_t first_selector_index;

                        generate_assignments_constant(bp, assignment, params, start_row_index);

                        if (selector_iterator == assignment.selectors_end()) {
                            first_selector_index = assignment.allocate_selector(selector_seed, gates_amount);
                            generate_gates(bp, assignment, params, first_selector_index);
                        } else {
                            first_selector_index = selector_iterator->second;
                        }

                        assignment.enable_selector(first_selector_index, start_row_index);

                        generate_copy_constraints(bp, assignment, params, start_row_index);

                        return result_type(params, start_row_index);
                    }

                    static result_type generate_assignments(blueprint_assignment_table<ArithmetizationType> &assignment,
                                                            const params_type params,
                                                            const std::size_t start_row_index) {

                        const std::size_t j = start_row_index;

                        assignment.witness(W0)[j] = assignment.var_value(params.x);
                        assignment.witness(W1)[j] = params.constant * assignment.witness(W0)[j];

                        return result_type(params, start_row_index);
                    }

                    static void generate_gates(blueprint<ArithmetizationType> &bp,
                                               blueprint_public_assignment_table<ArithmetizationType> &assignment,
                                               const params_type params,
                                               const std::size_t first_selector_index) {

                        auto constraint_1 = bp.add_constraint(var(W0, 0) * var(0, 0, true, var::column_type::constant) - var(W1, 0));

                        bp.add_gate(first_selector_index, {constraint_1});
                    }

                    static void
                        generate_copy_constraints(blueprint<ArithmetizationType> &bp,
                                                  blueprint_public_assignment_table<ArithmetizationType> &assignment,
                                                  const params_type params,
                                                  const std::size_t start_row_index) {
                        var component_x = var(W0, static_cast<int>(start_row_index), false);
                        bp.add_copy_constraint({component_x, params.x});
                    }

                    static void
                        generate_assignments_constant(blueprint<ArithmetizationType> &bp,
                                                  blueprint_public_assignment_table<ArithmetizationType> &assignment,
                                                  const params_type &params,
                                                  std::size_t component_start_row) {
                            std::size_t row = component_start_row;
                            assignment.constant(0)[row] = params.constant;  
                    }
                };

                // Input: x, y \in Fp
                // Output: z = x / y, if y != 0 else 0
                template<typename ArithmetizationType, std::size_t... WireIndexes>
                class division_or_zero;

                template<typename BlueprintFieldType,
                         typename ArithmetizationParams,
                         std::size_t W0,
                         std::size_t W1,
                         std::size_t W2,
                         std::size_t W3,
                         std::size_t W4>
                class division_or_zero<snark::plonk_constraint_system<BlueprintFieldType, ArithmetizationParams>, W0, W1, W2, W3, W4> {

                    typedef snark::plonk_constraint_system<BlueprintFieldType, ArithmetizationParams>
                        ArithmetizationType;

                    using var = snark::plonk_variable<BlueprintFieldType>;

                    constexpr static const std::size_t selector_seed = 0x0fc7;

                    template<typename ComponentType, typename ArithmetizationType>
                    friend typename std::enable_if<
                        (!(has_static_member_function_generate_circuit<
                            ComponentType,
                            typename ComponentType::result_type,
                            boost::mpl::vector<blueprint<ArithmetizationType> &,
                                               blueprint_public_assignment_table<ArithmetizationType> &,
                                               const typename ComponentType::params_type &,
                                               const std::size_t>>::value)),
                        typename ComponentType::result_type>::type
                        generate_circuit(blueprint<ArithmetizationType> &bp,
                                         blueprint_public_assignment_table<ArithmetizationType> &assignment,
                                         const typename ComponentType::params_type &params,
                                         const std::size_t start_row_index);

                public:
                    constexpr static const std::size_t rows_amount = 1;
                    constexpr static const std::size_t gates_amount = 1;

                    struct params_type {
                        var x = var(0, 0, false);
                        var y = var(0, 0, false);
                    };

                    struct result_type {
                        var output = var(0, 0, false);
                        result_type(const params_type &params, std::size_t start_row_index) {
                            output = var(W2, start_row_index, false, var::column_type::witness);
                        }
                        result_type(std::size_t start_row_index) {
                            output = var(W2, start_row_index, false, var::column_type::witness);
                        }
                        result_type() {
                        }
                    };

                    static result_type generate_assignments(blueprint_assignment_table<ArithmetizationType> &assignment,
                                                            const params_type &params,
                                                            const std::size_t start_row_index) {

                        const std::size_t j = start_row_index;

                        assignment.witness(W0)[j] = assignment.var_value(params.x);
                        assignment.witness(W1)[j] = assignment.var_value(params.y);
                        if (assignment.var_value(params.y) != 0) {
                            assignment.witness(W2)[j] = assignment.var_value(params.x) / assignment.var_value(params.y);
                        } else {
                            assignment.witness(W2)[j] = 0;
                        }
<<<<<<< HEAD
                        assignment.witness(W3)[j] = assignment.var_value(params.y) == 0 ? 0 : assignment.var_value(params.y).inversed();
=======
                        assignment.witness(3)[j] = assignment.var_value(params.y) == 0 ? 0 : assignment.var_value(params.y).inversed();
                        assignment.witness(W4)[j] = assignment.var_value(params.y) * assignment.witness(W3)[j];
>>>>>>> d44f0f7f

                        return result_type(params, start_row_index);
                    }

                    static void generate_gates(blueprint<ArithmetizationType> &bp,
                                               blueprint_public_assignment_table<ArithmetizationType> &assignment,
                                               const params_type &params,
                                               const std::size_t first_selector_index) {

                        
                        auto constraint_1 = bp.add_constraint(var(W1, 0) * var(W3, 0) - var(W4, 0));
                        auto constraint_2 = bp.add_constraint(var(W4, 0) * (var(W4, 0) - 1));
                        auto constraint_3 = bp.add_constraint((var(W3, 0) - var(W1, 0)) * (var(W4, 0) - 1));
                        auto constraint_4 = bp.add_constraint(var(W0, 0) * var(W3, 0) - var(W2, 0));

                        bp.add_gate(first_selector_index, {constraint_1, constraint_2, 
                            constraint_3, constraint_4});
                    }

                    static void
                        generate_copy_constraints(blueprint<ArithmetizationType> &bp,
                                                  blueprint_public_assignment_table<ArithmetizationType> &assignment,
                                                  const params_type &params,
                                                  const std::size_t start_row_index) {

                        std::size_t public_input_column_index = 0;

                        const std::size_t j = start_row_index;
                        var component_x = var(W0, static_cast<int>(j), false);
                        var component_y = var(W1, static_cast<int>(j), false);
                        bp.add_copy_constraint({component_x, params.x});
                        bp.add_copy_constraint({component_y, params.y});
                    }
                };
            }    // namespace components
        }        // namespace zk
    }            // namespace crypto3
}    // namespace nil

#endif    // CRYPTO3_ZK_BLUEPRINT_PLONK_FIELD_OPERATIONS_HPP<|MERGE_RESOLUTION|>--- conflicted
+++ resolved
@@ -606,12 +606,9 @@
                         } else {
                             assignment.witness(W2)[j] = 0;
                         }
-<<<<<<< HEAD
+
                         assignment.witness(W3)[j] = assignment.var_value(params.y) == 0 ? 0 : assignment.var_value(params.y).inversed();
-=======
-                        assignment.witness(3)[j] = assignment.var_value(params.y) == 0 ? 0 : assignment.var_value(params.y).inversed();
                         assignment.witness(W4)[j] = assignment.var_value(params.y) * assignment.witness(W3)[j];
->>>>>>> d44f0f7f
 
                         return result_type(params, start_row_index);
                     }
