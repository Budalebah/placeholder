--- conflicted
+++ resolved
@@ -147,11 +147,6 @@
                             combined_evals;
                         var gamma;
                         var beta;
-<<<<<<< HEAD
-=======
-                        std::array<kimchi_proof_evaluations<BlueprintFieldType, KimchiParamsType>, eval_points_amount>
-                            evals;
->>>>>>> 9676eb44
                         var zeta;
                         var zeta_pow_n;
                         var joint_combiner;
@@ -188,16 +183,9 @@
                                 .output;
                         row += zkpm_eval_component::rows_amount;
 
-<<<<<<< HEAD
                         // zeta1m1 = zeta_pow_n - ScalarField::<G>::one();
                         var zeta1m1 = zk::components::generate_circuit<sub_component>(bp, 
                             assignment, {params.zeta_pow_n, one}, row).output;
-=======
-                        // zeta1m1 = zeta1 - ScalarField::<G>::one();
-                        var zeta1m1 =
-                            zk::components::generate_circuit<sub_component>(bp, assignment, {params.zeta, one}, row)
-                                .output;
->>>>>>> 9676eb44
                         row += sub_component::rows_amount;
 
                         // get alpha0, alpha1, alpha2
@@ -215,14 +203,8 @@
                                 {params.combined_evals[0].w[KimchiParamsType::permut_size - 1], params.gamma}, row)
                                 .output;
                         row += add_component::rows_amount;
-<<<<<<< HEAD
                         init  = zk::components::generate_circuit<mul_component>(bp, 
                             assignment, {init, params.combined_evals[1].z}, row).output;
-=======
-                        init = zk::components::generate_circuit<mul_component>(bp, assignment,
-                                                                               {init, params.combined_evals[0].z}, row)
-                                   .output;
->>>>>>> 9676eb44
                         row += mul_component::rows_amount;
                         init =
                             zk::components::generate_circuit<mul_component>(bp, assignment, {init, alpha0}, row).output;
@@ -259,16 +241,9 @@
                         }
 
                         // ft_eval0 - p_eval[0]
-<<<<<<< HEAD
                         if (KimchiParamsType::public_input_size > 0) {
                             var ft_eval0 = zk::components::generate_circuit<sub_component>(bp, 
                                 assignment, {ft_eval0, params.public_eval[0]}, row).output;
-=======
-                        if (params.public_eval[0].has_value()) {
-                            var ft_eval0 = zk::components::generate_circuit<sub_component>(
-                                               bp, assignment, {ft_eval0, params.public_eval[0].value()}, row)
-                                               .output;
->>>>>>> 9676eb44
                             row += sub_component::rows_amount;
                         }
 
@@ -436,14 +411,9 @@
                                 .output;
                         row += zkpm_eval_component::rows_amount;
 
-<<<<<<< HEAD
                         // zeta1m1 = zeta_pow_n - ScalarField::<G>::one();
                         var zeta1m1 = sub_component::generate_assignments(
                             assignment, {params.zeta_pow_n, one}, row).output;
-=======
-                        // zeta1m1 = zeta1 - ScalarField::<G>::one();
-                        var zeta1m1 = sub_component::generate_assignments(assignment, {params.zeta, one}, row).output;
->>>>>>> 9676eb44
                         row += sub_component::rows_amount;
 
                         // get alpha0, alpha1, alpha2
@@ -461,13 +431,8 @@
                                 {params.combined_evals[0].w[KimchiParamsType::permut_size - 1], params.gamma}, row)
                                 .output;
                         row += add_component::rows_amount;
-<<<<<<< HEAD
                         init  = mul_component::generate_assignments(
                             assignment, {init, params.combined_evals[1].z}, row).output;
-=======
-                        init = mul_component::generate_assignments(assignment, {init, params.combined_evals[0].z}, row)
-                                   .output;
->>>>>>> 9676eb44
                         row += mul_component::rows_amount;
                         init = mul_component::generate_assignments(assignment, {init, alpha0}, row).output;
                         row += mul_component::rows_amount;
@@ -499,12 +464,7 @@
                         // ft_eval0 - p_eval[0]
                         if (KimchiParamsType::public_input_size > 0) {
                             var ft_eval0 = sub_component::generate_assignments(
-<<<<<<< HEAD
                                 assignment, {ft_eval0, params.public_eval[0]}, row).output;
-=======
-                                               assignment, {ft_eval0, params.public_eval[0].value()}, row)
-                                               .output;
->>>>>>> 9676eb44
                             row += sub_component::rows_amount;
                         }
 
