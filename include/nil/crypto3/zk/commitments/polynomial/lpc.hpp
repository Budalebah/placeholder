//---------------------------------------------------------------------------//
// Copyright (c) 2021 Mikhail Komarov <nemo@nil.foundation>
// Copyright (c) 2021 Nikita Kaskov <nbering@nil.foundation>
// Copyright (c) 2022 Ilia Shirobokov <i.shirobokov@nil.foundation>
// Copyright (c) 2022 Aleksei Moskvin <alalmoskvin@nil.foundation>
// Copyright (c) 2022 Ilias Khairullin <ilias@nil.foundation>
// Copyright (c) 2022-2023 Elena Tatuzova <e.tatuzova@nil.foundation>
//
// MIT License
//
// Permission is hereby granted, free of charge, to any person obtaining a copy
// of this software and associated documentation files (the "Software"), to deal
// in the Software without restriction, including without limitation the rights
// to use, copy, modify, merge, publish, distribute, sublicense, and/or sell
// copies of the Software, and to permit persons to whom the Software is
// furnished to do so, subject to the following conditions:
//
// The above copyright notice and this permission notice shall be included in all
// copies or substantial portions of the Software.
//
// THE SOFTWARE IS PROVIDED "AS IS", WITHOUT WARRANTY OF ANY KIND, EXPRESS OR
// IMPLIED, INCLUDING BUT NOT LIMITED TO THE WARRANTIES OF MERCHANTABILITY,
// FITNESS FOR A PARTICULAR PURPOSE AND NONINFRINGEMENT. IN NO EVENT SHALL THE
// AUTHORS OR COPYRIGHT HOLDERS BE LIABLE FOR ANY CLAIM, DAMAGES OR OTHER
// LIABILITY, WHETHER IN AN ACTION OF CONTRACT, TORT OR OTHERWISE, ARISING FROM,
// OUT OF OR IN CONNECTION WITH THE SOFTWARE OR THE USE OR OTHER DEALINGS IN THE
// SOFTWARE.
//---------------------------------------------------------------------------//

#ifndef CRYPTO3_ZK_LIST_POLYNOMIAL_COMMITMENT_SCHEME_HPP
#define CRYPTO3_ZK_LIST_POLYNOMIAL_COMMITMENT_SCHEME_HPP

#include <nil/crypto3/math/polynomial/polynomial.hpp>
#include <nil/crypto3/math/polynomial/lagrange_interpolation.hpp>

#include <nil/crypto3/container/merkle/tree.hpp>
#include <nil/crypto3/container/merkle/proof.hpp>

#include <nil/crypto3/zk/transcript/fiat_shamir.hpp>
//#include <nil/crypto3/zk/commitments/polynomial/fri.hpp>
#include <nil/crypto3/zk/commitments/detail/polynomial/basic_fri.hpp>

namespace nil {
    namespace crypto3 {
        namespace zk {
            namespace commitments {
                
                template<typename MerkleTreeHashType, typename TranscriptHashType, std::size_t Lambda,
                         std::size_t R, std::size_t M, std::size_t BatchesNum>
                struct list_polynomial_commitment_params {
                    typedef MerkleTreeHashType merkle_hash_type;
                    typedef TranscriptHashType transcript_hash_type;

                    constexpr static const std::size_t lambda = Lambda;
                    constexpr static const std::size_t r = R;
                    constexpr static const std::size_t m = M;
                    constexpr static const std::size_t batches_num = BatchesNum;
                };
                /**
                 * @brief Based on the FRI Commitment description from \[RedShift].
                 * @tparam d ...
                 * @tparam Rounds Denoted by r in \[Placeholder].
                 *
                 * References:
                 * \[Placeholder]:
                 * "PLACEHOLDER: Transparent SNARKs from List
                 * Polynomial Commitment IOPs",
                 * Assimakis Kattis, Konstantin Panarin, Alexander Vlasov,
                 * Matter Labs,
                 * <https://eprint.iacr.org/2019/1400.pdf>
                 */
                template<typename FieldType, typename LPCParams>
                struct batched_list_polynomial_commitment;

                template<typename FieldType, typename LPCParams>
                struct batched_list_polynomial_commitment: public detail::basic_batched_fri<
                        FieldType, 
                        typename LPCParams::merkle_hash_type,
                        typename LPCParams::transcript_hash_type,
                        LPCParams::lambda, 
                        LPCParams::m,
                        LPCParams::batches_num
                > {

                    using merkle_hash_type = typename LPCParams::merkle_hash_type;

                    constexpr static const std::size_t lambda = LPCParams::lambda;
                    constexpr static const std::size_t r = LPCParams::r;
                    constexpr static const std::size_t m = LPCParams::m;
                    constexpr static const std::size_t batches_num = LPCParams::batches_num;
                    constexpr static const bool is_const_size = LPCParams::is_const_size;

                    typedef LPCParams lpc_params;

                    typedef typename containers::merkle_proof<merkle_hash_type, 2> merkle_proof_type;

                    using basic_fri = detail::basic_batched_fri<FieldType, typename LPCParams::merkle_hash_type,
                        typename LPCParams::transcript_hash_type,
                        LPCParams::lambda, LPCParams::m, LPCParams::batches_num
                    >;

                    using precommitment_type = typename basic_fri::precommitment_type;
                    using commitment_type = typename basic_fri::commitment_type;
                    using field_type = FieldType;
                    using polynomials_values_type = typename basic_fri::polynomials_values_type;
                    using params_type = typename basic_fri::params_type;

                    struct proof_type {
                        bool operator==(const proof_type &rhs) const {
                            return fri_proof == rhs.fri_proof && z == rhs.z;
                        }
                        bool operator!=(const proof_type &rhs) const {
                            return !(rhs == *this);
                        }
                        typedef std::vector<std::vector<typename FieldType::value_type>> z_type;

                        std::array<z_type, batches_num> z;
                        typename basic_fri::proof_type fri_proof;
                    };
                };

                template<typename FieldType, typename LPCParams>
                using batched_lpc = batched_list_polynomial_commitment<
                    FieldType, commitments::list_polynomial_commitment_params<
                        typename LPCParams::merkle_hash_type, typename LPCParams::transcript_hash_type,
                        LPCParams::lambda, LPCParams::r,  LPCParams::m, LPCParams::batches_num
                    >>;
                template<typename FieldType, typename LPCParams>
                using lpc = batched_list_polynomial_commitment<
                    FieldType, list_polynomial_commitment_params<
                        typename LPCParams::merkle_hash_type, typename LPCParams::transcript_hash_type,
                        LPCParams::lambda, LPCParams::r,  LPCParams::m, LPCParams::batches_num
                    >>;

                template<typename FieldType, typename LPCParams>
                using list_polynomial_commitment = batched_list_polynomial_commitment<FieldType, LPCParams>;

            }    // namespace commitments

            namespace algorithms {
                template<
                    typename LPC,
                    typename ContainerType,    // TODO: check for value_type == std::vector<typename
                                               // LPC::field_type::value_type>?
                    typename std::enable_if<std::is_base_of<commitments::batched_list_polynomial_commitment<
                                                            typename LPC::field_type, typename LPC::lpc_params>,
                                                            LPC>::value &&
                                                std::is_same_v<typename ContainerType::value_type,
                                                               std::vector<typename LPC::field_type::value_type>>,
                                            bool>::type = true>
                static typename LPC::proof_type proof_eval(
                    const std::array<ContainerType, LPC::basic_fri::batches_num> &evaluation_points,
                    const std::array<typename LPC::precommitment_type, LPC::basic_fri::batches_num> &precommitments,
                    std::array<std::vector<math::polynomial<typename LPC::field_type::value_type>>, LPC::basic_fri::batches_num> &g,
                    const typename LPC::basic_fri::params_type &fri_params,
                    typename LPC::basic_fri::transcript_type &transcript
                ) {
                    for(std::size_t i = 0; i < LPC::basic_fri::batches_num; i++) {
                        transcript(commit<typename LPC::basic_fri>(precommitments[i]));
                    }
                    typename LPC::field_type::value_type theta = transcript.template challenge<typename LPC::field_type>();
                    math::polynomial<typename LPC::field_type::value_type> combined_Q;
                    std::array<typename LPC::proof_type::z_type, LPC::basic_fri::batches_num> z;

                    math::polynomial<typename LPC::field_type::value_type> combined_U = {0};
                    for (std::size_t k = 0; k < LPC::basic_fri::batches_num; k++) {
                        z[k].resize(g[k].size());
                        for (std::size_t polynom_index = 0; polynom_index < g[k].size(); polynom_index++) {
                            auto evaluation_point = evaluation_points[k][0];
                            if (polynom_index < evaluation_points[k].size()) {
                                evaluation_point = evaluation_points[k][polynom_index];
                            }

                            std::vector<std::pair<typename LPC::field_type::value_type, typename LPC::field_type::value_type>> U_interpolation_points;
                            U_interpolation_points.resize(evaluation_point.size());
                            z[k][polynom_index].resize(evaluation_point.size());

                            for (std::size_t point_index = 0; point_index < evaluation_point.size(); point_index++) {

                                z[k][polynom_index][point_index] = g[k][polynom_index].evaluate(
                                    evaluation_point[point_index]);    // transform to point-representation

                                U_interpolation_points[point_index] =
                                    std::make_pair(evaluation_point[point_index],
                                                z[k][polynom_index][point_index]);    // prepare points for interpolation
                            }

                            math::polynomial<typename LPC::field_type::value_type> Q;
                            math::polynomial<typename LPC::field_type::value_type> U = math::lagrange_interpolation(U_interpolation_points);

                            Q = g[k][polynom_index] - U;
                            combined_U = combined_U * theta;
                            combined_U = combined_U + U;

                            math::polynomial<typename LPC::field_type::value_type> denominator_polynom = {1};
                            for (std::size_t point_index = 0; point_index < evaluation_point.size(); point_index++) {
                                denominator_polynom =
                                    denominator_polynom * math::polynomial<typename LPC::field_type::value_type> {
                                                            -evaluation_point[point_index], 1};
                            }

                            Q = Q / denominator_polynom;
                            if (k == 0 && polynom_index == 0) {
                                combined_Q = Q;
                            } else {
                                combined_Q = combined_Q * theta + Q;
                            }
                        }
                    }
                    typename LPC::basic_fri::proof_type fri_proof;
                    typename LPC::precommitment_type combined_Q_precommitment =
                    precommit<typename LPC::basic_fri>(combined_Q, fri_params.D[0], fri_params.step_list.front());

                    fri_proof = proof_eval<typename LPC::basic_fri, math::polynomial<typename LPC::field_type::value_type>>(
                            g,
                            combined_Q, 
                            precommitments,
                            combined_Q_precommitment, 
                            fri_params, 
                            transcript
                    );
                    return typename LPC::proof_type({z, fri_proof});
                }

                template<typename LPC, typename std::enable_if<
                                            std::is_base_of<commitments::batched_list_polynomial_commitment<
                                                                typename LPC::field_type, typename LPC::lpc_params>,
                                                            LPC>::value,
                                            bool>::type = true>
                static typename LPC::proof_type proof_eval(
                    std::array<std::vector<std::vector<typename LPC::field_type::value_type>>, LPC::basic_fri::batches_num> &evaluation_points,
                    const std::array<typename LPC::precommitment_type, LPC::basic_fri::batches_num> &precommitments,
                    std::array<std::vector<math::polynomial_dfs<typename LPC::field_type::value_type>>, LPC::basic_fri::batches_num> &g,
                    const typename LPC::basic_fri::params_type &fri_params,
                    typename LPC::basic_fri::transcript_type &transcript
                ) {
                    for(std::size_t i = 0; i < LPC::basic_fri::batches_num; i++) {
                        transcript(commit<typename LPC::basic_fri>(precommitments[i]));
                    }
                    
                    // Prepare z-s and combined_Q;
                    typename LPC::field_type::value_type theta = transcript.template challenge<typename LPC::field_type>();
                    math::polynomial_dfs<typename LPC::field_type::value_type> combined_Q_dfs(
                        0, fri_params.D[0]->size(), 
                        LPC::field_type::value_type::zero()
                    );


                    std::array<typename LPC::proof_type::z_type, LPC::basic_fri::batches_num> z;
                    
                    for (std::size_t k = 0; k < LPC::basic_fri::batches_num; k++) {
                        z[k].resize(g[k].size());

                        // Prepare U_interpolation_points and denominator_polynom
                        for (std::size_t polynom_index = 0; polynom_index < g[k].size(); polynom_index++) {
                            // Logic: Complex and different evaluation points may be only for the first polys in the batch. 
                            // TODO : handle the case when only one evaluation_point. And not allow a
                            auto evaluation_point = evaluation_points[k][0];
                            if (polynom_index < evaluation_points[k].size()) {
                                evaluation_point = evaluation_points[k][polynom_index];
                            }

                            // It's simple: list of {key, value} pairs
                            std::vector<std::pair<typename LPC::field_type::value_type, typename LPC::field_type::value_type>> U_interpolation_points;

                            U_interpolation_points.resize(evaluation_point.size());
                            z[k][polynom_index].resize(evaluation_point.size());

                            math::polynomial<typename LPC::field_type::value_type> g_normal(g[k][polynom_index].coefficients());

                            math::polynomial<typename LPC::field_type::value_type> V = {1};
                            for (std::size_t point_index = 0; point_index < evaluation_point.size(); point_index++) {
                                z[k][polynom_index][point_index] = g_normal.evaluate(evaluation_point[point_index]);
                                U_interpolation_points[point_index] =
                                    std::make_pair(evaluation_point[point_index],
                                        z[k][polynom_index][point_index]
                                );    // prepare points for interpolation
                                V = V * math::polynomial<typename LPC::field_type::value_type>({-evaluation_point[point_index],1});
                            }
                            math::polynomial<typename LPC::field_type::value_type> U =
                                math::lagrange_interpolation(U_interpolation_points);
                            math::polynomial_dfs<typename LPC::field_type::value_type> U_dfs(0, fri_params.D[0]->size());
                            U_dfs.from_coefficients(U);
                            math::polynomial_dfs<typename LPC::field_type::value_type> denominator_dfs(0, fri_params.D[0]->size());

                            math::polynomial<typename LPC::field_type::value_type> Q = g_normal - U;
                            Q = Q / V;
                            math::polynomial_dfs<typename LPC::field_type::value_type> Q_dfs(0, fri_params.D[0]->size());
                            Q_dfs.from_coefficients(Q);

                            if (k == 0 && polynom_index == 0) {
                                combined_Q_dfs = Q_dfs;
                            } else {
                                combined_Q_dfs *= theta;
                                combined_Q_dfs += Q_dfs;
                            }
                        }
                    }

                    typename LPC::basic_fri::proof_type fri_proof;
                    typename LPC::precommitment_type combined_Q_precommitment = precommit<typename LPC::basic_fri>(
                        combined_Q_dfs, 
                        fri_params.D[0], 
                        fri_params.step_list.front()
                    );

                    fri_proof = proof_eval<typename LPC::basic_fri, math::polynomial_dfs<typename LPC::field_type::value_type>>(
                        g,
                        combined_Q_dfs, 
                        precommitments,
                        combined_Q_precommitment, 
                        fri_params, 
                        transcript
                    );
                    return typename LPC::proof_type({z, fri_proof});
                }

                template<
                    typename LPC
                >
                static bool verify_eval(
                    const std::array<std::vector<std::vector<typename LPC::field_type::value_type>>, LPC::basic_fri::batches_num> &evaluation_points,
                    const typename LPC::proof_type &proof,
                    const std::array<typename LPC::commitment_type, LPC::basic_fri::batches_num> &commitments,
<<<<<<< HEAD
                    const typename LPC::basic_fri::params_type fri_params,
                    typename LPC::basic_fri::transcript_type &transcript = typename LPC::basic_fri::transcript_type()
=======
                    typename LPC::basic_fri::params_type fri_params,
                    typename LPC::basic_fri::transcript_type &transcript
>>>>>>> 7ddbce0d
                ) {
                    for( std::size_t k = 0; k < LPC::basic_fri::batches_num; k++){
                        transcript(commitments[k]);
                    }

                    typename std::vector<std::size_t> evals_map;
                    typename std::vector<std::vector<typename LPC::field_type::value_type>> unique_eval_points;
                    typename std::vector<math::polynomial<typename LPC::field_type::value_type>> combined_U;
                    typename std::vector<math::polynomial<typename LPC::field_type::value_type>> denominators;
                    typename LPC::field_type::value_type theta = transcript.template challenge<typename LPC::field_type>();

                    std::size_t batch_size = 0;
                    for( std::size_t k = 0; k < LPC::basic_fri::batches_num; k++){
                        BOOST_ASSERT( evaluation_points[k].size() == proof.z[k].size() || evaluation_points[k].size() == 1);
                        batch_size += proof.z[k].size();
                    }
                    evals_map.resize(batch_size);

                    std::size_t ind = 0;
                    bool found = false;
                    for( std::size_t k = 0; k < LPC::basic_fri::batches_num; k++){
                        if( evaluation_points[k].size() == 1) {
                            bool found = false;
                            std::size_t eval_ind;

                            for( std::size_t j = 0; j < unique_eval_points.size(); j++ ){
                                if( unique_eval_points[j] == evaluation_points[k][0] ){
                                    found = true;
                                    eval_ind = j;
                                    break;
                                }
                            }
                            if( !found ){
                                unique_eval_points.push_back(evaluation_points[k][0]);
                                eval_ind = unique_eval_points.size() - 1; 
                            }
                            for( std::size_t i = 0; i < proof.z[k].size(); i++ ){
                                BOOST_ASSERT(proof.z[k][i].size() == unique_eval_points[eval_ind].size());
                                evals_map[ind] = eval_ind;
                                ind++;
                            }
                        } else {
                            for( std::size_t i = 0; i < proof.z[k].size(); i++ ){
                                bool found = false;
                                BOOST_ASSERT(proof.z[k][i].size() == evaluation_points[k][i].size());
                                for( std::size_t j = 0; j < unique_eval_points.size(); j++ ){
                                    if( unique_eval_points[j] == evaluation_points[k][i] ){
                                        evals_map[ind] = j;
                                        found = true;
                                        break;
                                    }
                                }
                                if( !found ){
                                    unique_eval_points.push_back(evaluation_points[k][i]);
                                    evals_map[ind] = unique_eval_points.size() - 1; 
                                }
                                ind++;
                            }
                        }
                    }

                    combined_U.resize(unique_eval_points.size());
                    denominators.resize(unique_eval_points.size());
                    for(std::size_t point_index = 0; point_index < unique_eval_points.size(); point_index++ ){
                        combined_U[point_index] = {0};
                        denominators[point_index] = {1};
                        std::vector<
                            std::pair<typename LPC::field_type::value_type, typename LPC::field_type::value_type>
                        > U_interpolation_points;

                        U_interpolation_points.resize(unique_eval_points[point_index].size());
                        for( std::size_t xi_index = 0; xi_index < unique_eval_points[point_index].size(); xi_index++ ){
                            denominators[point_index] = 
                                denominators[point_index] * 
                                math::polynomial<typename LPC::field_type::value_type>({-unique_eval_points[point_index][xi_index], 1});
                        }

                        std::size_t ind = 0;
                        for( std::size_t k = 0; k < LPC::basic_fri::batches_num; k++){
                            for( std::size_t i = 0; i < proof.z[k].size(); i++ ){
                                combined_U[point_index] = combined_U[point_index] * theta;
                                if(evals_map[ind] == point_index){
                                    BOOST_ASSERT(proof.z[k][i].size() == unique_eval_points[point_index].size());
                                    for( std::size_t xi_index = 0; xi_index < unique_eval_points[point_index].size(); xi_index++ ){
                                        U_interpolation_points[xi_index] = std::make_pair(
                                            unique_eval_points[point_index][xi_index],
                                            proof.z[k][i][xi_index]
                                        );
                                    }
                                    math::polynomial<typename LPC::field_type::value_type> U = math::lagrange_interpolation(U_interpolation_points);
                                    combined_U[point_index] = combined_U[point_index] + math::lagrange_interpolation(U_interpolation_points);
                                }
                                ind++;
                            }
                        }
                    }

                    if (!verify_eval<typename LPC::basic_fri>(
                        proof.fri_proof,
                        fri_params, 
                        commitments,
                        theta,
                        evals_map,
                        combined_U,
                        denominators,
                        transcript
                    )) {
                        return false;
                    }
                    return true;
                }

            }    // namespace algorithms
        }        // namespace zk
    }            // namespace crypto3
}    // namespace nil

#endif    // CRYPTO3_ZK_LIST_POLYNOMIAL_COMMITMENT_SCHEME_HPP<|MERGE_RESOLUTION|>--- conflicted
+++ resolved
@@ -322,13 +322,8 @@
                     const std::array<std::vector<std::vector<typename LPC::field_type::value_type>>, LPC::basic_fri::batches_num> &evaluation_points,
                     const typename LPC::proof_type &proof,
                     const std::array<typename LPC::commitment_type, LPC::basic_fri::batches_num> &commitments,
-<<<<<<< HEAD
                     const typename LPC::basic_fri::params_type fri_params,
-                    typename LPC::basic_fri::transcript_type &transcript = typename LPC::basic_fri::transcript_type()
-=======
-                    typename LPC::basic_fri::params_type fri_params,
                     typename LPC::basic_fri::transcript_type &transcript
->>>>>>> 7ddbce0d
                 ) {
                     for( std::size_t k = 0; k < LPC::basic_fri::batches_num; k++){
                         transcript(commitments[k]);
