//---------------------------------------------------------------------------//
// Copyright (c) 2021 Mikhail Komarov <nemo@nil.foundation>
// Copyright (c) 2021 Nikita Kaskov <nbering@nil.foundation>
// Copyright (c) 2022 Ilia Shirobokov <i.shirobokov@nil.foundation>
// Copyright (c) 2022 Aleksei Moskvin <alalmoskvin@nil.foundation>
// Copyright (c) 2022 Ilias Khairullin <ilias@nil.foundation>
// Copyright (c) 2023 Elena Tatuzova <e.tatuzova@nil.foundation>
//
// MIT License
//
// Permission is hereby granted, free of charge, to any person obtaining a copy
// of this software and associated documentation files (the "Software"), to deal
// in the Software without restriction, including without limitation the rights
// to use, copy, modify, merge, publish, distribute, sublicense, and/or sell
// copies of the Software, and to permit persons to whom the Software is
// furnished to do so, subject to the following conditions:
//
// The above copyright notice and this permission notice shall be included in all
// copies or substantial portions of the Software.
//
// THE SOFTWARE IS PROVIDED "AS IS", WITHOUT WARRANTY OF ANY KIND, EXPRESS OR
// IMPLIED, INCLUDING BUT NOT LIMITED TO THE WARRANTIES OF MERCHANTABILITY,
// FITNESS FOR A PARTICULAR PURPOSE AND NONINFRINGEMENT. IN NO EVENT SHALL THE
// AUTHORS OR COPYRIGHT HOLDERS BE LIABLE FOR ANY CLAIM, DAMAGES OR OTHER
// LIABILITY, WHETHER IN AN ACTION OF CONTRACT, TORT OR OTHERWISE, ARISING FROM,
// OUT OF OR IN CONNECTION WITH THE SOFTWARE OR THE USE OR OTHER DEALINGS IN THE
// SOFTWARE.
//---------------------------------------------------------------------------//

#ifndef CRYPTO3_ZK_FRI_COMMITMENT_SCHEME_HPP
#define CRYPTO3_ZK_FRI_COMMITMENT_SCHEME_HPP

#include <nil/crypto3/marshalling/algebra/types/field_element.hpp>

#include <nil/crypto3/math/polynomial/polynomial.hpp>
#include <nil/crypto3/math/polynomial/lagrange_interpolation.hpp>
#include <nil/crypto3/math/domains/evaluation_domain.hpp>
#include <nil/crypto3/math/algorithms/make_evaluation_domain.hpp>

#include <nil/crypto3/container/merkle/tree.hpp>
#include <nil/crypto3/container/merkle/proof.hpp>

#include <nil/crypto3/zk/transcript/fiat_shamir.hpp>
#include <nil/crypto3/zk/commitments/detail/polynomial/basic_fri.hpp>

namespace nil {
    namespace crypto3 {
        namespace zk {
            namespace commitments {

                /**
                 * @brief Based on the FRI Commitment description from \[ResShift].
                 * @tparam d ...
                 * @tparam Rounds Denoted by r in \[Placeholder].
                 *
                 * References:
                 * \[Placeholder]:
                 * "PLACEHOLDER: Transparent SNARKs from List
                 * Polynomial Commitment IOPs",
                 * Assimakis Kattis, Konstantin Panarin, Alexander Vlasov,
                 * Matter Labs,
                 * <https://eprint.iacr.org/2019/1400.pdf>
                 */
                template<typename FieldType,
                        typename MerkleTreeHashType,
                        typename TranscriptHashType,
                        std::size_t Lambda,
                        std::size_t M,
                        std::size_t BatchesNum>
                struct fri : public detail::basic_batched_fri<FieldType,
                        MerkleTreeHashType,
                        TranscriptHashType,
                        Lambda, M, BatchesNum> {
                    using basic_fri = detail::basic_batched_fri<FieldType,
                            MerkleTreeHashType,
                            TranscriptHashType,
                            Lambda, M, BatchesNum>;
                    constexpr static const std::size_t m = basic_fri::m;
                    constexpr static const std::size_t batches_num = basic_fri::batches_num;

                    using field_type = typename basic_fri::field_type;
                    using merkle_tree_hash_type = typename basic_fri::merkle_tree_hash_type;
                    using transcript_hash_type = typename basic_fri::transcript_hash_type;
                    using merkle_tree_type = typename basic_fri::merkle_tree_type;
                    using merkle_proof_type = typename basic_fri::merkle_proof_type;
                    using proof_type = typename basic_fri::proof_type;
                    using params_type = typename basic_fri::params_type;
                    using transcript_type = typename basic_fri::transcript_type;

                    using precommitment_type = typename basic_fri::precommitment_type;
                    using commitment_type = typename basic_fri::commitment_type;
                };
            }    // namespace commitments

            namespace algorithms {
                // Proof and verify for one polynomial
                // One polynomial processing
                template<typename FRI,
                        typename PolynomialType,
<<<<<<< HEAD
                        typename std::enable_if<std::is_base_of<commitments::fri<typename FRI::field_type,
                                typename FRI::merkle_tree_hash_type,
                                typename FRI::transcript_hash_type,
                                FRI::lambda, FRI::m, 1
                            >,
                            FRI>::value,
                        bool>::type = true>
                static typename FRI::basic_fri::proof_type proof_eval(
                    PolynomialType &g,
                    typename FRI::basic_fri::merkle_tree_type &tree,
                    const typename FRI::params_type &fri_params,
                    typename FRI::transcript_type &transcript = typename FRI::transcript_type()
                ){  
                    std::map<std::size_t, std::vector<PolynomialType>> gs;
                    gs[0]={g};
                    std::map<std::size_t, typename FRI::basic_fri::merkle_tree_type> trees;
                    trees[0] = typename FRI::basic_fri::merkle_tree_type(tree);;
                    return proof_eval<FRI, PolynomialType>(gs, g, trees, tree, fri_params, transcript);
                }

                template<typename FRI,
                    typename std::enable_if<
                        std::is_base_of<commitments::detail::basic_batched_fri<
                            typename FRI::field_type,
                            typename FRI::merkle_tree_hash_type,
                            typename FRI::transcript_hash_type,
                            FRI::lambda, FRI::m, 1
                        >,
                        FRI>::value,
                        bool>::type = true>
                static bool verify_eval(
                    typename FRI::basic_fri::proof_type &proof,
                    typename FRI::basic_fri::commitment_type &t_root,
                    typename FRI::basic_fri::params_type &fri_params,
                    typename FRI::basic_fri::transcript_type &transcript = typename FRI::basic_fri::transcript_type()
                ) {
                    std::map<std::size_t, typename FRI::basic_fri::commitment_type> t_roots; t_roots[0] = {t_root};
                    std::map<std::size_t,std::vector<std::size_t>> evals_map; evals_map[0] = {0};
=======
                        typename std::enable_if<
                                std::is_base_of<
                                        commitments::fri<
                                                typename FRI::field_type,
                                                typename FRI::merkle_tree_hash_type,
                                                typename FRI::transcript_hash_type,
                                                FRI::lambda, FRI::m, 1>,
                                        FRI>::value,
                                bool>::type = true>
                static typename FRI::basic_fri::proof_type proof_eval(PolynomialType &g,
                                                                      const typename FRI::basic_fri::merkle_tree_type &tree,
                                                                      const typename FRI::params_type &fri_params,
                                                                      typename FRI::transcript_type &transcript = typename FRI::transcript_type()) {
                    std::array<std::vector<PolynomialType>, 1> gs;
                    gs[0].resize(1);
                    gs[0][0] = g;
                    std::array<typename FRI::basic_fri::merkle_tree_type, 1> trees = {tree};
                    return proof_eval<FRI>(gs, g, trees, tree, fri_params, transcript);
                }

                template<typename FRI,
                        typename std::enable_if<
                                std::is_base_of<
                                        commitments::detail::basic_batched_fri<
                                                typename FRI::field_type,
                                                typename FRI::merkle_tree_hash_type,
                                                typename FRI::transcript_hash_type,
                                                FRI::lambda, FRI::m, 1>,
                                        FRI>::value,
                                bool>::type = true>
                static bool verify_eval(typename FRI::basic_fri::proof_type &proof,
                        typename FRI::basic_fri::commitment_type &t_root,
                        typename FRI::basic_fri::params_type &fri_params,
                        typename FRI::basic_fri::transcript_type &transcript = typename FRI::basic_fri::transcript_type()) {
                    std::array<typename FRI::basic_fri::commitment_type, 1> t_roots = {t_root};
                    std::vector<std::size_t> evals_map = {0};
>>>>>>> 9309eef4

                    std::vector<math::polynomial<typename FRI::field_type::value_type>> combined_U = {{0}};
                    std::vector<math::polynomial<typename FRI::field_type::value_type>> combined_V = {{1}};

                    return verify_eval<typename FRI::basic_fri>(
                            proof, fri_params, t_roots,
                            FRI::basic_fri::field_type::value_type::one(),
                            evals_map, combined_U, combined_V,
                            transcript
                    );
                }
            }    // namespace algorithms
        }        // namespace zk
    }            // namespace crypto3
}    // namespace nil

#endif    // CRYPTO3_ZK_FRI_COMMITMENT_SCHEME_HPP<|MERGE_RESOLUTION|>--- conflicted
+++ resolved
@@ -97,7 +97,6 @@
                 // One polynomial processing
                 template<typename FRI,
                         typename PolynomialType,
-<<<<<<< HEAD
                         typename std::enable_if<std::is_base_of<commitments::fri<typename FRI::field_type,
                                 typename FRI::merkle_tree_hash_type,
                                 typename FRI::transcript_hash_type,
@@ -136,44 +135,6 @@
                 ) {
                     std::map<std::size_t, typename FRI::basic_fri::commitment_type> t_roots; t_roots[0] = {t_root};
                     std::map<std::size_t,std::vector<std::size_t>> evals_map; evals_map[0] = {0};
-=======
-                        typename std::enable_if<
-                                std::is_base_of<
-                                        commitments::fri<
-                                                typename FRI::field_type,
-                                                typename FRI::merkle_tree_hash_type,
-                                                typename FRI::transcript_hash_type,
-                                                FRI::lambda, FRI::m, 1>,
-                                        FRI>::value,
-                                bool>::type = true>
-                static typename FRI::basic_fri::proof_type proof_eval(PolynomialType &g,
-                                                                      const typename FRI::basic_fri::merkle_tree_type &tree,
-                                                                      const typename FRI::params_type &fri_params,
-                                                                      typename FRI::transcript_type &transcript = typename FRI::transcript_type()) {
-                    std::array<std::vector<PolynomialType>, 1> gs;
-                    gs[0].resize(1);
-                    gs[0][0] = g;
-                    std::array<typename FRI::basic_fri::merkle_tree_type, 1> trees = {tree};
-                    return proof_eval<FRI>(gs, g, trees, tree, fri_params, transcript);
-                }
-
-                template<typename FRI,
-                        typename std::enable_if<
-                                std::is_base_of<
-                                        commitments::detail::basic_batched_fri<
-                                                typename FRI::field_type,
-                                                typename FRI::merkle_tree_hash_type,
-                                                typename FRI::transcript_hash_type,
-                                                FRI::lambda, FRI::m, 1>,
-                                        FRI>::value,
-                                bool>::type = true>
-                static bool verify_eval(typename FRI::basic_fri::proof_type &proof,
-                        typename FRI::basic_fri::commitment_type &t_root,
-                        typename FRI::basic_fri::params_type &fri_params,
-                        typename FRI::basic_fri::transcript_type &transcript = typename FRI::basic_fri::transcript_type()) {
-                    std::array<typename FRI::basic_fri::commitment_type, 1> t_roots = {t_root};
-                    std::vector<std::size_t> evals_map = {0};
->>>>>>> 9309eef4
 
                     std::vector<math::polynomial<typename FRI::field_type::value_type>> combined_U = {{0}};
                     std::vector<math::polynomial<typename FRI::field_type::value_type>> combined_V = {{1}};
