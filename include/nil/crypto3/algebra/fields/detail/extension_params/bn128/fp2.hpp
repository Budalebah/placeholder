//---------------------------------------------------------------------------//
// Copyright (c) 2020-2021 Mikhail Komarov <nemo@nil.foundation>
// Copyright (c) 2020-2021 Nikita Kaskov <nbering@nil.foundation>
//
// MIT License
//
// Permission is hereby granted, free of charge, to any person obtaining a copy
// of this software and associated documentation files (the "Software"), to deal
// in the Software without restriction, including without limitation the rights
// to use, copy, modify, merge, publish, distribute, sublicense, and/or sell
// copies of the Software, and to permit persons to whom the Software is
// furnished to do so, subject to the following conditions:
//
// The above copyright notice and this permission notice shall be included in all
// copies or substantial portions of the Software.
//
// THE SOFTWARE IS PROVIDED "AS IS", WITHOUT WARRANTY OF ANY KIND, EXPRESS OR
// IMPLIED, INCLUDING BUT NOT LIMITED TO THE WARRANTIES OF MERCHANTABILITY,
// FITNESS FOR A PARTICULAR PURPOSE AND NONINFRINGEMENT. IN NO EVENT SHALL THE
// AUTHORS OR COPYRIGHT HOLDERS BE LIABLE FOR ANY CLAIM, DAMAGES OR OTHER
// LIABILITY, WHETHER IN AN ACTION OF CONTRACT, TORT OR OTHERWISE, ARISING FROM,
// OUT OF OR IN CONNECTION WITH THE SOFTWARE OR THE USE OR OTHER DEALINGS IN THE
// SOFTWARE.
//---------------------------------------------------------------------------//

#ifndef CRYPTO3_ALGEBRA_FIELDS_BN128_FP2_EXTENSION_PARAMS_HPP
#define CRYPTO3_ALGEBRA_FIELDS_BN128_FP2_EXTENSION_PARAMS_HPP

#include <nil/crypto3/algebra/fields/params.hpp>
#include <nil/crypto3/algebra/fields/bn128/base_field.hpp>

#include <nil/crypto3/detail/literals.hpp>

namespace nil {
    namespace crypto3 {
        namespace algebra {
            namespace fields {

                template<typename BaseField>
                struct fp2;
                namespace detail {

                    template<typename BaseField>
                    struct fp2_extension_params;

                    /************************* BN128 ***********************************/

                    template<std::size_t Version>
                    class fp2_extension_params<fields::bn128<Version>> : public params<fields::bn128<Version>> {

                        typedef fields::bn128<Version> base_field_type;
                        typedef params<base_field_type> policy_type;

                    public:
                        using field_type = fields::fp2<base_field_type>;

                        typedef typename policy_type::integral_type integral_type;
                        typedef typename policy_type::extended_integral_type extended_integral_type;

                        constexpr static const integral_type modulus = policy_type::modulus;

                        typedef base_field_type non_residue_field_type;
                        typedef typename non_residue_field_type::value_type non_residue_type;
                        typedef base_field_type underlying_field_type;
                        typedef typename underlying_field_type::value_type underlying_type;

                        constexpr static const std::size_t s = 0x04;
                        constexpr static const extended_integral_type t =
                            0x925C4B8763CBF9C599A6F7C0348D21CB00B85511637560626EDFA5C34C6B38D04689E957A1242C84A50189C6D96CADCA602072D09EAC1013B5458A2275D69B_cppui504;
                        constexpr static const extended_integral_type t_minus_1_over_2 =
                            0x492E25C3B1E5FCE2CCD37BE01A4690E5805C2A88B1BAB031376FD2E1A6359C682344F4ABD09216425280C4E36CB656E5301039684F560809DAA2C5113AEB4D_cppui503;
                        constexpr static const std::array<integral_type, 2> nqr = {0x02, 0x01};
                        constexpr static const std::array<integral_type, 2> nqr_to_t = {
                            0xB20DCB5704E326A0DD3ECD4F30515275398A41A4E1DC5D347CFBBEDDA71CF82_cppui252,
                            0xB1FFEFD8885BF22252522C29527D19F05CFC50E9715370AB0F3A6CA462390C_cppui248};

                        constexpr static const extended_integral_type group_order =
                            0x492E25C3B1E5FCE2CCD37BE01A4690E5805C2A88B1BAB031376FD2E1A6359C682344F4ABD09216425280C4E36CB656E5301039684F560809DAA2C5113AEB4D8_cppui507;

                        /*constexpr static const std::array<non_residue_type, 2> Frobenius_coeffs_c1 =
                           {non_residue_type(0x00), non_residue_type(0x00)};*/

                        constexpr static const std::array<integral_type, 2> Frobenius_coeffs_c1 = {0x00, 0x00};

                        constexpr static const non_residue_type non_residue = non_residue_type(
                            0x30644E72E131A029B85045B68181585D97816A916871CA8D3C208C16D87CFD46_cppui254);
                    };

                    template<std::size_t Version>
                    constexpr typename fp2_extension_params<bn128_base_field<Version>>::non_residue_type const
                        fp2_extension_params<bn128_base_field<Version>>::non_residue;

                    template<std::size_t Version>
                    constexpr typename std::size_t const fp2_extension_params<bn128_base_field<Version>>::s;

                    template<std::size_t Version>
                    constexpr typename fp2_extension_params<bn128_base_field<Version>>::extended_integral_type const
                        fp2_extension_params<bn128_base_field<Version>>::t;

                    template<std::size_t Version>
                    constexpr typename fp2_extension_params<bn128_base_field<Version>>::extended_integral_type const
                        fp2_extension_params<bn128_base_field<Version>>::t_minus_1_over_2;

                    template<std::size_t Version>
                    constexpr std::array<typename fp2_extension_params<bn128_base_field<Version>>::integral_type,
                                         2> const fp2_extension_params<bn128_base_field<Version>>::nqr;

                    template<std::size_t Version>
                    constexpr std::array<typename fp2_extension_params<bn128_base_field<Version>>::integral_type,
                                         2> const fp2_extension_params<bn128_base_field<Version>>::nqr_to_t;

                    template<std::size_t Version>
                    constexpr typename fp2_extension_params<bn128_base_field<Version>>::extended_integral_type const
                        fp2_extension_params<bn128_base_field<Version>>::group_order;

                    template<std::size_t Version>
<<<<<<< HEAD
                    constexpr std::array<typename fp2_extension_params<bn128_base_field<Version>>::integral_type,
                                         2> const
                        fp2_extension_params<bn128_base_field<Version>>::Frobenius_coeffs_c1;
=======
                    constexpr std::array<typename fp2_extension_params<bn128_base_field<Version>>::modulus_type,
                                         2> const fp2_extension_params<bn128_base_field<Version>>::Frobenius_coeffs_c1;
>>>>>>> cfab6017

                }    // namespace detail
            }        // namespace fields
        }            // namespace algebra
    }                // namespace crypto3
}    // namespace nil

#endif    // CRYPTO3_ALGEBRA_FIELDS_BN128_FP2_EXTENSION_PARAMS_HPP<|MERGE_RESOLUTION|>--- conflicted
+++ resolved
@@ -114,14 +114,9 @@
                         fp2_extension_params<bn128_base_field<Version>>::group_order;
 
                     template<std::size_t Version>
-<<<<<<< HEAD
                     constexpr std::array<typename fp2_extension_params<bn128_base_field<Version>>::integral_type,
                                          2> const
                         fp2_extension_params<bn128_base_field<Version>>::Frobenius_coeffs_c1;
-=======
-                    constexpr std::array<typename fp2_extension_params<bn128_base_field<Version>>::modulus_type,
-                                         2> const fp2_extension_params<bn128_base_field<Version>>::Frobenius_coeffs_c1;
->>>>>>> cfab6017
 
                 }    // namespace detail
             }        // namespace fields
