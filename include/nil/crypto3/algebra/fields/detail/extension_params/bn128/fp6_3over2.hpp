//---------------------------------------------------------------------------//
// Copyright (c) 2020-2021 Mikhail Komarov <nemo@nil.foundation>
// Copyright (c) 2020-2021 Nikita Kaskov <nbering@nil.foundation>
//
// MIT License
//
// Permission is hereby granted, free of charge, to any person obtaining a copy
// of this software and associated documentation files (the "Software"), to deal
// in the Software without restriction, including without limitation the rights
// to use, copy, modify, merge, publish, distribute, sublicense, and/or sell
// copies of the Software, and to permit persons to whom the Software is
// furnished to do so, subject to the following conditions:
//
// The above copyright notice and this permission notice shall be included in all
// copies or substantial portions of the Software.
//
// THE SOFTWARE IS PROVIDED "AS IS", WITHOUT WARRANTY OF ANY KIND, EXPRESS OR
// IMPLIED, INCLUDING BUT NOT LIMITED TO THE WARRANTIES OF MERCHANTABILITY,
// FITNESS FOR A PARTICULAR PURPOSE AND NONINFRINGEMENT. IN NO EVENT SHALL THE
// AUTHORS OR COPYRIGHT HOLDERS BE LIABLE FOR ANY CLAIM, DAMAGES OR OTHER
// LIABILITY, WHETHER IN AN ACTION OF CONTRACT, TORT OR OTHERWISE, ARISING FROM,
// OUT OF OR IN CONNECTION WITH THE SOFTWARE OR THE USE OR OTHER DEALINGS IN THE
// SOFTWARE.
//---------------------------------------------------------------------------//

#ifndef CRYPTO3_ALGEBRA_FIELDS_BN128_FP6_3OVER2_EXTENSION_PARAMS_HPP
#define CRYPTO3_ALGEBRA_FIELDS_BN128_FP6_3OVER2_EXTENSION_PARAMS_HPP

#include <nil/crypto3/algebra/fields/params.hpp>
#include <nil/crypto3/algebra/fields/bn128/base_field.hpp>
#include <nil/crypto3/algebra/fields/fp2.hpp>

#include <nil/crypto3/detail/literals.hpp>

namespace nil {
    namespace crypto3 {
        namespace algebra {
            namespace fields {
                namespace detail {

                    template<typename BaseField>
                    struct fp6_3over2_extension_params;

                    /************************* BN128 ***********************************/

                    template<std::size_t Version>
                    class fp6_3over2_extension_params<fields::bn128<Version>> : public params<fields::bn128<Version>> {

                        typedef fields::bn128<Version> base_field_type;
                        typedef params<base_field_type> policy_type;

                    public:
                        typedef typename policy_type::integral_type integral_type;

                        constexpr static const integral_type modulus = policy_type::modulus;

                        typedef fields::fp2<base_field_type> non_residue_field_type;
                        typedef typename non_residue_field_type::value_type non_residue_type;
                        typedef fields::fp2<base_field_type> underlying_field_type;
                        typedef typename underlying_field_type::value_type underlying_type;

                        /*constexpr static const std::array<non_residue_type, 6> Frobenius_coeffs_c1 =
                        {non_residue_type(0x00, 0x00), non_residue_type(0x00, 0x00), non_residue_type(0x00, 0x00),
                            non_residue_type(0x00, 0x00),
                            non_residue_type(0x00, 0x00),
                            non_residue_type(0x00, 0x00)};

                        constexpr static const std::array<non_residue_type, 6> Frobenius_coeffs_c2 =
                        {non_residue_type(0x00, 0x00), non_residue_type(0x00, 0x00), non_residue_type(0x00, 0x00),
                            non_residue_type(0x00, 0x00),
                            non_residue_type(0x00, 0x00),
                            non_residue_type(0x00, 0x00)};*/

                        constexpr static const std::array<integral_type, 6 * 2> Frobenius_coeffs_c1 = {
                            0x00, 0x00, 0x00, 0x00, 0x00, 0x00, 0x00, 0x00, 0x00, 0x00, 0x00, 0x00};

                        constexpr static const std::array<integral_type, 6 * 2> Frobenius_coeffs_c2 = {
                            0x00, 0x00, 0x00, 0x00, 0x00, 0x00, 0x00, 0x00, 0x00, 0x00, 0x00, 0x00};

                        constexpr static const non_residue_type non_residue = non_residue_type(0x09, 0x01);
                    };

                    template<std::size_t Version>
                    constexpr typename fp6_3over2_extension_params<bn128_base_field<Version>>::non_residue_type const
                        fp6_3over2_extension_params<bn128_base_field<Version>>::non_residue;

                    template<std::size_t Version>
<<<<<<< HEAD
                    constexpr std::array<
                        typename fp6_3over2_extension_params<bn128_base_field<Version>>::integral_type, 6 * 2> const
                        fp6_3over2_extension_params<bn128_base_field<Version>>::Frobenius_coeffs_c1;
                    template<std::size_t Version>
                    constexpr std::array<
                        typename fp6_3over2_extension_params<bn128_base_field<Version>>::integral_type, 6 * 2> const
=======
                    constexpr std::array<typename fp6_3over2_extension_params<bn128_base_field<Version>>::modulus_type,
                                         6 * 2> const
                        fp6_3over2_extension_params<bn128_base_field<Version>>::Frobenius_coeffs_c1;
                    template<std::size_t Version>
                    constexpr std::array<typename fp6_3over2_extension_params<bn128_base_field<Version>>::modulus_type,
                                         6 * 2> const
>>>>>>> cfab6017
                        fp6_3over2_extension_params<bn128_base_field<Version>>::Frobenius_coeffs_c2;

                }    // namespace detail
            }        // namespace fields
        }            // namespace algebra
    }                // namespace crypto3
}    // namespace nil

#endif    // CRYPTO3_ALGEBRA_FIELDS_BN128_FP6_3OVER2_EXTENSION_PARAMS_HPP<|MERGE_RESOLUTION|>--- conflicted
+++ resolved
@@ -85,21 +85,12 @@
                         fp6_3over2_extension_params<bn128_base_field<Version>>::non_residue;
 
                     template<std::size_t Version>
-<<<<<<< HEAD
                     constexpr std::array<
                         typename fp6_3over2_extension_params<bn128_base_field<Version>>::integral_type, 6 * 2> const
                         fp6_3over2_extension_params<bn128_base_field<Version>>::Frobenius_coeffs_c1;
                     template<std::size_t Version>
                     constexpr std::array<
                         typename fp6_3over2_extension_params<bn128_base_field<Version>>::integral_type, 6 * 2> const
-=======
-                    constexpr std::array<typename fp6_3over2_extension_params<bn128_base_field<Version>>::modulus_type,
-                                         6 * 2> const
-                        fp6_3over2_extension_params<bn128_base_field<Version>>::Frobenius_coeffs_c1;
-                    template<std::size_t Version>
-                    constexpr std::array<typename fp6_3over2_extension_params<bn128_base_field<Version>>::modulus_type,
-                                         6 * 2> const
->>>>>>> cfab6017
                         fp6_3over2_extension_params<bn128_base_field<Version>>::Frobenius_coeffs_c2;
 
                 }    // namespace detail
