--- conflicted
+++ resolved
@@ -122,7 +122,6 @@
 
                     template<std::size_t Version>
                     constexpr std::array<
-<<<<<<< HEAD
                         typename fp6_3over2_extension_params<alt_bn128_base_field<Version>>::integral_type,
                         6 * 2> const
                         fp6_3over2_extension_params<alt_bn128_base_field<Version>>::Frobenius_coeffs_c1;
@@ -130,13 +129,7 @@
                     constexpr std::array<
                         typename fp6_3over2_extension_params<alt_bn128_base_field<Version>>::integral_type,
                         6 * 2> const
-=======
-                        typename fp6_3over2_extension_params<alt_bn128_base_field<Version>>::modulus_type, 6 * 2> const
-                        fp6_3over2_extension_params<alt_bn128_base_field<Version>>::Frobenius_coeffs_c1;
-                    template<std::size_t Version>
-                    constexpr std::array<
-                        typename fp6_3over2_extension_params<alt_bn128_base_field<Version>>::modulus_type, 6 * 2> const
->>>>>>> cfab6017
+
                         fp6_3over2_extension_params<alt_bn128_base_field<Version>>::Frobenius_coeffs_c2;
                 }    // namespace detail
             }        // namespace fields
