--- conflicted
+++ resolved
@@ -624,64 +624,33 @@
                             underlying_field_value_type::one()};*/
                     };
 
-<<<<<<< HEAD
                     template<std::size_t ModulusBits, std::size_t GeneratorBits, typename NumberType, typename = 
                         typename std::enable_if<boost::is_number<NumberType>::value>::type>
                     element_bls12_g1<ModulusBits, GeneratorBits> operator*(const element_bls12_g1<ModulusBits, GeneratorBits> &left, 
                         const NumberType &right) {
-=======
-                    template<std::size_t ModulusBits, std::size_t GeneratorBits, typename NumberType>
-                    element_bls12_g1<ModulusBits, GeneratorBits>
-                        operator*(const element_bls12_g1<ModulusBits, GeneratorBits> &left, const NumberType &right) {
->>>>>>> 08acf905
-
                         return scalar_mul(left, right);
                     }
 
-<<<<<<< HEAD
                     template<std::size_t ModulusBits, std::size_t GeneratorBits, typename NumberType, typename = 
                         typename std::enable_if<boost::is_number<NumberType>::value>::type>
                     element_bls12_g1<ModulusBits, GeneratorBits> operator*(const NumberType &left,
                         const element_bls12_g1<ModulusBits, GeneratorBits> &right) {
-=======
-                    template<std::size_t ModulusBits, std::size_t GeneratorBits, typename NumberType>
-                    element_bls12_g1<ModulusBits, GeneratorBits>
-                        operator*(const NumberType &left, const element_bls12_g1<ModulusBits, GeneratorBits> &right) {
->>>>>>> 08acf905
 
                         return right * left;
                     }
 
-<<<<<<< HEAD
                     template<std::size_t ModulusBits, std::size_t GeneratorBits, typename FieldValueType, typename = 
                         typename std::enable_if<::nil::crypto3::algebra::detail::is_fp_field<typename FieldValueType::field_type>::value>::type>
                     element_bls12_g1<ModulusBits, GeneratorBits> operator*(const element_bls12_g1<ModulusBits, GeneratorBits> &left, 
                         const FieldValueType &right) {
-=======
-                    template<std::size_t ModulusBits, std::size_t GeneratorBits, typename FieldType,
-                             typename = typename std::enable_if<
-                                 ::nil::crypto3::detail::is_fp_field<FieldType>::value>::type>
-                    element_bls12_g1<ModulusBits, GeneratorBits>
-                        operator*(const element_bls12_g1<ModulusBits, GeneratorBits> &left,
-                                  const typename FieldType::value_type &right) {
->>>>>>> 08acf905
 
                         return left;// * right.data;
                     }
 
-<<<<<<< HEAD
                     template<std::size_t ModulusBits, std::size_t GeneratorBits, typename FieldValueType, typename = 
                         typename std::enable_if<::nil::crypto3::algebra::detail::is_fp_field<typename FieldValueType::field_type>::value>::type>
                     element_bls12_g1<ModulusBits, GeneratorBits> operator*(const FieldValueType &left, 
                         const element_bls12_g1<ModulusBits, GeneratorBits> &right) {
-=======
-                    template<std::size_t ModulusBits, std::size_t GeneratorBits, typename FieldType,
-                             typename = typename std::enable_if<
-                                 ::nil::crypto3::detail::is_fp_field<FieldType>::value>::type>
-                    element_bls12_g1<ModulusBits, GeneratorBits>
-                        operator*(const typename FieldType::value_type &left,
-                                  const element_bls12_g1<ModulusBits, GeneratorBits> &right) {
->>>>>>> 08acf905
 
                         return right * left;
                     }
