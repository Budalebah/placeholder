--- conflicted
+++ resolved
@@ -35,594 +35,8 @@
         namespace algebra {
             namespace curves {
                 namespace detail {
-
-<<<<<<< HEAD
                     template<std::size_t ModulusBits, std::size_t GeneratorBits>
                     struct bls12_g2 {
-=======
-                    using namespace nil::crypto3::algebra;
-                    using namespace boost::multiprecision;
-
-                    template<std::size_t ModulusBits = 381, std::size_t GeneratorBits = CHAR_BIT>
-                    struct bls12_g2 { };
-
-                    template<>
-                    struct bls12_g2<381, CHAR_BIT> {
-
-                        using policy_type = bls12_basic_policy<381, CHAR_BIT>;
-                        constexpr static const std::size_t g1_field_bits = policy_type::base_field_bits;
-                        typedef typename policy_type::g1_field_type::value_type g1_field_type_value;
-                        typedef typename policy_type::g2_field_type::value_type g2_field_type_value;
-
-                        using underlying_field_value_type = g2_field_type_value;
-
-                        constexpr static const std::size_t value_bits = policy_type::g2_field_type::value_bits + 1;
-
-                        underlying_field_value_type X;
-                        underlying_field_value_type Y;
-                        underlying_field_value_type Z;
-
-                        /*************************  Constructors and zero/one  ***********************************/
-
-                        bls12_g2() :
-                            bls12_g2(underlying_field_value_type::zero(), underlying_field_value_type::one(),
-                                     underlying_field_value_type::zero()) {};
-                        // must be
-                        // bls12_g2() : bls12_g2(zero_fill[0], zero_fill[1], zero_fill[2]) {};
-                        // when constexpr fields will be finished
-
-                        bls12_g2(underlying_field_value_type X,
-                                 underlying_field_value_type Y,
-                                 underlying_field_value_type Z) {
-                            this->X = X;
-                            this->Y = Y;
-                            this->Z = Z;
-                        };
-
-                        static bls12_g2 zero() {
-                            return bls12_g2();
-                        }
-
-                        static bls12_g2 one() {
-                            return bls12_g2(
-                                underlying_field_value_type(
-                                    0x24AA2B2F08F0A91260805272DC51051C6E47AD4FA403B02B4510B647AE3D1770BAC0326A805BBEFD48056C8C121BDB8_cppui378,
-                                    0x13E02B6052719F607DACD3A088274F65596BD0D09920B61AB5DA61BBDC7F5049334CF11213945D57E5AC7D055D042B7E_cppui381),
-                                underlying_field_value_type(
-                                    0xCE5D527727D6E118CC9CDC6DA2E351AADFD9BAA8CBDD3A76D429A695160D12C923AC9CC3BACA289E193548608B82801_cppui380,
-                                    0x606C4A02EA734CC32ACD2B02BC28B99CB3E287E85A763AF267492AB572E99AB3F370D275CEC1DA1AAA9075FF05F79BE_cppui379),
-                                underlying_field_value_type::one());
-                            // must be
-                            // bls12_g2() : bls12_g2(zero_fill[0], zero_fill[1], zero_fill[2]) {};
-                            // when constexpr fields will be finished
-                        }
-
-                        /*************************  Comparison operations  ***********************************/
-
-                        bool operator==(const bls12_g2 &other) const {
-                            if (this->is_zero()) {
-                                return other.is_zero();
-                            }
-
-                            if (other.is_zero()) {
-                                return false;
-                            }
-
-                            /* now neither is O */
-
-                            // using Jacobian coordinates so:
-                            // (X1:Y1:Z1) = (X2:Y2:Z2)
-                            // iff
-                            // X1/Z1^2 == X2/Z2^2 and Y1/Z1^3 == Y2/Z2^3
-                            // iff
-                            // X1 * Z2^2 == X2 * Z1^2 and Y1 * Z2^3 == Y2 * Z1^3
-
-                            underlying_field_value_type Z1_squared = (this->Z).squared();
-                            underlying_field_value_type Z2_squared = (other.Z).squared();
-
-                            if ((this->X * Z2_squared) != (other.X * Z1_squared)) {
-                                return false;
-                            }
-
-                            underlying_field_value_type Z1_cubed = (this->Z) * Z1_squared;
-                            underlying_field_value_type Z2_cubed = (other.Z) * Z2_squared;
-
-                            if ((this->Y * Z2_cubed) != (other.Y * Z1_cubed)) {
-                                return false;
-                            }
-
-                            return true;
-                        }
-
-                        bool operator!=(const bls12_g2 &other) const {
-                            return !(operator==(other));
-                        }
-
-                        bool is_zero() const {
-                            return (this->Z.is_zero());
-                        }
-
-                        bool is_special() const {
-                            return (this->is_zero() || this->Z == underlying_field_value_type::one());
-                        }
-
-                        /*************************  Arithmetic operations  ***********************************/
-
-                        bls12_g2 operator=(const bls12_g2 &other) {
-                            // handle special cases having to do with O
-                            this->X = other.X;
-                            this->Y = other.Y;
-                            this->Z = other.Z;
-
-                            return *this;
-                        }
-
-                        bls12_g2 operator+(const bls12_g2 &other) const {
-                            // handle special cases having to do with O
-                            if (this->is_zero()) {
-                                return other;
-                            }
-
-                            if (other.is_zero()) {
-                                return (*this);
-                            }
-
-                            if (*this == other) {
-                                return this->doubled();
-                            }
-
-                            return this->add(other);
-                        }
-
-                        bls12_g2 operator-() const {
-                            return bls12_g2(this->X, -(this->Y), this->Z);
-                        }
-
-                        bls12_g2 operator-(const bls12_g2 &other) const {
-                            return (*this) + (-other);
-                        }
-
-                        bls12_g2 doubled() const {
-                            // handle point at infinity
-                            if (this->is_zero()) {
-                                return (*this);
-                            }
-
-                            // NOTE: does not handle O and pts of order 2,4
-                            // http://www.hyperelliptic.org/EFD/g1p/auto-shortw-projective.html#doubling-dbl-2007-bl
-
-                            underlying_field_value_type A = (this->X).squared();    // A = X1^2
-                            underlying_field_value_type B = (this->Y).squared();    // B = Y1^2
-                            underlying_field_value_type C = B.squared();            // C = B^2
-                            underlying_field_value_type D = (this->X + B).squared() - A - C;
-                            D = D + D;                                       // D = 2 * ((X1 + B)^2 - A - C)
-                            underlying_field_value_type E = A + A + A;       // E = 3 * A
-                            underlying_field_value_type F = E.squared();     // F = E^2
-                            underlying_field_value_type X3 = F - (D + D);    // X3 = F - 2 D
-                            underlying_field_value_type eightC = C + C;
-                            eightC = eightC + eightC;
-                            eightC = eightC + eightC;
-                            underlying_field_value_type Y3 = E * (D - X3) - eightC;    // Y3 = E * (D - X3) - 8 * C
-                            underlying_field_value_type Y1Z1 = (this->Y) * (this->Z);
-                            underlying_field_value_type Z3 = Y1Z1 + Y1Z1;    // Z3 = 2 * Y1 * Z1
-
-                            return bls12_g2(X3, Y3, Z3);
-                        }
-
-                        bls12_g2 mixed_add(const bls12_g2 &other) const {
-
-                            // handle special cases having to do with O
-                            if (this->is_zero()) {
-                                return other;
-                            }
-
-                            if (other.is_zero()) {
-                                return *this;
-                            }
-
-                            // no need to handle points of order 2,4
-                            // (they cannot exist in a prime-order subgroup)
-
-                            // check for doubling case
-
-                            // using Jacobian coordinates so:
-                            // (X1:Y1:Z1) = (X2:Y2:Z2)
-                            // iff
-                            // X1/Z1^2 == X2/Z2^2 and Y1/Z1^3 == Y2/Z2^3
-                            // iff
-                            // X1 * Z2^2 == X2 * Z1^2 and Y1 * Z2^3 == Y2 * Z1^3
-
-                            // we know that Z2 = 1
-
-                            const underlying_field_value_type Z1Z1 = (this->Z).squared();
-
-                            const underlying_field_value_type &U1 = this->X;
-                            const underlying_field_value_type U2 = other.X * Z1Z1;
-
-                            const underlying_field_value_type Z1_cubed = (this->Z) * Z1Z1;
-
-                            const underlying_field_value_type &S1 = (this->Y);              // S1 = Y1 * Z2 * Z2Z2
-                            const underlying_field_value_type S2 = (other.Y) * Z1_cubed;    // S2 = Y2 * Z1 * Z1Z1
-
-                            if (U1 == U2 && S1 == S2) {
-                                // dbl case; nothing of above can be reused
-                                return this->doubled();
-                            }
-
-                            // NOTE: does not handle O and pts of order 2,4
-                            // http://www.hyperelliptic.org/EFD/g1p/auto-shortw-jacobian-0.html#addition-madd-2007-bl
-                            underlying_field_value_type H = U2 - (this->X);    // H = U2-X1
-                            underlying_field_value_type HH = H.squared();      // HH = H&2
-                            underlying_field_value_type I = HH + HH;           // I = 4*HH
-                            I = I + I;
-                            underlying_field_value_type J = H * I;             // J = H*I
-                            underlying_field_value_type r = S2 - (this->Y);    // r = 2*(S2-Y1)
-                            r = r + r;
-                            underlying_field_value_type V = (this->X) * I;               // V = X1*I
-                            underlying_field_value_type X3 = r.squared() - J - V - V;    // X3 = r^2-J-2*V
-                            underlying_field_value_type Y3 = (this->Y) * J;              // Y3 = r*(V-X3)-2*Y1*J
-                            Y3 = r * (V - X3) - Y3 - Y3;
-                            underlying_field_value_type Z3 =
-                                ((this->Z) + H).squared() - Z1Z1 - HH;    // Z3 = (Z1+H)^2-Z1Z1-HH
-
-                            return bls12_g2(X3, Y3, Z3);
-                        }
-
-                        template<typename NumberType>
-                        bls12_g2 operator*(const NumberType &other) const {
-                            return scalar_mul(*this, other);
-                        }
-
-                    private:
-                        bls12_g2 add(const bls12_g2 &other) const {
-
-                            // NOTE: does not handle O and pts of order 2,4
-                            // http://www.hyperelliptic.org/EFD/g1p/auto-shortw-projective.html#addition-add-1998-cmo-2
-
-                            underlying_field_value_type Z1Z1 = (this->Z).squared();           // Z1Z1 = Z1^2
-                            underlying_field_value_type Z2Z2 = (other.Z).squared();           // Z2Z2 = Z2^2
-                            underlying_field_value_type U1 = (this->X) * Z2Z2;                // U1 = X1 * Z2Z2
-                            underlying_field_value_type U2 = (other.X) * Z1Z1;                // U2 = X2 * Z1Z1
-                            underlying_field_value_type S1 = (this->Y) * (other.Z) * Z2Z2;    // S1 = Y1 * Z2 * Z2Z2
-                            underlying_field_value_type S2 = (other.Y) * (this->Z) * Z1Z1;    // S2 = Y2 * Z1 * Z1Z1
-                            underlying_field_value_type H = U2 - U1;                          // H = U2-U1
-                            underlying_field_value_type S2_minus_S1 = S2 - S1;
-                            underlying_field_value_type I = (H + H).squared();             // I = (2 * H)^2
-                            underlying_field_value_type J = H * I;                         // J = H * I
-                            underlying_field_value_type r = S2_minus_S1 + S2_minus_S1;     // r = 2 * (S2-S1)
-                            underlying_field_value_type V = U1 * I;                        // V = U1 * I
-                            underlying_field_value_type X3 = r.squared() - J - (V + V);    // X3 = r^2 - J - 2 * V
-                            underlying_field_value_type S1_J = S1 * J;
-                            underlying_field_value_type Y3 = r * (V - X3) - (S1_J + S1_J);    // Y3 = r * (V-X3)-2 S1 J
-                            underlying_field_value_type Z3 =
-                                ((this->Z + other.Z).squared() - Z1Z1 - Z2Z2) * H;    // Z3 = ((Z1+Z2)^2-Z1Z1-Z2Z2) * H
-
-                            return bls12_g2(X3, Y3, Z3);
-                        }
-
-                    public:
-                        /*************************  Reducing operations  ***********************************/
-
-                        bls12_g2 to_affine_coordinates() const {
-                            underlying_field_value_type p_out[3];
-
-                            if (this->is_zero()) {
-                                p_out[0] = underlying_field_value_type::zero();
-                                p_out[1] = underlying_field_value_type::one();
-                                p_out[2] = underlying_field_value_type::zero();
-                            } else {
-                                underlying_field_value_type Z_inv = this->Z.inversed();
-                                underlying_field_value_type Z2_inv = Z_inv.squared();
-                                underlying_field_value_type Z3_inv = Z2_inv * Z_inv;
-                                p_out[0] = this->X * Z2_inv;
-                                p_out[1] = this->Y * Z3_inv;
-                                p_out[2] = underlying_field_value_type::one();
-                            }
-
-                            return bls12_g2(p_out[0], p_out[1], p_out[2]);
-                        }
-
-                        bls12_g2 to_special() const {
-                            return this->to_affine_coordinates();
-                        }
-
-                        /*constexpr static */ const g1_field_type_value b = g1_field_type_value(policy_type::b);
-
-                        /*constexpr static */ const g2_field_type_value twist = g2_field_type_value(
-                            {g2_field_type_value::underlying_type::one(), g2_field_type_value::underlying_type::one()});
-
-                        /*constexpr static */ const g2_field_type_value twist_coeff_b = b * twist;
-
-                    private:
-                        /*constexpr static const underlying_field_value_type zero_fill = {
-                            underlying_field_value_type::zero(), underlying_field_value_type::one(),
-                            underlying_field_value_type::zero()};
-
-                        constexpr static const underlying_field_value_type one_fill = {
-                            underlying_field_value_type(
-                                0x24AA2B2F08F0A91260805272DC51051C6E47AD4FA403B02B4510B647AE3D1770BAC0326A805BBEFD48056C8C121BDB8_cppui378,
-                                0x13E02B6052719F607DACD3A088274F65596BD0D09920B61AB5DA61BBDC7F5049334CF11213945D57E5AC7D055D042B7E_cppui381),
-                            underlying_field_value_type(
-                                0xCE5D527727D6E118CC9CDC6DA2E351AADFD9BAA8CBDD3A76D429A695160D12C923AC9CC3BACA289E193548608B82801_cppui380,
-                                0x606C4A02EA734CC32ACD2B02BC28B99CB3E287E85A763AF267492AB572E99AB3F370D275CEC1DA1AAA9075FF05F79BE_cppui379),
-                            underlying_field_value_type::one()};*/
-                    };
-
-                    template<>
-                    struct bls12_g2<377, CHAR_BIT> {
-
-                        using policy_type = bls12_basic_policy<377, CHAR_BIT>;
-                        constexpr static const std::size_t g1_field_bits = policy_type::base_field_bits;
-                        typedef typename policy_type::g1_field_type::value_type g1_field_type_value;
-                        typedef typename policy_type::g2_field_type::value_type g2_field_type_value;
-
-                        using underlying_field_value_type = g2_field_type_value;
-
-                        constexpr static const std::size_t value_bits = policy_type::g2_field_type::value_bits;
-
-                        underlying_field_value_type X;
-                        underlying_field_value_type Y;
-                        underlying_field_value_type Z;
-
-                        bls12_g2() :
-                            bls12_g2(underlying_field_value_type::zero(), underlying_field_value_type::one(),
-                                     underlying_field_value_type::zero()) {};
-                        // must be
-                        // bls12_g2() : bls12_g2(zero_fill[0], zero_fill[1], zero_fill[2]) {};
-                        // when constexpr fields will be finished
-
-                        bls12_g2(underlying_field_value_type X,
-                                 underlying_field_value_type Y,
-                                 underlying_field_value_type Z) {
-                            this->X = X;
-                            this->Y = Y;
-                            this->Z = Z;
-                        };
-
-                        static bls12_g2 zero() {
-                            return bls12_g2();
-                        }
-
-                        static bls12_g2 one() {
-                            return bls12_g2(
-                                underlying_field_value_type(
-                                    0xB997FEF930828FE1B9E6A1707B8AA508A3DBFD7FE2246499C709226A0A6FEF49F85B3A375363F4F8F6EA3FBD159F8A_cppui376,
-                                    0xD6AC33B84947D9845F81A57A136BFA326E915FABC8CD6A57FF133B42D00F62E4E1AF460228CD5184DEAE976FA62596_cppui376),
-                                underlying_field_value_type(
-                                    0x118DD509B2E9A13744A507D515A595DBB7E3B63DF568866473790184BDF83636C94DF2B7A962CB2AF4337F07CB7E622_cppui377,
-                                    0x185067C6CA76D992F064A432BD9F9BE832B0CAC2D824D0518F77D39E76C3E146AFB825F2092218D038867D7F337A010_cppui377),
-                                underlying_field_value_type::one());
-                            // must be
-                            // bls12_g2() : bls12_g2(zero_fill[0], zero_fill[1], zero_fill[2]) {};
-                            // when constexpr fields will be finished
-                        }
-
-                        /*************************  Comparison operations  ***********************************/
-
-                        bool operator==(const bls12_g2 &other) const {
-                            if (this->is_zero()) {
-                                return other.is_zero();
-                            }
-
-                            if (other.is_zero()) {
-                                return false;
-                            }
-
-                            /* now neither is O */
-
-                            // using Jacobian coordinates so:
-                            // (X1:Y1:Z1) = (X2:Y2:Z2)
-                            // iff
-                            // X1/Z1^2 == X2/Z2^2 and Y1/Z1^3 == Y2/Z2^3
-                            // iff
-                            // X1 * Z2^2 == X2 * Z1^2 and Y1 * Z2^3 == Y2 * Z1^3
-
-                            underlying_field_value_type Z1_squared = (this->Z).squared();
-                            underlying_field_value_type Z2_squared = (other.Z).squared();
-
-                            if ((this->X * Z2_squared) != (other.X * Z1_squared)) {
-                                return false;
-                            }
-
-                            underlying_field_value_type Z1_cubed = (this->Z) * Z1_squared;
-                            underlying_field_value_type Z2_cubed = (other.Z) * Z2_squared;
-
-                            if ((this->Y * Z2_cubed) != (other.Y * Z1_cubed)) {
-                                return false;
-                            }
-
-                            return true;
-                        }
-
-                        bool operator!=(const bls12_g2 &other) const {
-                            return !(operator==(other));
-                        }
-
-                        bool is_zero() const {
-                            return (this->Z.is_zero());
-                        }
-
-                        bool is_special() const {
-                            return (this->is_zero() || this->Z == underlying_field_value_type::one());
-                        }
-
-                        /*************************  Arithmetic operations  ***********************************/
-
-                        bls12_g2 operator=(const bls12_g2 &other) {
-                            // handle special cases having to do with O
-                            this->X = other.X;
-                            this->Y = other.Y;
-                            this->Z = other.Z;
-
-                            return *this;
-                        }
-
-                        bls12_g2 operator+(const bls12_g2 &other) const {
-                            // handle special cases having to do with O
-                            if (this->is_zero()) {
-                                return other;
-                            }
-
-                            if (other.is_zero()) {
-                                return (*this);
-                            }
-
-                            if (*this == other) {
-                                return this->doubled();
-                            }
-
-                            return this->add(other);
-                        }
-
-                        bls12_g2 operator-() const {
-                            return bls12_g2(this->X, -(this->Y), this->Z);
-                        }
-
-                        bls12_g2 operator-(const bls12_g2 &other) const {
-                            return (*this) + (-other);
-                        }
-
-                        bls12_g2 doubled() const {
-                            // handle point at infinity
-                            if (this->is_zero()) {
-                                return (*this);
-                            }
-
-                            // NOTE: does not handle O and pts of order 2,4
-                            // http://www.hyperelliptic.org/EFD/g1p/auto-shortw-projective.html#doubling-dbl-2007-bl
-
-                            underlying_field_value_type A = (this->X).squared();    // A = X1^2
-                            underlying_field_value_type B = (this->Y).squared();    // B = Y1^2
-                            underlying_field_value_type C = B.squared();            // C = B^2
-                            underlying_field_value_type D = (this->X + B).squared() - A - C;
-                            D = D + D;                                       // D = 2 * ((X1 + B)^2 - A - C)
-                            underlying_field_value_type E = A + A + A;       // E = 3 * A
-                            underlying_field_value_type F = E.squared();     // F = E^2
-                            underlying_field_value_type X3 = F - (D + D);    // X3 = F - 2 D
-                            underlying_field_value_type eightC = C + C;
-                            eightC = eightC + eightC;
-                            eightC = eightC + eightC;
-                            underlying_field_value_type Y3 = E * (D - X3) - eightC;    // Y3 = E * (D - X3) - 8 * C
-                            underlying_field_value_type Y1Z1 = (this->Y) * (this->Z);
-                            underlying_field_value_type Z3 = Y1Z1 + Y1Z1;    // Z3 = 2 * Y1 * Z1
-
-                            return bls12_g2(X3, Y3, Z3);
-                        }
-
-                        bls12_g2 mixed_add(const bls12_g2 &other) const {
-
-                            // handle special cases having to do with O
-                            if (this->is_zero()) {
-                                return other;
-                            }
-
-                            if (other.is_zero()) {
-                                return *this;
-                            }
-
-                            // no need to handle points of order 2,4
-                            // (they cannot exist in a prime-order subgroup)
-
-                            // check for doubling case
-
-                            // using Jacobian coordinates so:
-                            // (X1:Y1:Z1) = (X2:Y2:Z2)
-                            // iff
-                            // X1/Z1^2 == X2/Z2^2 and Y1/Z1^3 == Y2/Z2^3
-                            // iff
-                            // X1 * Z2^2 == X2 * Z1^2 and Y1 * Z2^3 == Y2 * Z1^3
-
-                            // we know that Z2 = 1
-
-                            const underlying_field_value_type Z1Z1 = (this->Z).squared();
-
-                            const underlying_field_value_type &U1 = this->X;
-                            const underlying_field_value_type U2 = other.X * Z1Z1;
-
-                            const underlying_field_value_type Z1_cubed = (this->Z) * Z1Z1;
-
-                            const underlying_field_value_type &S1 = (this->Y);              // S1 = Y1 * Z2 * Z2Z2
-                            const underlying_field_value_type S2 = (other.Y) * Z1_cubed;    // S2 = Y2 * Z1 * Z1Z1
-
-                            if (U1 == U2 && S1 == S2) {
-                                // dbl case; nothing of above can be reused
-                                return this->doubled();
-                            }
-
-                            // NOTE: does not handle O and pts of order 2,4
-                            // http://www.hyperelliptic.org/EFD/g1p/auto-shortw-jacobian-0.html#addition-madd-2007-bl
-                            underlying_field_value_type H = U2 - (this->X);    // H = U2-X1
-                            underlying_field_value_type HH = H.squared();      // HH = H&2
-                            underlying_field_value_type I = HH + HH;           // I = 4*HH
-                            I = I + I;
-                            underlying_field_value_type J = H * I;             // J = H*I
-                            underlying_field_value_type r = S2 - (this->Y);    // r = 2*(S2-Y1)
-                            r = r + r;
-                            underlying_field_value_type V = (this->X) * I;               // V = X1*I
-                            underlying_field_value_type X3 = r.squared() - J - V - V;    // X3 = r^2-J-2*V
-                            underlying_field_value_type Y3 = (this->Y) * J;              // Y3 = r*(V-X3)-2*Y1*J
-                            Y3 = r * (V - X3) - Y3 - Y3;
-                            underlying_field_value_type Z3 =
-                                ((this->Z) + H).squared() - Z1Z1 - HH;    // Z3 = (Z1+H)^2-Z1Z1-HH
-
-                            return bls12_g2(X3, Y3, Z3);
-                        }
-
-                        template<typename NumberType>
-                        bls12_g2 operator*(const NumberType &other) const {
-                            return scalar_mul(*this, other);
-                        }
-
-                    private:
-                        bls12_g2 add(const bls12_g2 &other) const {
-
-                            // NOTE: does not handle O and pts of order 2,4
-                            // http://www.hyperelliptic.org/EFD/g1p/auto-shortw-projective.html#addition-add-1998-cmo-2
-
-                            underlying_field_value_type Z1Z1 = (this->Z).squared();           // Z1Z1 = Z1^2
-                            underlying_field_value_type Z2Z2 = (other.Z).squared();           // Z2Z2 = Z2^2
-                            underlying_field_value_type U1 = (this->X) * Z2Z2;                // U1 = X1 * Z2Z2
-                            underlying_field_value_type U2 = (other.X) * Z1Z1;                // U2 = X2 * Z1Z1
-                            underlying_field_value_type S1 = (this->Y) * (other.Z) * Z2Z2;    // S1 = Y1 * Z2 * Z2Z2
-                            underlying_field_value_type S2 = (other.Y) * (this->Z) * Z1Z1;    // S2 = Y2 * Z1 * Z1Z1
-                            underlying_field_value_type H = U2 - U1;                          // H = U2-U1
-                            underlying_field_value_type S2_minus_S1 = S2 - S1;
-                            underlying_field_value_type I = (H + H).squared();             // I = (2 * H)^2
-                            underlying_field_value_type J = H * I;                         // J = H * I
-                            underlying_field_value_type r = S2_minus_S1 + S2_minus_S1;     // r = 2 * (S2-S1)
-                            underlying_field_value_type V = U1 * I;                        // V = U1 * I
-                            underlying_field_value_type X3 = r.squared() - J - (V + V);    // X3 = r^2 - J - 2 * V
-                            underlying_field_value_type S1_J = S1 * J;
-                            underlying_field_value_type Y3 = r * (V - X3) - (S1_J + S1_J);    // Y3 = r * (V-X3)-2 S1 J
-                            underlying_field_value_type Z3 =
-                                ((this->Z + other.Z).squared() - Z1Z1 - Z2Z2) * H;    // Z3 = ((Z1+Z2)^2-Z1Z1-Z2Z2) * H
-
-                            return bls12_g2(X3, Y3, Z3);
-                        }
-
-                    public:
-                        /*************************  Reducing operations  ***********************************/
-
-                        bls12_g2 to_affine_coordinates() const {
-                            underlying_field_value_type p_out[3];
-
-                            if (this->is_zero()) {
-                                p_out[0] = underlying_field_value_type::zero();
-                                p_out[1] = underlying_field_value_type::one();
-                                p_out[2] = underlying_field_value_type::zero();
-                            } else {
-                                underlying_field_value_type Z_inv = this->Z.inversed();
-                                underlying_field_value_type Z2_inv = Z_inv.squared();
-                                underlying_field_value_type Z3_inv = Z2_inv * Z_inv;
-                                p_out[0] = this->X * Z2_inv;
-                                p_out[1] = this->Y * Z3_inv;
-                                p_out[2] = underlying_field_value_type::one();
-                            }
-
-                            return bls12_g2(p_out[0], p_out[1], p_out[2]);
-                        }
->>>>>>> 0e04ee1b
-
                         using policy_type = bls12_basic_policy<ModulusBits, GeneratorBits>;
 
                         using underlying_field_type = typename policy_type::g2_field_type;
