--- conflicted
+++ resolved
@@ -54,13 +54,8 @@
                         using scalar_field_type = fields::secp_k1_scalar_field<Version>;
 
                         using g1_field_type = base_field_type;
-<<<<<<< HEAD
                         
                         using integral_type = typename base_field_type::integral_type;
-=======
-
-                        using integral_type = typename base_field_type::modulus_type;
->>>>>>> cfab6017
 
                         template<typename Form, typename Coordinates>
                         using g1_type = secp_k1_g1<Version, Form, Coordinates>;
