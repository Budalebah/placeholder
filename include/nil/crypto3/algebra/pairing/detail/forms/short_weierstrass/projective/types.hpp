//---------------------------------------------------------------------------//
// Copyright (c) 2020-2021 Mikhail Komarov <nemo@nil.foundation>
// Copyright (c) 2020-2021 Nikita Kaskov <nbering@nil.foundation>
//
// MIT License
//
// Permission is hereby granted, free of charge, to any person obtaining a copy
// of this software and associated documentation files (the "Software"), to deal
// in the Software without restriction, including without limitation the rights
// to use, copy, modify, merge, publish, distribute, sublicense, and/or sell
// copies of the Software, and to permit persons to whom the Software is
// furnished to do so, subject to the following conditions:
//
// The above copyright notice and this permission notice shall be included in all
// copies or substantial portions of the Software.
//
// THE SOFTWARE IS PROVIDED "AS IS", WITHOUT WARRANTY OF ANY KIND, EXPRESS OR
// IMPLIED, INCLUDING BUT NOT LIMITED TO THE WARRANTIES OF MERCHANTABILITY,
// FITNESS FOR A PARTICULAR PURPOSE AND NONINFRINGEMENT. IN NO EVENT SHALL THE
// AUTHORS OR COPYRIGHT HOLDERS BE LIABLE FOR ANY CLAIM, DAMAGES OR OTHER
// LIABILITY, WHETHER IN AN ACTION OF CONTRACT, TORT OR OTHERWISE, ARISING FROM,
// OUT OF OR IN CONNECTION WITH THE SOFTWARE OR THE USE OR OTHER DEALINGS IN THE
// SOFTWARE.
//---------------------------------------------------------------------------//

#ifndef CRYPTO3_ALGEBRA_PAIRING_SHORT_WEIERSTRASS_PROJECTIVE_TYPES_POLICY_HPP
#define CRYPTO3_ALGEBRA_PAIRING_SHORT_WEIERSTRASS_PROJECTIVE_TYPES_POLICY_HPP

namespace nil {
    namespace crypto3 {
        namespace algebra {
            namespace pairing {
                namespace detail {

                    template<typename CurveType>
                    class short_weierstrass_projective_types_policy {
                        using curve_type = CurveType;

                    public:
<<<<<<< HEAD

                        using integral_type = typename curve_type::base_field_type::integral_type;
                        using extended_integral_type = typename curve_type::base_field_type::extended_integral_type;
=======
                        using number_type = typename curve_type::base_field_type::modulus_type;
                        using extended_number_type = typename curve_type::base_field_type::extended_modulus_type;
>>>>>>> cfab6017

                        using g1_field_value_type = typename curve_type::base_field_type::value_type;
                        using g2_field_value_type = typename curve_type::template g2_type<>::field_type::value_type;

                        struct affine_ate_g1_precomputation {
                            g1_field_value_type PX;
                            g1_field_value_type PY;
                            g2_field_value_type PY_twist_squared;
                        };

                        struct affine_ate_coeffs {
                            // TODO: trim (not all of them are needed)
                            g2_field_value_type old_RX;
                            g2_field_value_type old_RY;
                            g2_field_value_type gamma;
                            g2_field_value_type gamma_twist;
                            g2_field_value_type gamma_X;
                        };

                        struct affine_ate_g2_precomputation {
                            g2_field_value_type QX;
                            g2_field_value_type QY;
                            std::vector<affine_ate_coeffs> coeffs;
                        };

                        /* ate pairing */

                        struct ate_g1_precomputed_type {

                            g1_field_value_type PX;
                            g1_field_value_type PY;
                            g2_field_value_type PX_twist;
                            g2_field_value_type PY_twist;

                            bool operator==(const ate_g1_precomputed_type &other) const {
                                return (this->PX == other.PX && this->PY == other.PY &&
                                        this->PX_twist == other.PX_twist && this->PY_twist == other.PY_twist);
                            }
                        };

                        typedef ate_g1_precomputed_type g1_precomputed_type;

                        struct ate_dbl_coeffs {

                            g2_field_value_type c_H;
                            g2_field_value_type c_4C;
                            g2_field_value_type c_J;
                            g2_field_value_type c_L;

                            bool operator==(const ate_dbl_coeffs &other) const {
                                return (this->c_H == other.c_H && this->c_4C == other.c_4C && this->c_J == other.c_J &&
                                        this->c_L == other.c_L);
                            }
                        };

                        struct ate_add_coeffs {

                            g2_field_value_type c_L1;
                            g2_field_value_type c_RZ;

                            bool operator==(const ate_add_coeffs &other) const {
                                return (this->c_L1 == other.c_L1 && this->c_RZ == other.c_RZ);
                            }
                        };

                        struct ate_g2_precomputed_type {
                            typedef ate_dbl_coeffs dbl_coeffs_type;
                            typedef ate_add_coeffs add_coeffs_type;

                            g2_field_value_type QX;
                            g2_field_value_type QY;
                            g2_field_value_type QY2;
                            g2_field_value_type QX_over_twist;
                            g2_field_value_type QY_over_twist;
                            std::vector<dbl_coeffs_type> dbl_coeffs;
                            std::vector<add_coeffs_type> add_coeffs;

                            bool operator==(const ate_g2_precomputed_type &other) const {
                                return (this->QX == other.QX && this->QY == other.QY && this->QY2 == other.QY2 &&
                                        this->QX_over_twist == other.QX_over_twist &&
                                        this->QY_over_twist == other.QY_over_twist &&
                                        this->dbl_coeffs == other.dbl_coeffs && this->add_coeffs == other.add_coeffs);
                            }
                        };

                        typedef ate_g2_precomputed_type g2_precomputed_type;
                    };

                }    // namespace detail
            }        // namespace pairing
        }            // namespace algebra
    }                // namespace crypto3
}    // namespace nil

#endif    // CRYPTO3_ALGEBRA_PAIRING_SHORT_WEIERSTRASS_PROJECTIVE_TYPES_POLICY_HPP<|MERGE_RESOLUTION|>--- conflicted
+++ resolved
@@ -37,14 +37,9 @@
                         using curve_type = CurveType;
 
                     public:
-<<<<<<< HEAD
 
                         using integral_type = typename curve_type::base_field_type::integral_type;
                         using extended_integral_type = typename curve_type::base_field_type::extended_integral_type;
-=======
-                        using number_type = typename curve_type::base_field_type::modulus_type;
-                        using extended_number_type = typename curve_type::base_field_type::extended_modulus_type;
->>>>>>> cfab6017
 
                         using g1_field_value_type = typename curve_type::base_field_type::value_type;
                         using g2_field_value_type = typename curve_type::template g2_type<>::field_type::value_type;
