//---------------------------------------------------------------------------//
// Copyright (c) 2020-2021 Mikhail Komarov <nemo@nil.foundation>
// Copyright (c) 2020-2021 Nikita Kaskov <nbering@nil.foundation>
//
// MIT License
//
// Permission is hereby granted, free of charge, to any person obtaining a copy
// of this software and associated documentation files (the "Software"), to deal
// in the Software without restriction, including without limitation the rights
// to use, copy, modify, merge, publish, distribute, sublicense, and/or sell
// copies of the Software, and to permit persons to whom the Software is
// furnished to do so, subject to the following conditions:
//
// The above copyright notice and this permission notice shall be included in all
// copies or substantial portions of the Software.
//
// THE SOFTWARE IS PROVIDED "AS IS", WITHOUT WARRANTY OF ANY KIND, EXPRESS OR
// IMPLIED, INCLUDING BUT NOT LIMITED TO THE WARRANTIES OF MERCHANTABILITY,
// FITNESS FOR A PARTICULAR PURPOSE AND NONINFRINGEMENT. IN NO EVENT SHALL THE
// AUTHORS OR COPYRIGHT HOLDERS BE LIABLE FOR ANY CLAIM, DAMAGES OR OTHER
// LIABILITY, WHETHER IN AN ACTION OF CONTRACT, TORT OR OTHERWISE, ARISING FROM,
// OUT OF OR IN CONNECTION WITH THE SOFTWARE OR THE USE OR OTHER DEALINGS IN THE
// SOFTWARE.
//---------------------------------------------------------------------------//

#ifndef CRYPTO3_ALGEBRA_PAIRING_ALT_BN128_PAIRING_PARAMS_HPP
#define CRYPTO3_ALGEBRA_PAIRING_ALT_BN128_PAIRING_PARAMS_HPP

#include <nil/crypto3/algebra/curves/alt_bn128.hpp>

namespace nil {
    namespace crypto3 {
        namespace algebra {
            namespace pairing {
                namespace detail {

                    template<typename CurveType>
                    class pairing_params;

                    template<>
                    class pairing_params<curves::alt_bn128<254>> {
                        using curve_type = curves::alt_bn128<254>;

                    public:
<<<<<<< HEAD

                        using integral_type = typename curve_type::base_field_type::integral_type;
                        using extended_integral_type = typename curve_type::base_field_type::extended_integral_type;

                        constexpr static const std::size_t integral_type_max_bits = 
=======
                        using number_type = typename curve_type::base_field_type::modulus_type;
                        using extended_number_type = typename curve_type::base_field_type::extended_modulus_type;

                        constexpr static const std::size_t number_type_max_bits =
>>>>>>> cfab6017
                            curve_type::base_field_type::modulus_bits;

                        constexpr static const integral_type ate_loop_count = 0x19D797039BE763BA8_cppui254;
                        constexpr static const bool ate_is_loop_count_neg = false;
                        constexpr static const extended_integral_type final_exponent = extended_integral_type(
                            0x2F4B6DC97020FDDADF107D20BC842D43BF6369B1FF6A1C71015F3F7BE2E1E30A73BB94FEC0DAF15466B2383A5D3EC3D15AD524D8F70C54EFEE1BD8C3B21377E563A09A1B705887E72ECEADDEA3790364A61F676BAAF977870E88D5C6C8FEF0781361E443AE77F5B63A2A2264487F2940A8B1DDB3D15062CD0FB2015DFC6668449AED3CC48A82D0D602D268C7DAAB6A41294C0CC4EBE5664568DFC50E1648A45A4A1E3A5195846A3ED011A337A02088EC80E0EBAE8755CFE107ACF3AAFB40494E406F804216BB10CF430B0F37856B42DB8DC5514724EE93DFB10826F0DD4A0364B9580291D2CD65664814FDE37CA80BB4EA44EACC5E641BBADF423F9A2CBF813B8D145DA90029BAEE7DDADDA71C7F3811C4105262945BBA1668C3BE69A3C230974D83561841D766F9C9D570BB7FBE04C7E8A6C3C760C0DE81DEF35692DA361102B6B9B2B918837FA97896E84ABB40A4EFB7E54523A486964B64CA86F120_cppui2790);

                        constexpr static const integral_type final_exponent_z = integral_type(0x44E992B44A6909F1);
                        constexpr static const integral_type final_exponent_is_z_neg = false;

                        using g2_field_type_value = typename curve_type::g2_type::field_type::value_type;

                        constexpr static const g2_field_type_value twist = g2_type::params_type::twist;
                    };

<<<<<<< HEAD
                    constexpr
                        typename pairing_params<curves::alt_bn128<254>>::integral_type const pairing_params<curves::alt_bn128<254>>::ate_loop_count;

                    constexpr
                        typename pairing_params<curves::alt_bn128<254>>::integral_type const pairing_params<curves::alt_bn128<254>>::final_exponent_z;
=======
                    constexpr typename pairing_params<curves::alt_bn128<254>>::number_type const
                        pairing_params<curves::alt_bn128<254>>::ate_loop_count;

                    constexpr typename pairing_params<curves::alt_bn128<254>>::number_type const
                        pairing_params<curves::alt_bn128<254>>::final_exponent_z;
>>>>>>> cfab6017

                    constexpr typename pairing_params<curves::alt_bn128<254>>::extended_integral_type const
                        pairing_params<curves::alt_bn128<254>>::final_exponent;

                    constexpr bool const pairing_params<curves::alt_bn128<254>>::ate_is_loop_count_neg;
                    constexpr bool const pairing_params<curves::alt_bn128<254>>::final_exponent_is_z_neg;

                }    // namespace detail
            }        // namespace pairing
        }            // namespace algebra
    }                // namespace crypto3
}    // namespace nil

#endif    // CRYPTO3_ALGEBRA_PAIRING_ALT_BN128_PAIRING_PARAMS_HPP<|MERGE_RESOLUTION|>--- conflicted
+++ resolved
@@ -42,18 +42,11 @@
                         using curve_type = curves::alt_bn128<254>;
 
                     public:
-<<<<<<< HEAD
 
                         using integral_type = typename curve_type::base_field_type::integral_type;
                         using extended_integral_type = typename curve_type::base_field_type::extended_integral_type;
 
                         constexpr static const std::size_t integral_type_max_bits = 
-=======
-                        using number_type = typename curve_type::base_field_type::modulus_type;
-                        using extended_number_type = typename curve_type::base_field_type::extended_modulus_type;
-
-                        constexpr static const std::size_t number_type_max_bits =
->>>>>>> cfab6017
                             curve_type::base_field_type::modulus_bits;
 
                         constexpr static const integral_type ate_loop_count = 0x19D797039BE763BA8_cppui254;
@@ -69,19 +62,11 @@
                         constexpr static const g2_field_type_value twist = g2_type::params_type::twist;
                     };
 
-<<<<<<< HEAD
                     constexpr
                         typename pairing_params<curves::alt_bn128<254>>::integral_type const pairing_params<curves::alt_bn128<254>>::ate_loop_count;
 
                     constexpr
                         typename pairing_params<curves::alt_bn128<254>>::integral_type const pairing_params<curves::alt_bn128<254>>::final_exponent_z;
-=======
-                    constexpr typename pairing_params<curves::alt_bn128<254>>::number_type const
-                        pairing_params<curves::alt_bn128<254>>::ate_loop_count;
-
-                    constexpr typename pairing_params<curves::alt_bn128<254>>::number_type const
-                        pairing_params<curves::alt_bn128<254>>::final_exponent_z;
->>>>>>> cfab6017
 
                     constexpr typename pairing_params<curves::alt_bn128<254>>::extended_integral_type const
                         pairing_params<curves::alt_bn128<254>>::final_exponent;
