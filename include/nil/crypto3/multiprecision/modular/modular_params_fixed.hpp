--- conflicted
+++ resolved
@@ -59,15 +59,8 @@
                 constexpr modular_params() {
                 }
 
-<<<<<<< HEAD
-                constexpr modular_params(const number_type_u& m) : m_mod_obj(m) {
-                }
-
-                constexpr modular_params(const number_type& m) : m_mod_obj(m) {
-=======
                 constexpr modular_params(const number_type_u &m) : m_mod_obj(m) {
                     is_odd_mod = eval_bit_test(m.backend(), 0);
->>>>>>> c432b5a3
                 }
 
                 constexpr modular_params(const number_type &m) : m_mod_obj(m) {
