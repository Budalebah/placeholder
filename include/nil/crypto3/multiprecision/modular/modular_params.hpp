//---------------------------------------------------------------------------//
// Copyright (c) 2020 Mikhail Komarov <nemo@nil.foundation>
// Copyright (c) 2019-2021 Alexey Moskvin
// Copyright (c) 2020 Ilias Khairullin <ilias@nil.foundation>
//
// Distributed under the Boost Software License, Version 1.0
// See accompanying file LICENSE_1_0.txt or copy at
// http://www.boost.org/LICENSE_1_0.txt
//---------------------------------------------------------------------------//

#ifndef BOOST_MULTIPRECISION_MODULAR_PARAMS_HPP
#define BOOST_MULTIPRECISION_MODULAR_PARAMS_HPP

#include <nil/crypto3/multiprecision/modular/montgomery_params.hpp>
#include <nil/crypto3/multiprecision/modular/barrett_params.hpp>

namespace nil {
    namespace crypto3 {
        namespace multiprecision {

            template<typename Backend>
            class modular_params : public backends::montgomery_params<Backend>,
                                   public backends::barrett_params<Backend> {
                typedef number<Backend> number_type;

            public:
                modular_params() : backends::montgomery_params<Backend>(), backends::barrett_params<Backend>() {
                }

                template<typename Number>
                explicit modular_params(const Number& p) :
                    backends::montgomery_params<Backend>(number_type(p)), backends::barrett_params<Backend>(
                                                                              number_type(p)) {
                }

                modular_params& operator=(const modular_params<Backend>& v) {
                    this->m_mod = v.get_mod();

                    this->m_mu = v.mu();

                    this->m_r2 = v.r2();
                    this->m_p_dash = v.p_dash();
                    this->m_p_words = v.p_words();

                    return *this;
                }

                template<typename Number>
                modular_params& operator=(const Number& v) {
                    number_type tmp(v);
                    this->initialize_barrett_params(tmp);
                    this->initialize_montgomery_params(tmp);
                    return *this;
                }

                void reduce(Backend& result) const {
                    if (get_mod() % 2 == 0) {
                        this->barrett_reduce(result);
                    } else {
                        this->montgomery_reduce(result);
                    }
                }

                /* Conversion from the regular number A into Montgomery form r*A:
                             Montgomery_reduce((A mod N)*(r^2 mod N)) = Montgomery_reduce(A*r^2 mod N) = A*r mod N,
                             where result is A and get_mod() is N.

                             */
                void adjust_modular(Backend& result) {
                    this->barrett_reduce(result);
                    if (get_mod() % 2 != 0) {
                        eval_multiply(result, this->r2().backend());
                        this->montgomery_reduce(result);
                    }
                }
                /* Conversion from the number r*A (in the Montgomery form) into regular number A:
                             Montgomery_reduce(A * r mod N) = A mod N,
                             where result is A and get_mod() is N.

                             */
                void adjust_regular(Backend& result, const Backend& input) const {
                    result = input;
                    if (get_mod() % 2 != 0) {
                        this->montgomery_reduce(result);
                    }
                }

                number_type get_mod() const {
                    return this->m_mod;
                }

                template<typename BackendT, expression_template_option ExpressionTemplates>
                operator number<BackendT, ExpressionTemplates>() {
                    return get_mod();
                };

                int compare(const modular_params<Backend>& o) const {
                    // They are either equal or not:
                    return (get_mod().compare(o.get_mod()));
                }

                friend std::ostream& operator<<(std::ostream& o, modular_params<Backend> const& a) {
                    o << a.get_mod();
                    return o;
                }
            };
<<<<<<< HEAD

            // // fixed precision modular params type which supports compile-time execution
            // template<unsigned MinBits, cpp_integer_type SignType, cpp_int_check_type Checked>
            // class modular_params<cpp_int_backend<MinBits, MinBits, SignType, Checked, void>>
            //     : public backends::montgomery_params<cpp_int_backend<MinBits, MinBits, SignType, Checked, void>>,
            //       public backends::barrett_params<cpp_int_backend<MinBits, MinBits, SignType, Checked, void>>
            // {
            //    typedef backends::montgomery_params<cpp_int_backend<MinBits, MinBits, SignType, Checked, void>>
            //    montgomery_policy; typedef backends::barrett_params<cpp_int_backend<MinBits, MinBits, SignType,
            //    Checked, void>> barrett_policy; typedef modular_params<cpp_int_backend<MinBits, MinBits, SignType,
            //    Checked, void>> self_type;
            //
            //    typedef typename montgomery_policy::policy_type policy_type;
            //
            //    typedef typename policy_type::Backend Backend;
            //    typedef typename policy_type::Backend_doubled_limbs Backend_doubled_limbs;
            //    typedef typename policy_type::number_type number_type;
            //
            //  public:
            //    constexpr modular_params() : montgomery_policy(), barrett_policy() {}
            //
            //    constexpr explicit modular_params(const Backend& v) : montgomery_policy(number_type(v)),
            //    barrett_policy(number_type(v)) {}
            //
            //    constexpr explicit modular_params(const number_type& v) : montgomery_policy(v), barrett_policy(v) {}
            //
            //    constexpr self_type& operator=(const self_type& o)
            //    {
            //       montgomery_policy::m_mod = o.get_mod();
            //       barrett_policy::m_mod    = o.get_mod();
            //
            //       this->m_mu = o.mu();
            //
            //       this->m_r2           = o.r2();
            //       this->m_p_dash       = o.p_dash();
            //       this->m_p_words      = o.p_words();
            //       this->m_modulus_mask = o.modulus_mask();
            //
            //       return *this;
            //    }
            //
            //    constexpr self_type& operator=(const number_type& v)
            //    {
            //       this->initialize_barrett_params(v);
            //       this->initialize_montgomery_params(v);
            //       return *this;
            //    }
            //
            //    template<typename BackendT>
            //    constexpr void reduce(BackendT& result) const
            //    {
            //
            //       if (get_mod() % 2 == 0)
            //       {
            //          this->barrett_reduce(result);
            //       }
            //       else
            //       {
            //          this->montgomery_reduce(result);
            //       }
            //    }
            //
            //    template<typename BackendT>
            //    constexpr void adjust_modular(BackendT& result)
            //    {
            //       this->barrett_reduce(result);
            //       if (get_mod() % 2 != 0)
            //       {
            //          eval_multiply(result, this->r2().backend());
            //          this->montgomery_reduce(result);
            //       }
            //    }
            //
            //    template<typename Backend1, typename Backend2>
            //    constexpr void adjust_modular(Backend1& result, Backend2 input)
            //    {
            //       this->barrett_reduce(input);
            //       Backend_doubled_limbs tmp(input);
            //       if (get_mod() % 2 != 0)
            //       {
            //          eval_multiply(tmp, this->r2().backend());
            //          this->montgomery_reduce(tmp);
            //       }
            //       result = tmp;
            //    }
            //
            //    template<typename BackendT>
            //    constexpr void adjust_regular(BackendT& result, const BackendT& input) const
            //    {
            //       result = input;
            //       if (get_mod() % 2 != 0)
            //       {
            //          this->montgomery_reduce(result);
            //       }
            //    }
            //
            //    constexpr number_type get_mod() const
            //    {
            //       return montgomery_policy::mod() | barrett_policy::mod();
            //    }
            //
            //    template<typename Backend1, typename Backend2>
            //    constexpr void mod_exp(Backend1& result, const Backend2& exp) const
            //    {
            //       this->mont_exp(result, exp);
            //    }
            //
            //    template<typename Backend1, typename Backend2, typename Backend3>
            //    constexpr void mod_exp(Backend1& result, const Backend2& a, const Backend3& exp) const
            //    {
            //       this->mont_exp(result, a, exp);
            //    }
            //
            //    template<typename Backend1, typename Backend2>
            //    constexpr void mod_mul(Backend1& result, const Backend2& y) const
            //    {
            //       this->montgomery_mul(result, y);
            //    }
            //
            //    template <typename BackendT, expression_template_option ExpressionTemplates>
            //    constexpr operator number<BackendT, ExpressionTemplates>()
            //    {
            //       return get_mod();
            //    };
            //
            //    template<typename BackendT>
            //    constexpr int compare(const modular_params<BackendT>& o) const
            //    {
            //       // They are either equal or not:
            //       return (get_mod().compare(o.get_mod()));
            //    }
            //
            //    // TODO: check function correctness
            //    constexpr friend std::ostream& operator<<(std::ostream& o, modular_params<Backend> const& a)
            //    {
            //       o << a.get_mod();
            //       return o;
            //    }
            // };
=======
>>>>>>> c432b5a3
        }    // namespace multiprecision
    }        // namespace crypto3
}    // namespace nil

#endif    //_MULTIPRECISION_MODULAR_PARAMS_HPP<|MERGE_RESOLUTION|>--- conflicted
+++ resolved
@@ -104,148 +104,6 @@
                     return o;
                 }
             };
-<<<<<<< HEAD
-
-            // // fixed precision modular params type which supports compile-time execution
-            // template<unsigned MinBits, cpp_integer_type SignType, cpp_int_check_type Checked>
-            // class modular_params<cpp_int_backend<MinBits, MinBits, SignType, Checked, void>>
-            //     : public backends::montgomery_params<cpp_int_backend<MinBits, MinBits, SignType, Checked, void>>,
-            //       public backends::barrett_params<cpp_int_backend<MinBits, MinBits, SignType, Checked, void>>
-            // {
-            //    typedef backends::montgomery_params<cpp_int_backend<MinBits, MinBits, SignType, Checked, void>>
-            //    montgomery_policy; typedef backends::barrett_params<cpp_int_backend<MinBits, MinBits, SignType,
-            //    Checked, void>> barrett_policy; typedef modular_params<cpp_int_backend<MinBits, MinBits, SignType,
-            //    Checked, void>> self_type;
-            //
-            //    typedef typename montgomery_policy::policy_type policy_type;
-            //
-            //    typedef typename policy_type::Backend Backend;
-            //    typedef typename policy_type::Backend_doubled_limbs Backend_doubled_limbs;
-            //    typedef typename policy_type::number_type number_type;
-            //
-            //  public:
-            //    constexpr modular_params() : montgomery_policy(), barrett_policy() {}
-            //
-            //    constexpr explicit modular_params(const Backend& v) : montgomery_policy(number_type(v)),
-            //    barrett_policy(number_type(v)) {}
-            //
-            //    constexpr explicit modular_params(const number_type& v) : montgomery_policy(v), barrett_policy(v) {}
-            //
-            //    constexpr self_type& operator=(const self_type& o)
-            //    {
-            //       montgomery_policy::m_mod = o.get_mod();
-            //       barrett_policy::m_mod    = o.get_mod();
-            //
-            //       this->m_mu = o.mu();
-            //
-            //       this->m_r2           = o.r2();
-            //       this->m_p_dash       = o.p_dash();
-            //       this->m_p_words      = o.p_words();
-            //       this->m_modulus_mask = o.modulus_mask();
-            //
-            //       return *this;
-            //    }
-            //
-            //    constexpr self_type& operator=(const number_type& v)
-            //    {
-            //       this->initialize_barrett_params(v);
-            //       this->initialize_montgomery_params(v);
-            //       return *this;
-            //    }
-            //
-            //    template<typename BackendT>
-            //    constexpr void reduce(BackendT& result) const
-            //    {
-            //
-            //       if (get_mod() % 2 == 0)
-            //       {
-            //          this->barrett_reduce(result);
-            //       }
-            //       else
-            //       {
-            //          this->montgomery_reduce(result);
-            //       }
-            //    }
-            //
-            //    template<typename BackendT>
-            //    constexpr void adjust_modular(BackendT& result)
-            //    {
-            //       this->barrett_reduce(result);
-            //       if (get_mod() % 2 != 0)
-            //       {
-            //          eval_multiply(result, this->r2().backend());
-            //          this->montgomery_reduce(result);
-            //       }
-            //    }
-            //
-            //    template<typename Backend1, typename Backend2>
-            //    constexpr void adjust_modular(Backend1& result, Backend2 input)
-            //    {
-            //       this->barrett_reduce(input);
-            //       Backend_doubled_limbs tmp(input);
-            //       if (get_mod() % 2 != 0)
-            //       {
-            //          eval_multiply(tmp, this->r2().backend());
-            //          this->montgomery_reduce(tmp);
-            //       }
-            //       result = tmp;
-            //    }
-            //
-            //    template<typename BackendT>
-            //    constexpr void adjust_regular(BackendT& result, const BackendT& input) const
-            //    {
-            //       result = input;
-            //       if (get_mod() % 2 != 0)
-            //       {
-            //          this->montgomery_reduce(result);
-            //       }
-            //    }
-            //
-            //    constexpr number_type get_mod() const
-            //    {
-            //       return montgomery_policy::mod() | barrett_policy::mod();
-            //    }
-            //
-            //    template<typename Backend1, typename Backend2>
-            //    constexpr void mod_exp(Backend1& result, const Backend2& exp) const
-            //    {
-            //       this->mont_exp(result, exp);
-            //    }
-            //
-            //    template<typename Backend1, typename Backend2, typename Backend3>
-            //    constexpr void mod_exp(Backend1& result, const Backend2& a, const Backend3& exp) const
-            //    {
-            //       this->mont_exp(result, a, exp);
-            //    }
-            //
-            //    template<typename Backend1, typename Backend2>
-            //    constexpr void mod_mul(Backend1& result, const Backend2& y) const
-            //    {
-            //       this->montgomery_mul(result, y);
-            //    }
-            //
-            //    template <typename BackendT, expression_template_option ExpressionTemplates>
-            //    constexpr operator number<BackendT, ExpressionTemplates>()
-            //    {
-            //       return get_mod();
-            //    };
-            //
-            //    template<typename BackendT>
-            //    constexpr int compare(const modular_params<BackendT>& o) const
-            //    {
-            //       // They are either equal or not:
-            //       return (get_mod().compare(o.get_mod()));
-            //    }
-            //
-            //    // TODO: check function correctness
-            //    constexpr friend std::ostream& operator<<(std::ostream& o, modular_params<Backend> const& a)
-            //    {
-            //       o << a.get_mod();
-            //       return o;
-            //    }
-            // };
-=======
->>>>>>> c432b5a3
         }    // namespace multiprecision
     }        // namespace crypto3
 }    // namespace nil
