//---------------------------------------------------------------------------//
// Copyright (c) 2020 Mikhail Komarov <nemo@nil.foundation>
// Copyright (c) 2020 Ilias Khairullin <ilias@nil.foundation>
// Copyright (c) 2021 Aleksei Moskvin <alalmoskvin@nil.foundation>
//
// Distributed under the Boost Software License, Version 1.0
// See accompanying file LICENSE_1_0.txt or copy at
// http://www.boost.org/LICENSE_1_0.txt
//---------------------------------------------------------------------------//

#ifndef BOOST_MULTIPRECISION_MODULAR_FUNCTIONS_FIXED_PRECISION_HPP
#define BOOST_MULTIPRECISION_MODULAR_FUNCTIONS_FIXED_PRECISION_HPP

#include <nil/crypto3/multiprecision/modular/asm_functions.hpp>
#include <nil/crypto3/multiprecision/modular/modular_policy_fixed.hpp>

#include <boost/mpl/if.hpp>

#include <type_traits>
#include <utility>

namespace nil {
    namespace crypto3 {
        namespace multiprecision {
            namespace backends {

                template<typename Backend>
                class modular_functions_fixed;

                //
                // the function works correctly only with consistent backend objects,
                // i.e. their limbs should not be manipulated directly
                // as it breaks backend logic of size determination
                // (or real size of such objects should be adjusted then)
                //
                template<typename Backend>
                constexpr typename std::conditional<is_trivial_cpp_int<Backend>::value,
                                                    typename trivial_limb_type<max_precision<Backend>::value>::type,
                                                    limb_type>::type
                    get_limb_value(const Backend &b, const std::size_t i) {
                    if (i < b.size()) {
                        return b.limbs()[i];
                    }
                    return 0;
                }

                //
                // function return real limb of nontrivial backend.
                //
                template<typename, typename Backend>
                constexpr typename boost::enable_if_c<!is_trivial_cpp_int<Backend>::value, limb_type>::type
                    custom_get_limb_value(const Backend &b, const std::size_t i) {
                    return b.limbs()[i];
                }

                //
                // function works with trivial backend.
                // return value of logical limb as if trivial backend consists of several logical limbs.
                //
                template<typename internal_limb_type, typename Backend>
                constexpr typename boost::enable_if_c<
                    is_trivial_cpp_int<Backend>::value &&
                        sizeof(typename trivial_limb_type<max_precision<Backend>::value>::type) >=
                            sizeof(internal_limb_type),
                    internal_limb_type>::type
                    custom_get_limb_value(const Backend &b, const std::size_t i) {
                    return static_cast<internal_limb_type>(b.limbs()[0] >> (sizeof(internal_limb_type) * CHAR_BIT * i));
                }

                //
                // function set limb value of nontrivial backend.
                //
                template<typename, typename Backend>
                constexpr typename boost::enable_if_c<!is_trivial_cpp_int<Backend>::value>::type
                    custom_set_limb_value(Backend &b, const std::size_t i, limb_type v) {
                    b.limbs()[i] = v;
                }

                //
                // WARNING: using of this function is correct in current implementation of modular adaptor
                // DO NOT USE THIS FUNCTION IN GENERAL CASE
                //
                // function works with trivial backend.
                // set value of logical limb as if trivial backend consists of several logical limbs.
                // modified logical limb is supposed to have zero value.
                //
                template<typename internal_limb_type, typename Backend>
                constexpr typename boost::enable_if_c<
                    is_trivial_cpp_int<Backend>::value &&
                    sizeof(typename trivial_limb_type<max_precision<Backend>::value>::type) >=
                        sizeof(internal_limb_type)>::type
                    custom_set_limb_value(Backend &b, const std::size_t i, internal_limb_type v) {
                    using local_limb_type = typename trivial_limb_type<max_precision<Backend>::value>::type;

                    //
                    // commented part seems to be correct in general case
                    //
                    // std::size_t upper_bytes_count = sizeof(local_limb_type) - sizeof(internal_limb_type) * (i + 1);
                    // std::size_t lower_bytes_count = sizeof(internal_limb_type) * i;
                    // unsigned char byte_mask = ~0;
                    //
                    // local_limb_type mask = 0;
                    // for (std::size_t j = 0; j < upper_bytes_count; j++)
                    // {
                    //    mask |= byte_mask;
                    //    mask <<= CHAR_BIT;
                    // }
                    // mask <<= (sizeof(internal_limb_type) - 1) * CHAR_BIT;
                    // if (lower_bytes_count)
                    // {
                    //    for (std::size_t j = 0; j < lower_bytes_count - 1; j++)
                    //    {
                    //       mask |= byte_mask;
                    //       mask <<= CHAR_BIT;
                    //    }
                    //    mask |= byte_mask;
                    // }
                    //
                    // b.limbs()[0] &= mask;
                    b.limbs()[0] |= (static_cast<local_limb_type>(v) << (sizeof(internal_limb_type) * CHAR_BIT * i));
                }

                template<typename Backend>
                constexpr typename std::enable_if<!is_trivial_cpp_int<Backend>::value>::type
                    adjust_backend_size(Backend &b, std::size_t mod_size) {
                    assert(mod_size + 1 <= Backend::internal_limb_count);
                    b.resize(b.limbs()[mod_size] != 0 ? mod_size + 1 : mod_size, 1);
                }

                template<typename Backend>
                constexpr typename std::enable_if<is_trivial_cpp_int<Backend>::value>::type
                    adjust_backend_size(Backend &b, std::size_t mod_size) {
                    assert(mod_size == 1);
                    b.resize(mod_size, 1);
                }

                template<typename Backend>
                constexpr bool check_modulus_constraints(const Backend &m) {
                    using ui_type = typename std::tuple_element<0, typename Backend::unsigned_types>::type;
                    using default_ops::eval_lt;

                    return !eval_lt(m, static_cast<ui_type>(0u));
                }

                template<typename Backend>
                constexpr bool check_montgomery_constraints(const Backend &m) {
                    using default_ops::eval_bit_test;
                    // Check m % 2 == 0
                    return eval_bit_test(m, 0);
                }

                template<typename Backend>
                constexpr bool check_montgomery_constraints(const modular_functions_fixed<Backend> &mo) {
                    return check_montgomery_constraints(mo.get_mod().backend());
                }

                //
                // a little trick to prevent error in constexpr execution of eval_right_shift
                // due to non-constexpr nature of right_shift_byte
                //
                template<typename Backend>
                constexpr void custom_right_shift(Backend &b, unsigned s) {
                    using default_ops::eval_left_shift;
                    using default_ops::eval_right_shift;

                    if (!s) {
                        return;
                    }

                    limb_type byte_shift_mask = CHAR_BIT - 1;
                    if ((s & byte_shift_mask) == 0) {
                        eval_right_shift(b, s - 1u);
                        eval_right_shift(b, 1u);
                    } else {
                        eval_right_shift(b, s);
                    }
                }

                template<unsigned MinBits, cpp_integer_type SignType, cpp_int_check_type Checked>
                class modular_functions_fixed<modular_fixed_cpp_int_backend<MinBits, SignType, Checked>> {
                protected:
                    typedef modular_fixed_cpp_int_backend<MinBits, SignType, Checked> Backend;

                public:
                    typedef modular_policy<Backend> policy_type;

                protected:
                    typedef typename policy_type::internal_limb_type internal_limb_type;
                    typedef typename policy_type::internal_double_limb_type internal_double_limb_type;

                    typedef typename policy_type::Backend_doubled_1 Backend_doubled_1;
                    typedef typename policy_type::Backend_quadruple_1 Backend_quadruple_1;
                    typedef typename policy_type::Backend_padded_limbs Backend_padded_limbs;
                    typedef typename policy_type::Backend_doubled_limbs Backend_doubled_limbs;
                    typedef typename policy_type::Backend_doubled_padded_limbs Backend_doubled_padded_limbs;

                    typedef typename policy_type::number_type number_type;
                    typedef typename policy_type::number_type_u number_type_u;
                    typedef typename policy_type::dbl_lmb_number_type dbl_lmb_number_type;

                    constexpr static auto limbs_count = policy_type::limbs_count;
                    constexpr static auto limb_bits = policy_type::limb_bits;

                    constexpr void initialize_modulus(const number_type &m) {
                        BOOST_ASSERT(check_modulus_constraints(m.backend()));

                        m_mod = m;
                    }

                    constexpr void initialize_barrett_params() {
                        using default_ops::eval_bit_set;
                        using default_ops::eval_divide;
                        using default_ops::eval_msb;

                        m_barrett_mu = static_cast<internal_limb_type>(0u);

                        eval_bit_set(m_barrett_mu, 2u * (1u + eval_msb(m_mod.backend())));
                        eval_divide(m_barrett_mu, m_mod.backend());
                    }

                    constexpr void initialize_montgomery_params() {
                        if (check_montgomery_constraints(m_mod.backend())) {
                            find_const_variables();
                        }
                    }

                    /*
                     * Compute -input^-1 mod 2^limb_bits. Throws an exception if input
                     * is even. If input is odd, then input and 2^n are relatively prime
                     * and an inverse exists.
                     */
                    constexpr internal_limb_type monty_inverse(const internal_limb_type &a) {

                        internal_limb_type b = 1;
                        internal_limb_type r = 0;

                        for (size_t i = 0; i != limb_bits; ++i) {
                            const internal_limb_type bi = b % 2;
                            r >>= 1;
                            r += bi << (limb_bits - 1);

                            b -= a * bi;
                            b >>= 1;
                        }

                        // Now invert in addition space
                        r = (~static_cast<internal_limb_type>(0) - r) + 1;

                        return r;
                    }

                    constexpr void find_const_variables() {
                        using default_ops::eval_bit_set;
                        using default_ops::eval_gt;
                        using default_ops::eval_multiply;

                        m_montgomery_p_dash = monty_inverse(m_mod.backend().limbs()[0]);

                        Backend_doubled_padded_limbs r;
                        eval_bit_set(r, 2 * m_mod.backend().size() * limb_bits);
                        barrett_reduce(r);

                        m_montgomery_r2 = static_cast<Backend>(r);
                    }

                    constexpr void initialize(const number_type &m) {
                        initialize_modulus(m);
                        initialize_barrett_params();
                        initialize_montgomery_params();
                    }

                public:
                    constexpr auto &get_mod() {
                        return m_mod;
                    }
                    constexpr auto &get_mu() {
                        return m_barrett_mu;
                    }
                    constexpr auto &get_r2() {
                        return m_montgomery_r2;
                    }
                    constexpr auto &get_p_dash() {
                        return m_montgomery_p_dash;
                    }

                    constexpr const auto &get_mod() const {
                        return m_mod;
                    }
                    constexpr const auto &get_mu() const {
                        return m_barrett_mu;
                    }
                    constexpr const auto &get_r2() const {
                        return m_montgomery_r2;
                    }
                    constexpr auto get_p_dash() const {
                        return m_montgomery_p_dash;
                    }

                    constexpr modular_functions_fixed() {
                    }

                    constexpr modular_functions_fixed(const number_type_u &m) {
<<<<<<< HEAD
                        initialize(m);
                    }

                    constexpr modular_functions_fixed(const number_type& m) {
=======
>>>>>>> c432b5a3
                        initialize(m);
                    }

                    constexpr modular_functions_fixed(const number_type &m) {
                        initialize(m);
                    }

                    constexpr modular_functions_fixed(const modular_functions_fixed &o) {
                        m_mod = o.get_mod();
                        m_barrett_mu = o.get_mu();
                        m_montgomery_r2 = o.get_r2();
                        m_montgomery_p_dash = o.get_p_dash();
                    }

                    template<typename Backend1>
                    constexpr void barrett_reduce(Backend1 &result) const {
                        barrett_reduce(result, result);
                    }

                    //
                    // this overloaded barrett_reduce is intended to work with built-in integral types
                    //
                    template<typename Backend1, typename Backend2>
                    constexpr typename std::enable_if<std::is_integral<Backend2>::value>::type
                        barrett_reduce(Backend1 &result, Backend2 input) const {
                        using input_number_type = typename std::conditional<
                            bool(sizeof(Backend2) * CHAR_BIT > MinBits),
                            number<modular_fixed_cpp_int_backend<sizeof(Backend2) * CHAR_BIT, SignType, Checked>>,
                            number_type>::type;

                        input_number_type input_adjusted(input);
                        barrett_reduce(result, input_adjusted.backend());
                    }

                    //
                    // this overloaded barrett_reduce is intended to work with input Backend2 type of less precision
                    // than modular Backend to satisfy constraints of core barrett_reduce overloading
                    //
                    template<typename Backend1, typename Backend2,
                             typename boost::enable_if_c<
                                 max_precision<Backend2>::value<max_precision<Backend>::value, bool>::type =
                                     true> constexpr void barrett_reduce(Backend1 &result, const Backend2 &input)
                                 const {
                        Backend input_adjusted(input);
                        barrett_reduce(result, input_adjusted);
                    }

                    template<typename Backend1, typename Backend2,
                             typename = typename boost::enable_if_c<
                                 /// result should fit in the output parameter
                                 max_precision<Backend1>::value >= max_precision<Backend>::value &&
                                 /// to prevent problems with trivial cpp_int
                                 max_precision<Backend2>::value >= max_precision<Backend>::value>::type>
                    constexpr void barrett_reduce(Backend1 &result, Backend2 input) const {
                        using default_ops::eval_add;
                        using default_ops::eval_eq;
                        using default_ops::eval_lt;
                        using default_ops::eval_modulus;
                        using default_ops::eval_msb;
                        using default_ops::eval_multiply;
                        using default_ops::eval_subtract;

                        //
                        // to prevent problems with trivial cpp_int
                        //
                        Backend2 modulus(m_mod.backend());

                        if (eval_lt(input, modulus)) {
                            while (eval_lt(input, 0u)) {
                                eval_add(input, modulus);
                            }
                        } else if (eval_msb(input) < 2u * eval_msb(modulus) + 1u) {
                            Backend_quadruple_1 t1(input);

                            eval_multiply(t1, m_barrett_mu);
                            custom_right_shift(t1, 2u * (1u + eval_msb(modulus)));
                            eval_multiply(t1, modulus);
                            eval_subtract(input, t1);

                            if (!eval_lt(input, modulus)) {
                                eval_subtract(input, modulus);
                            }
                        } else {
                            eval_modulus(input, modulus);
                        }
                        result = input;
                    }

                    template<typename Backend1,
                             typename = typename boost::enable_if_c<
                                 /// result should fit in the output parameter
                                 max_precision<Backend1>::value >= max_precision<Backend>::value>::type>
                    constexpr void montgomery_reduce(Backend1 &result) const {
                        using default_ops::eval_add;
                        using default_ops::eval_bitwise_and;
                        using default_ops::eval_left_shift;
                        using default_ops::eval_lt;
                        using default_ops::eval_multiply;
                        using default_ops::eval_subtract;

                        Backend_doubled_padded_limbs accum(result);
                        Backend_doubled_padded_limbs prod;
#if BOOST_ARCH_X86_64
                        if (!BOOST_MP_IS_CONST_EVALUATED(result.limbs()) && m_mod.backend().size() >= 2) {
                            bool carry = false;
                            for (size_t i = 0; i < m_mod.backend().size(); ++i) {
                                carry =
                                    reduce_limb_asm(m_mod.backend().size(), i, accum.limbs(), m_mod.backend().limbs(),
                                                    static_cast<double_limb_type>(m_montgomery_p_dash));
                            }
                            if (carry || cmp_asm(m_mod.backend().size(), accum.limbs() + m_mod.backend().size(),
                                                 m_mod.backend().limbs()) >= 0) {
                                sub_asm(m_mod.backend().size(), accum.limbs() + m_mod.backend().size(),
                                        m_mod.backend().limbs());
                            }
                            // Now result in first m_mod.backend().size() limbs, so we can do
                            // eval_bitwise_and(accum, m_modulus_mask);
                            // or just copy n limbs to result
                            for (size_t i = 0; i < m_mod.backend().size(); ++i) {
                                result.limbs()[i] = accum.limbs()[i + m_mod.backend().size()];
                            }
                            result.resize(m_mod.backend().size(), m_mod.backend().size());
                            result.normalize();
                        } else
#endif
                        {
                            for (auto i = 0; i < m_mod.backend().size(); ++i) {
                                eval_multiply(prod, m_mod.backend(),
                                              static_cast<internal_limb_type>(
                                                  custom_get_limb_value<internal_limb_type>(accum, i) *
                                                  /// to prevent overflow error in constexpr
                                                  static_cast<double_limb_type>(m_montgomery_p_dash)));
                                eval_left_shift(prod, i * limb_bits);
                                eval_add(accum, prod);
                            }
                            custom_right_shift(accum, m_mod.backend().size() * limb_bits);
                            if (!eval_lt(accum, m_mod.backend())) {
                                eval_subtract(accum, m_mod.backend());
                            }
                            if (m_mod.backend().size() < accum.size()) {
                                accum.resize(m_mod.backend().size(), m_mod.backend().size());
                            }
                            result = accum;
                        }
                    }

                    template<typename Backend1, typename Backend2,
                             /// result should fit in the output parameter
                             typename = typename boost::enable_if_c<max_precision<Backend1>::value >=
                                                                    max_precision<Backend>::value>::type>
                    constexpr void regular_add(Backend1 &result, const Backend2 &y) const {
                        using default_ops::eval_add;
                        using default_ops::eval_lt;
                        using default_ops::eval_subtract;

                        // TODO: maybe reduce input parameters
                        /// input parameters should be lesser than modulus
                        // BOOST_ASSERT(eval_lt(x, m_mod.backend()) && eval_lt(y, m_mod.backend()));
#if BOOST_ARCH_X86_64
                        if (!BOOST_MP_IS_CONST_EVALUATED(result.limbs()) && (result.size() >= 2) && (y.size() >= 2)) {
                            add_mod_asm(limbs_count, result.limbs(), y.limbs(), m_mod.backend().limbs());
                            result.resize(limbs_count, limbs_count);
                            result.normalize();
                        } else
#endif
                        {
                            using T = typename policy_type::Backend_padded_limbs_u;
                            T tmp(result), modulus(m_mod.backend());
                            eval_add(tmp, y);
                            if (!eval_lt(tmp, modulus)) {
                                eval_subtract(tmp, modulus);
                            }
                            result = tmp;
                        }
                    }

                    template<typename Backend1, typename Backend2,
                             /// result should fit in the output parameter
                             typename = typename boost::enable_if_c<max_precision<Backend1>::value >=
                                                                    max_precision<Backend>::value>::type>
                    constexpr void regular_mul(Backend1 &result, const Backend2 &y) const {
                        using default_ops::eval_lt;
                        using default_ops::eval_multiply;

                        // TODO: maybe reduce input parameters
                        /// input parameters should be lesser than modulus
                        // BOOST_ASSERT(eval_lt(x, m_mod.backend()) && eval_lt(y, m_mod.backend()));

                        Backend_doubled_limbs tmp(result);
                        eval_multiply(tmp, y);
                        barrett_reduce(result, tmp);
                    }
                    //
                    // WARNING: could be errors here due to trivial backend -- more tests needed
                    //
                    template<typename Backend1, typename Backend2,
                             /// result should fit in the output parameter
                             typename = typename boost::enable_if_c<max_precision<Backend1>::value >=
                                                                    max_precision<Backend>::value>::type>
                    constexpr void montgomery_mul(Backend1 &result, const Backend2 &y) const {
                        using default_ops::eval_bitwise_and;
                        using default_ops::eval_lt;
                        using default_ops::eval_subtract;

                        // TODO: maybe reduce input parameters
                        /// input parameters should be lesser than modulus
                        // BOOST_ASSERT(eval_lt(x, m_mod.backend()) && eval_lt(y, m_mod.backend()));

                        Backend_padded_limbs A(internal_limb_type(0u));
                        const auto mod_size = m_mod.backend().size();
                        auto mod_last_limb = static_cast<internal_double_limb_type>(get_limb_value(m_mod.backend(), 0));
                        auto y_last_limb = get_limb_value(y, 0);

                        for (auto i = 0; i < mod_size; i++) {
                            auto x_i = get_limb_value(result, i);
                            auto A_0 = A.limbs()[0];
                            internal_limb_type u_i = (A_0 + x_i * y_last_limb) * m_montgomery_p_dash;

                            // A += x[i] * y + u_i * m followed by a 1 limb-shift to the right
                            internal_limb_type k = 0;
                            internal_limb_type k2 = 0;

                            internal_double_limb_type z = static_cast<internal_double_limb_type>(y_last_limb) *
                                                              static_cast<internal_double_limb_type>(x_i) +
                                                          A_0 + k;
                            internal_double_limb_type z2 = mod_last_limb * static_cast<internal_double_limb_type>(u_i) +
                                                           static_cast<internal_limb_type>(z) + k2;
                            k = static_cast<internal_limb_type>(z >> std::numeric_limits<internal_limb_type>::digits);
                            k2 = static_cast<internal_limb_type>(z2 >> std::numeric_limits<internal_limb_type>::digits);

                            for (auto j = 1; j < mod_size; ++j) {
                                internal_double_limb_type t =
                                    static_cast<internal_double_limb_type>(get_limb_value(y, j)) *
                                        static_cast<internal_double_limb_type>(x_i) +
                                    A.limbs()[j] + k;
                                internal_double_limb_type t2 =
                                    static_cast<internal_double_limb_type>(get_limb_value(m_mod.backend(), j)) *
                                        static_cast<internal_double_limb_type>(u_i) +
                                    static_cast<internal_limb_type>(t) + k2;
                                A.limbs()[j - 1] = static_cast<internal_limb_type>(t2);
                                k = static_cast<internal_limb_type>(t >>
                                                                    std::numeric_limits<internal_limb_type>::digits);
                                k2 = static_cast<internal_limb_type>(t2 >>
                                                                     std::numeric_limits<internal_limb_type>::digits);
                            }
                            internal_double_limb_type tmp =
                                static_cast<internal_double_limb_type>(
                                    custom_get_limb_value<internal_limb_type>(A, mod_size)) +
                                k + k2;
                            custom_set_limb_value<internal_limb_type>(A, mod_size - 1,
                                                                      static_cast<internal_limb_type>(tmp));
                            custom_set_limb_value<internal_limb_type>(
                                A, mod_size,
                                static_cast<internal_limb_type>(tmp >>
                                                                std::numeric_limits<internal_limb_type>::digits));
                        }
                        //
                        // recover correct size of backend content
                        //
                        adjust_backend_size(A, mod_size);

                        if (!eval_lt(A, m_mod.backend())) {
                            eval_subtract(A, m_mod.backend());
                        }
                        result = A;
                    }

                    template<typename Backend1, typename Backend2, typename Backend3,
                             /// result should fit in the output parameter
                             typename = typename boost::enable_if_c<max_precision<Backend1>::value >=
                                                                    max_precision<Backend>::value>::type>
                    constexpr void regular_exp(Backend1 &result, Backend2 &a, Backend3 exp) const {
                        using default_ops::eval_eq;
                        using default_ops::eval_is_zero;
                        using default_ops::eval_lt;
                        using default_ops::eval_multiply;

                        // TODO: maybe reduce input parameter
                        /// input parameter should be lesser than modulus
                        // BOOST_ASSERT(eval_lt(a, m_mod.backend()));

                        if (eval_eq(exp, static_cast<internal_limb_type>(0u))) {
                            result = static_cast<internal_limb_type>(1u);
                            return;
                        }
                        if (eval_eq(m_mod.backend(), static_cast<internal_limb_type>(1u))) {
                            result = static_cast<internal_limb_type>(0u);
                            return;
                        }

                        Backend_doubled_limbs base(a), res(static_cast<internal_limb_type>(1u));

                        while (true) {
                            internal_limb_type lsb = exp.limbs()[0] & 1u;
                            custom_right_shift(exp, static_cast<internal_limb_type>(1u));
                            if (lsb) {
                                eval_multiply(res, base);
                                barrett_reduce(res);
                                if (eval_is_zero(exp)) {
                                    break;
                                }
                            }
                            eval_multiply(base, base);
                            barrett_reduce(base);
                        }
                        result = res;
                    }

                    template<typename Backend1, typename Backend2, typename Backend3,
                             /// result should fit in the output parameter
                             typename = typename boost::enable_if_c<max_precision<Backend1>::value >=
                                                                    max_precision<Backend>::value>::type>
                    constexpr void montgomery_exp(Backend1 &result, const Backend2 &a, Backend3 exp) const {
                        using default_ops::eval_eq;
                        using default_ops::eval_lt;
                        using default_ops::eval_multiply;

                        // TODO: maybe reduce input parameter
                        /// input parameter should be lesser than modulus
                        // BOOST_ASSERT(eval_lt(a, m_mod.backend()));

                        Backend_doubled_limbs tmp(static_cast<internal_limb_type>(1u));
                        eval_multiply(tmp, m_montgomery_r2);
                        montgomery_reduce(tmp);
                        Backend R_mod_m(tmp);

                        Backend base(a);

                        if (eval_eq(exp, static_cast<internal_limb_type>(0u))) {
                            result = static_cast<internal_limb_type>(1u);
                            //
                            // TODO: restructure code
                            // adjust_modular
                            //
                            eval_multiply(result, m_montgomery_r2);
                            montgomery_reduce(result);
                            return;
                        }
                        if (eval_eq(m_mod.backend(), static_cast<internal_limb_type>(1u))) {
                            result = static_cast<internal_limb_type>(0u);
                            return;
                        }

                        while (true) {
                            internal_limb_type lsb = exp.limbs()[0] & 1u;
                            custom_right_shift(exp, static_cast<internal_limb_type>(1u));
                            if (lsb) {
                                montgomery_mul(R_mod_m, base);
                                if (eval_eq(exp, static_cast<internal_limb_type>(0u))) {
                                    break;
                                }
                            }
                            montgomery_mul(base, base);
                        }
                        result = R_mod_m;
                    }

                    constexpr void swap(modular_functions_fixed &o) {
                        m_mod.swap(o.get_mod());
                        m_barrett_mu.swap(o.get_mu());
                        m_montgomery_r2.swap(o.get_r2());

                        auto tmp_p_dash = m_montgomery_p_dash;
                        m_montgomery_p_dash = o.get_p_dash();
                        o.get_p_dash() = tmp_p_dash;
                    }

                    constexpr modular_functions_fixed &operator=(const modular_functions_fixed &o) {
                        modular_functions_fixed tmp(o);
                        swap(tmp);

                        return *this;
                    }

                    constexpr modular_functions_fixed &operator=(const number_type &m) {
                        initialize(m);

                        return *this;
                    }

                protected:
                    // TODO: replace number_type on backend type
                    number_type m_mod;
                    Backend_doubled_1 m_barrett_mu;
                    Backend m_montgomery_r2;
                    internal_limb_type m_montgomery_p_dash = 0;
                };

            }    // namespace backends
        }        // namespace multiprecision
    }            // namespace crypto3
}    // namespace nil

#endif    // BOOST_MULTIPRECISION_MODULAR_FUNCTIONS_FIXED_PRECISION_HPP<|MERGE_RESOLUTION|>--- conflicted
+++ resolved
@@ -300,13 +300,10 @@
                     }
 
                     constexpr modular_functions_fixed(const number_type_u &m) {
-<<<<<<< HEAD
                         initialize(m);
                     }
 
                     constexpr modular_functions_fixed(const number_type& m) {
-=======
->>>>>>> c432b5a3
                         initialize(m);
                     }
 
