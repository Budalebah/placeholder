--- conflicted
+++ resolved
@@ -25,15 +25,9 @@
                 template<typename FieldType, std::size_t Arity, bool strength>
                 struct poseidon_functions {
                     typedef poseidon_policy<FieldType, Arity, strength> policy_type;
-<<<<<<< HEAD
                     typedef poseidon_constants<FieldType, Arity, strength> policy_constants_type;
-                    typedef typename FieldType::value_type ElementType;
+                    typedef typename FieldType::value_type element_type;
                     typedef typename policy_constants_type::state_vector_type state_vector_type;
-=======
-                    typedef poseidon_constants<FieldType, Arity, strength> constants_type;
-                    typedef typename FieldType::value_type element_type;
-                    typedef typename constants_type::state_vector_type state_vector_type;
->>>>>>> fea46d10
 
                     constexpr static const std::size_t state_bits = policy_type::state_bits;
                     constexpr static const std::size_t state_words = policy_type::state_words;
@@ -56,47 +50,39 @@
                         std::size_t round_number = 0;
 
                         state_vector_type A_vector;
-                        for (std::size_t i = 0; i < state_words; i++)
+                        for (std::size_t i = 0; i < state_words; i++) {
                             A_vector[i] = A[i];
+                        }
 
                         // first half of full rounds
-<<<<<<< HEAD
-                        for(std::size_t i = 0; i < half_full_rounds; i++)
+                        for(std::size_t i = 0; i < half_full_rounds; i++) {
                             policy_constants_type::arc_sbox_mds_full_round(A_vector, round_number++);
+                        }
 
                         // partial rounds
-                        for(std::size_t i = 0; i < part_rounds; i++)
+                        for(std::size_t i = 0; i < part_rounds; i++) {
                             policy_constants_type::arc_sbox_mds_part_round(A_vector, round_number++);
+                        }
 
                         // second half of full rounds
-                        for(std::size_t i = 0; i < half_full_rounds; i++)
+                        for(std::size_t i = 0; i < half_full_rounds; i++) {
                             policy_constants_type::arc_sbox_mds_full_round(A_vector, round_number++);
-=======
-                        for (std::size_t i = 0; i < half_full_rounds; i++)
-                            constants_type::arc_sbox_mds_full_round(A_vector, round_number++);
+                        }
 
-                        // partial rounds
-                        for (std::size_t i = 0; i < part_rounds; i++)
-                            constants_type::arc_sbox_mds_part_round(A_vector, round_number++);
-
-                        // second half of full rounds
-                        for (std::size_t i = 0; i < half_full_rounds; i++)
-                            constants_type::arc_sbox_mds_full_round(A_vector, round_number++);
->>>>>>> fea46d10
-
-                        for (std::size_t i = 0; i < state_words; i++)
+                        for (std::size_t i = 0; i < state_words; i++) {
                             A[i] = A_vector[i];
+                        }
                     }
 
                     static inline void permute_optimized(state_type &A) {
                         std::size_t round_number = 0;
 
                         state_vector_type A_vector;
-                        for (std::size_t i = 0; i < state_words; i++)
+                        for (std::size_t i = 0; i < state_words; i++) {
                             A_vector[i] = A[i];
+                        }
 
                         // first half of full rounds
-<<<<<<< HEAD
                         for(std::size_t i = 0; i < half_full_rounds; i++) {
                             policy_constants_type::arc_sbox_mds_full_round_optimized_first(A_vector, round_number++);
                         }
@@ -105,32 +91,18 @@
                         policy_constants_type::arc_mds_part_round_optimized_init(A_vector, round_number);
                         for(std::size_t i = 0; i < part_rounds - 1; i++) {
                             policy_constants_type::sbox_arc_mds_part_round_optimized(A_vector, round_number++);
-=======
-                        for (std::size_t i = 0; i < half_full_rounds; i++) {
-                            constants_type::arc_sbox_mds_full_round_optimized_first(A_vector, round_number++);
-                        }
-
-                        // partial rounds
-                        constants_type::arc_mds_part_round_optimized_init(A_vector, round_number);
-                        for (std::size_t i = 0; i < part_rounds - 1; i++) {
-                            constants_type::sbox_arc_mds_part_round_optimized(A_vector, round_number++);
->>>>>>> fea46d10
                         }
                         // last partial round
                         policy_constants_type::sbox_mds_part_round_optimized_last(A_vector, round_number++);
 
                         // second half of full rounds
-<<<<<<< HEAD
                         for(std::size_t i = 0; i < half_full_rounds; i++) {
                             policy_constants_type::arc_sbox_mds_full_round_optimized_last(A_vector, round_number++);
-=======
-                        for (std::size_t i = 0; i < half_full_rounds; i++) {
-                            constants_type::arc_sbox_mds_full_round_optimized_last(A_vector, round_number++);
->>>>>>> fea46d10
                         }
 
-                        for (std::size_t i = 0; i < state_words; i++)
+                        for (std::size_t i = 0; i < state_words; i++) {
                             A[i] = A_vector[i];
+                        }
                     }
                 };
             }    // namespace detail
@@ -138,4 +110,4 @@
     }            // namespace crypto3
 }    // namespace nil
 
-#endif    // CRYPTO3_HASH_POSEIDON_FUNCTIONS_HPP+#endif    // CRYPTO3_HASH_POSEIDON_FUNCTIONS_HPP
