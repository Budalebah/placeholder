--- conflicted
+++ resolved
@@ -97,15 +97,8 @@
                     lfsr_state_type lfsr_state;
                 };
 
-<<<<<<< HEAD
 
                 template<typename FieldType, std::size_t Arity, bool strength>
-=======
-                // template<typename modulus_type, std::size_t Arity, std::size_t modulus_bits, std::size_t full_rounds,
-                // std::size_t part_rounds>
-                template<typename FieldType, std::size_t Arity, std::size_t modulus_bits, std::size_t full_rounds,
-                         std::size_t part_rounds>
->>>>>>> fea46d10
                 struct poseidon_lfsr_constexpr {
                     typedef typename FieldType::value_type ElementType;
                     typedef typename FieldType::modulus_type modulus_type;
@@ -148,100 +141,6 @@
                         }
                     }
 
-<<<<<<< HEAD
-                    // constexpr void generate_round_constants_unfolded() {
-                    //     modulus_type constant = 0;
-                    //     bool new_bit = false;
-                    //     state_type lfsr_state = get_lfsr_init_state();
-
-                    //     for (std::size_t i = 0; i < (full_rounds + part_rounds) * Arity; i++) {
-                    //         while (true) {
-                    //             constant = 0;
-                    //             for (std::size_t i = 0; i < word_bits; i++) {
-                    //                 while (true) {
-                    //                     new_bit = ((lfsr_state & (0x1_cppui80 << (state_bits - 1))) != 0) !=
-                    //                             ((lfsr_state & (0x1_cppui80 << (state_bits - 1 - 13))) != 0) !=
-                    //                             ((lfsr_state & (0x1_cppui80 << (state_bits - 1 - 23))) != 0) !=
-                    //                             ((lfsr_state & (0x1_cppui80 << (state_bits - 1 - 38))) != 0) !=
-                    //                             ((lfsr_state & (0x1_cppui80 << (state_bits - 1 - 51))) != 0) !=
-                    //                             ((lfsr_state & (0x1_cppui80 << (state_bits - 1 - 62))) != 0);
-                    //                     lfsr_state = (lfsr_state << 1) | (new_bit ? 1 : 0);
-                    //                     if (new_bit)
-                    //                         break;
-                    //                     else {
-                    //                         new_bit = ((lfsr_state & (0x1_cppui80 << (state_bits - 1))) != 0) !=
-                    //                                 ((lfsr_state & (0x1_cppui80 << (state_bits - 1 - 13))) != 0) !=
-                    //                                 ((lfsr_state & (0x1_cppui80 << (state_bits - 1 - 23))) != 0) !=
-                    //                                 ((lfsr_state & (0x1_cppui80 << (state_bits - 1 - 38))) != 0) !=
-                    //                                 ((lfsr_state & (0x1_cppui80 << (state_bits - 1 - 51))) != 0) !=
-                    //                                 ((lfsr_state & (0x1_cppui80 << (state_bits - 1 - 62))) != 0);
-                    //                         lfsr_state = (lfsr_state << 1) | (new_bit ? 1 : 0);
-                    //                     }
-                    //                 }
-                    //                 new_bit = ((lfsr_state & (0x1_cppui80 << (state_bits - 1))) != 0) !=
-                    //                         ((lfsr_state & (0x1_cppui80 << (state_bits - 1 - 13))) != 0) !=
-                    //                         ((lfsr_state & (0x1_cppui80 << (state_bits - 1 - 23))) != 0) !=
-                    //                         ((lfsr_state & (0x1_cppui80 << (state_bits - 1 - 38))) != 0) !=
-                    //                         ((lfsr_state & (0x1_cppui80 << (state_bits - 1 - 51))) != 0) !=
-                    //                         ((lfsr_state & (0x1_cppui80 << (state_bits - 1 - 62))) != 0);
-                    //                 lfsr_state = (lfsr_state << 1) | (new_bit ? 1 : 0);
-                    //                 constant = (constant << 1) | (lfsr_state & 1);
-                    //             }
-                    //             if (constant < modulus) {
-                    //                 constants[i] = constant;
-                    //                 break;
-                    //             }
-                    //         }
-                    //     }
-                    // }
-=======
-                    constexpr void generate_round_constants_unfolded() {
-                        modulus_type constant = 0;
-                        bool new_bit = false;
-                        state_type lfsr_state = get_lfsr_init_state();
-
-                        for (std::size_t i = 0; i < (full_rounds + part_rounds) * Arity; i++) {
-                            while (true) {
-                                constant = 0;
-                                for (std::size_t i = 0; i < modulus_bits; i++) {
-                                    while (true) {
-                                        new_bit = ((lfsr_state & (0x1_cppui80 << (state_bits - 1))) != 0) !=
-                                                  ((lfsr_state & (0x1_cppui80 << (state_bits - 1 - 13))) != 0) !=
-                                                  ((lfsr_state & (0x1_cppui80 << (state_bits - 1 - 23))) != 0) !=
-                                                  ((lfsr_state & (0x1_cppui80 << (state_bits - 1 - 38))) != 0) !=
-                                                  ((lfsr_state & (0x1_cppui80 << (state_bits - 1 - 51))) != 0) !=
-                                                  ((lfsr_state & (0x1_cppui80 << (state_bits - 1 - 62))) != 0);
-                                        lfsr_state = (lfsr_state << 1) | (new_bit ? 1 : 0);
-                                        if (new_bit)
-                                            break;
-                                        else {
-                                            new_bit = ((lfsr_state & (0x1_cppui80 << (state_bits - 1))) != 0) !=
-                                                      ((lfsr_state & (0x1_cppui80 << (state_bits - 1 - 13))) != 0) !=
-                                                      ((lfsr_state & (0x1_cppui80 << (state_bits - 1 - 23))) != 0) !=
-                                                      ((lfsr_state & (0x1_cppui80 << (state_bits - 1 - 38))) != 0) !=
-                                                      ((lfsr_state & (0x1_cppui80 << (state_bits - 1 - 51))) != 0) !=
-                                                      ((lfsr_state & (0x1_cppui80 << (state_bits - 1 - 62))) != 0);
-                                            lfsr_state = (lfsr_state << 1) | (new_bit ? 1 : 0);
-                                        }
-                                    }
-                                    new_bit = ((lfsr_state & (0x1_cppui80 << (state_bits - 1))) != 0) !=
-                                              ((lfsr_state & (0x1_cppui80 << (state_bits - 1 - 13))) != 0) !=
-                                              ((lfsr_state & (0x1_cppui80 << (state_bits - 1 - 23))) != 0) !=
-                                              ((lfsr_state & (0x1_cppui80 << (state_bits - 1 - 38))) != 0) !=
-                                              ((lfsr_state & (0x1_cppui80 << (state_bits - 1 - 51))) != 0) !=
-                                              ((lfsr_state & (0x1_cppui80 << (state_bits - 1 - 62))) != 0);
-                                    lfsr_state = (lfsr_state << 1) | (new_bit ? 1 : 0);
-                                    constant = (constant << 1) | (lfsr_state & 1);
-                                }
-                                if (constant < modulus) {
-                                    constants[i] = constant;
-                                    break;
-                                }
-                            }
-                        }
-                    }
->>>>>>> fea46d10
-
                     constexpr static state_type get_lfsr_init_state() {
                         state_type state = 0;
                         int i = 0;
@@ -296,16 +195,13 @@
 
                     constexpr poseidon_lfsr_constexpr() : round_constants() {
                         generate_round_constants();
-                        // generate_round_constants_unfolded();
-                    }
-
-                    // modulus_type constants[(full_rounds + part_rounds) * Arity];
+                    }
+
                     round_constants_type round_constants;
                 };
-
             }    // namespace detail
         }        // namespace hashes
     }            // namespace crypto3
 }    // namespace nil
 
-#endif    // CRYPTO3_HASH_POSEIDON_LFSR_HPP+#endif    // CRYPTO3_HASH_POSEIDON_LFSR_HPP
