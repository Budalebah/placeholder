//---------------------------------------------------------------------------//
// Copyright (c) 2020 Ilias Khairullin <ilias@nil.foundation>
//
// Distributed under the Boost Software License, Version 1.0
// See accompanying file LICENSE_1_0.txt or copy at
// http://www.boost.org/LICENSE_1_0.txt
//---------------------------------------------------------------------------//

#ifndef CRYPTO3_HASH_POSEIDON_MDS_MATRIX_HPP
#define CRYPTO3_HASH_POSEIDON_MDS_MATRIX_HPP

#include <nil/crypto3/hash/detail/poseidon/poseidon_policy.hpp>
#include <nil/algebra/fields/operations.hpp>

#include <boost/assert.hpp>
#include <boost/multiprecision/cpp_int.hpp>
#include <boost/numeric/ublas/vector.hpp>
#include <boost/numeric/ublas/matrix.hpp>
#include <boost/numeric/ublas/lu.hpp>

namespace nil {
    namespace crypto3 {
        namespace hashes {
            namespace detail {
                template<typename FieldType, typename ElementType, std::size_t Arity, bool strength>
                struct poseidon_mds_matrix {
                    typedef poseidon_policy<FieldType, ElementType, Arity, strength> policy_type;

<<<<<<< HEAD
                    constexpr static std::size_t const state_words = policy_type::state_words;
                    constexpr static std::size_t const half_full_rounds = policy_type::half_full_rounds;
                    constexpr static std::size_t const part_rounds = policy_type::part_rounds;

                    typedef boost::numeric::ublas::matrix<element_type> mds_matrix_type;
                    typedef boost::numeric::ublas::vector<element_type> state_vector_type;
                    typedef std::array<state_vector_type, part_rounds> subvectors_collection;
                    // (M', M_0_0, w_hat_list, v_list)
                    enum : std::size_t { M_i, M_0_0, w_hat_list, v_list };
                    typedef std::tuple<mds_matrix_type, element_type, subvectors_collection,
                        subvectors_collection> equivalent_mds_matrix_type;
=======
                    constexpr static const std::size_t state_words = policy_type::state_words;
                    typedef typename policy_type::state_type state_type;

                    typedef boost::numeric::ublas::matrix<ElementType> mds_matrix_type;
                    typedef boost::numeric::ublas::vector<ElementType> state_vector_type;
>>>>>>> 62a6007a

                    inline void product_with_mds_matrix(state_vector_type const &A_vector_in,
                                                        state_vector_type &A_vector_out) const {
                        A_vector_out = boost::numeric::ublas::prod(A_vector_in, get_mds_matrix());
                    }

                    inline void product_with_inverse_mds_matrix(state_vector_type const &A_vector_in,
                                                                state_vector_type &A_vector_out) const {
                        A_vector_out = boost::numeric::ublas::prod(A_vector_in, get_inverse_mds_matrix());
                    }

<<<<<<< HEAD
                    inline void product_with_equivalent_mds_matrix_init(state_vector_type const &A_vector_in, state_vector_type &A_vector_out, std::size_t round_number) const {
                        BOOST_ASSERT_MSG(round_number == half_full_rounds, "wrong using: product_with_equivalent_mds_matrix_init");
                        A_vector_out = boost::numeric::ublas::prod(A_vector_in, std::get<M_i>(get_equivalent_mds_matrix()));
                    }


                    inline void product_with_equivalent_mds_matrix(state_vector_type const &A_vector_in, state_vector_type &A_vector_out, std::size_t round_number) const {
                        BOOST_ASSERT_MSG(round_number >= half_full_rounds && round_number < half_full_rounds + part_rounds, "wrong using: product_with_equivalent_mds_matrix");
                        equivalent_mds_matrix_type const equivalent_mds_matrix = get_equivalent_mds_matrix();
                        std::size_t const matrix_number_base = part_rounds - (round_number - half_full_rounds) - 1;
                        state_vector_type temp_vector(state_words);
                        element_type A_0 = A_vector_in[0];
                        temp_vector[0] = std::get<M_0_0>(equivalent_mds_matrix);
                        boost::numeric::ublas::subrange(temp_vector, 1, temp_vector.size()) =
                            std::get<w_hat_list>(equivalent_mds_matrix)[matrix_number_base];
                        // if (round_number == half_full_rounds)
                        //     cout << temp_vector << '\n' << '\n' << '\n' ;
                        A_vector_out[0] = boost::numeric::ublas::inner_prod(A_vector_in, temp_vector);
                        for (std::size_t i = 1; i < state_words; i++)
                            A_vector_out[i] = A_0 * std::get<v_list>(equivalent_mds_matrix)[matrix_number_base][i - 1] + A_vector_in[i];
                    }

                // private:
=======
                    // private:
>>>>>>> 62a6007a
                    // See http://www.crystalclearsoftware.com/cgi-bin/boost_wiki/wiki.pl?LU_Matrix_Inversion
                    inline bool InvertMatrix(mds_matrix_type const &mds_matrix, mds_matrix_type &inverse) const {
                        mds_matrix_type mds_matrix_temp(mds_matrix);
                        // using namespace boost::numeric::ublas;
                        typedef boost::numeric::ublas::permutation_matrix<std::size_t> pmatrix;
                        // create a permutation matrix for the LU-factorization
                        pmatrix pm(mds_matrix_temp.size1());
                        // perform LU-factorization
                        int res = boost::numeric::ublas::lu_factorize(mds_matrix_temp, pm);
                        if (res != 0)
                            return false;
                        // create identity matrix of "inverse"
                        inverse.assign(boost::numeric::ublas::identity_matrix<ElementType>(mds_matrix_temp.size1()));
                        // backsubstitute to get the inverse
                        boost::numeric::ublas::lu_substitute(mds_matrix_temp, pm, inverse);
                        return true;
                    }

                    inline mds_matrix_type const &get_inverse_mds_matrix() const {
                        static mds_matrix_type const inverse_mds_matrix = [this]() {
                            // cout << "get_inverse_mds_matrix" << '\n';
                            mds_matrix_type inverse_mds_matrix(state_words, state_words);
                            BOOST_ASSERT_MSG(InvertMatrix(get_mds_matrix(), inverse_mds_matrix),
                                             "MDS matrix is not invertible");
                            return inverse_mds_matrix;
                        }();
                        return inverse_mds_matrix;
                    }

                    inline mds_matrix_type const &get_mds_matrix() const {
                        static mds_matrix_type const mds_matrix = []() {
                            // cout << "generate_mds_matrix" << '\n';
                            mds_matrix_type mds_matrix(state_words, state_words);
                            for (std::size_t i = 0; i < state_words; i++) {
                                for (std::size_t j = 0; j < state_words; j++) {
<<<<<<< HEAD
                                    // mds_matrix.insert_element(i, j, field_type(
                                    //     cpp_int(i + (j + state_words))
                                    // ).get_inverse());
                                    mds_matrix.insert_element(i, j,
                                        algebra::invert<typename element_type::type, field_type>(element_type(i + j + state_words))
                                    );
=======
                                    mds_matrix.insert_element(
                                        i, j,
                                        FieldType(boost::multiprecision::cpp_int(i + (j + state_words))).get_inverse());
>>>>>>> 62a6007a
                                }
                            }
                            return mds_matrix;
                        }();
                        return mds_matrix;
                    }

<<<<<<< HEAD
                    inline equivalent_mds_matrix_type const &get_equivalent_mds_matrix() const {
                        static equivalent_mds_matrix_type const equivalent_mds_matrix = [this](){
                            mds_matrix_type const mds_matrix = get_mds_matrix();
                            mds_matrix_type M_mul(mds_matrix);
                            mds_matrix_type M_i(
                                boost::numeric::ublas::identity_matrix<element_type>(M_mul.size1()));
                            mds_matrix_type M_hat_inverse(state_words - 1, state_words - 1);
                            subvectors_collection w_hat_list;
                            subvectors_collection v_list;
                            for (std::size_t i = 0; i < part_rounds; i++) {
                                InvertMatrix(boost::numeric::ublas::subrange(M_mul, 1, M_mul.size1(), 1, M_mul.size2()),
                                    M_hat_inverse);
                                // if (i < 10)
                                //     cout << M_mul << '\n' << '\n' << '\n' ;
                                w_hat_list[i] = boost::numeric::ublas::prod(M_hat_inverse,
                                    boost::numeric::ublas::subrange(
                                        boost::numeric::ublas::column(M_mul, 0), 1, M_mul.size1()));
                                
                                v_list[i] = boost::numeric::ublas::subrange(
                                    boost::numeric::ublas::row(M_mul, 0), 1, M_mul.size2());
                                // if (i < 10)
                                //     cout << w_hat_list[i] << '\n' << '\n' << '\n' ;
                                boost::numeric::ublas::subrange(M_i, 1, M_i.size1(), 1, M_i.size2()) =
                                    boost::numeric::ublas::subrange(M_mul, 1, M_mul.size1(), 1, M_mul.size2());
                                M_mul = boost::numeric::ublas::prod(mds_matrix, M_i);
                            }
                            // cout << M_i << '\n' << '\n' << '\n' ;
                            return equivalent_mds_matrix_type{M_i, mds_matrix(0, 0), w_hat_list, v_list};
                        }();
                        return equivalent_mds_matrix;
                    }
                };
=======
                    // inline
                };

>>>>>>> 62a6007a
            }    // namespace detail
        }        // namespace hashes
    }            // namespace crypto3
}    // namespace nil

#endif    // CRYPTO3_HASH_POSEIDON_MDS_MATRIX_HPP<|MERGE_RESOLUTION|>--- conflicted
+++ resolved
@@ -26,25 +26,17 @@
                 struct poseidon_mds_matrix {
                     typedef poseidon_policy<FieldType, ElementType, Arity, strength> policy_type;
 
-<<<<<<< HEAD
                     constexpr static std::size_t const state_words = policy_type::state_words;
                     constexpr static std::size_t const half_full_rounds = policy_type::half_full_rounds;
                     constexpr static std::size_t const part_rounds = policy_type::part_rounds;
 
-                    typedef boost::numeric::ublas::matrix<element_type> mds_matrix_type;
-                    typedef boost::numeric::ublas::vector<element_type> state_vector_type;
+                    typedef boost::numeric::ublas::matrix<ElementType> mds_matrix_type;
+                    typedef boost::numeric::ublas::vector<ElementType> state_vector_type;
                     typedef std::array<state_vector_type, part_rounds> subvectors_collection;
                     // (M', M_0_0, w_hat_list, v_list)
                     enum : std::size_t { M_i, M_0_0, w_hat_list, v_list };
-                    typedef std::tuple<mds_matrix_type, element_type, subvectors_collection,
+                    typedef std::tuple<mds_matrix_type, ElementType, subvectors_collection,
                         subvectors_collection> equivalent_mds_matrix_type;
-=======
-                    constexpr static const std::size_t state_words = policy_type::state_words;
-                    typedef typename policy_type::state_type state_type;
-
-                    typedef boost::numeric::ublas::matrix<ElementType> mds_matrix_type;
-                    typedef boost::numeric::ublas::vector<ElementType> state_vector_type;
->>>>>>> 62a6007a
 
                     inline void product_with_mds_matrix(state_vector_type const &A_vector_in,
                                                         state_vector_type &A_vector_out) const {
@@ -56,7 +48,6 @@
                         A_vector_out = boost::numeric::ublas::prod(A_vector_in, get_inverse_mds_matrix());
                     }
 
-<<<<<<< HEAD
                     inline void product_with_equivalent_mds_matrix_init(state_vector_type const &A_vector_in, state_vector_type &A_vector_out, std::size_t round_number) const {
                         BOOST_ASSERT_MSG(round_number == half_full_rounds, "wrong using: product_with_equivalent_mds_matrix_init");
                         A_vector_out = boost::numeric::ublas::prod(A_vector_in, std::get<M_i>(get_equivalent_mds_matrix()));
@@ -68,7 +59,7 @@
                         equivalent_mds_matrix_type const equivalent_mds_matrix = get_equivalent_mds_matrix();
                         std::size_t const matrix_number_base = part_rounds - (round_number - half_full_rounds) - 1;
                         state_vector_type temp_vector(state_words);
-                        element_type A_0 = A_vector_in[0];
+                        ElementType A_0 = A_vector_in[0];
                         temp_vector[0] = std::get<M_0_0>(equivalent_mds_matrix);
                         boost::numeric::ublas::subrange(temp_vector, 1, temp_vector.size()) =
                             std::get<w_hat_list>(equivalent_mds_matrix)[matrix_number_base];
@@ -80,9 +71,6 @@
                     }
 
                 // private:
-=======
-                    // private:
->>>>>>> 62a6007a
                     // See http://www.crystalclearsoftware.com/cgi-bin/boost_wiki/wiki.pl?LU_Matrix_Inversion
                     inline bool InvertMatrix(mds_matrix_type const &mds_matrix, mds_matrix_type &inverse) const {
                         mds_matrix_type mds_matrix_temp(mds_matrix);
@@ -118,18 +106,12 @@
                             mds_matrix_type mds_matrix(state_words, state_words);
                             for (std::size_t i = 0; i < state_words; i++) {
                                 for (std::size_t j = 0; j < state_words; j++) {
-<<<<<<< HEAD
-                                    // mds_matrix.insert_element(i, j, field_type(
+                                    // mds_matrix.insert_element(i, j, FieldType(
                                     //     cpp_int(i + (j + state_words))
                                     // ).get_inverse());
                                     mds_matrix.insert_element(i, j,
-                                        algebra::invert<typename element_type::type, field_type>(element_type(i + j + state_words))
+                                        algebra::invert<typename ElementType::type, FieldType>(ElementType(i + j + state_words))
                                     );
-=======
-                                    mds_matrix.insert_element(
-                                        i, j,
-                                        FieldType(boost::multiprecision::cpp_int(i + (j + state_words))).get_inverse());
->>>>>>> 62a6007a
                                 }
                             }
                             return mds_matrix;
@@ -137,13 +119,12 @@
                         return mds_matrix;
                     }
 
-<<<<<<< HEAD
                     inline equivalent_mds_matrix_type const &get_equivalent_mds_matrix() const {
                         static equivalent_mds_matrix_type const equivalent_mds_matrix = [this](){
                             mds_matrix_type const mds_matrix = get_mds_matrix();
                             mds_matrix_type M_mul(mds_matrix);
                             mds_matrix_type M_i(
-                                boost::numeric::ublas::identity_matrix<element_type>(M_mul.size1()));
+                                boost::numeric::ublas::identity_matrix<ElementType>(M_mul.size1()));
                             mds_matrix_type M_hat_inverse(state_words - 1, state_words - 1);
                             subvectors_collection w_hat_list;
                             subvectors_collection v_list;
@@ -170,11 +151,6 @@
                         return equivalent_mds_matrix;
                     }
                 };
-=======
-                    // inline
-                };
-
->>>>>>> 62a6007a
             }    // namespace detail
         }        // namespace hashes
     }            // namespace crypto3
