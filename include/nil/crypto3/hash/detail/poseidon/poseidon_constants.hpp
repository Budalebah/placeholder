--- conflicted
+++ resolved
@@ -24,21 +24,11 @@
                 template<typename FieldType, std::size_t Arity, bool strength>
                 struct poseidon_constants {
                     typedef poseidon_policy<FieldType, Arity, strength> policy_type;
-<<<<<<< HEAD
                     typedef poseidon_mds_matrix<FieldType, Arity, strength> policy_matrix_type;
                     typedef poseidon_lfsr<FieldType, Arity, strength> policy_generator_type;
                     typedef poseidon_lfsr_constexpr<FieldType, Arity, strength> policy_generator_constexpr_type;
-                    typedef typename FieldType::value_type ElementType;
+                    typedef typename FieldType::value_type element_type;
                     typedef typename policy_matrix_type::state_vector_type state_vector_type;
-=======
-                    typedef poseidon_mds_matrix<FieldType, Arity, strength> mds_matrix_type;
-                    typedef poseidon_lfsr<FieldType, Arity, strength> constants_generator_type;
-                    typedef poseidon_lfsr_constexpr<FieldType, Arity, FieldType::modulus_bits, policy_type::full_rounds,
-                                                    policy_type::part_rounds>
-                        constants_generator_constexpr_type;
-                    typedef typename FieldType::value_type element_type;
-                    typedef typename mds_matrix_type::state_vector_type state_vector_type;
->>>>>>> fea46d10
 
                     constexpr static const std::size_t state_words = policy_type::state_words;
                     typedef typename policy_type::state_type state_type;
@@ -48,15 +38,10 @@
                     constexpr static const std::size_t part_rounds = policy_type::part_rounds;
 
                     constexpr static const std::size_t round_constants_size = (full_rounds + part_rounds) * state_words;
-<<<<<<< HEAD
-                    constexpr static const std::size_t equivalent_round_constants_size = (full_rounds + 1) * state_words + part_rounds - 1;
-                    typedef cotila::vector<ElementType, round_constants_size> round_constants_type;
-                    typedef cotila::vector<ElementType, equivalent_round_constants_size> equivalent_round_constants_type;
-=======
                     constexpr static const std::size_t equivalent_round_constants_size =
                         (full_rounds + 1) * state_words + part_rounds - 1;
-                    typedef boost::numeric::ublas::vector<element_type> round_constants_type;
->>>>>>> fea46d10
+                    typedef cotila::vector<element_type, round_constants_size> round_constants_type;
+                    typedef cotila::vector<element_type, equivalent_round_constants_size> equivalent_round_constants_type;
 
                     /*
                      * =============================================================================================================
@@ -142,27 +127,22 @@
                         BOOST_ASSERT_MSG(round_number >= half_full_rounds &&
                                              round_number < half_full_rounds + part_rounds,
                                          "wrong using: arc_sbox_mds_part_round");
-                        for (std::size_t i = 0; i < state_words; i++)
+                        for (std::size_t i = 0; i < state_words; i++) {
                             A[i] += get_round_constant(round_number * state_words + i);
+                        }
                         A[0] = A[0] * A[0] * A[0] * A[0] * A[0];
                         policy_matrix_type::product_with_mds_matrix(A);
                     }
 
-<<<<<<< HEAD
                 // private:
                     constexpr static inline const policy_generator_constexpr_type generate_round_constants() {
                         return policy_generator_constexpr_type();
-=======
-                    // private:
-                    static inline const element_type &get_equivalent_round_constant(std::size_t constant_number) {
-                        return generate_equivalent_round_constants()[constant_number];
->>>>>>> fea46d10
-                    }
-                    // make constexpr
-                    constexpr static inline const policy_generator_constexpr_type round_constants_generator = generate_round_constants();
-
-<<<<<<< HEAD
-                    constexpr static inline const ElementType &get_round_constant(std::size_t constant_number) {
+                    }
+                    // add constexpr
+                    static inline const policy_generator_constexpr_type round_constants_generator =
+                        generate_round_constants();
+
+                    constexpr static inline const element_type &get_round_constant(std::size_t constant_number) {
                         return round_constants_generator.round_constants[constant_number];
                     }
                     constexpr static inline const state_vector_type get_round_constants_slice(std::size_t constants_number_base) {
@@ -174,25 +154,31 @@
                         policy_matrix_type mds_matrix;
                         state_vector_type inv_cip1;
                         state_vector_type agregated_round_constants;
-                        std::size_t equivalent_constant_number_base = (half_full_rounds + 1) * state_words - half_full_rounds;
+                        std::size_t equivalent_constant_number_base =
+                            (half_full_rounds + 1) * state_words - half_full_rounds;
 
                         for (std::size_t i = 0; i < half_full_rounds * state_words; i++) {
                             equivalent_round_constants[i] = get_round_constant(i);
-                            equivalent_round_constants[equivalent_round_constants_size - i - 1] = get_round_constant(round_constants_size - i - 1);
-                        }
-
-                        for (std::size_t i = half_full_rounds * state_words; i < half_full_rounds * state_words + state_words; i++) {
+                            equivalent_round_constants[equivalent_round_constants_size - i - 1] =
+                                get_round_constant(round_constants_size - i - 1);
+                        }
+
+                        for (std::size_t i = half_full_rounds * state_words;
+                             i < half_full_rounds * state_words + state_words; i++) {
                             equivalent_round_constants[i] = get_round_constant(i);
                         }
 
                         for (std::size_t r = half_full_rounds + part_rounds - 2; r >= half_full_rounds; r--) {
-                            agregated_round_constants = get_round_constants_slice((r + 1) * state_words) + inv_cip1;
-                            policy_matrix_type::product_with_inverse_mds_matrix_noalias(agregated_round_constants, inv_cip1);
+                            agregated_round_constants = get_round_constants_slice((r + 1) * state_words)
+                                + inv_cip1;
+                            policy_matrix_type::product_with_inverse_mds_matrix_noalias(
+                                agregated_round_constants, inv_cip1);
                             equivalent_round_constants[equivalent_constant_number_base + r] = inv_cip1[0];
                             inv_cip1[0] = 0;
                         }
 
-                        policy_matrix_type::product_with_inverse_mds_matrix_noalias(agregated_round_constants, inv_cip1);
+                        policy_matrix_type::product_with_inverse_mds_matrix_noalias(
+                            agregated_round_constants, inv_cip1);
                         inv_cip1[0] = 0;
                         for (std::size_t i = 0; i < state_words; i++) {
                             equivalent_round_constants[half_full_rounds * state_words + i] += inv_cip1[i];
@@ -200,76 +186,11 @@
 
                         return equivalent_round_constants;
                     }
-                    // make constexpr
-                    constexpr static inline const equivalent_round_constants_type equivalent_round_constants = generate_equivalent_round_constants();
-                    static inline const ElementType &get_equivalent_round_constant(std::size_t constant_number) {
+                    // add constexpr
+                    static inline const equivalent_round_constants_type equivalent_round_constants =
+                        generate_equivalent_round_constants();
+                    static inline const element_type &get_equivalent_round_constant(std::size_t constant_number) {
                         return equivalent_round_constants[constant_number];
-=======
-                    // See
-                    // https://extgit.iaik.tugraz.at/krypto/hadeshash/-/blob/d9382dbd933cc559bd12ee3fa7d32ea934ace43d/code/poseidonperm_x3_64_24_optimized.sage#L40
-                    static inline const round_constants_type &generate_equivalent_round_constants() {
-                        static const round_constants_type equivalent_round_constants = []() {
-                            round_constants_type equivalent_round_constants(equivalent_round_constants_size);
-                            mds_matrix_type mds_matrix;
-                            round_constants_type round_constants = generate_round_constants();
-                            state_vector_type inv_cip1(state_words);
-                            state_vector_type agregated_round_constants;
-                            std::size_t equivalent_constant_number_base =
-                                (half_full_rounds + 1) * state_words - half_full_rounds;
-
-                            for (std::size_t i = 0; i < half_full_rounds * state_words; i++) {
-                                equivalent_round_constants[i] = round_constants[i];
-                                equivalent_round_constants[equivalent_round_constants_size - i - 1] =
-                                    round_constants[round_constants_size - i - 1];
-                            }
-
-                            for (std::size_t i = half_full_rounds * state_words;
-                                 i < half_full_rounds * state_words + state_words; i++) {
-                                equivalent_round_constants[i] = round_constants[i];
-                            }
-
-                            for (std::size_t r = half_full_rounds + part_rounds - 2; r >= half_full_rounds; r--) {
-                                agregated_round_constants =
-                                    boost::numeric::ublas::subrange(
-                                        round_constants, (r + 1) * state_words, (r + 1) * state_words + state_words) +
-                                    inv_cip1;
-                                mds_matrix_type::product_with_inverse_mds_matrix_noalias(agregated_round_constants,
-                                                                                         inv_cip1);
-                                equivalent_round_constants[equivalent_constant_number_base + r] = inv_cip1[0];
-                                inv_cip1[0] = 0;
-                            }
-
-                            mds_matrix_type::product_with_inverse_mds_matrix_noalias(agregated_round_constants,
-                                                                                     inv_cip1);
-                            inv_cip1[0] = 0;
-                            boost::numeric::ublas::subrange(equivalent_round_constants,
-                                                            half_full_rounds * state_words,
-                                                            half_full_rounds * state_words + state_words) += inv_cip1;
-
-                            return equivalent_round_constants;
-                        }();
-                        return equivalent_round_constants;
-                    }
-
-                    static inline const element_type &get_round_constant(std::size_t constant_number) {
-                        return generate_round_constants()[constant_number];
-                    }
-
-                    static inline const round_constants_type &generate_round_constants() {
-                        static const round_constants_type round_constants = []() {
-                            round_constants_type round_constants(round_constants_size);
-                            constants_generator_type constants_generator;
-                            // constexpr constants_generator_constexpr_type constants_generator_constexpr;
-                            for (std::size_t i = 0; i < round_constants_size; i++) {
-                                round_constants[i] = constants_generator.get_next_element();
-                                // round_constants[i] = std::move(constants_generator_constexpr.constants[i]);
-                                // std::cout << std::hex << round_constants[i].data << '\n';
-                                // std::cout << std::hex << constants_generator_constexpr.constants[i] << '\n';
-                            }
-                            return round_constants;
-                        }();
-                        return round_constants;
->>>>>>> fea46d10
                     }
                 };
             }    // namespace detail
@@ -277,4 +198,4 @@
     }            // namespace crypto3
 }    // namespace nil
 
-#endif    // CRYPTO3_HASH_POSEIDON_CONSTANTS_HPP+#endif    // CRYPTO3_HASH_POSEIDON_CONSTANTS_HPP
