--- conflicted
+++ resolved
@@ -37,17 +37,9 @@
                     constexpr static const std::size_t half_full_rounds = policy_type::half_full_rounds;
                     constexpr static const std::size_t part_rounds = policy_type::part_rounds;
 
-<<<<<<< HEAD
                     constexpr static std::size_t const round_constants_size = (full_rounds + part_rounds) * state_words;
                     constexpr static std::size_t const equivalent_round_constants_size = (full_rounds + 1) * state_words + part_rounds - 1;
                     typedef state_vector_type round_constants_type;
-=======
-                    constexpr static const std::size_t round_constants_size = (full_rounds + part_rounds) * state_words;
-                    typedef state_vector_type round_constants_type;
-
-                    constexpr static const std::size_t equivalent_round_constants_size = (full_rounds + 1) * state_words + part_rounds - 1;
-                    typedef state_vector_type equivalent_round_constants_type;
->>>>>>> 62a6007a
 
                     constexpr static const std::size_t word_bits = policy_type::word_bits;
 
