//---------------------------------------------------------------------------//
// Copyright (c) 2020 Alexander Sokolov <asokolov@nil.foundation>
// Copyright (c) 2020 Nikita Kaskov <nbering@nil.foundation>
// Copyright (c) 2020 Mikhail Komarov <nemo@nil.foundation>
//
// Distributed under the Boost Software License, Version 1.0
// See accompanying file LICENSE_1_0.txt or copy at
// http://www.boost.org/LICENSE_1_0.txt
//---------------------------------------------------------------------------////

#ifndef CRYPTO3_MERKLE_DAMGARD_PADDING_HPP
#define CRYPTO3_MERKLE_DAMGARD_PADDING_HPP

#include <nil/crypto3/detail/inject.hpp>

namespace nil {
    namespace crypto3 {
        namespace hash {
            namespace detail {
                template<typename Endianness, typename PolicyType>
                class merkle_damgard_padding {
                    typedef PolicyType policy_type;

                    constexpr static const std::size_t word_bits = policy_type::word_bits;
                    typedef typename policy_type::word_type word_type;

                    constexpr static const std::size_t state_bits = policy_type::state_bits;
                    constexpr static const std::size_t state_words = policy_type::state_words;
                    typedef typename policy_type::state_type state_type;

                    constexpr static const std::size_t block_bits = policy_type::block_bits;
                    constexpr static const std::size_t block_words = policy_type::block_words;
                    typedef typename policy_type::block_type block_type;

                    constexpr static const std::size_t digest_bits = policy_type::digest_bits;
                    typedef typename policy_type::digest_type digest_type;

                    typedef ::nil::crypto3::detail::injector<Endianness, word_bits, block_words, block_bits>
                        injector_type;

                public:
                    void operator()(block_type &block, std::size_t &block_seen) {
                        // Remove garbage
                        block_type block_of_zeros;
                        std::size_t seen_copy = block_seen;
                        std::fill(block_of_zeros.begin(), block_of_zeros.end(), 0);
                        injector_type::inject(block_of_zeros, block_bits - block_seen, block, seen_copy);
                        // Get bit 1 in the endianness used by the hash
<<<<<<< HEAD
                        std::array<octet_type, word_bits / octet_bits> bit_one = {{0x80}};
                        std::array<word_type, 1> bit_one_word {};
                        pack<stream_endian::big_octet_big_bit, endian_type, octet_bits, word_bits>(
                            bit_one.begin(), bit_one.end(), bit_one_word.begin());

=======
                        std::array<bool, word_bits> bit_one = {1};
                        std::array<word_type, 1> bit_one_word = {0};
                        ::nil::crypto3::detail::pack<Endianness, 1, word_bits>(bit_one, bit_one_word);
>>>>>>> 13af6226
                        // Add 1 bit to block
                        injector_type::inject(bit_one_word[0], 1, block, block_seen);
                    }
                };
            }    // namespace detail
        }        // namespace hash
    }            // namespace crypto3
}    // namespace nil

#endif    // CRYPTO3_MERKLE_DAMGARD_PADDING_HPP<|MERGE_RESOLUTION|>--- conflicted
+++ resolved
@@ -46,17 +46,12 @@
                         std::fill(block_of_zeros.begin(), block_of_zeros.end(), 0);
                         injector_type::inject(block_of_zeros, block_bits - block_seen, block, seen_copy);
                         // Get bit 1 in the endianness used by the hash
-<<<<<<< HEAD
+
                         std::array<octet_type, word_bits / octet_bits> bit_one = {{0x80}};
                         std::array<word_type, 1> bit_one_word {};
                         pack<stream_endian::big_octet_big_bit, endian_type, octet_bits, word_bits>(
                             bit_one.begin(), bit_one.end(), bit_one_word.begin());
 
-=======
-                        std::array<bool, word_bits> bit_one = {1};
-                        std::array<word_type, 1> bit_one_word = {0};
-                        ::nil::crypto3::detail::pack<Endianness, 1, word_bits>(bit_one, bit_one_word);
->>>>>>> 13af6226
                         // Add 1 bit to block
                         injector_type::inject(bit_one_word[0], 1, block, block_seen);
                     }
