//---------------------------------------------------------------------------//
<<<<<<< HEAD
// Copyright (c) 2018-2019 Mikhail Komarov <nemo@nil.foundation>
=======
// Copyright (c) 2018-2020 Mikhail Komarov <nemo@nil.foundation>
>>>>>>> a896ef94
//
// Distributed under the Boost Software License, Version 1.0
// See accompanying file LICENSE_1_0.txt or copy at
// http://www.boost.org/LICENSE_1_0.txt
//---------------------------------------------------------------------------//

#ifndef CRYPTO3_HASH_HPP
#define CRYPTO3_HASH_HPP

#include <nil/crypto3/hash/hash_value.hpp>
#include <nil/crypto3/hash/hash_state.hpp>

#include <nil/crypto3/detail/type_traits.hpp>

namespace nil {
    namespace crypto3 {
        namespace hash {
            /*!
             * @defgroup hash Hash Functions & Checksums
             *
             * @brief Hash functions are one-way functions, which map data of arbitrary size to a
             * fixed output length. Most of the hash functions in crypto3 are designed to be
             * cryptographically secure, which means that it is computationally infeasible to
             * create a collision (finding two inputs with the same hash) or preimages (given a
             * hash output, generating an arbitrary input with the same hash). But note that
             * not all such hash functions meet their goals, in particular @ref nil::crypto3::hash::md4 "MD4" and @ref
             * nil::crypto3::hash::md5 "MD5" are trivially broken. However they are still included due to their wide
             * adoption in various protocols.
             *
             * Using a hash function is typically split into three stages: initialization,
             * update, and finalization (often referred to as a IUF interface). The
             * initialization stage is implicit: after creating a hash function object, it is
             * ready to process data. Then update is called one or more times. Calling update
             * several times is equivalent to calling it once with all of the arguments
             * concatenated. After completing a hash computation (eg using ``final``), the
             * internal state is reset to begin hashing a new message.
             *
             * @defgroup hash_algorithms Algorithms
             * @ingroup hash
             * @brief Algorithms are meant to provide hashing interface similar to STL algorithms' one.
             */

            /*!
             * @brief
             *
             * @ingroup hash_algorithms
             *
             * @tparam Hash
             * @tparam InputIterator
             * @tparam OutputIterator
             *
             * @param first
             * @param last
             * @param out
             *
             * @return
             */
            template<typename Hash, typename InputIterator, typename OutputIterator>
            typename std::enable_if<!boost::accumulators::detail::is_accumulator_set<OutputIterator>::value,
                                    OutputIterator>::type
                hash(InputIterator first, InputIterator last, OutputIterator out) {
                typedef typename hash::accumulator_set<Hash> HashAccumulator;

                typedef detail::value_hash_impl<HashAccumulator> StreamHashImpl;
                typedef detail::itr_hash_impl<StreamHashImpl, OutputIterator> HashImpl;

                return HashImpl(first, last, std::move(out), HashAccumulator());
            }

            /*!
             * @brief
             *
             * @ingroup hash_algorithms
             *
             * @tparam Hash
             * @tparam InputIterator
             * @tparam HashAccumulator
             *
             * @param first
             * @param last
             * @param sh
             *
             * @return
             */
            template<typename Hash, typename InputIterator,
                     typename HashAccumulator = typename hash::accumulator_set<Hash>>
            typename std::enable_if<boost::accumulators::detail::is_accumulator_set<HashAccumulator>::value,
                                    HashAccumulator>::type &
                hash(InputIterator first, InputIterator last, HashAccumulator &sh) {
                typedef detail::ref_hash_impl<HashAccumulator> StreamHashImpl;
                typedef detail::range_hash_impl<StreamHashImpl> HashImpl;

                return HashImpl(first, last, std::forward<HashAccumulator>(sh));
            }

            /*!
             * @brief
             *
             * @ingroup hash_algorithms
             *
             * @tparam Hash
             * @tparam InputIterator
             * @tparam HashAccumulator
             *
             * @param first
             * @param last
             *
             * @return
             */
            template<typename Hash, typename InputIterator, typename HashAccumulator = hash::accumulator_set<Hash>>
            detail::range_hash_impl<detail::value_hash_impl<typename std::enable_if<
                boost::accumulators::detail::is_accumulator_set<HashAccumulator>::value, HashAccumulator>::type>>
                hash(InputIterator first, InputIterator last) {
                typedef detail::value_hash_impl<HashAccumulator> StreamHashImpl;
                typedef detail::range_hash_impl<StreamHashImpl> HashImpl;

                return HashImpl(first, last, HashAccumulator());
            }

            /*!
             * @brief
             *
             * @ingroup hash_algorithms
             *
             * @tparam Hash
             * @tparam SinglePassRange
             * @tparam OutputIterator
             *
             * @param rng
             * @param out
             *
             * @return
             */
            template<typename Hash, typename SinglePassRange, typename OutputIterator>
            typename std::enable_if<::nil::crypto3::detail::is_iterator<OutputIterator>::value, OutputIterator>::type
                hash(const SinglePassRange &rng, OutputIterator out) {
                typedef typename hash::accumulator_set<Hash> HashAccumulator;

                typedef detail::value_hash_impl<HashAccumulator> StreamHashImpl;
                typedef detail::itr_hash_impl<StreamHashImpl, OutputIterator> HashImpl;

                return HashImpl(rng, std::move(out), HashAccumulator());
            }

            /*!
             * @brief
             *
             * @ingroup hash_algorithms
             *
             * @tparam Hash
             * @tparam SinglePassRange
             * @tparam HashAccumulator
             *
             * @param rng
             * @param sh
             *
             * @return
             */
            template<typename Hash, typename SinglePassRange,
                     typename HashAccumulator = typename hash::accumulator_set<Hash>>
            typename std::enable_if<boost::accumulators::detail::is_accumulator_set<HashAccumulator>::value,
                                    HashAccumulator>::type &
                hash(const SinglePassRange &rng, HashAccumulator &sh) {
                typedef detail::ref_hash_impl<HashAccumulator> StreamHashImpl;
                typedef detail::range_hash_impl<StreamHashImpl> HashImpl;

                return HashImpl(rng, std::forward<HashAccumulator>(sh));
            }

            /*!
             * @brief
             *
             * @ingroup hash_algorithms
             *
             * @tparam Hash
             * @tparam SinglePassRange
             * @tparam HashAccumulator
             *
             * @param r
             *
             * @return
             */
            template<typename Hash, typename SinglePassRange, typename HashAccumulator = hash::accumulator_set<Hash>>
            detail::range_hash_impl<detail::value_hash_impl<HashAccumulator>> hash(const SinglePassRange &r) {

                typedef detail::value_hash_impl<HashAccumulator> StreamHashImpl;
                typedef detail::range_hash_impl<StreamHashImpl> HashImpl;

                return HashImpl(r, HashAccumulator());
            }
        }    // namespace hash
    }        // namespace crypto3
}    // namespace nil

#endif    // CRYPTO3_HASH_HPP<|MERGE_RESOLUTION|>--- conflicted
+++ resolved
@@ -1,9 +1,5 @@
 //---------------------------------------------------------------------------//
-<<<<<<< HEAD
-// Copyright (c) 2018-2019 Mikhail Komarov <nemo@nil.foundation>
-=======
 // Copyright (c) 2018-2020 Mikhail Komarov <nemo@nil.foundation>
->>>>>>> a896ef94
 //
 // Distributed under the Boost Software License, Version 1.0
 // See accompanying file LICENSE_1_0.txt or copy at
