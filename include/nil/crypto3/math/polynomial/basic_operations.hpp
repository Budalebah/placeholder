//---------------------------------------------------------------------------//
// Copyright (c) 2020-2021 Mikhail Komarov <nemo@nil.foundation>
// Copyright (c) 2020-2021 Nikita Kaskov <nbering@nil.foundation>
//
// MIT License
//
// Permission is hereby granted, free of charge, to any person obtaining a copy
// of this software and associated documentation files (the "Software"), to deal
// in the Software without restriction, including without limitation the rights
// to use, copy, modify, merge, publish, distribute, sublicense, and/or sell
// copies of the Software, and to permit persons to whom the Software is
// furnished to do so, subject to the following conditions:
//
// The above copyright notice and this permission notice shall be included in all
// copies or substantial portions of the Software.
//
// THE SOFTWARE IS PROVIDED "AS IS", WITHOUT WARRANTY OF ANY KIND, EXPRESS OR
// IMPLIED, INCLUDING BUT NOT LIMITED TO THE WARRANTIES OF MERCHANTABILITY,
// FITNESS FOR A PARTICULAR PURPOSE AND NONINFRINGEMENT. IN NO EVENT SHALL THE
// AUTHORS OR COPYRIGHT HOLDERS BE LIABLE FOR ANY CLAIM, DAMAGES OR OTHER
// LIABILITY, WHETHER IN AN ACTION OF CONTRACT, TORT OR OTHERWISE, ARISING FROM,
// OUT OF OR IN CONNECTION WITH THE SOFTWARE OR THE USE OR OTHER DEALINGS IN THE
// SOFTWARE.
//---------------------------------------------------------------------------//

#ifndef CRYPTO3_MATH_POLYNOMIAL_BASIC_OPERATIONS_HPP
#define CRYPTO3_MATH_POLYNOMIAL_BASIC_OPERATIONS_HPP

#include <algorithm>
#include <vector>

#include <nil/crypto3/math/algorithms/unity_root.hpp>
#include <nil/crypto3/math/domains/detail/basic_radix2_domain_aux.hpp>
#include <nil/crypto3/math/detail/field_utils.hpp>

namespace nil {
    namespace crypto3 {
        namespace math {
            namespace polynomial {
                
                /**
                 * Returns true if polynomial A is a zero polynomial.
                 */
                template<typename Range>
                bool is_zero(const Range &a) {
                    return std::all_of(
                        std::begin(a),
                        std::end(a),
                        [](typename std::iterator_traits<decltype(std::begin(std::declval<Range>()))>::value_type i) {
                            return i ==
                                   typename std::iterator_traits<decltype(std::begin(std::declval<Range>()))>::value_type();
                        });
                }

<<<<<<< HEAD
                /**
                 * Removes extraneous zero entries from in vector representation of polynomial.
                 * Example - Degree-4 Polynomial: [0, 1, 2, 3, 4, 0, 0, 0, 0] -> [0, 1, 2, 3, 4]
                 * Note: Simplest condensed form is a zero polynomial of vector form: [0]
                 */
                template<typename Range>
                void condense(Range &a) {
                    for (auto first = std::begin(a);
                         first != std::end(a) &&
                         a.back() ==
                             typename std::iterator_traits<decltype(std::begin(std::declval<Range>()))>::value_type();
                         ++first) {
                        a.pop_back();
                    }
                }

                /**
                 * Compute the reverse polynomial up to vector size n (degree n-1).
                 * Below we make use of the reversal endomorphism definition from
                 * [Bostan, Lecerf, & Schost, 2003. Tellegen's Principle in Practice, on page 38].
                 */
                template<typename Range>
                void reverse(Range &a, std::size_t n) {
                    std::reverse(std::begin(a), std::end(a));
                    a.resize(n);
=======
            /**
             * Returns true if polynomial A is a zero polynomial.
             */
            template<typename Range>
            bool _is_zero(const Range &a) {
                return std::all_of(
                    std::begin(a),
                    std::end(a),
                    [](typename std::iterator_traits<decltype(std::begin(std::declval<Range>()))>::value_type i) {
                        return i ==
                               typename std::iterator_traits<decltype(std::begin(std::declval<Range>()))>::value_type();
                    });
            }

            /**
             * Removes extraneous zero entries from in vector representation of polynomial.
             * Example - Degree-4 Polynomial: [0, 1, 2, 3, 4, 0, 0, 0, 0] -> [0, 1, 2, 3, 4]
             * Note: Simplest condensed form is a zero polynomial of vector form: [0]
             */
            template<typename Range>
            void _condense(Range &a) {
                while (std::distance(std::cbegin(a), std::cend(a)) > 1 &&
                       a.back() ==
                           typename std::iterator_traits<decltype(std::begin(std::declval<Range>()))>::value_type()) {
                    a.pop_back();
>>>>>>> 12c7941b
                }

                /**
                 * Computes the standard polynomial addition, polynomial A + polynomial B, and stores result in
                 * polynomial C.
                 */
                template<typename Range>
                void addition(Range &c, const Range &a, const Range &b) {

                    typedef
                        typename std::iterator_traits<decltype(std::begin(std::declval<Range>()))>::value_type value_type;

                    if (is_zero(a)) {
                        c = b;
                    } else if (is_zero(b)) {
                        c = a;
                    } else {
                        std::size_t a_size = std::distance(std::begin(a), std::end(a));
                        std::size_t b_size = std::distance(std::begin(b), std::end(b));

                        if (a_size > b_size) {
                            c.resize(a_size);
                            std::transform(std::begin(b), std::end(b), std::begin(a), std::begin(c),
                                           std::plus<value_type>());
                            std::copy(std::begin(a) + b_size, std::end(a), std::begin(c) + b_size);
                        } else {
                            c.resize(b_size);
                            std::transform(std::begin(a), std::end(a), std::begin(b), std::begin(c),
                                           std::plus<value_type>());
                            std::copy(std::begin(b) + a_size, std::end(b), std::begin(c) + a_size);
                        }
                    }

                    condense(c);
                }

                /**
                 * Computes the standard polynomial subtraction, polynomial A - polynomial B, and stores result in
                 * polynomial C.
                 */
                template<typename Range>
                void subtraction(Range &c, const Range &a, const Range &b) {

                    typedef
                        typename std::iterator_traits<decltype(std::begin(std::declval<Range>()))>::value_type value_type;

                    if (is_zero(b)) {
                        c = a;
                    } else if (is_zero(a)) {
                        c.resize(b.size());
                        std::transform(b.begin(), b.end(), c.begin(), std::negate<value_type>());
                    } else {
                        std::size_t a_size = a.size();
                        std::size_t b_size = b.size();

                        if (a_size > b_size) {
                            c.resize(a_size);
                            std::transform(a.begin(), a.begin() + b_size, b.begin(), c.begin(), std::minus<value_type>());
                            std::copy(a.begin() + b_size, a.end(), c.begin() + b_size);
                        } else {
                            c.resize(b_size);
                            std::transform(a.begin(), a.end(), b.begin(), c.begin(), std::minus<value_type>());
                            std::transform(b.begin() + a_size, b.end(), c.begin() + a_size, std::negate<value_type>());
                        }
                    }

                    condense(c);
                }

                /**
                 * Perform the multiplication of two polynomials, polynomial A * polynomial B, using FFT, and stores
                 * result in polynomial C.
                 */
                template<typename Range>
                void multiplication_on_fft(Range &c, const Range &a, const Range &b) {

                    typedef
                        typename std::iterator_traits<decltype(std::begin(std::declval<Range>()))>::value_type value_type;

                    typedef typename value_type::field_type FieldType;
                    BOOST_STATIC_ASSERT(algebra::is_field<FieldType>::value);
                    BOOST_STATIC_ASSERT(std::is_same<typename FieldType::value_type, value_type>::value);

                    const std::size_t n = detail::get_power_of_two(a.size() + b.size() - 1);
                    value_type omega = unity_root<FieldType>(n);

                    Range u(a);
                    Range v(b);
                    u.resize(n, value_type::zero());
                    v.resize(n, value_type::zero());
                    c.resize(n, value_type::zero());

    #ifdef MULTICORE
                    detail::basic_parallel_radix2_fft<FieldType>(u, omega);
                    detail::basic_parallel_radix2_fft<FieldType>(v, omega);
    #else
                    detail::basic_serial_radix2_fft<FieldType>(u, omega);
                    detail::basic_serial_radix2_fft<FieldType>(v, omega);
    #endif

                    std::transform(u.begin(), u.end(), v.begin(), c.begin(), std::multiplies<value_type>());

    #ifdef MULTICORE
                    detail::basic_parallel_radix2_fft<FieldType>(c, omega.inversed());
    #else
                    detail::basic_serial_radix2_fft<FieldType>(c, omega.inversed());
    #endif

                    const value_type sconst = value_type(n).inversed();
                    std::transform(c.begin(),
                                   c.end(),
                                   c.begin(),
                                   std::bind(std::multiplies<value_type>(), sconst, std::placeholders::_1));
                    condense(c);
                }

                /**
                 * Perform the multiplication of two polynomials, polynomial A * polynomial B, and stores result in
                 * polynomial C.
                 */
                template<typename Range>
                void multiplication(Range &c, const Range &a, const Range &b) {
                    multiplication_on_fft(c, a, b);
                }

                /**
                 * Compute the transposed, polynomial multiplication of vector a and vector b.
                 * Below we make use of the transposed multiplication definition from
                 * [Bostan, Lecerf, & Schost, 2003. Tellegen's Principle in Practice, on page 39].
                 */
                template<typename Range>
                Range multiplication_transpose(const std::size_t &n, const Range &a, const Range &c) {

                    typedef
                        typename std::iterator_traits<decltype(std::begin(std::declval<Range>()))>::value_type value_type;

                    const std::size_t m = a.size();
                    // if (c.size() - 1 > m + n)
                    // throw InvalidSizeException("expected c.size() - 1 <= m + n");

                    Range r(a);
                    reverse(r, m);
                    multiplication(r, r, c);

                    /* Determine Middle Product */
                    Range result;
                    for (std::size_t i = m - 1; i < n + m; i++) {
                        result.emplace_back(r[i]);
                    }
                    return result;
                }

                /**
                 * Perform the standard Euclidean Division algorithm.
                 * Input: Polynomial A, Polynomial B, where A / B
                 * Output: Polynomial Q, Polynomial R, such that A = (Q * B) + R.
                 */
                template<typename Range>
                void division(Range &q, Range &r, const Range &a, const Range &b) {

                    typedef
                        typename std::iterator_traits<decltype(std::begin(std::declval<Range>()))>::value_type value_type;

                    std::size_t d = b.size() - 1;       /* Degree of B */
                    value_type c = b.back().inversed(); /* Inverse of Leading Coefficient of B */

                    r = Range(a);
                    q = Range(r.size(), value_type::zero());

                    std::size_t r_deg = r.size() - 1;
                    std::size_t shift;

                    while (r_deg >= d && !is_zero(r)) {
                        if (r_deg >= d)
                            shift = r_deg - d;
                        else
                            shift = 0;

                        value_type lead_coeff = r.back() * c;

                        q[shift] += lead_coeff;

                        if (b.size() + shift + 1 > r.size())
                            r.resize(b.size() + shift + 1);
                        auto glambda = [=](value_type x, value_type y) { return y - (x * lead_coeff); };
                        std::transform(b.begin(), b.end(), r.begin() + shift, r.begin() + shift, glambda);
                        condense(r);

<<<<<<< HEAD
                        r_deg = r.size() - 1;
                    }
                    condense(q);
                }
            }    // namespace polynomial
=======
>>>>>>> 12c7941b
        }    // namespace math
    }        // namespace crypto3
}    // namespace nil

#endif    // CRYPTO3_MATH_POLYNOMIAL_BASIC_OPERATIONS_HPP<|MERGE_RESOLUTION|>--- conflicted
+++ resolved
@@ -52,7 +52,20 @@
                         });
                 }
 
-<<<<<<< HEAD
+                /**
+                 * Returns true if polynomial A is a zero polynomial.
+                 */
+                template<typename Range>
+                bool is_zero(const Range &a) {
+                    return std::all_of(
+                        std::begin(a),
+                        std::end(a),
+                        [](typename std::iterator_traits<decltype(std::begin(std::declval<Range>()))>::value_type i) {
+                            return i ==
+                                   typename std::iterator_traits<decltype(std::begin(std::declval<Range>()))>::value_type();
+                        });
+                }
+
                 /**
                  * Removes extraneous zero entries from in vector representation of polynomial.
                  * Example - Degree-4 Polynomial: [0, 1, 2, 3, 4, 0, 0, 0, 0] -> [0, 1, 2, 3, 4]
@@ -60,51 +73,10 @@
                  */
                 template<typename Range>
                 void condense(Range &a) {
-                    for (auto first = std::begin(a);
-                         first != std::end(a) &&
-                         a.back() ==
-                             typename std::iterator_traits<decltype(std::begin(std::declval<Range>()))>::value_type();
-                         ++first) {
+                    while (std::distance(std::cbegin(a), std::cend(a)) > 1 &&
+                           a.back() ==
+                               typename std::iterator_traits<decltype(std::begin(std::declval<Range>()))>::value_type()) {
                         a.pop_back();
-                    }
-                }
-
-                /**
-                 * Compute the reverse polynomial up to vector size n (degree n-1).
-                 * Below we make use of the reversal endomorphism definition from
-                 * [Bostan, Lecerf, & Schost, 2003. Tellegen's Principle in Practice, on page 38].
-                 */
-                template<typename Range>
-                void reverse(Range &a, std::size_t n) {
-                    std::reverse(std::begin(a), std::end(a));
-                    a.resize(n);
-=======
-            /**
-             * Returns true if polynomial A is a zero polynomial.
-             */
-            template<typename Range>
-            bool _is_zero(const Range &a) {
-                return std::all_of(
-                    std::begin(a),
-                    std::end(a),
-                    [](typename std::iterator_traits<decltype(std::begin(std::declval<Range>()))>::value_type i) {
-                        return i ==
-                               typename std::iterator_traits<decltype(std::begin(std::declval<Range>()))>::value_type();
-                    });
-            }
-
-            /**
-             * Removes extraneous zero entries from in vector representation of polynomial.
-             * Example - Degree-4 Polynomial: [0, 1, 2, 3, 4, 0, 0, 0, 0] -> [0, 1, 2, 3, 4]
-             * Note: Simplest condensed form is a zero polynomial of vector form: [0]
-             */
-            template<typename Range>
-            void _condense(Range &a) {
-                while (std::distance(std::cbegin(a), std::cend(a)) > 1 &&
-                       a.back() ==
-                           typename std::iterator_traits<decltype(std::begin(std::declval<Range>()))>::value_type()) {
-                    a.pop_back();
->>>>>>> 12c7941b
                 }
 
                 /**
@@ -292,15 +264,12 @@
                         auto glambda = [=](value_type x, value_type y) { return y - (x * lead_coeff); };
                         std::transform(b.begin(), b.end(), r.begin() + shift, r.begin() + shift, glambda);
                         condense(r);
-
-<<<<<<< HEAD
+                        
                         r_deg = r.size() - 1;
                     }
                     condense(q);
                 }
             }    // namespace polynomial
-=======
->>>>>>> 12c7941b
         }    // namespace math
     }        // namespace crypto3
 }    // namespace nil
