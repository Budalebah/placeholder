--- conflicted
+++ resolved
@@ -37,7 +37,7 @@
     namespace crypto3 {
         namespace math {
             namespace polynomial {
-                
+
                 /**
                  * Returns true if polynomial A is a zero polynomial.
                  */
@@ -47,30 +47,15 @@
                         std::begin(a),
                         std::end(a),
                         [](typename std::iterator_traits<decltype(std::begin(std::declval<Range>()))>::value_type i) {
-                            return i ==
-                                   typename std::iterator_traits<decltype(std::begin(std::declval<Range>()))>::value_type();
+                            return i == typename std::iterator_traits<decltype(
+                                            std::begin(std::declval<Range>()))>::value_type();
                         });
                 }
 
-<<<<<<< HEAD
-                /**
-                 * Returns true if polynomial A is a zero polynomial.
-                 */
-                template<typename Range>
-                bool is_zero(const Range &a) {
-                    return std::all_of(
-                        std::begin(a),
-                        std::end(a),
-                        [](typename std::iterator_traits<decltype(std::begin(std::declval<Range>()))>::value_type i) {
-                            return i ==
-                                   typename std::iterator_traits<decltype(std::begin(std::declval<Range>()))>::value_type();
-                        });
-=======
                 template<typename Range>
                 void reverse(Range &a, std::size_t n) {
                     std::reverse(std::begin(a), std::end(a));
                     a.resize(n);
->>>>>>> c26395d6
                 }
 
                 /**
@@ -80,25 +65,24 @@
                  */
                 template<typename Range>
                 void condense(Range &a) {
-                    while (std::distance(std::cbegin(a), std::cend(a)) > 1 &&
-                           a.back() ==
-                               typename std::iterator_traits<decltype(std::begin(std::declval<Range>()))>::value_type()) {
+                    while (
+                        std::distance(std::cbegin(a), std::cend(a)) > 1 &&
+                        a.back() ==
+                            typename std::iterator_traits<decltype(std::begin(std::declval<Range>()))>::value_type()) {
                         a.pop_back();
-<<<<<<< HEAD
-=======
-                    }
->>>>>>> c26395d6
-                }
-
-                /**
-                 * Computes the standard polynomial addition, polynomial A + polynomial B, and stores result in
-                 * polynomial C.
-                 */
+                    }
+
+                    condense(c);
+                }
+
+                /**
+*Computes the standard polynomial addition, polynomial A + polynomial B,
+    and stores result in *polynomial C.*/
                 template<typename Range>
                 void addition(Range &c, const Range &a, const Range &b) {
 
-                    typedef
-                        typename std::iterator_traits<decltype(std::begin(std::declval<Range>()))>::value_type value_type;
+                    typedef typename std::iterator_traits<decltype(std::begin(std::declval<Range>()))>::value_type
+                        value_type;
 
                     if (is_zero(a)) {
                         c = b;
@@ -110,13 +94,13 @@
 
                         if (a_size > b_size) {
                             c.resize(a_size);
-                            std::transform(std::begin(b), std::end(b), std::begin(a), std::begin(c),
-                                           std::plus<value_type>());
+                            std::transform(
+                                std::begin(b), std::end(b), std::begin(a), std::begin(c), std::plus<value_type>());
                             std::copy(std::begin(a) + b_size, std::end(a), std::begin(c) + b_size);
                         } else {
                             c.resize(b_size);
-                            std::transform(std::begin(a), std::end(a), std::begin(b), std::begin(c),
-                                           std::plus<value_type>());
+                            std::transform(
+                                std::begin(a), std::end(a), std::begin(b), std::begin(c), std::plus<value_type>());
                             std::copy(std::begin(b) + a_size, std::end(b), std::begin(c) + a_size);
                         }
                     }
@@ -125,14 +109,13 @@
                 }
 
                 /**
-                 * Computes the standard polynomial subtraction, polynomial A - polynomial B, and stores result in
-                 * polynomial C.
-                 */
+*Computes the standard polynomial subtraction, polynomial A - polynomial B,
+    and stores result in *polynomial C.*/
                 template<typename Range>
                 void subtraction(Range &c, const Range &a, const Range &b) {
 
-                    typedef
-                        typename std::iterator_traits<decltype(std::begin(std::declval<Range>()))>::value_type value_type;
+                    typedef typename std::iterator_traits<decltype(std::begin(std::declval<Range>()))>::value_type
+                        value_type;
 
                     if (is_zero(b)) {
                         c = a;
@@ -145,7 +128,8 @@
 
                         if (a_size > b_size) {
                             c.resize(a_size);
-                            std::transform(a.begin(), a.begin() + b_size, b.begin(), c.begin(), std::minus<value_type>());
+                            std::transform(
+                                a.begin(), a.begin() + b_size, b.begin(), c.begin(), std::minus<value_type>());
                             std::copy(a.begin() + b_size, a.end(), c.begin() + b_size);
                         } else {
                             c.resize(b_size);
@@ -158,14 +142,15 @@
                 }
 
                 /**
-                 * Perform the multiplication of two polynomials, polynomial A * polynomial B, using FFT, and stores
+                 * Perform the multiplication of two polynomials, polynomial A * polynomial B, using FFT, and
+stores
                  * result in polynomial C.
                  */
                 template<typename Range>
                 void multiplication_on_fft(Range &c, const Range &a, const Range &b) {
 
-                    typedef
-                        typename std::iterator_traits<decltype(std::begin(std::declval<Range>()))>::value_type value_type;
+                    typedef typename std::iterator_traits<decltype(std::begin(std::declval<Range>()))>::value_type
+                        value_type;
 
                     typedef typename value_type::field_type FieldType;
                     BOOST_STATIC_ASSERT(algebra::is_field<FieldType>::value);
@@ -180,21 +165,21 @@
                     v.resize(n, value_type::zero());
                     c.resize(n, value_type::zero());
 
-    #ifdef MULTICORE
+#ifdef MULTICORE
                     detail::basic_parallel_radix2_fft<FieldType>(u, omega);
                     detail::basic_parallel_radix2_fft<FieldType>(v, omega);
-    #else
+#else
                     detail::basic_serial_radix2_fft<FieldType>(u, omega);
                     detail::basic_serial_radix2_fft<FieldType>(v, omega);
-    #endif
+#endif
 
                     std::transform(u.begin(), u.end(), v.begin(), c.begin(), std::multiplies<value_type>());
 
-    #ifdef MULTICORE
+#ifdef MULTICORE
                     detail::basic_parallel_radix2_fft<FieldType>(c, omega.inversed());
-    #else
+#else
                     detail::basic_serial_radix2_fft<FieldType>(c, omega.inversed());
-    #endif
+#endif
 
                     const value_type sconst = value_type(n).inversed();
                     std::transform(c.begin(),
@@ -205,8 +190,8 @@
                 }
 
                 /**
-                 * Perform the multiplication of two polynomials, polynomial A * polynomial B, and stores result in
-                 * polynomial C.
+                 * Perform the multiplication of two polynomials, polynomial A * polynomial B, and stores result
+                 * in polynomial C.
                  */
                 template<typename Range>
                 void multiplication(Range &c, const Range &a, const Range &b) {
@@ -221,8 +206,8 @@
                 template<typename Range>
                 Range multiplication_transpose(const std::size_t &n, const Range &a, const Range &c) {
 
-                    typedef
-                        typename std::iterator_traits<decltype(std::begin(std::declval<Range>()))>::value_type value_type;
+                    typedef typename std::iterator_traits<decltype(std::begin(std::declval<Range>()))>::value_type
+                        value_type;
 
                     const std::size_t m = a.size();
                     // if (c.size() - 1 > m + n)
@@ -248,8 +233,8 @@
                 template<typename Range>
                 void division(Range &q, Range &r, const Range &a, const Range &b) {
 
-                    typedef
-                        typename std::iterator_traits<decltype(std::begin(std::declval<Range>()))>::value_type value_type;
+                    typedef typename std::iterator_traits<decltype(std::begin(std::declval<Range>()))>::value_type
+                        value_type;
 
                     std::size_t d = b.size() - 1;       /* Degree of B */
                     value_type c = b.back().inversed(); /* Inverse of Leading Coefficient of B */
@@ -275,14 +260,14 @@
                         auto glambda = [=](value_type x, value_type y) { return y - (x * lead_coeff); };
                         std::transform(b.begin(), b.end(), r.begin() + shift, r.begin() + shift, glambda);
                         condense(r);
-                        
+
                         r_deg = r.size() - 1;
                     }
                     condense(q);
                 }
             }    // namespace polynomial
-        }    // namespace math
-    }        // namespace crypto3
+        }        // namespace math
+    }            // namespace crypto3
 }    // namespace nil
 
 #endif    // CRYPTO3_MATH_POLYNOMIAL_BASIC_OPERATIONS_HPP