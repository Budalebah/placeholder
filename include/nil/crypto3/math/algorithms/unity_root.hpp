--- conflicted
+++ resolved
@@ -57,12 +57,10 @@
 
                 if (n != (1u << logn)) {
                     throw std::invalid_argument("expected n == (1u << logn)");
-<<<<<<< HEAD
-=======
                 }
->>>>>>> a299bc63
-                if (logn > algebra::fields::arithmetic_params<FieldType>::s)
+                if (logn > algebra::fields::arithmetic_params<FieldType>::s) {
                     throw std::invalid_argument("expected logn <= arithmetic_params<FieldType>::s");
+                }
 
                 value_type omega = value_type(algebra::fields::arithmetic_params<FieldType>::root_of_unity);
                 for (std::size_t i = algebra::fields::arithmetic_params<FieldType>::s; i > logn; --i) {
