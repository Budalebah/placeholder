--- conflicted
+++ resolved
@@ -26,10 +26,6 @@
 #ifndef CRYPTO3_PUBKEY_BLS_HPP
 #define CRYPTO3_PUBKEY_BLS_HPP
 
-<<<<<<< HEAD
-=======
-#include <nil/crypto3/algebra/algorithms/pairing.hpp>
->>>>>>> c183a161
 #include <nil/crypto3/algebra/curves/bls12.hpp>
 
 #include <nil/crypto3/hash/sha2.hpp>
@@ -41,35 +37,39 @@
 namespace nil {
     namespace crypto3 {
         namespace pubkey {
+            //
+            // Minimal-signature-size
+            // Random oracle version of hash-to-point
+            //
             template<typename CurveType = algebra::curves::bls12_381, typename HashType = hashes::sha2<256>>
             struct bls_signature_mss_ro_policy {
                 typedef CurveType curve_type;
-<<<<<<< HEAD
                 typedef HashType hash_type;
-=======
-                typedef SignatureHash signature_hash_type;
->>>>>>> c183a161
 
-                typedef detail::bls_policy_mss_ro<curve_type, hash_type> bls_policy;
+                typedef detail::bls_policy_mss_ro<curve_type, hash_type> policy_type;
 
-                typedef detail::bls_public_key_policy<bls_policy> public_key_policy_type;
-                typedef detail::bls_private_key_policy<bls_policy> private_key_policy_type;
+                typedef detail::bls_public_key_policy<policy_type> public_key_policy_type;
+                typedef detail::bls_private_key_policy<policy_type> private_key_policy_type;
             };
 
+            //
+            // Minimal-pubkey-size
+            // Random oracle version of hash-to-point
+            //
             template<typename CurveType = algebra::curves::bls12_381, typename HashType = hashes::sha2<256>>
             struct bls_signature_mps_ro_policy {
                 typedef CurveType curve_type;
                 typedef HashType hash_type;
 
-                typedef detail::bls_policy_mps_ro<curve_type, hash_type> bls_policy;
+                typedef detail::bls_policy_mps_ro<curve_type, hash_type> policy_type;
 
-                typedef detail::bls_public_key_policy<bls_policy> public_key_policy_type;
-                typedef detail::bls_private_key_policy<bls_policy> private_key_policy_type;
+                typedef detail::bls_public_key_policy<policy_type> public_key_policy_type;
+                typedef detail::bls_private_key_policy<policy_type> private_key_policy_type;
             };
 
             namespace modes {
                 template<typename bls_signature_policy>
-                struct bls_basic_signature_scheme {
+                struct bls_basic_scheme {
                     typedef typename bls_signature_policy::private_key_policy_type private_key_policy_type;
                     typedef typename bls_signature_policy::public_key_policy_type public_key_policy_type;
 
@@ -105,7 +105,7 @@
                 // Message augmentation
                 // https://datatracker.ietf.org/doc/html/draft-irtf-cfrg-bls-signature-04#section-3.2
                 template<typename bls_signature_policy>
-                struct bls_augmentation_signature_scheme {
+                struct bls_augmentation_scheme {
                     typedef typename bls_signature_policy::public_key_policy_type public_key_policy_type;
                     typedef typename bls_signature_policy::private_key_policy_type private_key_policy_type;
                 };
@@ -113,7 +113,7 @@
                 // Proof of possession
                 // https://datatracker.ietf.org/doc/html/draft-irtf-cfrg-bls-signature-04#section-3.3
                 template<typename bls_signature_policy>
-                struct bls_pop_signature_scheme {
+                struct bls_pop_scheme {
                     typedef typename bls_signature_policy::public_key_policy_type public_key_policy_type;
                     typedef typename bls_signature_policy::private_key_policy_type private_key_policy_type;
                 };
