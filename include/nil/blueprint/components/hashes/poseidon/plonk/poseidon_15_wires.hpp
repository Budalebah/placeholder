--- conflicted
+++ resolved
@@ -46,20 +46,6 @@
             template<typename ArithmetizationType, typename FieldType, std::int32_t WitnessAmount>
             class poseidon;
 
-<<<<<<< HEAD
-            template<typename BlueprintFieldType,
-                     typename ArithmetizationParams,
-                     typename FieldType>
-            class poseidon<crypto3::zk::snark::plonk_constraint_system<BlueprintFieldType, ArithmetizationParams>, FieldType, 15>:
-                public component<crypto3::zk::snark::plonk_constraint_system<BlueprintFieldType, ArithmetizationParams>,
-                    15,0,1> {
-
-                constexpr static const std::int32_t WitnessAmount = 15;
-            
-                using component_type = component<
-                    crypto3::zk::snark::plonk_constraint_system<BlueprintFieldType, ArithmetizationParams>,
-                    WitnessAmount,0,1>;
-=======
             template<typename BlueprintFieldType, typename ArithmetizationParams, typename FieldType>
             class poseidon<crypto3::zk::snark::plonk_constraint_system<BlueprintFieldType, ArithmetizationParams>,
                            FieldType, 15>
@@ -68,7 +54,6 @@
                 constexpr static const std::int32_t WitnessAmount = 15;
 
                 using component_type = plonk_component<BlueprintFieldType, ArithmetizationParams, WitnessAmount, 0, 0>;
->>>>>>> 6c519848
 
             public:
                 constexpr static const std::uint32_t state_size = 3;
