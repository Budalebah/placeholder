//---------------------------------------------------------------------------//
// Copyright (c) 2021 Mikhail Komarov <nemo@nil.foundation>
// Copyright (c) 2021 Nikita Kaskov <nbering@nil.foundation>
// Copyright (c) 2022 Ilia Shirobokov <i.shirobokov@nil.foundation>
// Copyright (c) 2022 Alisa Cherniaeva <a.cherniaeva@nil.foundation>
// Copyright (c) 2022 Polina Chernyshova <pockvokhbtra@nil.foundation>
//
// MIT License
//
// Permission is hereby granted, free of charge, to any person obtaining a copy
// of this software and associated documentation files (the "Software"), to deal
// in the Software without restriction, including without limitation the rights
// to use, copy, modify, merge, publish, distribute, sublicense, and/or sell
// copies of the Software, and to permit persons to whom the Software is
// furnished to do so, subject to the following conditions:
//
// The above copyright notice and this permission notice shall be included in all
// copies or substantial portions of the Software.
//
// THE SOFTWARE IS PROVIDED "AS IS", WITHOUT WARRANTY OF ANY KIND, EXPRESS OR
// IMPLIED, INCLUDING BUT NOT LIMITED TO THE WARRANTIES OF MERCHANTABILITY,
// FITNESS FOR A PARTICULAR PURPOSE AND NONINFRINGEMENT. IN NO EVENT SHALL THE
// AUTHORS OR COPYRIGHT HOLDERS BE LIABLE FOR ANY CLAIM, DAMAGES OR OTHER
// LIABILITY, WHETHER IN AN ACTION OF CONTRACT, TORT OR OTHERWISE, ARISING FROM,
// OUT OF OR IN CONNECTION WITH THE SOFTWARE OR THE USE OR OTHER DEALINGS IN THE
// SOFTWARE.
//---------------------------------------------------------------------------//
// @file Declaration of interfaces for PLONK field element division component.
//---------------------------------------------------------------------------//

#ifndef CRYPTO3_BLUEPRINT_PLONK_FIELD_DIVISION_HPP
#define CRYPTO3_BLUEPRINT_PLONK_FIELD_DIVISION_HPP

#include <cmath>

#include <nil/crypto3/zk/snark/arithmetization/plonk/constraint_system.hpp>

#include <nil/blueprint/blueprint/plonk/assignment.hpp>
#include <nil/blueprint/blueprint/plonk/circuit.hpp>
#include <nil/blueprint/component.hpp>
#include <nil/blueprint/basic_non_native_policy.hpp>

namespace nil {
    namespace blueprint {
        namespace components {

            // Input: x, y \in F_p, y != 0
            // Output: z = x / y, z \in F_p
            template<typename ArithmetizationType, typename FieldType, std::uint32_t WitnessesAmount,
                     typename NonNativePolicyType>
            class division;

            template<typename BlueprintFieldType, typename ArithmetizationParams, typename NonNativePolicyType>
            class division<crypto3::zk::snark::plonk_constraint_system<BlueprintFieldType, ArithmetizationParams>,
<<<<<<< HEAD
                BlueprintFieldType, 4>:
                public component<crypto3::zk::snark::plonk_constraint_system<BlueprintFieldType, ArithmetizationParams>,
                    4,0,1> {

                constexpr static const std::int32_t WitnessAmount = 4;
            
                using component_type = component<
                    crypto3::zk::snark::plonk_constraint_system<BlueprintFieldType, ArithmetizationParams>,
                    WitnessAmount,0,1>;
=======
                           BlueprintFieldType, 4, NonNativePolicyType>
                : public plonk_component<BlueprintFieldType, ArithmetizationParams, 4, 0, 0> {

                constexpr static const std::int32_t WitnessAmount = 4;
>>>>>>> 6c519848

                using component_type = plonk_component<BlueprintFieldType, ArithmetizationParams, WitnessAmount, 0, 0>;

            public:
                const std::size_t gates_amount = 1;

                using var = typename component_type::var;

                struct input_type {
                    var x = var(0, 0, false);
                    var y = var(0, 0, false);
                };

                struct result_type {
                    var output = var(0, 0, false);
                    result_type(const division &component, std::uint32_t start_row_index) {
                        output = var(component.W(2), start_row_index, false, var::column_type::witness);
                    }

                    result_type(const division &component, std::size_t start_row_index) {
                        output = var(component.W(2), start_row_index, false, var::column_type::witness);
                    }
                };

                template<typename ContainerType>
                division(ContainerType witness) : component_type(witness, {}, {}) {};

                template<typename WitnessContainerType, typename ConstantContainerType,
                         typename PublicInputContainerType>
                division(WitnessContainerType witness, ConstantContainerType constant,
                         PublicInputContainerType public_input) :
                    component_type(witness, constant, public_input) {};

                division(std::initializer_list<typename component_type::witness_container_type::value_type> witnesses,
                         std::initializer_list<typename component_type::constant_container_type::value_type>
                             constants,
                         std::initializer_list<typename component_type::public_input_container_type::value_type>
                             public_inputs) :
                    component_type(witnesses, constants, public_inputs) {};
            };

            template<typename BlueprintFieldType, typename ArithmetizationParams, std::int32_t WitnessAmount>
            using plonk_division =
                division<crypto3::zk::snark::plonk_constraint_system<BlueprintFieldType, ArithmetizationParams>,
                         BlueprintFieldType, WitnessAmount, basic_non_native_policy<BlueprintFieldType>>;

            template<typename BlueprintFieldType, typename ArithmetizationParams>
            typename plonk_division<BlueprintFieldType, ArithmetizationParams, 4>::result_type generate_assignments(
                const plonk_division<BlueprintFieldType, ArithmetizationParams, 4> &component,
                assignment<crypto3::zk::snark::plonk_constraint_system<BlueprintFieldType, ArithmetizationParams>>
                    &assignment,
                const typename plonk_division<BlueprintFieldType, ArithmetizationParams, 4>::input_type instance_input,
                const std::uint32_t start_row_index) {

                const std::size_t j = start_row_index;

                assignment.witness(component.W(0), j) = var_value(assignment, instance_input.x);
                assignment.witness(component.W(1), j) = var_value(assignment, instance_input.y);
                assignment.witness(component.W(2), j) =
                    var_value(assignment, instance_input.x) / var_value(assignment, instance_input.y);
                assignment.witness(component.W(3), j) = var_value(assignment, instance_input.y).inversed();

                return typename plonk_division<BlueprintFieldType, ArithmetizationParams, 4>::result_type(
                    component, start_row_index);
            }

            template<typename BlueprintFieldType, typename ArithmetizationParams>
            void generate_gates(
                const plonk_division<BlueprintFieldType, ArithmetizationParams, 4> &component,
                circuit<crypto3::zk::snark::plonk_constraint_system<BlueprintFieldType, ArithmetizationParams>> &bp,
                assignment<crypto3::zk::snark::plonk_constraint_system<BlueprintFieldType, ArithmetizationParams>>
                    &assignment,
                const typename plonk_division<BlueprintFieldType, ArithmetizationParams, 4>::input_type &instance_input,
                const std::size_t first_selector_index) {

                using var = typename plonk_division<BlueprintFieldType, ArithmetizationParams, 4>::var;

                auto constraint_1 =
                    bp.add_constraint(var(component.W(1), 0) * var(component.W(2), 0) - var(component.W(0), 0));
                auto constraint_2 = bp.add_constraint(var(component.W(1), 0) * var(component.W(3), 0) - 1);

                bp.add_gate(first_selector_index, {constraint_1, constraint_2});
            }

            template<typename BlueprintFieldType, typename ArithmetizationParams>
            void generate_copy_constraints(
                const plonk_division<BlueprintFieldType, ArithmetizationParams, 4> &component,
                circuit<crypto3::zk::snark::plonk_constraint_system<BlueprintFieldType, ArithmetizationParams>> &bp,
                assignment<crypto3::zk::snark::plonk_constraint_system<BlueprintFieldType, ArithmetizationParams>>
                    &assignment,
                const typename plonk_division<BlueprintFieldType, ArithmetizationParams, 4>::input_type &instance_input,
                const std::size_t start_row_index) {

                using var = typename plonk_division<BlueprintFieldType, ArithmetizationParams, 4>::var;

                const std::size_t j = start_row_index;
                var component_x = var(component.W(0), static_cast<int>(j), false);
                var component_y = var(component.W(1), static_cast<int>(j), false);
                bp.add_copy_constraint({instance_input.x, component_x});
                bp.add_copy_constraint({component_y, instance_input.y});
            }

            template<typename BlueprintFieldType, typename ArithmetizationParams>
            typename plonk_division<BlueprintFieldType, ArithmetizationParams, 4>::result_type generate_circuit(
                const plonk_division<BlueprintFieldType, ArithmetizationParams, 4> &component,
                circuit<crypto3::zk::snark::plonk_constraint_system<BlueprintFieldType, ArithmetizationParams>> &bp,
                assignment<crypto3::zk::snark::plonk_constraint_system<BlueprintFieldType, ArithmetizationParams>>
                    &assignment,
                const typename plonk_division<BlueprintFieldType, ArithmetizationParams, 4>::input_type &instance_input,
                const std::size_t start_row_index) {

                auto selector_iterator = assignment.find_selector(component);
                std::size_t first_selector_index;

                if (selector_iterator == assignment.selectors_end()) {
                    first_selector_index = assignment.allocate_selector(component, component.gates_amount);
                    generate_gates(component, bp, assignment, instance_input, first_selector_index);
                } else {
                    first_selector_index = selector_iterator->second;
                }

                assignment.enable_selector(first_selector_index, start_row_index);

                generate_copy_constraints(component, bp, assignment, instance_input, start_row_index);

                return typename plonk_division<BlueprintFieldType, ArithmetizationParams, 4>::result_type(
                    component, start_row_index);
            }
        }    // namespace components
    }        // namespace blueprint
}    // namespace nil

#endif    // CRYPTO3_BLUEPRINT_PLONK_FIELD_DIVISION_HPP<|MERGE_RESOLUTION|>--- conflicted
+++ resolved
@@ -52,22 +52,10 @@
 
             template<typename BlueprintFieldType, typename ArithmetizationParams, typename NonNativePolicyType>
             class division<crypto3::zk::snark::plonk_constraint_system<BlueprintFieldType, ArithmetizationParams>,
-<<<<<<< HEAD
-                BlueprintFieldType, 4>:
-                public component<crypto3::zk::snark::plonk_constraint_system<BlueprintFieldType, ArithmetizationParams>,
-                    4,0,1> {
-
-                constexpr static const std::int32_t WitnessAmount = 4;
-            
-                using component_type = component<
-                    crypto3::zk::snark::plonk_constraint_system<BlueprintFieldType, ArithmetizationParams>,
-                    WitnessAmount,0,1>;
-=======
                            BlueprintFieldType, 4, NonNativePolicyType>
                 : public plonk_component<BlueprintFieldType, ArithmetizationParams, 4, 0, 0> {
 
                 constexpr static const std::int32_t WitnessAmount = 4;
->>>>>>> 6c519848
 
                 using component_type = plonk_component<BlueprintFieldType, ArithmetizationParams, WitnessAmount, 0, 0>;
 
