//---------------------------------------------------------------------------//
// Copyright (c) 2021 Mikhail Komarov <nemo@nil.foundation>
// Copyright (c) 2021 Nikita Kaskov <nbering@nil.foundation>
// Copyright (c) 2021 Aleksei Moskvin <alalmoskvin@gmail.com>
//
// MIT License
//
// Permission is hereby granted, free of charge, to any person obtaining a copy
// of this software and associated documentation files (the "Software"), to deal
// in the Software without restriction, including without limitation the rights
// to use, copy, modify, merge, publish, distribute, sublicense, and/or sell
// copies of the Software, and to permit persons to whom the Software is
// furnished to do so, subject to the following conditions:
//
// The above copyright notice and this permission notice shall be included in all
// copies or substantial portions of the Software.
//
// THE SOFTWARE IS PROVIDED "AS IS", WITHOUT WARRANTY OF ANY KIND, EXPRESS OR
// IMPLIED, INCLUDING BUT NOT LIMITED TO THE WARRANTIES OF MERCHANTABILITY,
// FITNESS FOR A PARTICULAR PURPOSE AND NONINFRINGEMENT. IN NO EVENT SHALL THE
// AUTHORS OR COPYRIGHT HOLDERS BE LIABLE FOR ANY CLAIM, DAMAGES OR OTHER
// LIABILITY, WHETHER IN AN ACTION OF CONTRACT, TORT OR OTHERWISE, ARISING FROM,
// OUT OF OR IN CONNECTION WITH THE SOFTWARE OR THE USE OR OTHER DEALINGS IN THE
// SOFTWARE.
//---------------------------------------------------------------------------//

#ifndef MARSHALLING_REPACK_NEW_HPP
#define MARSHALLING_REPACK_NEW_HPP

#include <nil/detail/repack_value.hpp>

namespace nil {
    namespace marshalling {
        /*!
         * @defgroup marshalling Marshalling
         *
         * @brief Marshalling between one type, different endianness
         *
         * @defgroup marshalling_algorithms Algorithms
         * @ingroup marshalling
         * @brief Algorithms are meant to provide marshalling interface similar to STL algorithms' one.
         */

        /*!
         * @brief Repack converting between arbitrary types, arbitrary endiannesses.
         * In case, if one type (inpur nor output) is byte container and there is no
         * need to change the endianness, it's better to use pack or unpack algorithm
         * respectively. The repack algorithm would work less effective in that case.
         *
         * @ingroup marshalling_algorithms
         *
         * @tparam TInputEndian
         * @tparam TOutputEndian
         * @tparam SinglePassRange
         *
         * @param val
         * @param status
         *
         * @return TOutput
         */
        template<typename TInputEndian, typename TOutputEndian, typename SinglePassRange>
        typename std::enable_if<nil::detail::is_range<SinglePassRange>::value,
                                nil::detail::range_repack_impl<TInputEndian, TOutputEndian, typename SinglePassRange::const_iterator>>::type

            repack(const SinglePassRange &val, status_type &status) {
            BOOST_RANGE_CONCEPT_ASSERT((boost::SinglePassRangeConcept<const SinglePassRange>));
            return nil::detail::
                range_repack_impl<TInputEndian, TOutputEndian, typename SinglePassRange::const_iterator>(val, status);
        }

        /*!
         * @brief
         *
         * @ingroup marshalling_algorithms
         *
         * @tparam TInputEndian
         * @tparam TOutputEndian
         * @tparam InputIterator
         *
         * @param first
         * @param last
         * @param status
         *
         * @return
         */
        template<typename TInputEndian, typename TOutputEndian, typename InputIterator>
        typename std::enable_if<nil::detail::is_iterator<InputIterator>::value && std::is_integral<typename InputIterator::value_type>::value,
                                nil::detail::range_repack_impl<TInputEndian, TOutputEndian, InputIterator>>::type
            repack(InputIterator first, InputIterator last, status_type &status) {
            BOOST_CONCEPT_ASSERT((boost::InputIteratorConcept<InputIterator>));
            return nil::detail::range_repack_impl<TInputEndian, TOutputEndian, InputIterator>(first, last, status);
        }

        template<typename TInputEndian, typename TOutputEndian, typename InputIterator, typename SinglePassRange>
        typename std::enable_if<nil::detail::is_iterator<InputIterator>::value && nil::detail::is_range<SinglePassRange>::value,
                                status_type>::type
         repack(InputIterator first, InputIterator last, SinglePassRange &rng_output) {
            BOOST_CONCEPT_ASSERT((boost::InputIteratorConcept<InputIterator>));
            status_type status;
            std::vector<typename SinglePassRange::value_type> result
                = repack<TInputEndian, TOutputEndian>(first, last, status);
            rng_output = SinglePassRange(result.begin(), result.end());
            return status;
        }

        template<typename TInputEndian, typename TOutputEndian, typename SinglePassRange1, typename SinglePassRange2>
        typename std::enable_if<nil::detail::is_range<SinglePassRange1>::value && nil::detail::is_range<SinglePassRange2>::value, status_type>::type
            repack(const SinglePassRange1 &rng_input, SinglePassRange2 &rng_output) {
            BOOST_RANGE_CONCEPT_ASSERT((boost::SinglePassRangeConcept<const SinglePassRange1>));
            BOOST_RANGE_CONCEPT_ASSERT((boost::SinglePassRangeConcept<const SinglePassRange2>));
            status_type status;
            std::vector<typename SinglePassRange2::value_type> result
                = repack<TInputEndian, TOutputEndian>(rng_input, status);
            rng_output = SinglePassRange2(result.begin(), result.end());
            return status;
        }

        template<typename TInputEndian, typename TOutputEndian, typename SinglePassRange, typename TOutput>
        typename std::enable_if<nil::detail::is_range<SinglePassRange>::value && !(nil::detail::is_range<TOutput>::value
                                  || nil::detail::is_similar_std_array<TOutput>::value),
                                status_type>::type
            repack(const SinglePassRange &rng_input, TOutput &rng_output) {
            BOOST_RANGE_CONCEPT_ASSERT((boost::SinglePassRangeConcept<const SinglePassRange>));
            status_type status;
            rng_output = repack<TInputEndian, TOutputEndian>(rng_input, status);
            return status;
        }

        template<typename TInputEndian, typename TOutputEndian, typename SinglePassRange, typename TOutputIterator>
        typename std::enable_if<nil::detail::is_range<SinglePassRange>::value && nil::detail::is_iterator<TOutputIterator>::value,
                                TOutputIterator>::type
         repack(const SinglePassRange &rng_input, TOutputIterator out, status_type &status) {
            BOOST_RANGE_CONCEPT_ASSERT((boost::SinglePassRangeConcept<const SinglePassRange>));
            using T = typename std::iterator_traits<TOutputIterator>::value_type;
            std::vector<T > result
                = repack<TInputEndian, TOutputEndian>(rng_input, status);
            return std::move(result.cbegin(), result.cend(), out);
            ;
        }

        template<typename TInputEndian, typename TOutputEndian, typename SinglePassRange, typename TOutputIterator>
        typename std::enable_if<nil::detail::is_range<SinglePassRange>::value && nil::detail::is_iterator<TOutputIterator>::value, status_type>::type
            repack(const SinglePassRange &rng_input, TOutputIterator out) {
            BOOST_RANGE_CONCEPT_ASSERT((boost::SinglePassRangeConcept<const SinglePassRange>));
            status_type status;
            using T = typename std::iterator_traits<TOutputIterator>::value_type;
            std::vector<T> result
                = repack<TInputEndian, TOutputEndian>(rng_input, status);
            std::move(result.cbegin(), result.cend(), out);
            return status;
        }

        template<typename TInputEndian, typename TOutputEndian, typename InputIterator, typename TOutputIterator>
<<<<<<< HEAD
        TOutputIterator repack(InputIterator first, InputIterator last, TOutputIterator out, status_type &status) {
=======
        typename std::enable_if<nil::detail::is_iterator<InputIterator>::value && nil::detail::is_iterator<TOutputIterator>::value, TOutputIterator>::type
             repack(InputIterator first, InputIterator last, TOutputIterator out, status_type &status) {
>>>>>>> cbcafdba
            using T = typename std::iterator_traits<TOutputIterator>::value_type;
            std::vector<T> result
                = repack<TInputEndian, TOutputEndian>(first, last, status);
            return std::move(result.cbegin(), result.cend(), out);
        }

        template<typename TInputEndian, typename TOutputEndian, typename InputIterator, typename TOutputIterator>
        typename std::enable_if<nil::detail::is_iterator<InputIterator>::value && nil::detail::is_iterator<TOutputIterator>::value, status_type>::type
            repack(InputIterator first, InputIterator last, TOutputIterator out) {
            using T = typename std::iterator_traits<TOutputIterator>::value_type;
            status_type status;
            std::vector<T> result
                = repack<TInputEndian, TOutputEndian>(first, last, status);
            std::move(result.cbegin(), result.cend(), out);
            return status;
        }

    }    // namespace marshalling
}    // namespace nil

#endif    // MARSHALLING_REPACK_NEW_HPP<|MERGE_RESOLUTION|>--- conflicted
+++ resolved
@@ -151,12 +151,8 @@
         }
 
         template<typename TInputEndian, typename TOutputEndian, typename InputIterator, typename TOutputIterator>
-<<<<<<< HEAD
-        TOutputIterator repack(InputIterator first, InputIterator last, TOutputIterator out, status_type &status) {
-=======
         typename std::enable_if<nil::detail::is_iterator<InputIterator>::value && nil::detail::is_iterator<TOutputIterator>::value, TOutputIterator>::type
              repack(InputIterator first, InputIterator last, TOutputIterator out, status_type &status) {
->>>>>>> cbcafdba
             using T = typename std::iterator_traits<TOutputIterator>::value_type;
             std::vector<T> result
                 = repack<TInputEndian, TOutputEndian>(first, last, status);
