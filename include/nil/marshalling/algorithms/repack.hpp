//---------------------------------------------------------------------------//
// Copyright (c) 2021 Mikhail Komarov <nemo@nil.foundation>
// Copyright (c) 2021 Nikita Kaskov <nbering@nil.foundation>
// Copyright (c) 2021 Aleksei Moskvin <alalmoskvin@gmail.com>
//
// MIT License
//
// Permission is hereby granted, free of charge, to any person obtaining a copy
// of this software and associated documentation files (the "Software"), to deal
// in the Software without restriction, including without limitation the rights
// to use, copy, modify, merge, publish, distribute, sublicense, and/or sell
// copies of the Software, and to permit persons to whom the Software is
// furnished to do so, subject to the following conditions:
//
// The above copyright notice and this permission notice shall be included in all
// copies or substantial portions of the Software.
//
// THE SOFTWARE IS PROVIDED "AS IS", WITHOUT WARRANTY OF ANY KIND, EXPRESS OR
// IMPLIED, INCLUDING BUT NOT LIMITED TO THE WARRANTIES OF MERCHANTABILITY,
// FITNESS FOR A PARTICULAR PURPOSE AND NONINFRINGEMENT. IN NO EVENT SHALL THE
// AUTHORS OR COPYRIGHT HOLDERS BE LIABLE FOR ANY CLAIM, DAMAGES OR OTHER
// LIABILITY, WHETHER IN AN ACTION OF CONTRACT, TORT OR OTHERWISE, ARISING FROM,
// OUT OF OR IN CONNECTION WITH THE SOFTWARE OR THE USE OR OTHER DEALINGS IN THE
// SOFTWARE.
//---------------------------------------------------------------------------//

#ifndef MARSHALLING_REPACK_NEW_HPP
#define MARSHALLING_REPACK_NEW_HPP

#include <nil/detail/repack_value.hpp>

namespace nil {
    namespace marshalling {
        /*!
         * @defgroup marshalling Marshalling
         *
         * @brief Marshalling between one type, different endianness
         *
         * @defgroup marshalling_algorithms Algorithms
         * @ingroup marshalling
         * @brief Algorithms are meant to provide marshalling interface similar to STL algorithms' one.
         */

        /*!
         * @brief Repack converting between arbitrary types, arbitrary endiannesses.
         * In case, if one type (inpur nor output) is byte container and there is no
         * need to change the endianness, it's better to use pack or unpack algorithm
         * respectively. The repack algorithm would work less effective in that case.
         *
         * @ingroup marshalling_algorithms
         *
         * @tparam TInputEndian
         * @tparam TOutputEndian
         * @tparam SinglePassRange
         *
         * @param val
         * @param status
         *
         * @return TOutput
         */
        template<typename TInputEndian, typename TOutputEndian, typename SinglePassRange>
        typename std::enable_if<
            nil::detail::is_range<SinglePassRange>::value,
            nil::detail::range_repack_impl<TInputEndian, TOutputEndian, typename SinglePassRange::const_iterator>>::type

            repack(const SinglePassRange &val, status_type &status) {
            BOOST_RANGE_CONCEPT_ASSERT((boost::SinglePassRangeConcept<const SinglePassRange>));
            return nil::detail::
                range_repack_impl<TInputEndian, TOutputEndian, typename SinglePassRange::const_iterator>(val, status);
        }

        /*!
         * @brief
         *
         * @ingroup marshalling_algorithms
         *
         * @tparam TInputEndian
         * @tparam TOutputEndian
         * @tparam InputIterator
         *
         * @param first
         * @param last
         * @param status
         *
         * @return
         */
        template<typename TInputEndian, typename TOutputEndian, typename InputIterator>
        typename std::enable_if<nil::detail::is_iterator<InputIterator>::value
                                    && std::is_integral<typename InputIterator::value_type>::value,
                                nil::detail::range_repack_impl<TInputEndian, TOutputEndian, InputIterator>>::type
            repack(InputIterator first, InputIterator last, status_type &status) {
            BOOST_CONCEPT_ASSERT((boost::InputIteratorConcept<InputIterator>));
            return nil::detail::range_repack_impl<TInputEndian, TOutputEndian, InputIterator>(first, last, status);
        }

        template<typename TInputEndian, typename TOutputEndian, typename InputIterator, typename SinglePassRange>
        typename std::enable_if<nil::detail::is_iterator<InputIterator>::value
                                    && nil::detail::is_range<SinglePassRange>::value,
                                status_type>::type
            repack(InputIterator first, InputIterator last, SinglePassRange &rng_output) {
            BOOST_CONCEPT_ASSERT((boost::InputIteratorConcept<InputIterator>));
            status_type status;
            std::vector<typename SinglePassRange::value_type> result
                = repack<TInputEndian, TOutputEndian>(first, last, status);
            rng_output = SinglePassRange(result.begin(), result.end());
            return status;
        }

        template<typename TInputEndian, typename TOutputEndian, typename SinglePassRange1, typename SinglePassRange2>
        typename std::enable_if<nil::detail::is_range<SinglePassRange1>::value
                                    && nil::detail::is_range<SinglePassRange2>::value,
                                status_type>::type
            repack(const SinglePassRange1 &rng_input, SinglePassRange2 &rng_output) {
            BOOST_RANGE_CONCEPT_ASSERT((boost::SinglePassRangeConcept<const SinglePassRange1>));
            BOOST_RANGE_CONCEPT_ASSERT((boost::SinglePassRangeConcept<const SinglePassRange2>));
            status_type status;
            std::vector<typename SinglePassRange2::value_type> result
                = repack<TInputEndian, TOutputEndian>(rng_input, status);
            rng_output = SinglePassRange2(result.begin(), result.end());
            return status;
        }

        template<typename TInputEndian, typename TOutputEndian, typename SinglePassRange, typename TOutput>
<<<<<<< HEAD
        typename std::enable_if<!(nil::detail::is_range<TOutput>::value
                                  || nil::detail::is_array<TOutput>::value),
=======
        typename std::enable_if<nil::detail::is_range<SinglePassRange>::value && !(nil::detail::is_range<TOutput>::value
                                         || nil::detail::is_array<TOutput>::value),
>>>>>>> eb7a27dd
                                status_type>::type
            repack(const SinglePassRange &rng_input, TOutput &rng_output) {
            BOOST_RANGE_CONCEPT_ASSERT((boost::SinglePassRangeConcept<const SinglePassRange>));
            status_type status;
            rng_output = repack<TInputEndian, TOutputEndian>(rng_input, status);
            return status;
        }

        template<typename TInputEndian, typename TOutputEndian, typename SinglePassRange, typename TOutputIterator>
        typename std::enable_if<nil::detail::is_range<SinglePassRange>::value
                                    && nil::detail::is_iterator<TOutputIterator>::value,
                                TOutputIterator>::type
            repack(const SinglePassRange &rng_input, TOutputIterator out, status_type &status) {
            BOOST_RANGE_CONCEPT_ASSERT((boost::SinglePassRangeConcept<const SinglePassRange>));
            using T = typename std::iterator_traits<TOutputIterator>::value_type;
            std::vector<T> result = repack<TInputEndian, TOutputEndian>(rng_input, status);
            return std::move(result.cbegin(), result.cend(), out);
        }

        template<typename TInputEndian, typename TOutputEndian, typename SinglePassRange, typename TOutputIterator>
        typename std::enable_if<nil::detail::is_range<SinglePassRange>::value
                                    && nil::detail::is_iterator<TOutputIterator>::value,
                                status_type>::type
            repack(const SinglePassRange &rng_input, TOutputIterator out) {
            BOOST_RANGE_CONCEPT_ASSERT((boost::SinglePassRangeConcept<const SinglePassRange>));
            status_type status;
            using T = typename std::iterator_traits<TOutputIterator>::value_type;
            std::vector<T> result = repack<TInputEndian, TOutputEndian>(rng_input, status);
            std::move(result.cbegin(), result.cend(), out);
            return status;
        }

        template<typename TInputEndian, typename TOutputEndian, typename InputIterator, typename TOutputIterator>
        typename std::enable_if<nil::detail::is_iterator<InputIterator>::value
                                    && nil::detail::is_iterator<TOutputIterator>::value,
                                TOutputIterator>::type
            repack(InputIterator first, InputIterator last, TOutputIterator out, status_type &status) {
            using T = typename std::iterator_traits<TOutputIterator>::value_type;
            std::vector<T> result = repack<TInputEndian, TOutputEndian>(first, last, status);
            return std::move(result.cbegin(), result.cend(), out);
        }

        template<typename TInputEndian, typename TOutputEndian, typename InputIterator, typename TOutputIterator>
        typename std::enable_if<nil::detail::is_iterator<InputIterator>::value
                                    && nil::detail::is_iterator<TOutputIterator>::value,
                                status_type>::type
            repack(InputIterator first, InputIterator last, TOutputIterator out) {
            using T = typename std::iterator_traits<TOutputIterator>::value_type;
            status_type status;
            std::vector<T> result = repack<TInputEndian, TOutputEndian>(first, last, status);
            std::move(result.cbegin(), result.cend(), out);
            return status;
        }
    }    // namespace marshalling
}    // namespace nil

#endif    // MARSHALLING_REPACK_NEW_HPP<|MERGE_RESOLUTION|>--- conflicted
+++ resolved
@@ -121,13 +121,8 @@
         }
 
         template<typename TInputEndian, typename TOutputEndian, typename SinglePassRange, typename TOutput>
-<<<<<<< HEAD
-        typename std::enable_if<!(nil::detail::is_range<TOutput>::value
-                                  || nil::detail::is_array<TOutput>::value),
-=======
         typename std::enable_if<nil::detail::is_range<SinglePassRange>::value && !(nil::detail::is_range<TOutput>::value
                                          || nil::detail::is_array<TOutput>::value),
->>>>>>> eb7a27dd
                                 status_type>::type
             repack(const SinglePassRange &rng_input, TOutput &rng_output) {
             BOOST_RANGE_CONCEPT_ASSERT((boost::SinglePassRangeConcept<const SinglePassRange>));
