//---------------------------------------------------------------------------//
// Copyright (c) 2020-2021 Mikhail Komarov <nemo@nil.foundation>
// Copyright (c) 2020-2021 Nikita Kaskov <nbering@nil.foundation>
// Copyright (c) 2021 Aleksei Moskvin <alalmoskvin@gmail.com>
//
// MIT License
//
// Permission is hereby granted, free of charge, to any person obtaining a copy
// of this software and associated documentation files (the "Software"), to deal
// in the Software without restriction, including without limitation the rights
// to use, copy, modify, merge, publish, distribute, sublicense, and/or sell
// copies of the Software, and to permit persons to whom the Software is
// furnished to do so, subject to the following conditions:
//
// The above copyright notice and this permission notice shall be included in all
// copies or substantial portions of the Software.
//
// THE SOFTWARE IS PROVIDED "AS IS", WITHOUT WARRANTY OF ANY KIND, EXPRESS OR
// IMPLIED, INCLUDING BUT NOT LIMITED TO THE WARRANTIES OF MERCHANTABILITY,
// FITNESS FOR A PARTICULAR PURPOSE AND NONINFRINGEMENT. IN NO EVENT SHALL THE
// AUTHORS OR COPYRIGHT HOLDERS BE LIABLE FOR ANY CLAIM, DAMAGES OR OTHER
// LIABILITY, WHETHER IN AN ACTION OF CONTRACT, TORT OR OTHERWISE, ARISING FROM,
// OUT OF OR IN CONNECTION WITH THE SOFTWARE OR THE USE OR OTHER DEALINGS IN THE
// SOFTWARE.
//---------------------------------------------------------------------------//

#ifndef MARSHALLING_MARSHALL_UNPACK_NEW_HPP
#define MARSHALLING_MARSHALL_UNPACK_NEW_HPP

#include <type_traits>

#include <boost/spirit/home/support/container.hpp>

#include <nil/marshalling/type_traits.hpp>
#include <nil/marshalling/inference.hpp>
#include <nil/detail/unpack_value.hpp>
#include <nil/detail/type_traits.hpp>

#include <boost/concept/requires.hpp>
#include <boost/range/concepts.hpp>

namespace nil {
    namespace marshalling {
        /*!
         * @defgroup marshalling Marshalling
         *
         * @brief Marshalling between two or more defined types
         *
         * @defgroup marshalling_algorithms Algorithms
         * @ingroup marshalling
         * @brief Algorithms are meant to provide marshalling interface similar to STL algorithms' one.
         */

        /*
         * Marshalling with both input and output types, which are marshalling types, not a std
         * iterator of elements with a marshalling type
         */

        /*!
         * @brief
         *
         * @ingroup marshalling_algorithms
         *
         * @tparam TInput
         *
         * @param input
         * @param status
         *
         * @return
         */
        template<typename TMarshallingInput>
        typename std::enable_if<is_marshalling_type<TMarshallingInput>::value,
                                nil::detail::value_unpack_impl<TMarshallingInput>>::type
            unpack(const TMarshallingInput &input, status_type &status) {

            return nil::detail::value_unpack_impl<TMarshallingInput>(input, status);
        }

        template<typename TMarshallingInput>
        typename std::enable_if<is_marshalling_type<TMarshallingInput>::value,
                                nil::detail::value_unpack_impl<TMarshallingInput>>::type
            unpack(const TMarshallingInput &input) {
            status_type status;
            return nil::detail::value_unpack_impl<TMarshallingInput>(input, status);
        }

        /*!
         * @brief
         *
         * @ingroup marshalling_algorithms
         *
         * @tparam TEndian
         * @tparam TInput
         *
         * @param input
         * @param status
         *
         * @return
         */

        template<typename TEndian, typename TInput>
        typename std::enable_if<
            is_compatible<TInput>::value
                && !nil::marshalling::is_container<typename is_compatible<TInput>::template type<>>::value,
            nil::detail::value_unpack_impl<typename is_compatible<TInput>::template type<TEndian>>>::type
            unpack(const TInput &input, status_type &status) {

            using marshalling_type = typename is_compatible<TInput>::template type<TEndian>;
            return unpack(marshalling_type(input), status);
        }

        template<typename TEndian, typename TInput>
        typename std::enable_if<
            is_compatible<TInput>::value
                && !nil::marshalling::is_container<typename is_compatible<TInput>::template type<>>::value,
            nil::detail::value_unpack_impl<typename is_compatible<TInput>::template type<TEndian>>>::type
            unpack(const TInput &input) {

            using marshalling_type = typename is_compatible<TInput>::template type<TEndian>;

            return unpack(marshalling_type(input));
        }

        /*!
         * @brief
         *
         * @ingroup marshalling_algorithms
         *
         * @tparam TEndian
         * @tparam SinglePassRange
         *
         * @param r
         * @param status
         *
         * @return
         */
        template<typename TEndian, typename SinglePassRange>
        typename std::enable_if<nil::detail::is_range<SinglePassRange>::value,
                                nil::detail::range_unpack_impl<TEndian, typename SinglePassRange::const_iterator>>::type
            unpack(const SinglePassRange &r, status_type &status) {

            return nil::detail::range_unpack_impl<TEndian, typename SinglePassRange::const_iterator>(r, status);
        }

        template<typename TEndian, typename InputIterator>
        typename std::enable_if<nil::detail::is_iterator<InputIterator>::value,
                                nil::detail::range_unpack_impl<TEndian, InputIterator>>::type
            unpack(InputIterator first, InputIterator last, status_type &status) {

            return nil::detail::range_unpack_impl<TEndian, InputIterator>(first, last, status);
        }
        // all with outputiterator begin
        template<typename TInput, typename OutputIterator>
        typename std::enable_if<nil::detail::is_iterator<OutputIterator>::value, OutputIterator>::type
            unpack(const TInput &r, OutputIterator out, status_type &status) {
            using T = typename std::iterator_traits<OutputIterator>::value_type;
            std::vector<T> result = unpack(r, status);
<<<<<<< HEAD
            return std::move(result.cbegin(), result.cend(), out);;
=======
            *out = std::move(result.cbegin(), result.cend(), out);
            return out;
>>>>>>> c1778cf6
        }

        template<typename InputIterator, typename OutputIterator>
        typename std::enable_if<nil::detail::is_iterator<InputIterator>::value
                                    && nil::detail::is_iterator<OutputIterator>::value,
                                OutputIterator>::type
            unpack(InputIterator first, InputIterator last, OutputIterator out, status_type &status) {
            using T = typename std::iterator_traits<OutputIterator>::value_type;
            std::vector<T> result = unpack(first, last, status);
            *out = std::move(result.cbegin(), result.cend(), out);
            return out;
        }

        template<typename TInput, typename OutputIterator>
        typename std::enable_if<nil::detail::is_iterator<OutputIterator>::value, status_type>::type
            unpack(const TInput &r, OutputIterator out) {
            using T = typename std::iterator_traits<OutputIterator>::value_type;
            status_type status;
            std::vector<T> result = unpack(r, status);
            std::move(result.cbegin(), result.cend(), out);
            return status;
        }

        template<typename InputIterator, typename OutputIterator>
        typename std::enable_if<nil::detail::is_iterator<InputIterator>::value
                                    && nil::detail::is_iterator<OutputIterator>::value,
                                status_type>::type
            unpack(InputIterator first, InputIterator last, OutputIterator out) {
            using T = typename std::iterator_traits<OutputIterator>::value_type;
            status_type status;
            std::vector<T> result = unpack(first, last, status);
            std::move(result.cbegin(), result.cend(), out);
            return status;
        }

        template<typename TEndian, typename TInput, typename OutputIterator>
        typename std::enable_if<nil::detail::is_iterator<OutputIterator>::value, OutputIterator>::type
            unpack(const TInput &r, OutputIterator out, status_type &status) {
            using T = typename std::iterator_traits<OutputIterator>::value_type;
            std::vector<T> result = unpack<TEndian>(r, status);
            *out = std::move(result.cbegin(), result.cend(), out);
            return out;
        }

        template<typename TEndian, typename TInput, typename OutputIterator>
        typename std::enable_if<nil::detail::is_iterator<OutputIterator>::value
<<<<<<< HEAD
                                    && !nil::detail::is_array<OutputIterator>::value,
=======
                                    && !std::tuple_size<OutputIterator>::value,
>>>>>>> c1778cf6
                                status_type>::type
            unpack(const TInput &r, OutputIterator out) {
            using T = typename std::iterator_traits<OutputIterator>::value_type;
            status_type status;
            std::vector<T> result = unpack<TEndian>(r, status);
            *out = std::move(result.cbegin(), result.cend(), out);
            return status;
        }

        template<typename TEndian, typename InputIterator, typename OutputIterator>
        typename std::enable_if<nil::detail::is_iterator<InputIterator>::value
                                    && nil::detail::is_iterator<OutputIterator>::value,
                                OutputIterator>::type
            unpack(InputIterator first, InputIterator last, OutputIterator out, status_type &status) {
            using T = typename std::iterator_traits<OutputIterator>::value_type;
            std::vector<T> result = unpack<TEndian>(first, last, status);
<<<<<<< HEAD
            return std::move(result.cbegin(), result.cend(), out);;
=======
            *out = std::move(result.cbegin(), result.cend(), out);
            return out;
>>>>>>> c1778cf6
        }

        template<typename TEndian, typename InputIterator, typename OutputIterator>
        typename std::enable_if<nil::detail::is_iterator<InputIterator>::value
                                    && nil::detail::is_iterator<OutputIterator>::value
<<<<<<< HEAD
                                    && !nil::detail::is_array<OutputIterator>::value,
=======
                                    && !std::tuple_size<OutputIterator>::value,
>>>>>>> c1778cf6
                                status_type>::type
            unpack(InputIterator first, InputIterator last, OutputIterator out) {
            using T = typename std::iterator_traits<OutputIterator>::value_type;
            status_type status;
            std::vector<T> result = unpack<TEndian>(first, last, status);
            *out = std::move(result.cbegin(), result.cend(), out);
            return status;
        }
        // all with outputiterator end

        template<typename TInput, typename SinglePassRange>
        typename std::enable_if<nil::detail::is_range<SinglePassRange>::value
<<<<<<< HEAD
                                    && !(nil::detail::is_array<SinglePassRange>::value),
=======
                                    && !(std::tuple_size<SinglePassRange>::value),
>>>>>>> c1778cf6
                                status_type>::type
            unpack(const TInput &input, SinglePassRange &result) {
            status_type status;
            std::vector<typename SinglePassRange::value_type> v = unpack(input, status);
            result = SinglePassRange(v.begin(), v.end());
            return status;
        }

        template<typename TInput, typename TOutput>
<<<<<<< HEAD
        typename std::enable_if<!nil::detail::is_range<TOutput>::value
                                    || nil::detail::is_array<TOutput>::value,
=======
        typename std::enable_if<!nil::detail::is_range<TOutput>::value || std::tuple_size<TOutput>::value,
>>>>>>> c1778cf6
                                status_type>::type
            unpack(const TInput &input, TOutput &result) {
            status_type status;
            result = unpack(input, status);
            return status;
        }

        template<typename TEndian, typename TInput, typename SinglePassRange>
        typename std::enable_if<nil::detail::is_range<SinglePassRange>::value
<<<<<<< HEAD
                                    && !(nil::detail::is_array<SinglePassRange>::value),
=======
                                    && !(std::tuple_size<SinglePassRange>::value),
>>>>>>> c1778cf6
                                status_type>::type
            unpack(const TInput &input, SinglePassRange &result) {
            status_type status;
            std::vector<typename SinglePassRange::value_type> v = unpack<TEndian>(input, status);
            result = SinglePassRange(v.begin(), v.end());
            return status;
        }

        template<typename TEndian, typename TInput, typename TOutput>
<<<<<<< HEAD
        typename std::enable_if<!nil::detail::is_range<TOutput>::value
                                    || nil::detail::is_array<TOutput>::value,
=======
        typename std::enable_if<!nil::detail::is_range<TOutput>::value || std::tuple_size<TOutput>::value,
>>>>>>> c1778cf6
                                status_type>::type
            unpack(const TInput &input, TOutput &result) {
            status_type status;
            result = unpack<TEndian>(input, status);
            return status;
        }

        template<typename TEndian, typename InputIterator, typename SinglePassRange>
        typename std::enable_if<nil::detail::is_iterator<InputIterator>::value
                                    && nil::detail::is_range<SinglePassRange>::value
<<<<<<< HEAD
                                    && !(nil::detail::is_array<SinglePassRange>::value),
=======
                                    && !(std::tuple_size<SinglePassRange>::value),
>>>>>>> c1778cf6
                                status_type>::type
            unpack(InputIterator first, InputIterator last, SinglePassRange &result) {
            status_type status;
            std::vector<typename SinglePassRange::value_type> v = unpack<TEndian>(first, last, status);
            result = SinglePassRange(v.begin(), v.end());
            return status;
        }

        template<typename TEndian, typename InputIterator, typename TOutput>
        typename std::enable_if<nil::detail::is_iterator<InputIterator>::value && !nil::detail::is_range<TOutput>::value
<<<<<<< HEAD
                                    || nil::detail::is_array<TOutput>::value,
=======
                                    || std::tuple_size<TOutput>::value,
>>>>>>> c1778cf6
                                status_type>::type
            unpack(InputIterator first, InputIterator last, TOutput &result) {
            status_type status;
            result = unpack<TEndian>(first, last, status);
            return status;
        }
    }    // namespace marshalling
}    // namespace nil

#endif    // MARSHALLING_MARSHALL_UNPACK_NEW_HPP<|MERGE_RESOLUTION|>--- conflicted
+++ resolved
@@ -155,12 +155,7 @@
             unpack(const TInput &r, OutputIterator out, status_type &status) {
             using T = typename std::iterator_traits<OutputIterator>::value_type;
             std::vector<T> result = unpack(r, status);
-<<<<<<< HEAD
-            return std::move(result.cbegin(), result.cend(), out);;
-=======
-            *out = std::move(result.cbegin(), result.cend(), out);
-            return out;
->>>>>>> c1778cf6
+            return std::move(result.cbegin(), result.cend(), out);
         }
 
         template<typename InputIterator, typename OutputIterator>
@@ -170,8 +165,7 @@
             unpack(InputIterator first, InputIterator last, OutputIterator out, status_type &status) {
             using T = typename std::iterator_traits<OutputIterator>::value_type;
             std::vector<T> result = unpack(first, last, status);
-            *out = std::move(result.cbegin(), result.cend(), out);
-            return out;
+            return std::move(result.cbegin(), result.cend(), out);
         }
 
         template<typename TInput, typename OutputIterator>
@@ -201,23 +195,18 @@
             unpack(const TInput &r, OutputIterator out, status_type &status) {
             using T = typename std::iterator_traits<OutputIterator>::value_type;
             std::vector<T> result = unpack<TEndian>(r, status);
-            *out = std::move(result.cbegin(), result.cend(), out);
-            return out;
+            return std::move(result.cbegin(), result.cend(), out);
         }
 
         template<typename TEndian, typename TInput, typename OutputIterator>
         typename std::enable_if<nil::detail::is_iterator<OutputIterator>::value
-<<<<<<< HEAD
                                     && !nil::detail::is_array<OutputIterator>::value,
-=======
-                                    && !std::tuple_size<OutputIterator>::value,
->>>>>>> c1778cf6
                                 status_type>::type
             unpack(const TInput &r, OutputIterator out) {
             using T = typename std::iterator_traits<OutputIterator>::value_type;
             status_type status;
             std::vector<T> result = unpack<TEndian>(r, status);
-            *out = std::move(result.cbegin(), result.cend(), out);
+            std::move(result.cbegin(), result.cend(), out);
             return status;
         }
 
@@ -228,39 +217,26 @@
             unpack(InputIterator first, InputIterator last, OutputIterator out, status_type &status) {
             using T = typename std::iterator_traits<OutputIterator>::value_type;
             std::vector<T> result = unpack<TEndian>(first, last, status);
-<<<<<<< HEAD
-            return std::move(result.cbegin(), result.cend(), out);;
-=======
-            *out = std::move(result.cbegin(), result.cend(), out);
-            return out;
->>>>>>> c1778cf6
+            return std::move(result.cbegin(), result.cend(), out);
         }
 
         template<typename TEndian, typename InputIterator, typename OutputIterator>
         typename std::enable_if<nil::detail::is_iterator<InputIterator>::value
                                     && nil::detail::is_iterator<OutputIterator>::value
-<<<<<<< HEAD
                                     && !nil::detail::is_array<OutputIterator>::value,
-=======
-                                    && !std::tuple_size<OutputIterator>::value,
->>>>>>> c1778cf6
                                 status_type>::type
             unpack(InputIterator first, InputIterator last, OutputIterator out) {
             using T = typename std::iterator_traits<OutputIterator>::value_type;
             status_type status;
             std::vector<T> result = unpack<TEndian>(first, last, status);
-            *out = std::move(result.cbegin(), result.cend(), out);
+            std::move(result.cbegin(), result.cend(), out);
             return status;
         }
         // all with outputiterator end
 
         template<typename TInput, typename SinglePassRange>
         typename std::enable_if<nil::detail::is_range<SinglePassRange>::value
-<<<<<<< HEAD
                                     && !(nil::detail::is_array<SinglePassRange>::value),
-=======
-                                    && !(std::tuple_size<SinglePassRange>::value),
->>>>>>> c1778cf6
                                 status_type>::type
             unpack(const TInput &input, SinglePassRange &result) {
             status_type status;
@@ -270,12 +246,8 @@
         }
 
         template<typename TInput, typename TOutput>
-<<<<<<< HEAD
         typename std::enable_if<!nil::detail::is_range<TOutput>::value
                                     || nil::detail::is_array<TOutput>::value,
-=======
-        typename std::enable_if<!nil::detail::is_range<TOutput>::value || std::tuple_size<TOutput>::value,
->>>>>>> c1778cf6
                                 status_type>::type
             unpack(const TInput &input, TOutput &result) {
             status_type status;
@@ -285,11 +257,7 @@
 
         template<typename TEndian, typename TInput, typename SinglePassRange>
         typename std::enable_if<nil::detail::is_range<SinglePassRange>::value
-<<<<<<< HEAD
                                     && !(nil::detail::is_array<SinglePassRange>::value),
-=======
-                                    && !(std::tuple_size<SinglePassRange>::value),
->>>>>>> c1778cf6
                                 status_type>::type
             unpack(const TInput &input, SinglePassRange &result) {
             status_type status;
@@ -299,12 +267,8 @@
         }
 
         template<typename TEndian, typename TInput, typename TOutput>
-<<<<<<< HEAD
         typename std::enable_if<!nil::detail::is_range<TOutput>::value
                                     || nil::detail::is_array<TOutput>::value,
-=======
-        typename std::enable_if<!nil::detail::is_range<TOutput>::value || std::tuple_size<TOutput>::value,
->>>>>>> c1778cf6
                                 status_type>::type
             unpack(const TInput &input, TOutput &result) {
             status_type status;
@@ -315,11 +279,7 @@
         template<typename TEndian, typename InputIterator, typename SinglePassRange>
         typename std::enable_if<nil::detail::is_iterator<InputIterator>::value
                                     && nil::detail::is_range<SinglePassRange>::value
-<<<<<<< HEAD
                                     && !(nil::detail::is_array<SinglePassRange>::value),
-=======
-                                    && !(std::tuple_size<SinglePassRange>::value),
->>>>>>> c1778cf6
                                 status_type>::type
             unpack(InputIterator first, InputIterator last, SinglePassRange &result) {
             status_type status;
@@ -330,11 +290,7 @@
 
         template<typename TEndian, typename InputIterator, typename TOutput>
         typename std::enable_if<nil::detail::is_iterator<InputIterator>::value && !nil::detail::is_range<TOutput>::value
-<<<<<<< HEAD
                                     || nil::detail::is_array<TOutput>::value,
-=======
-                                    || std::tuple_size<TOutput>::value,
->>>>>>> c1778cf6
                                 status_type>::type
             unpack(InputIterator first, InputIterator last, TOutput &result) {
             status_type status;
