///////////////////////////////////////////////////////////////////////////////
<<<<<<< HEAD
//  Copyright 2011 John Maddock
=======
//  Copyright 2011 John Maddock.
>>>>>>> 6ac0fc1d
//  Copyright (c) 2019 Mikhail Komarov <nemo@nil.foundation>
//  Copyright (c) 2019 Alexey Moskvin
//
//  Distributed under the Boost Software License, Version 1.0.
//  (See accompanying file LICENSE_1_0.txt or copy at
//  http://www.boost.org/LICENSE_1_0.txt)

#ifndef BOOST_MATH_EXTENDED_REAL_HPP
#define BOOST_MATH_EXTENDED_REAL_HPP

#include <boost/config.hpp>
#include <boost/cstdint.hpp>
#include <boost/mpl/max.hpp>
#include <boost/mpl/plus.hpp>
#include <boost/mpl/or.hpp>
#include <boost/mpl/find_if.hpp>
#include <boost/assert.hpp>
#include <boost/type_traits/remove_pointer.hpp>
#include <boost/type_traits/is_signed.hpp>
#include <boost/type_traits/is_unsigned.hpp>
#include <boost/type_traits/is_floating_point.hpp>
#include <boost/type_traits/is_integral.hpp>
#include <boost/type_traits/is_complex.hpp>
#include <boost/type_traits/make_unsigned.hpp>
#include <boost/type_traits/is_convertible.hpp>
#include <boost/throw_exception.hpp>
#include <boost/multiprecision/detail/precision.hpp>
#include <boost/multiprecision/detail/generic_interconvert.hpp>
#include <boost/multiprecision/detail/number_compare.hpp>
#include <boost/multiprecision/traits/is_restricted_conversion.hpp>
#include <boost/container_hash/hash.hpp>
#include <istream> // stream operators
#include <cstdio>  // EOF
#include <cctype>  // isspace
#ifndef BOOST_NO_CXX17_HDR_STRING_VIEW
#include <string_view>
#endif

namespace boost {
namespace multiprecision {

#ifdef BOOST_MSVC
// warning C4127: conditional expression is constant
// warning C4714: function marked as __forceinline not inlined
#pragma warning(push)
#pragma warning(disable : 4127 4714 6326)
#endif

template <class Backend, expression_template_option ExpressionTemplates>
class number
{
   typedef number<Backend, ExpressionTemplates> self_type;

 public:
   typedef Backend                                  backend_type;
   typedef typename component_type<self_type>::type value_type;
   BOOST_MP_FORCEINLINE BOOST_CONSTEXPR number() BOOST_MP_NOEXCEPT_IF(noexcept(Backend())) {}
   BOOST_MP_FORCEINLINE BOOST_CONSTEXPR number(const number& e) BOOST_MP_NOEXCEPT_IF(noexcept(Backend(std::declval<Backend const&>()))) : m_backend(e.m_backend) {}
   template <class V>
   BOOST_MP_FORCEINLINE BOOST_MP_CXX14_CONSTEXPR number(const V& v, typename boost::enable_if_c<
                                                                        (boost::is_arithmetic<V>::value || is_same<std::string, V>::value || is_convertible<V, const char*>::value) && !is_convertible<typename detail::canonical<V, Backend>::type, Backend>::value && !detail::is_restricted_conversion<typename detail::canonical<V, Backend>::type, Backend>::value
#ifdef BOOST_HAS_FLOAT128
                                                                        && !boost::is_same<V, __float128>::value
#endif
                                                                        >::type* = 0)
   {
      m_backend = canonical_value(v);
   }
   template <class V>
   BOOST_MP_FORCEINLINE BOOST_CONSTEXPR number(const V& v, typename boost::enable_if_c<
                                                               is_convertible<typename detail::canonical<V, Backend>::type, Backend>::value && !detail::is_restricted_conversion<typename detail::canonical<V, Backend>::type, Backend>::value>::type* = 0)
#ifndef BOOST_INTEL
       BOOST_MP_NOEXCEPT_IF(noexcept(Backend(std::declval<typename detail::canonical<V, Backend>::type const&>())))
#endif
       : m_backend(canonical_value(v))
   {}
   template <class V>
   BOOST_MP_FORCEINLINE BOOST_CONSTEXPR number(const V& v, unsigned digits10, typename boost::enable_if_c<(boost::is_arithmetic<V>::value || is_same<std::string, V>::value || is_convertible<V, const char*>::value) && !detail::is_restricted_conversion<typename detail::canonical<V, Backend>::type, Backend>::value && (boost::multiprecision::number_category<Backend>::value != boost::multiprecision::number_kind_complex) && (boost::multiprecision::number_category<Backend>::value != boost::multiprecision::number_kind_rational)
#ifdef BOOST_HAS_FLOAT128
                                                                                                          && !boost::is_same<V, __float128>::value
#endif
                                                                                                          >::type* = 0)
       : m_backend(canonical_value(v), digits10)
   {}
   BOOST_MP_FORCEINLINE BOOST_CONSTEXPR number(const number& e, unsigned digits10)
       BOOST_MP_NOEXCEPT_IF(noexcept(Backend(std::declval<Backend const&>(), std::declval<unsigned>())))
       : m_backend(e.m_backend, digits10) {}
   template <class V>
   explicit BOOST_MP_FORCEINLINE BOOST_MP_CXX14_CONSTEXPR number(const V& v, typename boost::enable_if_c<
                                                                                 (boost::is_arithmetic<V>::value || is_same<std::string, V>::value || is_convertible<V, const char*>::value) && !detail::is_explicitly_convertible<typename detail::canonical<V, Backend>::type, Backend>::value && detail::is_restricted_conversion<typename detail::canonical<V, Backend>::type, Backend>::value>::type* = 0)
       BOOST_MP_NOEXCEPT_IF(noexcept(std::declval<Backend&>() = std::declval<typename detail::canonical<V, Backend>::type const&>()))
   {
      m_backend = canonical_value(v);
   }
   template <class V>
   explicit BOOST_MP_FORCEINLINE BOOST_CONSTEXPR number(const V& v, typename boost::enable_if_c<
                                                                        detail::is_explicitly_convertible<typename detail::canonical<V, Backend>::type, Backend>::value && (detail::is_restricted_conversion<typename detail::canonical<V, Backend>::type, Backend>::value || !is_convertible<typename detail::canonical<V, Backend>::type, Backend>::value)>::type* = 0)
       BOOST_MP_NOEXCEPT_IF(noexcept(Backend(std::declval<typename detail::canonical<V, Backend>::type const&>())))
       : m_backend(canonical_value(v)) {}
   template <class V>
   explicit BOOST_MP_FORCEINLINE BOOST_CONSTEXPR number(const V& v, unsigned digits10, typename boost::enable_if_c<(boost::is_arithmetic<V>::value || is_same<std::string, V>::value || is_convertible<V, const char*>::value) && detail::is_restricted_conversion<typename detail::canonical<V, Backend>::type, Backend>::value && (boost::multiprecision::number_category<Backend>::value != boost::multiprecision::number_kind_complex) && (boost::multiprecision::number_category<Backend>::value != boost::multiprecision::number_kind_rational)>::type* = 0)
       : m_backend(canonical_value(v), digits10) {}

   template <expression_template_option ET>
   BOOST_MP_FORCEINLINE BOOST_CONSTEXPR number(const number<Backend, ET>& val)
       BOOST_MP_NOEXCEPT_IF(noexcept(Backend(std::declval<Backend const&>()))) : m_backend(val.backend()) {}

   template <class Other, expression_template_option ET>
   BOOST_MP_FORCEINLINE BOOST_MP_CXX14_CONSTEXPR number(const number<Other, ET>& val,
                                                        typename boost::enable_if_c<(boost::is_convertible<Other, Backend>::value && !detail::is_restricted_conversion<Other, Backend>::value)>::type* = 0)
       BOOST_MP_NOEXCEPT_IF(noexcept(Backend(std::declval<Other const&>())))
       : m_backend(val.backend()) {}

   template <class Other, expression_template_option ET>
   explicit BOOST_MP_CXX14_CONSTEXPR number(const number<Other, ET>& val, typename boost::enable_if_c<
                                                                              (!detail::is_explicitly_convertible<Other, Backend>::value)>::type* = 0)
   {
      //
      // Attempt a generic interconvertion:
      //
      detail::scoped_default_precision<number<Backend, ExpressionTemplates> > precision_guard_1(val);
      detail::scoped_default_precision<number<Other, ET> >                    precision_guard_2(val);
      using detail::generic_interconvert;
      generic_interconvert(backend(), val.backend(), number_category<Backend>(), number_category<Other>());
   }
   template <class Other, expression_template_option ET>
   explicit BOOST_MP_FORCEINLINE BOOST_MP_CXX14_CONSTEXPR number(const number<Other, ET>& val, typename boost::enable_if_c<
                                                                                                   (detail::is_explicitly_convertible<Other, Backend>::value && (detail::is_restricted_conversion<Other, Backend>::value || !boost::is_convertible<Other, Backend>::value))>::type* = 0) BOOST_MP_NOEXCEPT_IF(noexcept(Backend(std::declval<Other const&>())))
       : m_backend(val.backend()) {}

   template <class V, class U>
   BOOST_MP_FORCEINLINE BOOST_MP_CXX14_CONSTEXPR number(const V& v1, const U& v2,
                                                        typename boost::enable_if_c<(is_convertible<V, value_type>::value && is_convertible<U, value_type>::value && !is_same<typename component_type<self_type>::type, self_type>::value)>::type* = 0)
   {
      using default_ops::assign_components;
      detail::scoped_default_precision<number<Backend, ExpressionTemplates> > precision_guard(v1, v2);
      assign_components(m_backend, canonical_value(detail::evaluate_if_expression(v1)), canonical_value(detail::evaluate_if_expression(v2)));
   }
   template <class V, class U>
   BOOST_MP_FORCEINLINE explicit BOOST_MP_CXX14_CONSTEXPR number(const V& v1, const U& v2,
                                                                 typename boost::enable_if_c<
                                                                     (is_constructible<value_type, V>::value || is_convertible<V, std::string>::value) && (is_constructible<value_type, U>::value || is_convertible<U, std::string>::value) && !is_same<typename component_type<self_type>::type, self_type>::value && !is_same<V, self_type>::value && !(is_convertible<V, value_type>::value && is_convertible<U, value_type>::value)>::type* = 0) //(is_constructible<value_type, V>::value || is_convertible<V, std::string>::value) && (is_constructible<value_type, U>::value || is_convertible<U, std::string>::value) && !is_same<typename component_type<self_type>::type, self_type>::value && !is_same<V, self_type>::value && !(is_convertible<V, value_type>::value && is_convertible<U, value_type>::value)>::type* = 0)
   {
      using default_ops::assign_components;
      detail::scoped_default_precision<number<Backend, ExpressionTemplates> > precision_guard(v1, v2);
      assign_components(m_backend, canonical_value(detail::evaluate_if_expression(v1)), canonical_value(detail::evaluate_if_expression(v2)));
   }
#ifndef BOOST_NO_CXX17_HDR_STRING_VIEW
   //
   // Support for new types in C++17
   //
   template <class Traits>
   explicit inline BOOST_MP_CXX14_CONSTEXPR number(const std::basic_string_view<char, Traits>& view)
   {
      using default_ops::assign_from_string_view;
      assign_from_string_view(this->backend(), view);
   }
   template <class Traits>
   explicit inline BOOST_MP_CXX14_CONSTEXPR number(const std::basic_string_view<char, Traits>& view_x, const std::basic_string_view<char, Traits>& view_y)
   {
      using default_ops::assign_from_string_view;
      assign_from_string_view(this->backend(), view_x, view_y);
   }
   template <class Traits>
   explicit BOOST_MP_FORCEINLINE BOOST_MP_CXX14_CONSTEXPR number(const std::basic_string_view<char, Traits>& v, unsigned digits10)
       : m_backend(canonical_value(v), digits10) {}
   template <class Traits>
   BOOST_MP_CXX14_CONSTEXPR number& assign(const std::basic_string_view<char, Traits>& view)
   {
      using default_ops::assign_from_string_view;
      assign_from_string_view(this->backend(), view);
      return *this;
   }
#endif

   template <class V, class U>
   BOOST_MP_FORCEINLINE BOOST_MP_CXX14_CONSTEXPR number(const V& v1, const U& v2, unsigned digits10,
                                                        typename boost::enable_if_c<(is_convertible<V, value_type>::value && is_convertible<U, value_type>::value && !is_same<typename component_type<self_type>::type, self_type>::value)>::type* = 0)
       : m_backend(canonical_value(detail::evaluate_if_expression(v1)), canonical_value(detail::evaluate_if_expression(v2)), digits10)
   {}
   template <class V, class U>
   BOOST_MP_FORCEINLINE explicit BOOST_MP_CXX14_CONSTEXPR number(const V& v1, const U& v2, unsigned digits10,
                                                                 typename boost::enable_if_c<((is_constructible<value_type, V>::value || is_convertible<V, std::string>::value) && (is_constructible<value_type, U>::value || is_convertible<U, std::string>::value) && !is_same<typename component_type<self_type>::type, self_type>::value) && !(is_convertible<V, value_type>::value && is_convertible<U, value_type>::value)>::type* = 0)
       : m_backend(canonical_value(detail::evaluate_if_expression(v1)), canonical_value(detail::evaluate_if_expression(v2)), digits10) {}

   template <class Other, expression_template_option ET>
   BOOST_MP_FORCEINLINE BOOST_MP_CXX14_CONSTEXPR number(const number<Other, ET>& v1, const number<Other, ET>& v2, typename boost::enable_if_c<boost::is_convertible<Other, Backend>::value>::type* = 0)
   {
      using default_ops::assign_components;
      detail::scoped_default_precision<number<Backend, ExpressionTemplates> > precision_guard(v1, v2);
      assign_components(m_backend, v1.backend(), v2.backend());
   }

   template <class tag, class Arg1, class Arg2, class Arg3, class Arg4>
   BOOST_MP_CXX14_CONSTEXPR typename boost::enable_if_c<is_convertible<typename detail::expression<tag, Arg1, Arg2, Arg3, Arg4>::result_type, self_type>::value, number&>::type operator=(const detail::expression<tag, Arg1, Arg2, Arg3, Arg4>& e)
   {
      typedef mpl::bool_<is_same<number, typename detail::expression<tag, Arg1, Arg2, Arg3, Arg4>::result_type>::value> tag_type;
      detail::scoped_default_precision<number<Backend, ExpressionTemplates> >                                           precision_guard(e);
      //
      // If the current precision of *this differs from that of expression e, then we
      // create a temporary (which will have the correct precision thanks to precision_guard)
      // and then move the result into *this.  In C++17 we add a leading "if constexpr"
      // which causes this code to be eliminated in the common case that this type is
      // not actually variable precision.  Pre C++17 this code should still be mostly
      // optimised away, but we can't prevent instantiation of the dead code leading
      // to longer build and possibly link times.
      //
      BOOST_MP_CONSTEXPR_IF_VARIABLE_PRECISION(number)
      if (precision_guard.precision() != boost::multiprecision::detail::current_precision_of(*this))
      {
         number t(e);
         return *this = BOOST_MP_MOVE(t);
      }
      do_assign(e, tag_type());
      return *this;
   }
   template <class tag, class Arg1, class Arg2, class Arg3, class Arg4>
   BOOST_MP_CXX14_CONSTEXPR number& assign(const detail::expression<tag, Arg1, Arg2, Arg3, Arg4>& e)
   {
      typedef mpl::bool_<is_same<number, typename detail::expression<tag, Arg1, Arg2, Arg3, Arg4>::result_type>::value> tag_type;
      detail::scoped_default_precision<number<Backend, ExpressionTemplates> >                                           precision_guard(e);
      //
      // If the current precision of *this differs from that of expression e, then we
      // create a temporary (which will have the correct precision thanks to precision_guard)
      // and then move the result into *this.  In C++17 we add a leading "if constexpr"
      // which causes this code to be eliminated in the common case that this type is
      // not actually variable precision.  Pre C++17 this code should still be mostly
      // optimised away, but we can't prevent instantiation of the dead code leading
      // to longer build and possibly link times.
      //
      BOOST_MP_CONSTEXPR_IF_VARIABLE_PRECISION(number)
      if (precision_guard.precision() != boost::multiprecision::detail::current_precision_of(*this))
      {
         number t;
         t.assign(e);
         return *this = BOOST_MP_MOVE(t);
      }
      do_assign(e, tag_type());
      return *this;
   }

   BOOST_MP_FORCEINLINE BOOST_MP_CXX14_CONSTEXPR number& operator=(const number& e)
       BOOST_MP_NOEXCEPT_IF(noexcept(std::declval<Backend&>() = std::declval<Backend const&>()))
   {
      m_backend = e.m_backend;
      return *this;
   }

   template <class V>
   BOOST_MP_FORCEINLINE BOOST_MP_CXX14_CONSTEXPR typename boost::enable_if_c<is_convertible<V, self_type>::value, number<Backend, ExpressionTemplates>&>::type
   operator=(const V& v)
       BOOST_MP_NOEXCEPT_IF(noexcept(std::declval<Backend&>() = std::declval<const typename detail::canonical<V, Backend>::type&>()))
   {
      m_backend = canonical_value(v);
      return *this;
   }
   template <class V>
   BOOST_MP_FORCEINLINE BOOST_MP_CXX14_CONSTEXPR number<Backend, ExpressionTemplates>& assign(const V& v)
       BOOST_MP_NOEXCEPT_IF(noexcept(std::declval<Backend&>() = std::declval<const typename detail::canonical<V, Backend>::type&>()))
   {
      m_backend = canonical_value(v);
      return *this;
   }
   template <class V>
   BOOST_MP_FORCEINLINE BOOST_MP_CXX14_CONSTEXPR number<Backend, ExpressionTemplates>& assign(const V& v, unsigned digits10)
       BOOST_MP_NOEXCEPT_IF(noexcept(std::declval<Backend&>() = std::declval<const typename detail::canonical<V, Backend>::type&>()))
   {
      number t(v, digits10);
      return *this = t;
   }
   template <class Other, expression_template_option ET>
   BOOST_MP_CXX14_CONSTEXPR typename boost::disable_if<boost::multiprecision::detail::is_explicitly_convertible<Other, Backend>, number<Backend, ExpressionTemplates>&>::type
   assign(const number<Other, ET>& v)
   {
      //
      // Attempt a generic interconvertion:
      //
      using detail::generic_interconvert;
      detail::scoped_default_precision<number<Backend, ExpressionTemplates> > precision_guard(v);
      detail::scoped_default_precision<number<Other, ET> >                    precision_guard2(v);
      //
      // If the current precision of *this differs from that of value v, then we
      // create a temporary (which will have the correct precision thanks to precision_guard)
      // and then move the result into *this.  In C++17 we add a leading "if constexpr"
      // which causes this code to be eliminated in the common case that this type is
      // not actually variable precision.  Pre C++17 this code should still be mostly
      // optimised away, but we can't prevent instantiation of the dead code leading
      // to longer build and possibly link times.
      //
      BOOST_MP_CONSTEXPR_IF_VARIABLE_PRECISION(number)
      if (precision_guard.precision() != boost::multiprecision::detail::current_precision_of(*this))
      {
         number t(v);
         return *this = BOOST_MP_MOVE(t);
      }
      generic_interconvert(backend(), v.backend(), number_category<Backend>(), number_category<Other>());
      return *this;
   }

   template <class tag, class Arg1, class Arg2, class Arg3, class Arg4>
   BOOST_MP_CXX14_CONSTEXPR number(const detail::expression<tag, Arg1, Arg2, Arg3, Arg4>& e, typename boost::enable_if_c<is_convertible<typename detail::expression<tag, Arg1, Arg2, Arg3, Arg4>::result_type, self_type>::value>::type* = 0)
   {
      //
      // No preicsion guard here, we already have one in operator=
      //
      *this = e;
   }
   template <class tag, class Arg1, class Arg2, class Arg3, class Arg4>
   explicit BOOST_MP_CXX14_CONSTEXPR number(const detail::expression<tag, Arg1, Arg2, Arg3, Arg4>& e,
                                            typename boost::enable_if_c<!is_convertible<typename detail::expression<tag, Arg1, Arg2, Arg3, Arg4>::result_type, self_type>::value && boost::multiprecision::detail::is_explicitly_convertible<typename detail::expression<tag, Arg1, Arg2, Arg3, Arg4>::result_type, self_type>::value>::type* = 0)
   {
      //
      // No precision guard as assign has one already:
      //
      assign(e);
   }

#ifndef BOOST_NO_CXX11_RVALUE_REFERENCES
   BOOST_MP_FORCEINLINE BOOST_CONSTEXPR number(number&& r)
       BOOST_MP_NOEXCEPT_IF(noexcept(Backend(std::declval<Backend>())))
       : m_backend(static_cast<Backend&&>(r.m_backend))
   {}
   BOOST_MP_FORCEINLINE BOOST_MP_CXX14_CONSTEXPR number& operator=(number&& r) BOOST_MP_NOEXCEPT_IF(noexcept(std::declval<Backend&>() = std::declval<Backend>()))
   {
      m_backend = static_cast<Backend&&>(r.m_backend);
      return *this;
   }
#endif

   BOOST_MP_CXX14_CONSTEXPR number& operator+=(const self_type& val)
   {
      detail::scoped_default_precision<number<Backend, ExpressionTemplates> > precision_guard(*this, val);
      //
      // If the current precision of *this differs from that of expression e, then we
      // create a temporary (which will have the correct precision thanks to precision_guard)
      // and then move the result into *this.  In C++17 we add a leading "if constexpr"
      // which causes this code to be eliminated in the common case that this type is
      // not actually variable precision.  Pre C++17 this code should still be mostly
      // optimised away, but we can't prevent instantiation of the dead code leading
      // to longer build and possibly link times.
      //
      BOOST_MP_CONSTEXPR_IF_VARIABLE_PRECISION(number)
      if (precision_guard.precision() != boost::multiprecision::detail::current_precision_of(*this))
      {
         number t(*this + val);
         return *this = BOOST_MP_MOVE(t);
      }
      do_add(detail::expression<detail::terminal, self_type>(val), detail::terminal());
      return *this;
   }

   template <class tag, class Arg1, class Arg2, class Arg3, class Arg4>
   BOOST_MP_CXX14_CONSTEXPR typename boost::enable_if_c<is_convertible<typename detail::expression<tag, Arg1, Arg2, Arg3, Arg4>::result_type, self_type>::value, number&>::type operator+=(const detail::expression<tag, Arg1, Arg2, Arg3, Arg4>& e)
   {
      detail::scoped_default_precision<number<Backend, ExpressionTemplates> > precision_guard(*this, e);
      // Create a copy if e contains this, but not if we're just doing a
      //    x += x
      if ((contains_self(e) && !is_self(e)))
      {
         self_type temp(e);
         do_add(detail::expression<detail::terminal, self_type>(temp), detail::terminal());
      }
      else
      {
         do_add(e, tag());
      }
      return *this;
   }

   template <class Arg1, class Arg2, class Arg3, class Arg4>
   BOOST_MP_CXX14_CONSTEXPR number& operator+=(const detail::expression<detail::multiply_immediates, Arg1, Arg2, Arg3, Arg4>& e)
   {
      detail::scoped_default_precision<number<Backend, ExpressionTemplates> > precision_guard(*this, e);
      //
      // If the current precision of *this differs from that of expression e, then we
      // create a temporary (which will have the correct precision thanks to precision_guard)
      // and then move the result into *this.  In C++17 we add a leading "if constexpr"
      // which causes this code to be eliminated in the common case that this type is
      // not actually variable precision.  Pre C++17 this code should still be mostly
      // optimised away, but we can't prevent instantiation of the dead code leading
      // to longer build and possibly link times.
      //
      BOOST_MP_CONSTEXPR_IF_VARIABLE_PRECISION(number)
      if (precision_guard.precision() != boost::multiprecision::detail::current_precision_of(*this))
      {
         number t(*this + e);
         return *this = BOOST_MP_MOVE(t);
      }
      //
      // Fused multiply-add:
      //
      using default_ops::eval_multiply_add;
      eval_multiply_add(m_backend, canonical_value(e.left_ref()), canonical_value(e.right_ref()));
      return *this;
   }

   template <class V>
   typename boost::enable_if_c<boost::is_convertible<V, self_type>::value, number<Backend, ExpressionTemplates>&>::type
       BOOST_MP_CXX14_CONSTEXPR
       operator+=(const V& v)
   {
      using default_ops::eval_add;
      eval_add(m_backend, canonical_value(v));
      return *this;
   }

   BOOST_MP_CXX14_CONSTEXPR number& operator-=(const self_type& val)
   {
      detail::scoped_default_precision<number<Backend, ExpressionTemplates> > precision_guard(*this, val);
      //
      // If the current precision of *this differs from that of expression e, then we
      // create a temporary (which will have the correct precision thanks to precision_guard)
      // and then move the result into *this.  In C++17 we add a leading "if constexpr"
      // which causes this code to be eliminated in the common case that this type is
      // not actually variable precision.  Pre C++17 this code should still be mostly
      // optimised away, but we can't prevent instantiation of the dead code leading
      // to longer build and possibly link times.
      //
      BOOST_MP_CONSTEXPR_IF_VARIABLE_PRECISION(number)
      if (precision_guard.precision() != boost::multiprecision::detail::current_precision_of(*this))
      {
         number t(*this - val);
         return *this = BOOST_MP_MOVE(t);
      }
      do_subtract(detail::expression<detail::terminal, self_type>(val), detail::terminal());
      return *this;
   }

   template <class tag, class Arg1, class Arg2, class Arg3, class Arg4>
   BOOST_MP_CXX14_CONSTEXPR typename boost::enable_if_c<is_convertible<typename detail::expression<tag, Arg1, Arg2, Arg3, Arg4>::result_type, self_type>::value, number&>::type operator-=(const detail::expression<tag, Arg1, Arg2, Arg3, Arg4>& e)
   {
      detail::scoped_default_precision<number<Backend, ExpressionTemplates> > precision_guard(*this, e);
      // Create a copy if e contains this:
      if (contains_self(e))
      {
         self_type temp(e);
         do_subtract(detail::expression<detail::terminal, self_type>(temp), detail::terminal());
      }
      else
      {
         do_subtract(e, typename detail::expression<tag, Arg1, Arg2, Arg3, Arg4>::tag_type());
      }
      return *this;
   }

   template <class V>
   BOOST_MP_CXX14_CONSTEXPR typename boost::enable_if_c<boost::is_convertible<V, self_type>::value, number<Backend, ExpressionTemplates>&>::type
   operator-=(const V& v)
   {
      using default_ops::eval_subtract;
      eval_subtract(m_backend, canonical_value(v));
      return *this;
   }

   template <class Arg1, class Arg2, class Arg3, class Arg4>
   BOOST_MP_CXX14_CONSTEXPR number& operator-=(const detail::expression<detail::multiply_immediates, Arg1, Arg2, Arg3, Arg4>& e)
   {
      detail::scoped_default_precision<number<Backend, ExpressionTemplates> > precision_guard(*this, e);
      //
      // If the current precision of *this differs from that of expression e, then we
      // create a temporary (which will have the correct precision thanks to precision_guard)
      // and then move the result into *this.  In C++17 we add a leading "if constexpr"
      // which causes this code to be eliminated in the common case that this type is
      // not actually variable precision.  Pre C++17 this code should still be mostly
      // optimised away, but we can't prevent instantiation of the dead code leading
      // to longer build and possibly link times.
      //
      BOOST_MP_CONSTEXPR_IF_VARIABLE_PRECISION(number)
      if (precision_guard.precision() != boost::multiprecision::detail::current_precision_of(*this))
      {
         number t(*this - e);
         return *this = BOOST_MP_MOVE(t);
      }
      //
      // Fused multiply-subtract:
      //
      using default_ops::eval_multiply_subtract;
      eval_multiply_subtract(m_backend, canonical_value(e.left_ref()), canonical_value(e.right_ref()));
      return *this;
   }

   BOOST_MP_CXX14_CONSTEXPR number& operator*=(const self_type& e)
   {
      detail::scoped_default_precision<number<Backend, ExpressionTemplates> > precision_guard(*this, e);
      //
      // If the current precision of *this differs from that of expression e, then we
      // create a temporary (which will have the correct precision thanks to precision_guard)
      // and then move the result into *this.  In C++17 we add a leading "if constexpr"
      // which causes this code to be eliminated in the common case that this type is
      // not actually variable precision.  Pre C++17 this code should still be mostly
      // optimised away, but we can't prevent instantiation of the dead code leading
      // to longer build and possibly link times.
      //
      BOOST_MP_CONSTEXPR_IF_VARIABLE_PRECISION(number)
      if (precision_guard.precision() != boost::multiprecision::detail::current_precision_of(*this))
      {
         number t(*this * e);
         return *this = BOOST_MP_MOVE(t);
      }
      do_multiplies(detail::expression<detail::terminal, self_type>(e), detail::terminal());
      return *this;
   }

   template <class tag, class Arg1, class Arg2, class Arg3, class Arg4>
   BOOST_MP_CXX14_CONSTEXPR typename boost::enable_if_c<is_convertible<typename detail::expression<tag, Arg1, Arg2, Arg3, Arg4>::result_type, self_type>::value, number&>::type operator*=(const detail::expression<tag, Arg1, Arg2, Arg3, Arg4>& e)
   {
      detail::scoped_default_precision<number<Backend, ExpressionTemplates> > precision_guard(*this, e);
      // Create a temporary if the RHS references *this, but not
      // if we're just doing an   x *= x;
      if ((contains_self(e) && !is_self(e)))
      {
         self_type temp(e);
         do_multiplies(detail::expression<detail::terminal, self_type>(temp), detail::terminal());
      }
      else
      {
         do_multiplies(e, typename detail::expression<tag, Arg1, Arg2, Arg3, Arg4>::tag_type());
      }
      return *this;
   }

   template <class V>
   BOOST_MP_CXX14_CONSTEXPR typename boost::enable_if_c<boost::is_convertible<V, self_type>::value, number<Backend, ExpressionTemplates>&>::type
   operator*=(const V& v)
   {
      using default_ops::eval_multiply;
      eval_multiply(m_backend, canonical_value(v));
      return *this;
   }

   BOOST_MP_CXX14_CONSTEXPR number& operator%=(const self_type& e)
   {
      BOOST_STATIC_ASSERT_MSG(number_category<Backend>::value == number_kind_integer || number_category<Backend>::value == number_kind_modular, "The modulus operation is only valid for integer and modular types");
      detail::scoped_default_precision<number<Backend, ExpressionTemplates> > precision_guard(*this, e);
      //
      // If the current precision of *this differs from that of expression e, then we
      // create a temporary (which will have the correct precision thanks to precision_guard)
      // and then move the result into *this.  In C++17 we add a leading "if constexpr"
      // which causes this code to be eliminated in the common case that this type is
      // not actually variable precision.  Pre C++17 this code should still be mostly
      // optimised away, but we can't prevent instantiation of the dead code leading
      // to longer build and possibly link times.
      //
      BOOST_MP_CONSTEXPR_IF_VARIABLE_PRECISION(number)
      if (precision_guard.precision() != boost::multiprecision::detail::current_precision_of(*this))
      {
         number t(*this % e);
         return *this = BOOST_MP_MOVE(t);
      }
      do_modulus(detail::expression<detail::terminal, self_type>(e), detail::terminal());
      return *this;
   }
   template <class tag, class Arg1, class Arg2, class Arg3, class Arg4>
   BOOST_MP_CXX14_CONSTEXPR typename boost::enable_if_c<is_convertible<typename detail::expression<tag, Arg1, Arg2, Arg3, Arg4>::result_type, self_type>::value, number&>::type operator%=(const detail::expression<tag, Arg1, Arg2, Arg3, Arg4>& e)
   {
      BOOST_STATIC_ASSERT_MSG(number_category<Backend>::value == number_kind_integer || number_category<Backend>::value == number_kind_modular, "The modulus operation is only valid for integer and modular types");
      detail::scoped_default_precision<number<Backend, ExpressionTemplates> > precision_guard(*this, e);
      // Create a temporary if the RHS references *this:
      if (contains_self(e))
      {
         self_type temp(e);
         do_modulus(detail::expression<detail::terminal, self_type>(temp), detail::terminal());
      }
      else
      {
         do_modulus(e, typename detail::expression<tag, Arg1, Arg2, Arg3, Arg4>::tag_type());
      }
      return *this;
   }
   template <class V>
   BOOST_MP_CXX14_CONSTEXPR typename boost::enable_if_c<boost::is_convertible<V, self_type>::value, number<Backend, ExpressionTemplates>&>::type
   operator%=(const V& v)
   {
      BOOST_STATIC_ASSERT_MSG(number_category<Backend>::value == number_kind_integer || number_category<Backend>::value == number_kind_modular, "The modulus operation is only valid for integer and modular types");
      using default_ops::eval_modulus;
      eval_modulus(m_backend, canonical_value(v));
      return *this;
   }

   //
   // These operators are *not* proto-ized.
   // The issue is that the increment/decrement must happen
   // even if the result of the operator *is never used*.
   // Possibly we could modify our expression wrapper to
   // execute the increment/decrement on destruction, but
   // correct implementation will be tricky, so defered for now...
   //
   BOOST_MP_FORCEINLINE BOOST_MP_CXX14_CONSTEXPR number& operator++()
   {
      using default_ops::eval_increment;
      eval_increment(m_backend);
      return *this;
   }

   BOOST_MP_FORCEINLINE BOOST_MP_CXX14_CONSTEXPR number& operator--()
   {
      using default_ops::eval_decrement;
      eval_decrement(m_backend);
      return *this;
   }

   inline BOOST_MP_CXX14_CONSTEXPR number operator++(int)
   {
      using default_ops::eval_increment;
      self_type temp(*this);
      eval_increment(m_backend);
      return temp;
   }

   inline BOOST_MP_CXX14_CONSTEXPR number operator--(int)
   {
      using default_ops::eval_decrement;
      self_type temp(*this);
      eval_decrement(m_backend);
      return temp;
   }

   template <class V>
   BOOST_MP_FORCEINLINE BOOST_MP_CXX14_CONSTEXPR typename boost::enable_if_c<is_integral<V>::value, number&>::type operator<<=(V val)
   {
      BOOST_STATIC_ASSERT_MSG(number_category<Backend>::value == number_kind_integer || number_category<Backend>::value == number_kind_modular, "The left-shift operation is only valid for integer and modular types");
      detail::check_shift_range(val, mpl::bool_<(sizeof(V) > sizeof(std::size_t))>(), mpl::bool_<is_signed<V>::value>());
      eval_left_shift(m_backend, static_cast<std::size_t>(canonical_value(val)));
      return *this;
   }

   template <class V>
   BOOST_MP_FORCEINLINE BOOST_MP_CXX14_CONSTEXPR typename boost::enable_if_c<is_integral<V>::value, number&>::type operator>>=(V val)
   {
      BOOST_STATIC_ASSERT_MSG(number_category<Backend>::value == number_kind_integer || number_category<Backend>::value == number_kind_modular, "The right-shift operation is only valid for integer and modular types");
      detail::check_shift_range(val, mpl::bool_<(sizeof(V) > sizeof(std::size_t))>(), mpl::bool_<is_signed<V>::value>());
      eval_right_shift(m_backend, static_cast<std::size_t>(canonical_value(val)));
      return *this;
   }

   BOOST_MP_FORCEINLINE BOOST_MP_CXX14_CONSTEXPR number& operator/=(const self_type& e)
   {
      detail::scoped_default_precision<number<Backend, ExpressionTemplates> > precision_guard(*this, e);
      //
      // If the current precision of *this differs from that of expression e, then we
      // create a temporary (which will have the correct precision thanks to precision_guard)
      // and then move the result into *this.  In C++17 we add a leading "if constexpr"
      // which causes this code to be eliminated in the common case that this type is
      // not actually variable precision.  Pre C++17 this code should still be mostly
      // optimised away, but we can't prevent instantiation of the dead code leading
      // to longer build and possibly link times.
      //
      BOOST_MP_CONSTEXPR_IF_VARIABLE_PRECISION(number)
      if (precision_guard.precision() != boost::multiprecision::detail::current_precision_of(*this))
      {
         number t(*this / e);
         return *this = BOOST_MP_MOVE(t);
      }
      do_divide(detail::expression<detail::terminal, self_type>(e), detail::terminal());
      return *this;
   }

   template <class tag, class Arg1, class Arg2, class Arg3, class Arg4>
   BOOST_MP_CXX14_CONSTEXPR typename boost::enable_if_c<is_convertible<typename detail::expression<tag, Arg1, Arg2, Arg3, Arg4>::result_type, self_type>::value, number&>::type operator/=(const detail::expression<tag, Arg1, Arg2, Arg3, Arg4>& e)
   {
      detail::scoped_default_precision<number<Backend, ExpressionTemplates> > precision_guard(*this, e);
      // Create a temporary if the RHS references *this:
      if (contains_self(e))
      {
         self_type temp(e);
         do_divide(detail::expression<detail::terminal, self_type>(temp), detail::terminal());
      }
      else
      {
         do_divide(e, typename detail::expression<tag, Arg1, Arg2, Arg3, Arg4>::tag_type());
      }
      return *this;
   }

   template <class V>
   BOOST_MP_FORCEINLINE BOOST_MP_CXX14_CONSTEXPR typename boost::enable_if_c<boost::is_convertible<V, self_type>::value, number<Backend, ExpressionTemplates>&>::type
   operator/=(const V& v)
   {
      using default_ops::eval_divide;
      eval_divide(m_backend, canonical_value(v));
      return *this;
   }

   BOOST_MP_FORCEINLINE BOOST_MP_CXX14_CONSTEXPR number& operator&=(const self_type& e)
   {
      BOOST_STATIC_ASSERT_MSG(number_category<Backend>::value == number_kind_integer || number_category<Backend>::value == number_kind_modular, "The bitwise & operation is only valid for integer and modular types");
      do_bitwise_and(detail::expression<detail::terminal, self_type>(e), detail::terminal());
      return *this;
   }

   template <class tag, class Arg1, class Arg2, class Arg3, class Arg4>
   BOOST_MP_CXX14_CONSTEXPR typename boost::enable_if_c<is_convertible<typename detail::expression<tag, Arg1, Arg2, Arg3, Arg4>::result_type, self_type>::value, number&>::type operator&=(const detail::expression<tag, Arg1, Arg2, Arg3, Arg4>& e)
   {
      BOOST_STATIC_ASSERT_MSG(number_category<Backend>::value == number_kind_integer || number_category<Backend>::value == number_kind_modular, "The bitwise & operation is only valid for integer and modular types");
      // Create a temporary if the RHS references *this, but not
      // if we're just doing an   x &= x;
      if (contains_self(e) && !is_self(e))
      {
         self_type temp(e);
         do_bitwise_and(detail::expression<detail::terminal, self_type>(temp), detail::terminal());
      }
      else
      {
         do_bitwise_and(e, typename detail::expression<tag, Arg1, Arg2, Arg3, Arg4>::tag_type());
      }
      return *this;
   }

   template <class V>
   BOOST_MP_FORCEINLINE BOOST_MP_CXX14_CONSTEXPR typename boost::enable_if_c<boost::is_convertible<V, self_type>::value, number<Backend, ExpressionTemplates>&>::type
   operator&=(const V& v)
   {
      BOOST_STATIC_ASSERT_MSG(number_category<Backend>::value == number_kind_integer || number_category<Backend>::value == number_kind_modular, "The bitwise & operation is only valid for integer and modular types");
      using default_ops::eval_bitwise_and;
      eval_bitwise_and(m_backend, canonical_value(v));
      return *this;
   }

   BOOST_MP_FORCEINLINE BOOST_MP_CXX14_CONSTEXPR number& operator|=(const self_type& e)
   {
      BOOST_STATIC_ASSERT_MSG(number_category<Backend>::value == number_kind_integer || number_category<Backend>::value == number_kind_modular, "The bitwise | operation is only valid for integer and modular types");
      do_bitwise_or(detail::expression<detail::terminal, self_type>(e), detail::terminal());
      return *this;
   }

   template <class tag, class Arg1, class Arg2, class Arg3, class Arg4>
   BOOST_MP_CXX14_CONSTEXPR typename boost::enable_if_c<is_convertible<typename detail::expression<tag, Arg1, Arg2, Arg3, Arg4>::result_type, self_type>::value, number&>::type operator|=(const detail::expression<tag, Arg1, Arg2, Arg3, Arg4>& e)
   {
      BOOST_STATIC_ASSERT_MSG(number_category<Backend>::value == number_kind_integer || number_category<Backend>::value == number_kind_modular, "The bitwise | operation is only valid for integer and modular types");
      // Create a temporary if the RHS references *this, but not
      // if we're just doing an   x |= x;
      if (contains_self(e) && !is_self(e))
      {
         self_type temp(e);
         do_bitwise_or(detail::expression<detail::terminal, self_type>(temp), detail::terminal());
      }
      else
      {
         do_bitwise_or(e, typename detail::expression<tag, Arg1, Arg2, Arg3, Arg4>::tag_type());
      }
      return *this;
   }

   template <class V>
   BOOST_MP_FORCEINLINE BOOST_MP_CXX14_CONSTEXPR typename boost::enable_if_c<boost::is_convertible<V, self_type>::value, number<Backend, ExpressionTemplates>&>::type
   operator|=(const V& v)
   {
      BOOST_STATIC_ASSERT_MSG(number_category<Backend>::value == number_kind_integer || number_category<Backend>::value == number_kind_modular, "The bitwise | operation is only valid for integer and modular types");
      using default_ops::eval_bitwise_or;
      eval_bitwise_or(m_backend, canonical_value(v));
      return *this;
   }

   BOOST_MP_FORCEINLINE BOOST_MP_CXX14_CONSTEXPR number& operator^=(const self_type& e)
   {
      BOOST_STATIC_ASSERT_MSG(number_category<Backend>::value == number_kind_integer || number_category<Backend>::value == number_kind_modular, "The bitwise ^ operation is only valid for integer and modular types");
      do_bitwise_xor(detail::expression<detail::terminal, self_type>(e), detail::terminal());
      return *this;
   }

   template <class tag, class Arg1, class Arg2, class Arg3, class Arg4>
   BOOST_MP_CXX14_CONSTEXPR typename boost::enable_if_c<is_convertible<typename detail::expression<tag, Arg1, Arg2, Arg3, Arg4>::result_type, self_type>::value, number&>::type operator^=(const detail::expression<tag, Arg1, Arg2, Arg3, Arg4>& e)
   {
      BOOST_STATIC_ASSERT_MSG(number_category<Backend>::value == number_kind_integer || number_category<Backend>::value == number_kind_modular, "The bitwise ^ operation is only valid for integer and modular types");
      if (contains_self(e))
      {
         self_type temp(e);
         do_bitwise_xor(detail::expression<detail::terminal, self_type>(temp), detail::terminal());
      }
      else
      {
         do_bitwise_xor(e, typename detail::expression<tag, Arg1, Arg2, Arg3, Arg4>::tag_type());
      }
      return *this;
   }

   template <class V>
   BOOST_MP_FORCEINLINE BOOST_MP_CXX14_CONSTEXPR typename boost::enable_if_c<boost::is_convertible<V, self_type>::value, number<Backend, ExpressionTemplates>&>::type
   operator^=(const V& v)
   {
      BOOST_STATIC_ASSERT_MSG(number_category<Backend>::value == number_kind_integer || number_category<Backend>::value == number_kind_modular, "The bitwise ^ operation is only valid for integer and modular types");
      using default_ops::eval_bitwise_xor;
      eval_bitwise_xor(m_backend, canonical_value(v));
      return *this;
   }
   //
   // swap:
   //
   BOOST_MP_FORCEINLINE BOOST_MP_CXX14_CONSTEXPR void swap(self_type& other) BOOST_MP_NOEXCEPT_IF(noexcept(std::declval<Backend>().swap(std::declval<Backend&>())))
   {
      m_backend.swap(other.backend());
   }
   //
   // Zero and sign:
   //
   BOOST_MP_FORCEINLINE BOOST_MP_CXX14_CONSTEXPR bool is_zero() const
   {
      using default_ops::eval_is_zero;
      return eval_is_zero(m_backend);
   }
   BOOST_MP_FORCEINLINE BOOST_MP_CXX14_CONSTEXPR int sign() const
   {
      using default_ops::eval_get_sign;
      return eval_get_sign(m_backend);
   }
   //
   // String conversion functions:
   //
   std::string str(std::streamsize digits = 0, std::ios_base::fmtflags f = std::ios_base::fmtflags(0)) const
   {
      return m_backend.str(digits, f);
   }
   template <class Archive>
   void serialize(Archive& ar, const unsigned int /*version*/)
   {
      ar& boost::make_nvp("backend", m_backend);
   }

 private:
   template <class T>
   BOOST_MP_CXX14_CONSTEXPR void convert_to_imp(T* result) const
   {
      using default_ops::eval_convert_to;
      eval_convert_to(result, m_backend);
   }
   template <class B2, expression_template_option ET>
   BOOST_MP_CXX14_CONSTEXPR void convert_to_imp(number<B2, ET>* result) const
   {
      result->assign(*this);
   }
   BOOST_MP_CXX14_CONSTEXPR void convert_to_imp(std::string* result) const
   {
      *result = this->str();
   }

 public:
   template <class T>
   BOOST_MP_CXX14_CONSTEXPR T convert_to() const
   {
      T result = T();
      convert_to_imp(&result);
      return result;
   }
   //
   // Use in boolean context, and explicit conversion operators:
   //
#ifndef BOOST_MP_NO_CXX11_EXPLICIT_CONVERSION_OPERATORS
#if (defined(__GNUC__) && (__GNUC__ == 4) && (__GNUC_MINOR__ < 7) && !defined(__clang__)) || (defined(BOOST_INTEL) && (BOOST_INTEL <= 1500))
   //
   // Horrible workaround for gcc-4.6.x which always prefers the template
   // operator bool() rather than the non-template operator when converting to
   // an arithmetic type:
   //
   template <class T, typename boost::enable_if_c<is_same<T, bool>::value, int>::type = 0>
   explicit operator T() const
   {
      using default_ops::eval_is_zero;
      return !eval_is_zero(backend());
   }
   template <class T, typename boost::disable_if_c<is_same<T, bool>::value || is_void<T>::value, int>::type = 0>
   explicit operator T() const
   {
      return this->template convert_to<T>();
   }
#else
#if BOOST_WORKAROUND(BOOST_MSVC, < 1900) || (defined(__apple_build_version__) && BOOST_WORKAROUND(__clang_major__, < 9))
   template <class T>
#else
   template <class T, class = typename boost::disable_if_c<boost::is_constructible<T, self_type const&>::value || !boost::is_default_constructible<T>::value || (!boost::is_arithmetic<T>::value && !boost::is_complex<T>::value), T>::type>
#endif
   explicit BOOST_MP_CXX14_CONSTEXPR operator T() const
   {
      return this->template convert_to<T>();
   }
   BOOST_MP_FORCEINLINE explicit BOOST_MP_CXX14_CONSTEXPR operator bool() const
   {
      return !is_zero();
   }
#if BOOST_WORKAROUND(BOOST_GCC_VERSION, < 40800)
   BOOST_MP_FORCEINLINE explicit operator void() const
   {}
#endif
#endif
#else
   typedef bool (self_type::*unmentionable_type)() const;

   BOOST_MP_FORCEINLINE operator unmentionable_type() const
   {
      return is_zero() ? 0 : &self_type::is_zero;
   }
#endif
   //
   // Default precision:
   //
   static BOOST_MP_CXX14_CONSTEXPR unsigned default_precision() BOOST_NOEXCEPT
   {
      return Backend::default_precision();
   }
   static BOOST_MP_CXX14_CONSTEXPR void default_precision(unsigned digits10)
   {
      Backend::default_precision(digits10);
   }
   BOOST_MP_CXX14_CONSTEXPR unsigned precision() const BOOST_NOEXCEPT
   {
      return m_backend.precision();
   }
   BOOST_MP_CXX14_CONSTEXPR void precision(unsigned digits10)
   {
      m_backend.precision(digits10);
   }
   //
   // Comparison:
   //
   BOOST_MP_FORCEINLINE BOOST_MP_CXX14_CONSTEXPR int compare(const number<Backend, ExpressionTemplates>& o) const
       BOOST_MP_NOEXCEPT_IF(noexcept(std::declval<Backend>().compare(std::declval<Backend>())))
   {
      return m_backend.compare(o.m_backend);
   }
   template <class V>
   BOOST_MP_FORCEINLINE BOOST_MP_CXX14_CONSTEXPR typename boost::enable_if_c<is_arithmetic<V>::value && (number_category<Backend>::value != number_kind_complex && number_category<Backend>::value != number_kind_modular), int>::type compare(const V& o) const
   {
      using default_ops::eval_get_sign;
      if (o == 0)
         return eval_get_sign(m_backend);
      return m_backend.compare(canonical_value(o));
   }
   template <class V>
   BOOST_MP_FORCEINLINE BOOST_MP_CXX14_CONSTEXPR typename boost::enable_if_c<is_arithmetic<V>::value && (number_category<Backend>::value == number_kind_complex || number_category<Backend>::value == number_kind_modular), int>::type compare(const V& o) const
   {
      using default_ops::eval_get_sign;
      return m_backend.compare(canonical_value(o));
   }

   //
   // Direct access to the underlying backend:
   //
#if !(defined(BOOST_NO_CXX11_RVALUE_REFERENCES) || defined(BOOST_NO_CXX11_REF_QUALIFIERS) || BOOST_WORKAROUND(BOOST_GCC, < 50000))
   BOOST_MP_FORCEINLINE BOOST_MP_CXX14_CONSTEXPR Backend& backend() & BOOST_NOEXCEPT
   {
      return m_backend;
   }
   BOOST_MP_FORCEINLINE BOOST_CONSTEXPR const Backend& backend() const& BOOST_NOEXCEPT { return m_backend; }
   BOOST_MP_FORCEINLINE BOOST_MP_CXX14_CONSTEXPR Backend&& backend() && BOOST_NOEXCEPT { return static_cast<Backend&&>(m_backend); }
   BOOST_MP_FORCEINLINE BOOST_MP_CXX14_CONSTEXPR Backend const&& backend() const&& BOOST_NOEXCEPT { return static_cast<Backend const&&>(m_backend); }
#else
   BOOST_MP_FORCEINLINE BOOST_MP_CXX14_CONSTEXPR Backend& backend() BOOST_NOEXCEPT
   {
      return m_backend;
   }
   BOOST_MP_FORCEINLINE BOOST_CONSTEXPR const Backend& backend() const BOOST_NOEXCEPT { return m_backend; }
#endif
   //
   // Complex number real and imag:
   //
   BOOST_MP_CXX14_CONSTEXPR typename scalar_result_from_possible_complex<number<Backend, ExpressionTemplates> >::type
   real() const
   {
      using default_ops::eval_real;
      detail::scoped_default_precision<typename scalar_result_from_possible_complex<multiprecision::number<Backend, ExpressionTemplates> >::type> precision_guard(*this);
      typename scalar_result_from_possible_complex<multiprecision::number<Backend, ExpressionTemplates> >::type                                   result;
      eval_real(result.backend(), backend());
      return result;
   }
   BOOST_MP_CXX14_CONSTEXPR typename scalar_result_from_possible_complex<number<Backend, ExpressionTemplates> >::type
   imag() const
   {
      using default_ops::eval_imag;
      detail::scoped_default_precision<typename scalar_result_from_possible_complex<multiprecision::number<Backend, ExpressionTemplates> >::type> precision_guard(*this);
      typename scalar_result_from_possible_complex<multiprecision::number<Backend, ExpressionTemplates> >::type                                   result;
      eval_imag(result.backend(), backend());
      return result;
   }
   template <class T>
   inline BOOST_MP_CXX14_CONSTEXPR typename enable_if_c<boost::is_convertible<T, self_type>::value, self_type&>::type real(const T& val)
   {
      using default_ops::eval_set_real;
      eval_set_real(backend(), canonical_value(val));
      return *this;
   }
   template <class T>
   inline BOOST_MP_CXX14_CONSTEXPR typename enable_if_c<boost::is_convertible<T, self_type>::value && number_category<self_type>::value == number_kind_complex, self_type&>::type imag(const T& val)
   {
      using default_ops::eval_set_imag;
      eval_set_imag(backend(), canonical_value(val));
      return *this;
   }

 private:
   template <class tag, class Arg1, class Arg2, class Arg3, class Arg4>
   BOOST_MP_CXX14_CONSTEXPR void do_assign(const detail::expression<tag, Arg1, Arg2, Arg3, Arg4>& e, const mpl::true_&)
   {
      do_assign(e, tag());
   }
   template <class tag, class Arg1, class Arg2, class Arg3, class Arg4>
   BOOST_MP_CXX14_CONSTEXPR void do_assign(const detail::expression<tag, Arg1, Arg2, Arg3, Arg4>& e, const mpl::false_&)
   {
      // The result of the expression isn't the same type as this -
      // create a temporary result and assign it to *this:
      typedef typename detail::expression<tag, Arg1, Arg2, Arg3, Arg4>::result_type temp_type;
      temp_type                                                                     t(e);
      this->assign(t);
   }

   template <class Exp>
   BOOST_MP_CXX14_CONSTEXPR void do_assign(const Exp& e, const detail::add_immediates&)
   {
      using default_ops::eval_add;
      boost::multiprecision::detail::maybe_promote_precision(this);
      eval_add(m_backend, canonical_value(e.left().value()), canonical_value(e.right().value()));
   }
   template <class Exp>
   BOOST_MP_CXX14_CONSTEXPR void do_assign(const Exp& e, const detail::subtract_immediates&)
   {
      using default_ops::eval_subtract;
      boost::multiprecision::detail::maybe_promote_precision(this);
      eval_subtract(m_backend, canonical_value(e.left().value()), canonical_value(e.right().value()));
   }
   template <class Exp>
   BOOST_MP_CXX14_CONSTEXPR void do_assign(const Exp& e, const detail::multiply_immediates&)
   {
      using default_ops::eval_multiply;
      boost::multiprecision::detail::maybe_promote_precision(this);
      eval_multiply(m_backend, canonical_value(e.left().value()), canonical_value(e.right().value()));
   }
   template <class Exp>
   BOOST_MP_CXX14_CONSTEXPR void do_assign(const Exp& e, const detail::multiply_add&)
   {
      using default_ops::eval_multiply_add;
      boost::multiprecision::detail::maybe_promote_precision(this);
      eval_multiply_add(m_backend, canonical_value(e.left().value()), canonical_value(e.middle().value()), canonical_value(e.right().value()));
   }
   template <class Exp>
   BOOST_MP_CXX14_CONSTEXPR void do_assign(const Exp& e, const detail::multiply_subtract&)
   {
      using default_ops::eval_multiply_subtract;
      boost::multiprecision::detail::maybe_promote_precision(this);
      eval_multiply_subtract(m_backend, canonical_value(e.left().value()), canonical_value(e.middle().value()), canonical_value(e.right().value()));
   }

   template <class Exp>
   BOOST_MP_CXX14_CONSTEXPR void do_assign(const Exp& e, const detail::divide_immediates&)
   {
      using default_ops::eval_divide;
      boost::multiprecision::detail::maybe_promote_precision(this);
      eval_divide(m_backend, canonical_value(e.left().value()), canonical_value(e.right().value()));
   }

   template <class Exp>
   BOOST_MP_CXX14_CONSTEXPR void do_assign(const Exp& e, const detail::negate&)
   {
      typedef typename Exp::left_type left_type;
      do_assign(e.left(), typename left_type::tag_type());
      m_backend.negate();
   }
   template <class Exp>
   BOOST_MP_CXX14_CONSTEXPR void do_assign(const Exp& e, const detail::plus&)
   {
      typedef typename Exp::left_type  left_type;
      typedef typename Exp::right_type right_type;

      BOOST_CONSTEXPR int const left_depth  = left_type::depth;
      BOOST_CONSTEXPR int const right_depth = right_type::depth;

      bool bl = contains_self(e.left());
      bool br = contains_self(e.right());

      if (bl && br)
      {
         self_type temp(e);
         temp.m_backend.swap(this->m_backend);
      }
      else if (bl && is_self(e.left()))
      {
         // Ignore the left node, it's *this, just add the right:
         do_add(e.right(), typename right_type::tag_type());
      }
      else if (br && is_self(e.right()))
      {
         // Ignore the right node, it's *this, just add the left:
         do_add(e.left(), typename left_type::tag_type());
      }
      else if (!br && (bl || (left_depth >= right_depth)))
      { // br is always false, but if bl is true we must take the this branch:
         do_assign(e.left(), typename left_type::tag_type());
         do_add(e.right(), typename right_type::tag_type());
      }
      else
      {
         do_assign(e.right(), typename right_type::tag_type());
         do_add(e.left(), typename left_type::tag_type());
      }
   }
   template <class Exp>
   BOOST_MP_CXX14_CONSTEXPR void do_assign(const Exp& e, const detail::minus&)
   {
      typedef typename Exp::left_type  left_type;
      typedef typename Exp::right_type right_type;

      BOOST_CONSTEXPR int const left_depth  = left_type::depth;
      BOOST_CONSTEXPR int const right_depth = right_type::depth;

      bool bl = contains_self(e.left());
      bool br = contains_self(e.right());

      if (bl && br)
      {
         self_type temp(e);
         temp.m_backend.swap(this->m_backend);
      }
      else if (bl && is_self(e.left()))
      {
         // Ignore the left node, it's *this, just subtract the right:
         do_subtract(e.right(), typename right_type::tag_type());
      }
      else if (br && is_self(e.right()))
      {
         // Ignore the right node, it's *this, just subtract the left and negate the result:
         do_subtract(e.left(), typename left_type::tag_type());
         m_backend.negate();
      }
      else if (!br && (bl || (left_depth >= right_depth)))
      { // br is always false, but if bl is true we must take the this branch:
         do_assign(e.left(), typename left_type::tag_type());
         do_subtract(e.right(), typename right_type::tag_type());
      }
      else
      {
         do_assign(e.right(), typename right_type::tag_type());
         do_subtract(e.left(), typename left_type::tag_type());
         m_backend.negate();
      }
   }
   template <class Exp>
   BOOST_MP_CXX14_CONSTEXPR void do_assign(const Exp& e, const detail::multiplies&)
   {
      typedef typename Exp::left_type  left_type;
      typedef typename Exp::right_type right_type;

      BOOST_CONSTEXPR int const left_depth  = left_type::depth;
      BOOST_CONSTEXPR int const right_depth = right_type::depth;

      bool bl = contains_self(e.left());
      bool br = contains_self(e.right());

      if (bl && br)
      {
         self_type temp(e);
         temp.m_backend.swap(this->m_backend);
      }
      else if (bl && is_self(e.left()))
      {
         // Ignore the left node, it's *this, just add the right:
         do_multiplies(e.right(), typename right_type::tag_type());
      }
      else if (br && is_self(e.right()))
      {
         // Ignore the right node, it's *this, just add the left:
         do_multiplies(e.left(), typename left_type::tag_type());
      }
      else if (!br && (bl || (left_depth >= right_depth)))
      { // br is always false, but if bl is true we must take the this branch:
         do_assign(e.left(), typename left_type::tag_type());
         do_multiplies(e.right(), typename right_type::tag_type());
      }
      else
      {
         do_assign(e.right(), typename right_type::tag_type());
         do_multiplies(e.left(), typename left_type::tag_type());
      }
   }
   template <class Exp>
   BOOST_MP_CXX14_CONSTEXPR void do_assign(const Exp& e, const detail::divides&)
   {
      typedef typename Exp::left_type  left_type;
      typedef typename Exp::right_type right_type;

      bool bl = contains_self(e.left());
      bool br = contains_self(e.right());

      if (bl && is_self(e.left()))
      {
         // Ignore the left node, it's *this, just add the right:
         do_divide(e.right(), typename right_type::tag_type());
      }
      else if (br)
      {
         self_type temp(e);
         temp.m_backend.swap(this->m_backend);
      }
      else
      {
         do_assign(e.left(), typename left_type::tag_type());
         do_divide(e.right(), typename right_type::tag_type());
      }
   }
   template <class Exp>
   BOOST_MP_CXX14_CONSTEXPR void do_assign(const Exp& e, const detail::modulus&)
   {
      //
      // This operation is only valid for integer backends:
      //
      BOOST_STATIC_ASSERT_MSG(number_category<Backend>::value == number_kind_integer || number_category<Backend>::value == number_kind_modular, "The modulus operation is only valid for integer and modular types");

      typedef typename Exp::left_type  left_type;
      typedef typename Exp::right_type right_type;

      bool bl = contains_self(e.left());
      bool br = contains_self(e.right());

      if (bl && is_self(e.left()))
      {
         // Ignore the left node, it's *this, just add the right:
         do_modulus(e.right(), typename right_type::tag_type());
      }
      else if (br)
      {
         self_type temp(e);
         temp.m_backend.swap(this->m_backend);
      }
      else
      {
         do_assign(e.left(), typename left_type::tag_type());
         do_modulus(e.right(), typename right_type::tag_type());
      }
   }
   template <class Exp>
   BOOST_MP_CXX14_CONSTEXPR void do_assign(const Exp& e, const detail::modulus_immediates&)
   {
      BOOST_STATIC_ASSERT_MSG(number_category<Backend>::value == number_kind_integer || number_category<Backend>::value == number_kind_modular, "The modulus operation is only valid for integer and modular types");
      using default_ops::eval_modulus;
      boost::multiprecision::detail::maybe_promote_precision(this);
      eval_modulus(m_backend, canonical_value(e.left().value()), canonical_value(e.right().value()));
   }

   template <class Exp>
   BOOST_MP_CXX14_CONSTEXPR void do_assign(const Exp& e, const detail::bitwise_and&)
   {
      //
      // This operation is only valid for integer backends:
      //
      BOOST_STATIC_ASSERT_MSG(number_category<Backend>::value == number_kind_integer, "Bitwise operations are only valid for integer types");

      typedef typename Exp::left_type  left_type;
      typedef typename Exp::right_type right_type;

      BOOST_CONSTEXPR int const left_depth  = left_type::depth;
      BOOST_CONSTEXPR int const right_depth = right_type::depth;

      bool bl = contains_self(e.left());
      bool br = contains_self(e.right());

      if (bl && is_self(e.left()))
      {
         // Ignore the left node, it's *this, just add the right:
         do_bitwise_and(e.right(), typename right_type::tag_type());
      }
      else if (br && is_self(e.right()))
      {
         do_bitwise_and(e.left(), typename left_type::tag_type());
      }
      else if (!br && (bl || (left_depth >= right_depth)))
      {
         do_assign(e.left(), typename left_type::tag_type());
         do_bitwise_and(e.right(), typename right_type::tag_type());
      }
      else
      {
         do_assign(e.right(), typename right_type::tag_type());
         do_bitwise_and(e.left(), typename left_type::tag_type());
      }
   }
   template <class Exp>
   BOOST_MP_CXX14_CONSTEXPR void do_assign(const Exp& e, const detail::bitwise_and_immediates&)
   {
      BOOST_STATIC_ASSERT_MSG(number_category<Backend>::value == number_kind_integer || number_category<Backend>::value == number_kind_modular, "Bitwise operations are only valid for integer and modular types");
      using default_ops::eval_bitwise_and;
      eval_bitwise_and(m_backend, canonical_value(e.left().value()), canonical_value(e.right().value()));
   }

   template <class Exp>
   BOOST_MP_CXX14_CONSTEXPR void do_assign(const Exp& e, const detail::bitwise_or&)
   {
      //
      // This operation is only valid for integer backends:
      //
      BOOST_STATIC_ASSERT_MSG(number_category<Backend>::value == number_kind_integer || number_category<Backend>::value == number_kind_modular, "Bitwise operations are only valid for integer and modular types");

      typedef typename Exp::left_type  left_type;
      typedef typename Exp::right_type right_type;

      BOOST_CONSTEXPR int const left_depth  = left_type::depth;
      BOOST_CONSTEXPR int const right_depth = right_type::depth;

      bool bl = contains_self(e.left());
      bool br = contains_self(e.right());

      if (bl && is_self(e.left()))
      {
         // Ignore the left node, it's *this, just add the right:
         do_bitwise_or(e.right(), typename right_type::tag_type());
      }
      else if (br && is_self(e.right()))
      {
         do_bitwise_or(e.left(), typename left_type::tag_type());
      }
      else if (!br && (bl || (left_depth >= right_depth)))
      {
         do_assign(e.left(), typename left_type::tag_type());
         do_bitwise_or(e.right(), typename right_type::tag_type());
      }
      else
      {
         do_assign(e.right(), typename right_type::tag_type());
         do_bitwise_or(e.left(), typename left_type::tag_type());
      }
   }
   template <class Exp>
   BOOST_MP_CXX14_CONSTEXPR void do_assign(const Exp& e, const detail::bitwise_or_immediates&)
   {
      BOOST_STATIC_ASSERT_MSG(number_category<Backend>::value == number_kind_integer || number_category<Backend>::value == number_kind_modular, "Bitwise operations are only valid for integer and modular types");
      using default_ops::eval_bitwise_or;
      eval_bitwise_or(m_backend, canonical_value(e.left().value()), canonical_value(e.right().value()));
   }

   template <class Exp>
   BOOST_MP_CXX14_CONSTEXPR void do_assign(const Exp& e, const detail::bitwise_xor&)
   {
      //
      // This operation is only valid for integer backends:
      //
      BOOST_STATIC_ASSERT_MSG(number_category<Backend>::value == number_kind_integer || number_category<Backend>::value == number_kind_modular, "Bitwise operations are only valid for integer and modular types");

      typedef typename Exp::left_type  left_type;
      typedef typename Exp::right_type right_type;

      BOOST_CONSTEXPR int const left_depth  = left_type::depth;
      BOOST_CONSTEXPR int const right_depth = right_type::depth;

      bool bl = contains_self(e.left());
      bool br = contains_self(e.right());

      if (bl && is_self(e.left()))
      {
         // Ignore the left node, it's *this, just add the right:
         do_bitwise_xor(e.right(), typename right_type::tag_type());
      }
      else if (br && is_self(e.right()))
      {
         do_bitwise_xor(e.left(), typename left_type::tag_type());
      }
      else if (!br && (bl || (left_depth >= right_depth)))
      {
         do_assign(e.left(), typename left_type::tag_type());
         do_bitwise_xor(e.right(), typename right_type::tag_type());
      }
      else
      {
         do_assign(e.right(), typename right_type::tag_type());
         do_bitwise_xor(e.left(), typename left_type::tag_type());
      }
   }
   template <class Exp>
   BOOST_MP_CXX14_CONSTEXPR void do_assign(const Exp& e, const detail::bitwise_xor_immediates&)
   {
      BOOST_STATIC_ASSERT_MSG(number_category<Backend>::value == number_kind_integer || number_category<Backend>::value == number_kind_modular, "Bitwise operations are only valid for integer and modular types");
      using default_ops::eval_bitwise_xor;
      eval_bitwise_xor(m_backend, canonical_value(e.left().value()), canonical_value(e.right().value()));
   }
   template <class Exp>
   BOOST_MP_CXX14_CONSTEXPR void do_assign(const Exp& e, const detail::terminal&)
   {
      if (!is_self(e))
      {
         m_backend = canonical_value(e.value());
      }
   }
   template <class Exp>
   BOOST_MP_CXX14_CONSTEXPR void do_assign(const Exp& e, const detail::function&)
   {
      typedef typename Exp::arity tag_type;
      boost::multiprecision::detail::maybe_promote_precision(this);
      do_assign_function(e, tag_type());
   }
   template <class Exp>
   BOOST_MP_CXX14_CONSTEXPR void do_assign(const Exp& e, const detail::shift_left&)
   {
      // We can only shift by an integer value, not an arbitrary expression:
      typedef typename Exp::left_type    left_type;
      typedef typename Exp::right_type   right_type;
      typedef typename right_type::arity right_arity;
      BOOST_STATIC_ASSERT_MSG(right_arity::value == 0, "The left shift operator requires an integer value for the shift operand.");
      typedef typename right_type::result_type right_value_type;
      BOOST_STATIC_ASSERT_MSG(is_integral<right_value_type>::value, "The left shift operator requires an integer value for the shift operand.");
      typedef typename left_type::tag_type tag_type;
      do_assign_left_shift(e.left(), canonical_value(e.right().value()), tag_type());
   }

   template <class Exp>
   BOOST_MP_CXX14_CONSTEXPR void do_assign(const Exp& e, const detail::shift_right&)
   {
      // We can only shift by an integer value, not an arbitrary expression:
      typedef typename Exp::left_type    left_type;
      typedef typename Exp::right_type   right_type;
      typedef typename right_type::arity right_arity;
      BOOST_STATIC_ASSERT_MSG(right_arity::value == 0, "The left shift operator requires an integer value for the shift operand.");
      typedef typename right_type::result_type right_value_type;
      BOOST_STATIC_ASSERT_MSG(is_integral<right_value_type>::value, "The left shift operator requires an integer value for the shift operand.");
      typedef typename left_type::tag_type tag_type;
      do_assign_right_shift(e.left(), canonical_value(e.right().value()), tag_type());
   }

   template <class Exp>
   BOOST_MP_CXX14_CONSTEXPR void do_assign(const Exp& e, const detail::bitwise_complement&)
   {
      BOOST_STATIC_ASSERT_MSG(number_category<Backend>::value == number_kind_integer || number_category<Backend>::value == number_kind_modular, "The bitwise ~ operation is only valid for integer and modular types");
      using default_ops::eval_complement;
      self_type temp(e.left());
      eval_complement(m_backend, temp.backend());
   }

   template <class Exp>
   BOOST_MP_CXX14_CONSTEXPR void do_assign(const Exp& e, const detail::complement_immediates&)
   {
      BOOST_STATIC_ASSERT_MSG(number_category<Backend>::value == number_kind_integer || number_category<Backend>::value == number_kind_modular, "The bitwise ~ operation is only valid for integer and modular types");
      using default_ops::eval_complement;
      eval_complement(m_backend, canonical_value(e.left().value()));
   }

   template <class Exp, class Val>
   BOOST_MP_CXX14_CONSTEXPR void do_assign_right_shift(const Exp& e, const Val& val, const detail::terminal&)
   {
      BOOST_STATIC_ASSERT_MSG(number_category<Backend>::value == number_kind_integer || number_category<Backend>::value == number_kind_modular, "The right shift operation is only valid for integer and modular types");
      using default_ops::eval_right_shift;
      detail::check_shift_range(val, mpl::bool_<(sizeof(Val) > sizeof(std::size_t))>(), mpl::bool_<is_signed<Val>::value>());
      eval_right_shift(m_backend, canonical_value(e.value()), static_cast<std::size_t>(val));
   }

   template <class Exp, class Val>
   BOOST_MP_CXX14_CONSTEXPR void do_assign_left_shift(const Exp& e, const Val& val, const detail::terminal&)
   {
      BOOST_STATIC_ASSERT_MSG(number_category<Backend>::value == number_kind_integer || number_category<Backend>::value == number_kind_modular, "The left shift operation is only valid for integer and modular types");
      using default_ops::eval_left_shift;
      detail::check_shift_range(val, mpl::bool_<(sizeof(Val) > sizeof(std::size_t))>(), mpl::bool_<is_signed<Val>::value>());
      eval_left_shift(m_backend, canonical_value(e.value()), static_cast<std::size_t>(val));
   }

   template <class Exp, class Val, class Tag>
   BOOST_MP_CXX14_CONSTEXPR void do_assign_right_shift(const Exp& e, const Val& val, const Tag&)
   {
      BOOST_STATIC_ASSERT_MSG(number_category<Backend>::value == number_kind_integer || number_category<Backend>::value == number_kind_modular, "The right shift operation is only valid for integer and modular types");
      using default_ops::eval_right_shift;
      self_type temp(e);
      detail::check_shift_range(val, mpl::bool_<(sizeof(Val) > sizeof(std::size_t))>(), mpl::bool_<is_signed<Val>::value>());
      eval_right_shift(m_backend, temp.backend(), static_cast<std::size_t>(val));
   }

   template <class Exp, class Val, class Tag>
   BOOST_MP_CXX14_CONSTEXPR void do_assign_left_shift(const Exp& e, const Val& val, const Tag&)
   {
      BOOST_STATIC_ASSERT_MSG(number_category<Backend>::value == number_kind_integer || number_category<Backend>::value == number_kind_modular, "The left shift operation is only valid for integer and modular types");
      using default_ops::eval_left_shift;
      self_type temp(e);
      detail::check_shift_range(val, mpl::bool_<(sizeof(Val) > sizeof(std::size_t))>(), mpl::bool_<is_signed<Val>::value>());
      eval_left_shift(m_backend, temp.backend(), static_cast<std::size_t>(val));
   }

   template <class Exp>
   BOOST_MP_CXX14_CONSTEXPR void do_assign_function(const Exp& e, const mpl::int_<1>&)
   {
      e.left().value()(&m_backend);
   }
   template <class Exp>
   BOOST_MP_CXX14_CONSTEXPR void do_assign_function(const Exp& e, const mpl::int_<2>&)
   {
      typedef typename Exp::right_type      right_type;
      typedef typename right_type::tag_type tag_type;
      do_assign_function_1(e.left().value(), e.right_ref(), tag_type());
   }
   template <class F, class Exp>
   BOOST_MP_CXX14_CONSTEXPR void do_assign_function_1(const F& f, const Exp& val, const detail::terminal&)
   {
      f(m_backend, function_arg_value(val));
   }
   template <class F, class Exp, class Tag>
   BOOST_MP_CXX14_CONSTEXPR void do_assign_function_1(const F& f, const Exp& val, const Tag&)
   {
      typename Exp::result_type t(val);
      f(m_backend, t.backend());
   }
   template <class Exp>
   BOOST_MP_CXX14_CONSTEXPR void do_assign_function(const Exp& e, const mpl::int_<3>&)
   {
      typedef typename Exp::middle_type      middle_type;
      typedef typename middle_type::tag_type tag_type;
      typedef typename Exp::right_type       end_type;
      typedef typename end_type::tag_type    end_tag;
      do_assign_function_2(e.left().value(), e.middle_ref(), e.right_ref(), tag_type(), end_tag());
   }
   template <class F, class Exp1, class Exp2>
   BOOST_MP_CXX14_CONSTEXPR void do_assign_function_2(const F& f, const Exp1& val1, const Exp2& val2, const detail::terminal&, const detail::terminal&)
   {
      f(m_backend, function_arg_value(val1), function_arg_value(val2));
   }
   template <class F, class Exp1, class Exp2, class Tag1>
   BOOST_MP_CXX14_CONSTEXPR void do_assign_function_2(const F& f, const Exp1& val1, const Exp2& val2, const Tag1&, const detail::terminal&)
   {
      typename Exp1::result_type temp1(val1);
      f(m_backend, BOOST_MP_MOVE(temp1.backend()), function_arg_value(val2));
   }
   template <class F, class Exp1, class Exp2, class Tag2>
   BOOST_MP_CXX14_CONSTEXPR void do_assign_function_2(const F& f, const Exp1& val1, const Exp2& val2, const detail::terminal&, const Tag2&)
   {
      typename Exp2::result_type temp2(val2);
      f(m_backend, function_arg_value(val1), BOOST_MP_MOVE(temp2.backend()));
   }
   template <class F, class Exp1, class Exp2, class Tag1, class Tag2>
   BOOST_MP_CXX14_CONSTEXPR void do_assign_function_2(const F& f, const Exp1& val1, const Exp2& val2, const Tag1&, const Tag2&)
   {
      typename Exp1::result_type temp1(val1);
      typename Exp2::result_type temp2(val2);
      f(m_backend, BOOST_MP_MOVE(temp1.backend()), BOOST_MP_MOVE(temp2.backend()));
   }

   template <class Exp>
   BOOST_MP_CXX14_CONSTEXPR void do_assign_function(const Exp& e, const mpl::int_<4>&)
   {
      typedef typename Exp::left_middle_type  left_type;
      typedef typename left_type::tag_type    left_tag_type;
      typedef typename Exp::right_middle_type middle_type;
      typedef typename middle_type::tag_type  middle_tag_type;
      typedef typename Exp::right_type        right_type;
      typedef typename right_type::tag_type   right_tag_type;
      do_assign_function_3a(e.left().value(), e.left_middle_ref(), e.right_middle_ref(), e.right_ref(), left_tag_type(), middle_tag_type(), right_tag_type());
   }
   template <class F, class Exp1, class Exp2, class Exp3, class Tag2, class Tag3>
   BOOST_MP_CXX14_CONSTEXPR void do_assign_function_3a(const F& f, const Exp1& val1, const Exp2& val2, const Exp3& val3, const detail::terminal&, const Tag2& t2, const Tag3& t3)
   {
      do_assign_function_3b(f, val1, val2, val3, t2, t3);
   }
   template <class F, class Exp1, class Exp2, class Exp3, class Tag1, class Tag2, class Tag3>
   BOOST_MP_CXX14_CONSTEXPR void do_assign_function_3a(const F& f, const Exp1& val1, const Exp2& val2, const Exp3& val3, const Tag1&, const Tag2& t2, const Tag3& t3)
   {
      typename Exp1::result_type t(val1);
      do_assign_function_3b(f, BOOST_MP_MOVE(t), val2, val3, t2, t3);
   }
   template <class F, class Exp1, class Exp2, class Exp3, class Tag3>
   BOOST_MP_CXX14_CONSTEXPR void do_assign_function_3b(const F& f, const Exp1& val1, const Exp2& val2, const Exp3& val3, const detail::terminal&, const Tag3& t3)
   {
      do_assign_function_3c(f, val1, val2, val3, t3);
   }
   template <class F, class Exp1, class Exp2, class Exp3, class Tag2, class Tag3>
   BOOST_MP_CXX14_CONSTEXPR void do_assign_function_3b(const F& f, const Exp1& val1, const Exp2& val2, const Exp3& val3, const Tag2& /*t2*/, const Tag3& t3)
   {
      typename Exp2::result_type t(val2);
      do_assign_function_3c(f, val1, BOOST_MP_MOVE(t), val3, t3);
   }
   template <class F, class Exp1, class Exp2, class Exp3>
   BOOST_MP_CXX14_CONSTEXPR void do_assign_function_3c(const F& f, const Exp1& val1, const Exp2& val2, const Exp3& val3, const detail::terminal&)
   {
      f(m_backend, function_arg_value(val1), function_arg_value(val2), function_arg_value(val3));
   }
   template <class F, class Exp1, class Exp2, class Exp3, class Tag3>
   BOOST_MP_CXX14_CONSTEXPR void do_assign_function_3c(const F& f, const Exp1& val1, const Exp2& val2, const Exp3& val3, const Tag3& /*t3*/)
   {
      typename Exp3::result_type t(val3);
      do_assign_function_3c(f, val1, val2, BOOST_MP_MOVE(t), detail::terminal());
   }

   template <class Exp>
   BOOST_MP_CXX14_CONSTEXPR void do_add(const Exp& e, const detail::terminal&)
   {
      using default_ops::eval_add;
      boost::multiprecision::detail::maybe_promote_precision(this);
      eval_add(m_backend, canonical_value(e.value()));
   }

   template <class Exp>
   BOOST_MP_CXX14_CONSTEXPR void do_add(const Exp& e, const detail::negate&)
   {
      typedef typename Exp::left_type left_type;
      boost::multiprecision::detail::maybe_promote_precision(this);
      do_subtract(e.left(), typename left_type::tag_type());
   }

   template <class Exp>
   BOOST_MP_CXX14_CONSTEXPR void do_add(const Exp& e, const detail::plus&)
   {
      typedef typename Exp::left_type  left_type;
      typedef typename Exp::right_type right_type;
      do_add(e.left(), typename left_type::tag_type());
      do_add(e.right(), typename right_type::tag_type());
   }

   template <class Exp>
   BOOST_MP_CXX14_CONSTEXPR void do_add(const Exp& e, const detail::minus&)
   {
      typedef typename Exp::left_type  left_type;
      typedef typename Exp::right_type right_type;
      do_add(e.left(), typename left_type::tag_type());
      do_subtract(e.right(), typename right_type::tag_type());
   }

   template <class Exp, class unknown>
   BOOST_MP_CXX14_CONSTEXPR void do_add(const Exp& e, const unknown&)
   {
      self_type temp(e);
      do_add(detail::expression<detail::terminal, self_type>(temp), detail::terminal());
   }

   template <class Exp>
   BOOST_MP_CXX14_CONSTEXPR void do_add(const Exp& e, const detail::add_immediates&)
   {
      using default_ops::eval_add;
      boost::multiprecision::detail::maybe_promote_precision(this);
      eval_add(m_backend, canonical_value(e.left().value()));
      eval_add(m_backend, canonical_value(e.right().value()));
   }
   template <class Exp>
   BOOST_MP_CXX14_CONSTEXPR void do_add(const Exp& e, const detail::subtract_immediates&)
   {
      using default_ops::eval_add;
      using default_ops::eval_subtract;
      boost::multiprecision::detail::maybe_promote_precision(this);
      eval_add(m_backend, canonical_value(e.left().value()));
      eval_subtract(m_backend, canonical_value(e.right().value()));
   }
   template <class Exp>
   BOOST_MP_CXX14_CONSTEXPR void do_subtract(const Exp& e, const detail::terminal&)
   {
      using default_ops::eval_subtract;
      boost::multiprecision::detail::maybe_promote_precision(this);
      eval_subtract(m_backend, canonical_value(e.value()));
   }

   template <class Exp>
   BOOST_MP_CXX14_CONSTEXPR void do_subtract(const Exp& e, const detail::negate&)
   {
      typedef typename Exp::left_type left_type;
      do_add(e.left(), typename left_type::tag_type());
   }

   template <class Exp>
   BOOST_MP_CXX14_CONSTEXPR void do_subtract(const Exp& e, const detail::plus&)
   {
      typedef typename Exp::left_type  left_type;
      typedef typename Exp::right_type right_type;
      do_subtract(e.left(), typename left_type::tag_type());
      do_subtract(e.right(), typename right_type::tag_type());
   }

   template <class Exp>
   BOOST_MP_CXX14_CONSTEXPR void do_subtract(const Exp& e, const detail::minus&)
   {
      typedef typename Exp::left_type  left_type;
      typedef typename Exp::right_type right_type;
      do_subtract(e.left(), typename left_type::tag_type());
      do_add(e.right(), typename right_type::tag_type());
   }
   template <class Exp>
   BOOST_MP_CXX14_CONSTEXPR void do_subtract(const Exp& e, const detail::add_immediates&)
   {
      using default_ops::eval_subtract;
      boost::multiprecision::detail::maybe_promote_precision(this);
      eval_subtract(m_backend, canonical_value(e.left().value()));
      eval_subtract(m_backend, canonical_value(e.right().value()));
   }
   template <class Exp>
   BOOST_MP_CXX14_CONSTEXPR void do_subtract(const Exp& e, const detail::subtract_immediates&)
   {
      using default_ops::eval_add;
      using default_ops::eval_subtract;
      eval_subtract(m_backend, canonical_value(e.left().value()));
      eval_add(m_backend, canonical_value(e.right().value()));
   }
   template <class Exp, class unknown>
   BOOST_MP_CXX14_CONSTEXPR void do_subtract(const Exp& e, const unknown&)
   {
      self_type temp(e);
      do_subtract(detail::expression<detail::terminal, self_type>(temp), detail::terminal());
   }

   template <class Exp>
   BOOST_MP_CXX14_CONSTEXPR void do_multiplies(const Exp& e, const detail::terminal&)
   {
      using default_ops::eval_multiply;
      boost::multiprecision::detail::maybe_promote_precision(this);
      eval_multiply(m_backend, canonical_value(e.value()));
   }

   template <class Exp>
   BOOST_MP_CXX14_CONSTEXPR void do_multiplies(const Exp& e, const detail::negate&)
   {
      typedef typename Exp::left_type left_type;
      do_multiplies(e.left(), typename left_type::tag_type());
      m_backend.negate();
   }

   template <class Exp>
   BOOST_MP_CXX14_CONSTEXPR void do_multiplies(const Exp& e, const detail::multiplies&)
   {
      typedef typename Exp::left_type  left_type;
      typedef typename Exp::right_type right_type;
      do_multiplies(e.left(), typename left_type::tag_type());
      do_multiplies(e.right(), typename right_type::tag_type());
   }
   //
   // This rearrangement is disabled for integer types, the test on sizeof(Exp) is simply to make
   // the disable_if dependent on the template argument (the size of 1 can never occur in practice).
   //
   template <class Exp>
   BOOST_MP_CXX14_CONSTEXPR typename boost::disable_if_c<boost::multiprecision::number_category<self_type>::value == boost::multiprecision::number_kind_integer || sizeof(Exp) == 1>::type
   do_multiplies(const Exp& e, const detail::divides&)
   {
      typedef typename Exp::left_type  left_type;
      typedef typename Exp::right_type right_type;
      do_multiplies(e.left(), typename left_type::tag_type());
      do_divide(e.right(), typename right_type::tag_type());
   }

   template <class Exp>
   BOOST_MP_CXX14_CONSTEXPR void do_multiplies(const Exp& e, const detail::multiply_immediates&)
   {
      using default_ops::eval_multiply;
      boost::multiprecision::detail::maybe_promote_precision(this);
      eval_multiply(m_backend, canonical_value(e.left().value()));
      eval_multiply(m_backend, canonical_value(e.right().value()));
   }
   //
   // This rearrangement is disabled for integer types, the test on sizeof(Exp) is simply to make
   // the disable_if dependent on the template argument (the size of 1 can never occur in practice).
   //
   template <class Exp>
   BOOST_MP_CXX14_CONSTEXPR typename boost::disable_if_c<boost::multiprecision::number_category<self_type>::value == boost::multiprecision::number_kind_integer || sizeof(Exp) == 1>::type
   do_multiplies(const Exp& e, const detail::divide_immediates&)
   {
      using default_ops::eval_divide;
      using default_ops::eval_multiply;
      boost::multiprecision::detail::maybe_promote_precision(this);
      eval_multiply(m_backend, canonical_value(e.left().value()));
      eval_divide(m_backend, canonical_value(e.right().value()));
   }
   template <class Exp, class unknown>
   BOOST_MP_CXX14_CONSTEXPR void do_multiplies(const Exp& e, const unknown&)
   {
      using default_ops::eval_multiply;
      boost::multiprecision::detail::maybe_promote_precision(this);
      self_type temp(e);
      eval_multiply(m_backend, temp.m_backend);
   }

   template <class Exp>
   BOOST_MP_CXX14_CONSTEXPR void do_divide(const Exp& e, const detail::terminal&)
   {
      using default_ops::eval_divide;
      boost::multiprecision::detail::maybe_promote_precision(this);
      eval_divide(m_backend, canonical_value(e.value()));
   }

   template <class Exp>
   BOOST_MP_CXX14_CONSTEXPR void do_divide(const Exp& e, const detail::negate&)
   {
      typedef typename Exp::left_type left_type;
      do_divide(e.left(), typename left_type::tag_type());
      m_backend.negate();
   }
   //
   // This rearrangement is disabled for integer types, the test on sizeof(Exp) is simply to make
   // the disable_if dependent on the template argument (the size of 1 can never occur in practice).
   //
   template <class Exp>
   BOOST_MP_CXX14_CONSTEXPR typename boost::disable_if_c<boost::multiprecision::number_category<self_type>::value == boost::multiprecision::number_kind_integer || sizeof(Exp) == 1>::type
   do_divide(const Exp& e, const detail::multiplies&)
   {
      typedef typename Exp::left_type  left_type;
      typedef typename Exp::right_type right_type;
      do_divide(e.left(), typename left_type::tag_type());
      do_divide(e.right(), typename right_type::tag_type());
   }
   //
   // This rearrangement is disabled for integer types, the test on sizeof(Exp) is simply to make
   // the disable_if dependent on the template argument (the size of 1 can never occur in practice).
   //
   template <class Exp>
   BOOST_MP_CXX14_CONSTEXPR typename boost::disable_if_c<boost::multiprecision::number_category<self_type>::value == boost::multiprecision::number_kind_integer || sizeof(Exp) == 1>::type
   do_divide(const Exp& e, const detail::divides&)
   {
      typedef typename Exp::left_type  left_type;
      typedef typename Exp::right_type right_type;
      do_divide(e.left(), typename left_type::tag_type());
      do_multiplies(e.right(), typename right_type::tag_type());
   }
   //
   // This rearrangement is disabled for integer types, the test on sizeof(Exp) is simply to make
   // the disable_if dependent on the template argument (the size of 1 can never occur in practice).
   //
   template <class Exp>
   BOOST_MP_CXX14_CONSTEXPR typename boost::disable_if_c<boost::multiprecision::number_category<self_type>::value == boost::multiprecision::number_kind_integer || sizeof(Exp) == 1>::type
   do_divides(const Exp& e, const detail::multiply_immediates&)
   {
      using default_ops::eval_divide;
      boost::multiprecision::detail::maybe_promote_precision(this);
      eval_divide(m_backend, canonical_value(e.left().value()));
      eval_divide(m_backend, canonical_value(e.right().value()));
   }
   //
   // This rearrangement is disabled for integer types, the test on sizeof(Exp) is simply to make
   // the disable_if dependent on the template argument (the size of 1 can never occur in practice).
   //
   template <class Exp>
   BOOST_MP_CXX14_CONSTEXPR typename boost::disable_if_c<boost::multiprecision::number_category<self_type>::value == boost::multiprecision::number_kind_integer || sizeof(Exp) == 1>::type
   do_divides(const Exp& e, const detail::divide_immediates&)
   {
      using default_ops::eval_divide;
      using default_ops::eval_multiply;
      boost::multiprecision::detail::maybe_promote_precision(this);
      eval_divide(m_backend, canonical_value(e.left().value()));
      mutiply(m_backend, canonical_value(e.right().value()));
   }

   template <class Exp, class unknown>
   BOOST_MP_CXX14_CONSTEXPR void do_divide(const Exp& e, const unknown&)
   {
      using default_ops::eval_multiply;
      boost::multiprecision::detail::maybe_promote_precision(this);
      self_type temp(e);
      eval_divide(m_backend, temp.m_backend);
   }

   template <class Exp>
   BOOST_MP_CXX14_CONSTEXPR void do_modulus(const Exp& e, const detail::terminal&)
   {
      BOOST_STATIC_ASSERT_MSG(number_category<Backend>::value == number_kind_integer || number_category<Backend>::value == number_kind_modular, "The modulus operation is only valid for integer and modular types");
      using default_ops::eval_modulus;
      boost::multiprecision::detail::maybe_promote_precision(this);
      eval_modulus(m_backend, canonical_value(e.value()));
   }

   template <class Exp, class Unknown>
   BOOST_MP_CXX14_CONSTEXPR void do_modulus(const Exp& e, const Unknown&)
   {
      BOOST_STATIC_ASSERT_MSG(number_category<Backend>::value == number_kind_integer || number_category<Backend>::value == number_kind_modular, "The modulus operation is only valid for integer and modular types");
      using default_ops::eval_modulus;
      boost::multiprecision::detail::maybe_promote_precision(this);
      self_type temp(e);
      eval_modulus(m_backend, canonical_value(temp));
   }

   template <class Exp>
   BOOST_MP_CXX14_CONSTEXPR void do_bitwise_and(const Exp& e, const detail::terminal&)
   {
      BOOST_STATIC_ASSERT_MSG(number_category<Backend>::value == number_kind_integer || number_category<Backend>::value == number_kind_modular, "The bitwise & operation is only valid for integer and modular types");
      using default_ops::eval_bitwise_and;
      eval_bitwise_and(m_backend, canonical_value(e.value()));
   }
   template <class Exp>
   BOOST_MP_CXX14_CONSTEXPR void do_bitwise_and(const Exp& e, const detail::bitwise_and&)
   {
      BOOST_STATIC_ASSERT_MSG(number_category<Backend>::value == number_kind_integer || number_category<Backend>::value == number_kind_modular, "The bitwise & operation is only valid for integer and modular types");
      typedef typename Exp::left_type  left_type;
      typedef typename Exp::right_type right_type;
      do_bitwise_and(e.left(), typename left_type::tag_type());
      do_bitwise_and(e.right(), typename right_type::tag_type());
   }
   template <class Exp, class unknown>
   BOOST_MP_CXX14_CONSTEXPR void do_bitwise_and(const Exp& e, const unknown&)
   {
      BOOST_STATIC_ASSERT_MSG(number_category<Backend>::value == number_kind_integer || number_category<Backend>::value == number_kind_modular, "The bitwise & operation is only valid for integer and modular types");
      using default_ops::eval_bitwise_and;
      self_type temp(e);
      eval_bitwise_and(m_backend, temp.m_backend);
   }

   template <class Exp>
   BOOST_MP_CXX14_CONSTEXPR void do_bitwise_or(const Exp& e, const detail::terminal&)
   {
      BOOST_STATIC_ASSERT_MSG(number_category<Backend>::value == number_kind_integer || number_category<Backend>::value == number_kind_modular, "The bitwise | operation is only valid for integer and modular types");
      using default_ops::eval_bitwise_or;
      eval_bitwise_or(m_backend, canonical_value(e.value()));
   }
   template <class Exp>
   BOOST_MP_CXX14_CONSTEXPR void do_bitwise_or(const Exp& e, const detail::bitwise_or&)
   {
      BOOST_STATIC_ASSERT_MSG(number_category<Backend>::value == number_kind_integer || number_category<Backend>::value == number_kind_modular, "The bitwise | operation is only valid for integer and modular types");
      typedef typename Exp::left_type  left_type;
      typedef typename Exp::right_type right_type;
      do_bitwise_or(e.left(), typename left_type::tag_type());
      do_bitwise_or(e.right(), typename right_type::tag_type());
   }
   template <class Exp, class unknown>
   BOOST_MP_CXX14_CONSTEXPR void do_bitwise_or(const Exp& e, const unknown&)
   {
      BOOST_STATIC_ASSERT_MSG(number_category<Backend>::value == number_kind_integer || number_category<Backend>::value == number_kind_modular, "The bitwise | operation is only valid for integer and modular types");
      using default_ops::eval_bitwise_or;
      self_type temp(e);
      eval_bitwise_or(m_backend, temp.m_backend);
   }

   template <class Exp>
   BOOST_MP_CXX14_CONSTEXPR void do_bitwise_xor(const Exp& e, const detail::terminal&)
   {
      BOOST_STATIC_ASSERT_MSG(number_category<Backend>::value == number_kind_integer || number_category<Backend>::value == number_kind_modular, "The bitwise ^ operation is only valid for integer and modular types");
      using default_ops::eval_bitwise_xor;
      eval_bitwise_xor(m_backend, canonical_value(e.value()));
   }
   template <class Exp>
   BOOST_MP_CXX14_CONSTEXPR void do_bitwise_xor(const Exp& e, const detail::bitwise_xor&)
   {
      BOOST_STATIC_ASSERT_MSG(number_category<Backend>::value == number_kind_integer || number_category<Backend>::value == number_kind_modular, "The bitwise ^ operation is only valid for integer and modular types");
      typedef typename Exp::left_type  left_type;
      typedef typename Exp::right_type right_type;
      do_bitwise_xor(e.left(), typename left_type::tag_type());
      do_bitwise_xor(e.right(), typename right_type::tag_type());
   }
   template <class Exp, class unknown>
   BOOST_MP_CXX14_CONSTEXPR void do_bitwise_xor(const Exp& e, const unknown&)
   {
      BOOST_STATIC_ASSERT_MSG(number_category<Backend>::value == number_kind_integer || number_category<Backend>::value == number_kind_modular, "The bitwise ^ operation is only valid for integer and modular types");
      using default_ops::eval_bitwise_xor;
      self_type temp(e);
      eval_bitwise_xor(m_backend, temp.m_backend);
   }

   // Tests if the expression contains a reference to *this:
   template <class Exp>
   BOOST_MP_FORCEINLINE BOOST_MP_CXX14_CONSTEXPR bool contains_self(const Exp& e) const BOOST_NOEXCEPT
   {
      return contains_self(e, typename Exp::arity());
   }
   template <class Exp>
   BOOST_MP_FORCEINLINE BOOST_MP_CXX14_CONSTEXPR bool contains_self(const Exp& e, mpl::int_<0> const&) const BOOST_NOEXCEPT
   {
      return is_realy_self(e.value());
   }
   template <class Exp>
   BOOST_MP_FORCEINLINE BOOST_MP_CXX14_CONSTEXPR bool contains_self(const Exp& e, mpl::int_<1> const&) const BOOST_NOEXCEPT
   {
      typedef typename Exp::left_type child_type;
      return contains_self(e.left(), typename child_type::arity());
   }
   template <class Exp>
   BOOST_MP_FORCEINLINE BOOST_MP_CXX14_CONSTEXPR bool contains_self(const Exp& e, mpl::int_<2> const&) const BOOST_NOEXCEPT
   {
      typedef typename Exp::left_type  child0_type;
      typedef typename Exp::right_type child1_type;
      return contains_self(e.left(), typename child0_type::arity()) || contains_self(e.right(), typename child1_type::arity());
   }
   template <class Exp>
   BOOST_MP_FORCEINLINE BOOST_MP_CXX14_CONSTEXPR bool contains_self(const Exp& e, mpl::int_<3> const&) const BOOST_NOEXCEPT
   {
      typedef typename Exp::left_type   child0_type;
      typedef typename Exp::middle_type child1_type;
      typedef typename Exp::right_type  child2_type;
      return contains_self(e.left(), typename child0_type::arity()) || contains_self(e.middle(), typename child1_type::arity()) || contains_self(e.right(), typename child2_type::arity());
   }

   // Test if the expression is a reference to *this:
   template <class Exp>
   BOOST_MP_FORCEINLINE BOOST_CONSTEXPR bool is_self(const Exp& e) const BOOST_NOEXCEPT
   {
      return is_self(e, typename Exp::arity());
   }
   template <class Exp>
   BOOST_MP_FORCEINLINE BOOST_CONSTEXPR bool is_self(const Exp& e, mpl::int_<0> const&) const BOOST_NOEXCEPT
   {
      return is_realy_self(e.value());
   }
   template <class Exp, int v>
   BOOST_MP_FORCEINLINE BOOST_CONSTEXPR bool is_self(const Exp&, mpl::int_<v> const&) const BOOST_NOEXCEPT
   {
      return false;
   }

   template <class Val>
   BOOST_MP_FORCEINLINE BOOST_CONSTEXPR bool is_realy_self(const Val&) const BOOST_NOEXCEPT { return false; }
   BOOST_MP_FORCEINLINE BOOST_CONSTEXPR bool is_realy_self(const self_type& v) const BOOST_NOEXCEPT { return &v == this; }

   static BOOST_MP_FORCEINLINE BOOST_CONSTEXPR const Backend& function_arg_value(const self_type& v) BOOST_NOEXCEPT { return v.backend(); }
   template <class Other, expression_template_option ET2>
   static BOOST_MP_FORCEINLINE BOOST_CONSTEXPR const Other& function_arg_value(const number<Other, ET2>& v) BOOST_NOEXCEPT { return v.backend(); }
   template <class V>
   static BOOST_MP_FORCEINLINE BOOST_CONSTEXPR const V& function_arg_value(const V& v) BOOST_NOEXCEPT { return v; }
   template <class A1, class A2, class A3, class A4>
   static BOOST_MP_FORCEINLINE BOOST_MP_CXX14_CONSTEXPR const A1& function_arg_value(const detail::expression<detail::terminal, A1, A2, A3, A4>& exp) BOOST_NOEXCEPT { return exp.value(); }
   template <class A2, class A3, class A4>
   static BOOST_MP_FORCEINLINE BOOST_CONSTEXPR const Backend& function_arg_value(const detail::expression<detail::terminal, number<Backend>, A2, A3, A4>& exp) BOOST_NOEXCEPT { return exp.value().backend(); }
   Backend                                                    m_backend;

 public:
   //
   // These shouldn't really need to be public, or even member functions, but it makes implementing
   // the non-member operators way easier if they are:
   //
   static BOOST_MP_FORCEINLINE BOOST_CONSTEXPR const Backend& canonical_value(const self_type& v) BOOST_NOEXCEPT { return v.m_backend; }
   template <class B2, expression_template_option ET>
   static BOOST_MP_FORCEINLINE BOOST_CONSTEXPR const B2& canonical_value(const number<B2, ET>& v) BOOST_NOEXCEPT { return v.backend(); }
   template <class V>
   static BOOST_MP_FORCEINLINE BOOST_CONSTEXPR typename boost::disable_if<is_same<typename detail::canonical<V, Backend>::type, V>, typename detail::canonical<V, Backend>::type>::type
   canonical_value(const V& v) BOOST_NOEXCEPT { return static_cast<typename detail::canonical<V, Backend>::type>(v); }
   template <class V>
   static BOOST_MP_FORCEINLINE BOOST_CONSTEXPR typename boost::enable_if_c<is_same<typename detail::canonical<V, Backend>::type, V>::value, const V&>::type
   canonical_value(const V& v) BOOST_NOEXCEPT { return v; }
   static BOOST_MP_FORCEINLINE typename detail::canonical<std::string, Backend>::type canonical_value(const std::string& v) BOOST_NOEXCEPT { return v.c_str(); }
};

template <class Backend, expression_template_option ExpressionTemplates>
inline std::ostream& operator<<(std::ostream& os, const number<Backend, ExpressionTemplates>& r)
{
   std::streamsize d  = os.precision();
   std::string     s  = r.str(d, os.flags());
   std::streamsize ss = os.width();
   if (ss > static_cast<std::streamsize>(s.size()))
   {
      char fill = os.fill();
      if ((os.flags() & std::ios_base::left) == std::ios_base::left)
         s.append(static_cast<std::string::size_type>(ss - s.size()), fill);
      else
         s.insert(static_cast<std::string::size_type>(0), static_cast<std::string::size_type>(ss - s.size()), fill);
   }
   return os << s;
}

namespace detail {

template <class tag, class A1, class A2, class A3, class A4>
inline std::ostream& operator<<(std::ostream& os, const expression<tag, A1, A2, A3, A4>& r)
{
   typedef typename expression<tag, A1, A2, A3, A4>::result_type value_type;
   value_type                                                    temp(r);
   return os << temp;
}
//
// What follows is the input streaming code: this is not "proper" iostream code at all
// but that's fiendishly hard to write when dealing with multiple backends all
// with different requirements... yes we could deligate this to the backend author...
// but we really want backends to be EASY to write!
// For now just pull in all the characters that could possibly form the number
// and let the backend's string parser make use of it.  This fixes most use cases
// including CSV type formats such as those used by the Random lib.
//
inline std::string read_string_while(std::istream& is, std::string const& permitted_chars)
{
   std::ios_base::iostate     state = std::ios_base::goodbit;
   const std::istream::sentry sentry_check(is);
   std::string                result;

   if (sentry_check)
   {
      int c = is.rdbuf()->sgetc();

      for (;; c = is.rdbuf()->snextc())
         if (std::istream::traits_type::eq_int_type(std::istream::traits_type::eof(), c))
         { // end of file:
            state |= std::ios_base::eofbit;
            break;
         }
         else if (permitted_chars.find_first_of(std::istream::traits_type::to_char_type(c)) == std::string::npos)
         {
            // Invalid numeric character, stop reading:
            //is.rdbuf()->sputbackc(static_cast<char>(c));
            break;
         }
         else
         {
            result.append(1, std::istream::traits_type::to_char_type(c));
         }
   }

   if (!result.size())
      state |= std::ios_base::failbit;
   is.setstate(state);
   return result;
}

} // namespace detail

template <class Backend, expression_template_option ExpressionTemplates>
inline std::istream& operator>>(std::istream& is, number<Backend, ExpressionTemplates>& r)
{
   bool        hex_format = (is.flags() & std::ios_base::hex) == std::ios_base::hex;
   bool        oct_format = (is.flags() & std::ios_base::oct) == std::ios_base::oct;
   std::string s;
   switch (boost::multiprecision::number_category<number<Backend, ExpressionTemplates> >::value)
   {
   case boost::multiprecision::number_kind_integer:
      if (oct_format)
         s = detail::read_string_while(is, "+-01234567");
      else if (hex_format)
         s = detail::read_string_while(is, "+-xXabcdefABCDEF0123456789");
      else
         s = detail::read_string_while(is, "+-0123456789");
      break;
   case boost::multiprecision::number_kind_floating_point:
      s = detail::read_string_while(is, "+-eE.0123456789infINFnanNANinfinityINFINITY");
      break;
   default:
      is >> s;
   }
   if (s.size())
   {
      if (hex_format && (number_category<Backend>::value == number_kind_integer) && ((s[0] != '0') || (s[1] != 'x')))
         s.insert(s.find_first_not_of("+-"), "0x");
      if (oct_format && (number_category<Backend>::value == number_kind_integer) && (s[0] != '0'))
         s.insert(s.find_first_not_of("+-"), "0");
      r.assign(s);
   }
   else if (!is.fail())
      is.setstate(std::istream::failbit);
   return is;
}

template <class Backend, expression_template_option ExpressionTemplates>
BOOST_MP_FORCEINLINE BOOST_MP_CXX14_CONSTEXPR void swap(number<Backend, ExpressionTemplates>& a, number<Backend, ExpressionTemplates>& b)
    BOOST_MP_NOEXCEPT_IF(noexcept(std::declval<number<Backend, ExpressionTemplates>&>() = std::declval<number<Backend, ExpressionTemplates>&>()))
{
   a.swap(b);
}
//
// Boost.Hash support, just call hash_value for the backend, which may or may not be supported:
//
template <class Backend, expression_template_option ExpressionTemplates>
inline BOOST_MP_CXX14_CONSTEXPR std::size_t hash_value(const number<Backend, ExpressionTemplates>& val)
{
   return hash_value(val.backend());
}

} // namespace multiprecision

template <class T>
class rational;

template <class Backend, multiprecision::expression_template_option ExpressionTemplates>
inline std::istream& operator>>(std::istream& is, rational<multiprecision::number<Backend, ExpressionTemplates> >& r)
{
   std::string                                          s1;
   multiprecision::number<Backend, ExpressionTemplates> v1, v2;
   char                                                 c;
   bool                                                 have_hex   = false;
   bool                                                 hex_format = (is.flags() & std::ios_base::hex) == std::ios_base::hex;
   bool                                                 oct_format = (is.flags() & std::ios_base::oct) == std::ios_base::oct;

   while ((EOF != (c = static_cast<char>(is.peek()))) && (c == 'x' || c == 'X' || c == '-' || c == '+' || (c >= '0' && c <= '9') || (have_hex && (c >= 'a' && c <= 'f')) || (have_hex && (c >= 'A' && c <= 'F'))))
   {
      if (c == 'x' || c == 'X')
         have_hex = true;
      s1.append(1, c);
      is.get();
   }
   if (hex_format && ((s1[0] != '0') || (s1[1] != 'x')))
      s1.insert(static_cast<std::string::size_type>(0), "0x");
   if (oct_format && (s1[0] != '0'))
      s1.insert(static_cast<std::string::size_type>(0), "0");
   v1.assign(s1);
   s1.erase();
   if (c == '/')
   {
      is.get();
      while ((EOF != (c = static_cast<char>(is.peek()))) && (c == 'x' || c == 'X' || c == '-' || c == '+' || (c >= '0' && c <= '9') || (have_hex && (c >= 'a' && c <= 'f')) || (have_hex && (c >= 'A' && c <= 'F'))))
      {
         if (c == 'x' || c == 'X')
            have_hex = true;
         s1.append(1, c);
         is.get();
      }
      if (hex_format && ((s1[0] != '0') || (s1[1] != 'x')))
         s1.insert(static_cast<std::string::size_type>(0), "0x");
      if (oct_format && (s1[0] != '0'))
         s1.insert(static_cast<std::string::size_type>(0), "0");
      v2.assign(s1);
   }
   else
      v2 = 1;
   r.assign(v1, v2);
   return is;
}

template <class T, multiprecision::expression_template_option ExpressionTemplates>
inline BOOST_MP_CXX14_CONSTEXPR multiprecision::number<T, ExpressionTemplates> numerator(const rational<multiprecision::number<T, ExpressionTemplates> >& a)
{
   return a.numerator();
}

template <class T, multiprecision::expression_template_option ExpressionTemplates>
inline BOOST_MP_CXX14_CONSTEXPR multiprecision::number<T, ExpressionTemplates> denominator(const rational<multiprecision::number<T, ExpressionTemplates> >& a)
{
   return a.denominator();
}

template <class T, multiprecision::expression_template_option ExpressionTemplates>
inline BOOST_MP_CXX14_CONSTEXPR std::size_t hash_value(const rational<multiprecision::number<T, ExpressionTemplates> >& val)
{
   std::size_t result = hash_value(val.numerator());
   boost::hash_combine(result, hash_value(val.denominator()));
   return result;
}

namespace multiprecision {

template <class I>
struct component_type<boost::rational<I> >
{
   typedef I type;
};

} // namespace multiprecision

#ifdef BOOST_MSVC
#pragma warning(pop)
#endif

} // namespace boost

#ifndef BOOST_NO_CXX11_HDR_FUNCTIONAL

#include <functional>

namespace std {

template <class Backend, boost::multiprecision::expression_template_option ExpressionTemplates>
struct hash<boost::multiprecision::number<Backend, ExpressionTemplates> >
{
   BOOST_MP_CXX14_CONSTEXPR std::size_t operator()(const boost::multiprecision::number<Backend, ExpressionTemplates>& val) const { return hash_value(val); }
};
template <class Backend, boost::multiprecision::expression_template_option ExpressionTemplates>
struct hash<boost::rational<boost::multiprecision::number<Backend, ExpressionTemplates> > >
{
   BOOST_MP_CXX14_CONSTEXPR std::size_t operator()(const boost::rational<boost::multiprecision::number<Backend, ExpressionTemplates> >& val) const
   {
      std::size_t result = hash_value(val.numerator());
      boost::hash_combine(result, hash_value(val.denominator()));
      return result;
   }
};

} // namespace std

#endif

#include <boost/multiprecision/detail/ublas_interop.hpp>

#endif<|MERGE_RESOLUTION|>--- conflicted
+++ resolved
@@ -1,9 +1,5 @@
 ///////////////////////////////////////////////////////////////////////////////
-<<<<<<< HEAD
-//  Copyright 2011 John Maddock
-=======
 //  Copyright 2011 John Maddock.
->>>>>>> 6ac0fc1d
 //  Copyright (c) 2019 Mikhail Komarov <nemo@nil.foundation>
 //  Copyright (c) 2019 Alexey Moskvin
 //
