--- conflicted
+++ resolved
@@ -88,21 +88,12 @@
    }
    */
    template<expression_template_option ET>
-<<<<<<< HEAD
-   BOOST_MP_FORCEINLINE BOOST_CONSTEXPR number(const number<Backend, ET>& val) 
-      BOOST_NOEXCEPT_IF(noexcept(Backend(static_cast<const Backend&>(std::declval<Backend>())))) : m_backend(val.backend()) {}
-
-   template <class Other, expression_template_option ET>
-   BOOST_MP_FORCEINLINE number(const number<Other, ET>& val, 
-         typename enable_if_c<(boost::is_convertible<Other, Backend>::value && !detail::is_restricted_conversion<Other, Backend>::value)>::type* = 0) 
-=======
    BOOST_MP_FORCEINLINE BOOST_CONSTEXPR number(const number<Backend, ET>& val)
       BOOST_NOEXCEPT_IF(noexcept(Backend(static_cast<const Backend&>(std::declval<Backend>())))) : m_backend(val.backend()) {}
 
    template <class Other, expression_template_option ET>
    BOOST_MP_FORCEINLINE number(const number<Other, ET>& val,
          typename enable_if_c<(boost::is_convertible<Other, Backend>::value && !detail::is_restricted_conversion<Other, Backend>::value)>::type* = 0)
->>>>>>> c221a74a
       BOOST_NOEXCEPT_IF(noexcept(Backend(static_cast<const Other&>(std::declval<Other>()))))
       : m_backend(val.backend()) {}
 
@@ -151,11 +142,7 @@
       return *this;
    }
 
-<<<<<<< HEAD
-   BOOST_MP_FORCEINLINE number& operator=(const number& e) 
-=======
    BOOST_MP_FORCEINLINE number& operator=(const number& e)
->>>>>>> c221a74a
       BOOST_NOEXCEPT_IF(noexcept(std::declval<Backend>() = static_cast<const Backend&>(std::declval<Backend>())))
    {
       m_backend = e.m_backend;
@@ -163,24 +150,15 @@
    }
 
    template <class V>
-<<<<<<< HEAD
-   BOOST_MP_FORCEINLINE typename enable_if<is_convertible<V, self_type>, number<Backend, ExpressionTemplates>& >::type 
-      operator=(const V& v) 
-=======
    BOOST_MP_FORCEINLINE typename enable_if<is_convertible<V, self_type>, number<Backend, ExpressionTemplates>& >::type
       operator=(const V& v)
->>>>>>> c221a74a
       BOOST_NOEXCEPT_IF(noexcept(std::declval<Backend>() = static_cast<typename boost::multiprecision::detail::canonical<V, Backend>::type const&>(std::declval<typename boost::multiprecision::detail::canonical<V, Backend>::type>())))
    {
       m_backend = canonical_value(v);
       return *this;
    }
    template <class V>
-<<<<<<< HEAD
-   BOOST_MP_FORCEINLINE number<Backend, ExpressionTemplates>& assign(const V& v) 
-=======
    BOOST_MP_FORCEINLINE number<Backend, ExpressionTemplates>& assign(const V& v)
->>>>>>> c221a74a
       BOOST_NOEXCEPT_IF(noexcept(std::declval<Backend>() = static_cast<typename boost::multiprecision::detail::canonical<V, Backend>::type const&>(std::declval<typename boost::multiprecision::detail::canonical<V, Backend>::type>())))
    {
       m_backend = canonical_value(v);
@@ -211,17 +189,10 @@
    }
 
 #ifndef BOOST_NO_CXX11_RVALUE_REFERENCES
-<<<<<<< HEAD
-   BOOST_MP_FORCEINLINE BOOST_CONSTEXPR number(number&& r) 
-      BOOST_NOEXCEPT_IF(noexcept(Backend(std::declval<Backend>()))) 
-      : m_backend(static_cast<Backend&&>(r.m_backend)){}
-   BOOST_MP_FORCEINLINE number& operator=(number&& r) BOOST_NOEXCEPT 
-=======
    BOOST_MP_FORCEINLINE BOOST_CONSTEXPR number(number&& r)
       BOOST_NOEXCEPT_IF(noexcept(Backend(std::declval<Backend>())))
       : m_backend(static_cast<Backend&&>(r.m_backend)){}
    BOOST_MP_FORCEINLINE number& operator=(number&& r) BOOST_NOEXCEPT
->>>>>>> c221a74a
    {
       m_backend = static_cast<Backend&&>(r.m_backend);
       return *this;
