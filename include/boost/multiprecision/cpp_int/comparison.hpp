///////////////////////////////////////////////////////////////
//  Copyright 2012 John Maddock. Distributed under the Boost
//  Software License, Version 1.0. (See accompanying file
//  LICENSE_1_0.txt or copy at https://www.boost.org/LICENSE_1_0.txt
//
// Comparison operators for cpp_int_backend:
//
#ifndef BOOST_MP_CPP_INT_COMPARISON_HPP
#define BOOST_MP_CPP_INT_COMPARISON_HPP

#include <boost/type_traits/make_unsigned.hpp>

<<<<<<< HEAD
namespace boost {
namespace multiprecision {
namespace backends {
=======
namespace boost { namespace multiprecision { namespace backends {
>>>>>>> a67ddfec

#ifdef BOOST_MSVC
#pragma warning(push)
#pragma warning(disable : 4018 4389 4996)
#endif

//
// Start with non-trivial cpp_int's:
//
template <unsigned MinBits, unsigned MaxBits, cpp_integer_type SignType,
          cpp_int_check_type Checked, class Allocator>
BOOST_MP_FORCEINLINE typename enable_if_c<
<<<<<<< HEAD
    !is_trivial_cpp_int<
        cpp_int_backend<MinBits, MaxBits, SignType, Checked, Allocator>>::value,
    bool>::type
eval_eq(
    const cpp_int_backend<MinBits, MaxBits, SignType, Checked, Allocator> &a,
    const cpp_int_backend<MinBits, MaxBits, SignType, Checked, Allocator> &b)
    BOOST_NOEXCEPT {
#if BOOST_WORKAROUND(BOOST_MSVC, >= 1600)
  return (a.sign() == b.sign()) && (a.size() == b.size()) &&
         std::equal(a.limbs(), a.limbs() + a.size(),
                    stdext::checked_array_iterator<
                        cpp_int_backend<MinBits, MaxBits, SignType, Checked,
                                        Allocator>::const_limb_pointer>(
                        b.limbs(), b.size()));
#else
  return (a.sign() == b.sign()) && (a.size() == b.size()) &&
         std::equal(a.limbs(), a.limbs() + a.size(), b.limbs());
=======
    !is_trivial_cpp_int<cpp_int_backend<MinBits, MaxBits, SignType, Checked, Allocator> >::value,
    bool>::type
eval_eq(const cpp_int_backend<MinBits, MaxBits, SignType, Checked, Allocator>& a, const cpp_int_backend<MinBits, MaxBits, SignType, Checked, Allocator>& b) BOOST_NOEXCEPT
{
#if BOOST_WORKAROUND(BOOST_MSVC, >= 1600)
   return (a.sign() == b.sign()) && (a.size() == b.size()) && std::equal(a.limbs(), a.limbs() + a.size(), stdext::checked_array_iterator<cpp_int_backend<MinBits, MaxBits, SignType, Checked, Allocator>::const_limb_pointer>(b.limbs(), b.size()));
#else
   return (a.sign() == b.sign()) && (a.size() == b.size()) && std::equal(a.limbs(), a.limbs() + a.size(), b.limbs());
>>>>>>> a67ddfec
#endif
}
template <unsigned MinBits1, unsigned MaxBits1, cpp_integer_type SignType1,
          cpp_int_check_type Checked1, class Allocator1, unsigned MinBits2,
          unsigned MaxBits2, cpp_integer_type SignType2,
          cpp_int_check_type Checked2, class Allocator2>
BOOST_MP_FORCEINLINE typename enable_if_c<
<<<<<<< HEAD
    !is_trivial_cpp_int<cpp_int_backend<MinBits1, MaxBits1, SignType1, Checked1,
                                        Allocator1>>::value &&
        !is_trivial_cpp_int<cpp_int_backend<MinBits2, MaxBits2, SignType2,
                                            Checked2, Allocator2>>::value,
    bool>::type
eval_eq(const cpp_int_backend<MinBits1, MaxBits1, SignType1, Checked1,
                              Allocator1> &a,
        const cpp_int_backend<MinBits2, MaxBits2, SignType2, Checked2,
                              Allocator2> &b) BOOST_NOEXCEPT {
#if BOOST_WORKAROUND(BOOST_MSVC, >= 1600)
  return (a.sign() == b.sign()) && (a.size() == b.size()) &&
         std::equal(a.limbs(), a.limbs() + a.size(),
                    stdext::checked_array_iterator<
                        cpp_int_backend<MinBits2, MaxBits2, SignType2, Checked2,
                                        Allocator2>::const_limb_pointer>(
                        b.limbs(), b.size()));
#else
  return (a.sign() == b.sign()) && (a.size() == b.size()) &&
         std::equal(a.limbs(), a.limbs() + a.size(), b.limbs());
=======
    !is_trivial_cpp_int<cpp_int_backend<MinBits1, MaxBits1, SignType1, Checked1, Allocator1> >::value && !is_trivial_cpp_int<cpp_int_backend<MinBits2, MaxBits2, SignType2, Checked2, Allocator2> >::value,
    bool>::type
eval_eq(const cpp_int_backend<MinBits1, MaxBits1, SignType1, Checked1, Allocator1>& a, const cpp_int_backend<MinBits2, MaxBits2, SignType2, Checked2, Allocator2>& b) BOOST_NOEXCEPT
{
#if BOOST_WORKAROUND(BOOST_MSVC, >= 1600)
   return (a.sign() == b.sign()) && (a.size() == b.size()) && std::equal(a.limbs(), a.limbs() + a.size(), stdext::checked_array_iterator<cpp_int_backend<MinBits2, MaxBits2, SignType2, Checked2, Allocator2>::const_limb_pointer>(b.limbs(), b.size()));
#else
   return (a.sign() == b.sign()) && (a.size() == b.size()) && std::equal(a.limbs(), a.limbs() + a.size(), b.limbs());
>>>>>>> a67ddfec
#endif
}
template <unsigned MinBits, unsigned MaxBits, cpp_int_check_type Checked,
          class Allocator>
BOOST_MP_FORCEINLINE typename enable_if_c<
<<<<<<< HEAD
    !is_trivial_cpp_int<cpp_int_backend<MinBits, MaxBits, signed_magnitude,
                                        Checked, Allocator>>::value,
    bool>::type
eval_eq(const cpp_int_backend<MinBits, MaxBits, signed_magnitude, Checked,
                              Allocator> &a,
        limb_type b) BOOST_NOEXCEPT {
  return (a.sign() == false) && (a.size() == 1) && (*a.limbs() == b);
}
template <unsigned MinBits, unsigned MaxBits, cpp_int_check_type Checked,
          class Allocator>
BOOST_MP_FORCEINLINE typename enable_if_c<
    !is_trivial_cpp_int<cpp_int_backend<MinBits, MaxBits, signed_magnitude,
                                        Checked, Allocator>>::value,
    bool>::type
eval_eq(const cpp_int_backend<MinBits, MaxBits, signed_magnitude, Checked,
                              Allocator> &a,
        signed_limb_type b) BOOST_NOEXCEPT {
  return (a.sign() == (b < 0)) && (a.size() == 1) &&
         (*a.limbs() == boost::multiprecision::detail::unsigned_abs(b));
}
template <unsigned MinBits, unsigned MaxBits, cpp_int_check_type Checked,
          class Allocator>
BOOST_MP_FORCEINLINE typename enable_if_c<
    !is_trivial_cpp_int<cpp_int_backend<MinBits, MaxBits, unsigned_magnitude,
                                        Checked, Allocator>>::value,
    bool>::type
eval_eq(const cpp_int_backend<MinBits, MaxBits, unsigned_magnitude, Checked,
                              Allocator> &a,
        limb_type b) BOOST_NOEXCEPT {
  return (a.size() == 1) && (*a.limbs() == b);
}
template <unsigned MinBits, unsigned MaxBits, cpp_int_check_type Checked,
          class Allocator>
BOOST_MP_FORCEINLINE typename enable_if_c<
    !is_trivial_cpp_int<cpp_int_backend<MinBits, MaxBits, unsigned_magnitude,
                                        Checked, Allocator>>::value,
    bool>::type
eval_eq(const cpp_int_backend<MinBits, MaxBits, unsigned_magnitude, Checked,
                              Allocator> &a,
        signed_limb_type b) BOOST_NOEXCEPT {
  return (b < 0)
             ? eval_eq(a, cpp_int_backend<MinBits, MaxBits, unsigned_magnitude,
                                          Checked, Allocator>(b))
             : eval_eq(a, static_cast<limb_type>(
                              b)); // Use bit pattern of b for comparison
=======
    !is_trivial_cpp_int<cpp_int_backend<MinBits, MaxBits, signed_magnitude, Checked, Allocator> >::value,
    bool>::type
eval_eq(const cpp_int_backend<MinBits, MaxBits, signed_magnitude, Checked, Allocator>& a, limb_type b) BOOST_NOEXCEPT
{
   return (a.sign() == false) && (a.size() == 1) && (*a.limbs() == b);
}
template <unsigned MinBits, unsigned MaxBits, cpp_int_check_type Checked, class Allocator>
BOOST_MP_FORCEINLINE typename enable_if_c<
    !is_trivial_cpp_int<cpp_int_backend<MinBits, MaxBits, signed_magnitude, Checked, Allocator> >::value,
    bool>::type
eval_eq(const cpp_int_backend<MinBits, MaxBits, signed_magnitude, Checked, Allocator>& a, signed_limb_type b) BOOST_NOEXCEPT
{
   return (a.sign() == (b < 0)) && (a.size() == 1) && (*a.limbs() == boost::multiprecision::detail::unsigned_abs(b));
}
template <unsigned MinBits, unsigned MaxBits, cpp_int_check_type Checked, class Allocator>
BOOST_MP_FORCEINLINE typename enable_if_c<
    !is_trivial_cpp_int<cpp_int_backend<MinBits, MaxBits, unsigned_magnitude, Checked, Allocator> >::value,
    bool>::type
eval_eq(const cpp_int_backend<MinBits, MaxBits, unsigned_magnitude, Checked, Allocator>& a, limb_type b) BOOST_NOEXCEPT
{
   return (a.size() == 1) && (*a.limbs() == b);
}
template <unsigned MinBits, unsigned MaxBits, cpp_int_check_type Checked, class Allocator>
BOOST_MP_FORCEINLINE typename enable_if_c<
    !is_trivial_cpp_int<cpp_int_backend<MinBits, MaxBits, unsigned_magnitude, Checked, Allocator> >::value,
    bool>::type
eval_eq(const cpp_int_backend<MinBits, MaxBits, unsigned_magnitude, Checked, Allocator>& a, signed_limb_type b) BOOST_NOEXCEPT
{
   return (b < 0) ? eval_eq(a, cpp_int_backend<MinBits, MaxBits, unsigned_magnitude, Checked, Allocator>(b)) : eval_eq(a, static_cast<limb_type>(b)); // Use bit pattern of b for comparison
>>>>>>> a67ddfec
}

template <unsigned MinBits, unsigned MaxBits, cpp_int_check_type Checked,
          class Allocator>
BOOST_MP_FORCEINLINE typename enable_if_c<
<<<<<<< HEAD
    !is_trivial_cpp_int<cpp_int_backend<MinBits, MaxBits, signed_magnitude,
                                        Checked, Allocator>>::value,
    bool>::type
eval_lt(const cpp_int_backend<MinBits, MaxBits, signed_magnitude, Checked,
                              Allocator> &a,
        limb_type b) BOOST_NOEXCEPT {
  if (a.sign())
    return true;
  if (a.size() > 1)
    return false;
  return *a.limbs() < b;
}
template <unsigned MinBits, unsigned MaxBits, cpp_int_check_type Checked,
          class Allocator>
inline typename enable_if_c<
    !is_trivial_cpp_int<cpp_int_backend<MinBits, MaxBits, signed_magnitude,
                                        Checked, Allocator>>::value,
    bool>::type
eval_lt(const cpp_int_backend<MinBits, MaxBits, signed_magnitude, Checked,
                              Allocator> &a,
        signed_limb_type b) BOOST_NOEXCEPT {
  if ((b == 0) || (a.sign() != (b < 0)))
    return a.sign();
  if (a.sign()) {
    if (a.size() > 1)
      return true;
    return *a.limbs() > boost::multiprecision::detail::unsigned_abs(b);
  } else {
    if (a.size() > 1)
      return false;
    return *a.limbs() < boost::multiprecision::detail::unsigned_abs(b);
  }
=======
    !is_trivial_cpp_int<cpp_int_backend<MinBits, MaxBits, signed_magnitude, Checked, Allocator> >::value,
    bool>::type
eval_lt(const cpp_int_backend<MinBits, MaxBits, signed_magnitude, Checked, Allocator>& a, limb_type b) BOOST_NOEXCEPT
{
   if (a.sign())
      return true;
   if (a.size() > 1)
      return false;
   return *a.limbs() < b;
}
template <unsigned MinBits, unsigned MaxBits, cpp_int_check_type Checked, class Allocator>
inline typename enable_if_c<
    !is_trivial_cpp_int<cpp_int_backend<MinBits, MaxBits, signed_magnitude, Checked, Allocator> >::value,
    bool>::type
eval_lt(const cpp_int_backend<MinBits, MaxBits, signed_magnitude, Checked, Allocator>& a, signed_limb_type b) BOOST_NOEXCEPT
{
   if ((b == 0) || (a.sign() != (b < 0)))
      return a.sign();
   if (a.sign())
   {
      if (a.size() > 1)
         return true;
      return *a.limbs() > boost::multiprecision::detail::unsigned_abs(b);
   }
   else
   {
      if (a.size() > 1)
         return false;
      return *a.limbs() < boost::multiprecision::detail::unsigned_abs(b);
   }
>>>>>>> a67ddfec
}

template <unsigned MinBits, unsigned MaxBits, cpp_int_check_type Checked,
          class Allocator>
BOOST_MP_FORCEINLINE typename enable_if_c<
<<<<<<< HEAD
    !is_trivial_cpp_int<cpp_int_backend<MinBits, MaxBits, unsigned_magnitude,
                                        Checked, Allocator>>::value,
    bool>::type
eval_lt(const cpp_int_backend<MinBits, MaxBits, unsigned_magnitude, Checked,
                              Allocator> &a,
        limb_type b) BOOST_NOEXCEPT {
  if (a.size() > 1)
    return false;
  return *a.limbs() < b;
}
template <unsigned MinBits, unsigned MaxBits, cpp_int_check_type Checked,
          class Allocator>
BOOST_MP_FORCEINLINE typename enable_if_c<
    !is_trivial_cpp_int<cpp_int_backend<MinBits, MaxBits, unsigned_magnitude,
                                        Checked, Allocator>>::value,
    bool>::type
eval_lt(const cpp_int_backend<MinBits, MaxBits, unsigned_magnitude, Checked,
                              Allocator> &a,
        signed_limb_type b) BOOST_NOEXCEPT {
  return (b < 0) ? a.compare(b) < 0
                 : eval_lt(a, static_cast<limb_type>(
                                  b)); // Use bit pattern of b for comparison
=======
    !is_trivial_cpp_int<cpp_int_backend<MinBits, MaxBits, unsigned_magnitude, Checked, Allocator> >::value,
    bool>::type
eval_lt(const cpp_int_backend<MinBits, MaxBits, unsigned_magnitude, Checked, Allocator>& a, limb_type b) BOOST_NOEXCEPT
{
   if (a.size() > 1)
      return false;
   return *a.limbs() < b;
}
template <unsigned MinBits, unsigned MaxBits, cpp_int_check_type Checked, class Allocator>
BOOST_MP_FORCEINLINE typename enable_if_c<
    !is_trivial_cpp_int<cpp_int_backend<MinBits, MaxBits, unsigned_magnitude, Checked, Allocator> >::value,
    bool>::type
eval_lt(const cpp_int_backend<MinBits, MaxBits, unsigned_magnitude, Checked, Allocator>& a, signed_limb_type b) BOOST_NOEXCEPT
{
   return (b < 0) ? a.compare(b) < 0 : eval_lt(a, static_cast<limb_type>(b)); // Use bit pattern of b for comparison
>>>>>>> a67ddfec
}

template <unsigned MinBits, unsigned MaxBits, cpp_int_check_type Checked,
          class Allocator>
BOOST_MP_FORCEINLINE typename enable_if_c<
<<<<<<< HEAD
    !is_trivial_cpp_int<cpp_int_backend<MinBits, MaxBits, signed_magnitude,
                                        Checked, Allocator>>::value,
    bool>::type
eval_gt(const cpp_int_backend<MinBits, MaxBits, signed_magnitude, Checked,
                              Allocator> &a,
        limb_type b) BOOST_NOEXCEPT {
  if (a.sign())
    return false;
  if (a.size() > 1)
    return true;
  return *a.limbs() > b;
}
template <unsigned MinBits, unsigned MaxBits, cpp_int_check_type Checked,
          class Allocator>
inline typename enable_if_c<
    !is_trivial_cpp_int<cpp_int_backend<MinBits, MaxBits, unsigned_magnitude,
                                        Checked, Allocator>>::value,
    bool>::type
eval_gt(const cpp_int_backend<MinBits, MaxBits, signed_magnitude, Checked,
                              Allocator> &a,
        signed_limb_type b) BOOST_NOEXCEPT {
  if (b == 0)
    return !a.sign() && ((a.size() > 1) || *a.limbs());
  if (a.sign() != (b < 0))
    return !a.sign();
  if (a.sign()) {
    if (a.size() > 1)
      return false;
    return *a.limbs() < boost::multiprecision::detail::unsigned_abs(b);
  } else {
    if (a.size() > 1)
      return true;
    return *a.limbs() > boost::multiprecision::detail::unsigned_abs(b);
  }
=======
    !is_trivial_cpp_int<cpp_int_backend<MinBits, MaxBits, signed_magnitude, Checked, Allocator> >::value,
    bool>::type
eval_gt(const cpp_int_backend<MinBits, MaxBits, signed_magnitude, Checked, Allocator>& a, limb_type b) BOOST_NOEXCEPT
{
   if (a.sign())
      return false;
   if (a.size() > 1)
      return true;
   return *a.limbs() > b;
}
template <unsigned MinBits, unsigned MaxBits, cpp_int_check_type Checked, class Allocator>
inline typename enable_if_c<
    !is_trivial_cpp_int<cpp_int_backend<MinBits, MaxBits, unsigned_magnitude, Checked, Allocator> >::value,
    bool>::type
eval_gt(const cpp_int_backend<MinBits, MaxBits, signed_magnitude, Checked, Allocator>& a, signed_limb_type b) BOOST_NOEXCEPT
{
   if (b == 0)
      return !a.sign() && ((a.size() > 1) || *a.limbs());
   if (a.sign() != (b < 0))
      return !a.sign();
   if (a.sign())
   {
      if (a.size() > 1)
         return false;
      return *a.limbs() < boost::multiprecision::detail::unsigned_abs(b);
   }
   else
   {
      if (a.size() > 1)
         return true;
      return *a.limbs() > boost::multiprecision::detail::unsigned_abs(b);
   }
>>>>>>> a67ddfec
}

template <unsigned MinBits, unsigned MaxBits, cpp_int_check_type Checked,
          class Allocator>
BOOST_MP_FORCEINLINE typename enable_if_c<
<<<<<<< HEAD
    !is_trivial_cpp_int<cpp_int_backend<MinBits, MaxBits, unsigned_magnitude,
                                        Checked, Allocator>>::value,
    bool>::type
eval_gt(const cpp_int_backend<MinBits, MaxBits, unsigned_magnitude, Checked,
                              Allocator> &a,
        limb_type b) BOOST_NOEXCEPT {
  if (a.size() > 1)
    return true;
  return *a.limbs() > b;
}
template <unsigned MinBits, unsigned MaxBits, cpp_int_check_type Checked,
          class Allocator>
BOOST_MP_FORCEINLINE typename enable_if_c<
    !is_trivial_cpp_int<cpp_int_backend<MinBits, MaxBits, unsigned_magnitude,
                                        Checked, Allocator>>::value,
    bool>::type
eval_gt(const cpp_int_backend<MinBits, MaxBits, unsigned_magnitude, Checked,
                              Allocator> &a,
        signed_limb_type b) BOOST_NOEXCEPT {
  return (b < 0) ? a.compare(b) > 0
                 : eval_gt(a, static_cast<limb_type>(
                                  b)); // Use bit pattern of b for comparison.
=======
    !is_trivial_cpp_int<cpp_int_backend<MinBits, MaxBits, unsigned_magnitude, Checked, Allocator> >::value,
    bool>::type
eval_gt(const cpp_int_backend<MinBits, MaxBits, unsigned_magnitude, Checked, Allocator>& a, limb_type b) BOOST_NOEXCEPT
{
   if (a.size() > 1)
      return true;
   return *a.limbs() > b;
}
template <unsigned MinBits, unsigned MaxBits, cpp_int_check_type Checked, class Allocator>
BOOST_MP_FORCEINLINE typename enable_if_c<
    !is_trivial_cpp_int<cpp_int_backend<MinBits, MaxBits, unsigned_magnitude, Checked, Allocator> >::value,
    bool>::type
eval_gt(const cpp_int_backend<MinBits, MaxBits, unsigned_magnitude, Checked, Allocator>& a, signed_limb_type b) BOOST_NOEXCEPT
{
   return (b < 0) ? a.compare(b) > 0 : eval_gt(a, static_cast<limb_type>(b)); // Use bit pattern of b for comparison.
>>>>>>> a67ddfec
}
//
// And again for trivial cpp_ints:
//
template <unsigned MinBits, unsigned MaxBits, cpp_int_check_type Checked>
BOOST_MP_FORCEINLINE typename enable_if_c<
<<<<<<< HEAD
    is_trivial_cpp_int<cpp_int_backend<MinBits, MaxBits, signed_magnitude,
                                       Checked, void>>::value,
    bool>::value
eval_eq(
    const cpp_int_backend<MinBits, MaxBits, signed_magnitude, Checked, void> &a,
    const cpp_int_backend<MinBits, MaxBits, signed_magnitude, Checked, void> &b)
    BOOST_NOEXCEPT {
  return (a.sign() == b.sign()) && (*a.limbs() == *b.limbs());
}
template <unsigned MinBits, unsigned MaxBits, cpp_int_check_type Checked>
BOOST_MP_FORCEINLINE typename enable_if_c<
    is_trivial_cpp_int<cpp_int_backend<MinBits, MaxBits, unsigned_magnitude,
                                       Checked, void>>::value,
    bool>::value
eval_eq(const cpp_int_backend<MinBits, MaxBits, unsigned_magnitude, Checked,
                              void> &a,
        const cpp_int_backend<MinBits, MaxBits, unsigned_magnitude, Checked,
                              void> &b) BOOST_NOEXCEPT {
  return *a.limbs() == *b.limbs();
}
template <unsigned MinBits, unsigned MaxBits, cpp_int_check_type Checked,
          class U>
BOOST_MP_FORCEINLINE typename enable_if_c<
    is_unsigned<U>::value &&
        is_trivial_cpp_int<cpp_int_backend<MinBits, MaxBits, signed_magnitude,
                                           Checked, void>>::value,
    bool>::type
eval_eq(
    const cpp_int_backend<MinBits, MaxBits, signed_magnitude, Checked, void> &a,
    U b) BOOST_NOEXCEPT {
  return !a.sign() && (*a.limbs() == b);
}
template <unsigned MinBits, unsigned MaxBits, cpp_int_check_type Checked,
          class S>
BOOST_MP_FORCEINLINE typename enable_if_c<
    is_signed<S>::value &&
        is_trivial_cpp_int<cpp_int_backend<MinBits, MaxBits, signed_magnitude,
                                           Checked, void>>::value,
    bool>::type
eval_eq(
    const cpp_int_backend<MinBits, MaxBits, signed_magnitude, Checked, void> &a,
    S b) BOOST_NOEXCEPT {
  return (a.sign() == (b < 0)) &&
         (*a.limbs() == boost::multiprecision::detail::unsigned_abs(b));
}
template <unsigned MinBits, unsigned MaxBits, cpp_int_check_type Checked,
          class U>
BOOST_MP_FORCEINLINE typename enable_if_c<
    is_unsigned<U>::value &&
        is_trivial_cpp_int<cpp_int_backend<MinBits, MaxBits, unsigned_magnitude,
                                           Checked, void>>::value,
    bool>::type
eval_eq(const cpp_int_backend<MinBits, MaxBits, unsigned_magnitude, Checked,
                              void> &a,
        U b) BOOST_NOEXCEPT {
  return *a.limbs() == b;
}
template <unsigned MinBits, unsigned MaxBits, cpp_int_check_type Checked,
          class S>
BOOST_MP_FORCEINLINE typename enable_if_c<
    is_signed<S>::value &&
        is_trivial_cpp_int<cpp_int_backend<MinBits, MaxBits, unsigned_magnitude,
                                           Checked, void>>::value,
    bool>::type
eval_eq(const cpp_int_backend<MinBits, MaxBits, unsigned_magnitude, Checked,
                              void> &a,
        S b) BOOST_NOEXCEPT {
  typedef typename make_unsigned<S>::type ui_type;
  if (b < 0) {
    cpp_int_backend<MinBits, MaxBits, unsigned_magnitude, Checked, void> t(b);
    return *a.limbs() == *t.limbs();
  } else {
    return *a.limbs() == static_cast<ui_type>(b);
  }
=======
    is_trivial_cpp_int<cpp_int_backend<MinBits, MaxBits, signed_magnitude, Checked, void> >::value,
    bool>::value
eval_eq(const cpp_int_backend<MinBits, MaxBits, signed_magnitude, Checked, void>& a, const cpp_int_backend<MinBits, MaxBits, signed_magnitude, Checked, void>& b) BOOST_NOEXCEPT
{
   return (a.sign() == b.sign()) && (*a.limbs() == *b.limbs());
}
template <unsigned MinBits, unsigned MaxBits, cpp_int_check_type Checked>
BOOST_MP_FORCEINLINE typename enable_if_c<
    is_trivial_cpp_int<cpp_int_backend<MinBits, MaxBits, unsigned_magnitude, Checked, void> >::value,
    bool>::value
eval_eq(const cpp_int_backend<MinBits, MaxBits, unsigned_magnitude, Checked, void>& a, const cpp_int_backend<MinBits, MaxBits, unsigned_magnitude, Checked, void>& b) BOOST_NOEXCEPT
{
   return *a.limbs() == *b.limbs();
}
template <unsigned MinBits, unsigned MaxBits, cpp_int_check_type Checked, class U>
BOOST_MP_FORCEINLINE typename enable_if_c<
    is_unsigned<U>::value && is_trivial_cpp_int<cpp_int_backend<MinBits, MaxBits, signed_magnitude, Checked, void> >::value,
    bool>::type
eval_eq(const cpp_int_backend<MinBits, MaxBits, signed_magnitude, Checked, void>& a, U b) BOOST_NOEXCEPT
{
   return !a.sign() && (*a.limbs() == b);
}
template <unsigned MinBits, unsigned MaxBits, cpp_int_check_type Checked, class S>
BOOST_MP_FORCEINLINE typename enable_if_c<
    is_signed<S>::value && is_trivial_cpp_int<cpp_int_backend<MinBits, MaxBits, signed_magnitude, Checked, void> >::value,
    bool>::type
eval_eq(const cpp_int_backend<MinBits, MaxBits, signed_magnitude, Checked, void>& a, S b) BOOST_NOEXCEPT
{
   return (a.sign() == (b < 0)) && (*a.limbs() == boost::multiprecision::detail::unsigned_abs(b));
}
template <unsigned MinBits, unsigned MaxBits, cpp_int_check_type Checked, class U>
BOOST_MP_FORCEINLINE typename enable_if_c<
    is_unsigned<U>::value && is_trivial_cpp_int<cpp_int_backend<MinBits, MaxBits, unsigned_magnitude, Checked, void> >::value,
    bool>::type
eval_eq(const cpp_int_backend<MinBits, MaxBits, unsigned_magnitude, Checked, void>& a, U b) BOOST_NOEXCEPT
{
   return *a.limbs() == b;
}
template <unsigned MinBits, unsigned MaxBits, cpp_int_check_type Checked, class S>
BOOST_MP_FORCEINLINE typename enable_if_c<
    is_signed<S>::value && is_trivial_cpp_int<cpp_int_backend<MinBits, MaxBits, unsigned_magnitude, Checked, void> >::value,
    bool>::type
eval_eq(const cpp_int_backend<MinBits, MaxBits, unsigned_magnitude, Checked, void>& a, S b) BOOST_NOEXCEPT
{
   typedef typename make_unsigned<S>::type ui_type;
   if (b < 0)
   {
      cpp_int_backend<MinBits, MaxBits, unsigned_magnitude, Checked, void> t(b);
      return *a.limbs() == *t.limbs();
   }
   else
   {
      return *a.limbs() == static_cast<ui_type>(b);
   }
>>>>>>> a67ddfec
}

template <unsigned MinBits, unsigned MaxBits, cpp_int_check_type Checked>
BOOST_MP_FORCEINLINE typename enable_if_c<
<<<<<<< HEAD
    is_trivial_cpp_int<cpp_int_backend<MinBits, MaxBits, signed_magnitude,
                                       Checked, void>>::value,
    bool>::type
eval_lt(
    const cpp_int_backend<MinBits, MaxBits, signed_magnitude, Checked, void> &a,
    const cpp_int_backend<MinBits, MaxBits, unsigned_magnitude, Checked, void>
        &b) BOOST_NOEXCEPT {
  if (a.sign() != b.sign())
    return a.sign();
  return a.sign() ? *a.limbs() > *b.limbs() : *a.limbs() < *b.limbs();
}
template <unsigned MinBits, unsigned MaxBits, cpp_int_check_type Checked>
BOOST_MP_FORCEINLINE typename enable_if_c<
    is_trivial_cpp_int<cpp_int_backend<MinBits, MaxBits, unsigned_magnitude,
                                       Checked, void>>::value,
    bool>::type
eval_lt(const cpp_int_backend<MinBits, MaxBits, unsigned_magnitude, Checked,
                              void> &a,
        const cpp_int_backend<MinBits, MaxBits, unsigned_magnitude, Checked,
                              void> &b) BOOST_NOEXCEPT {
  return *a.limbs() < *b.limbs();
}
template <unsigned MinBits, unsigned MaxBits, cpp_int_check_type Checked,
          class U>
BOOST_MP_FORCEINLINE typename enable_if_c<
    is_unsigned<U>::value &&
        is_trivial_cpp_int<cpp_int_backend<MinBits, MaxBits, signed_magnitude,
                                           Checked, void>>::value,
    bool>::type
eval_lt(
    const cpp_int_backend<MinBits, MaxBits, signed_magnitude, Checked, void> &a,
    U b) BOOST_NOEXCEPT {
  if (a.sign())
    return true;
  return *a.limbs() < b;
}
template <unsigned MinBits, unsigned MaxBits, cpp_int_check_type Checked,
          class S>
BOOST_MP_FORCEINLINE typename enable_if_c<
    is_signed<S>::value &&
        is_trivial_cpp_int<cpp_int_backend<MinBits, MaxBits, signed_magnitude,
                                           Checked, void>>::value,
    bool>::type
eval_lt(
    const cpp_int_backend<MinBits, MaxBits, signed_magnitude, Checked, void> &a,
    S b) BOOST_NOEXCEPT {
  if (a.sign() != (b < 0))
    return a.sign();
  return a.sign()
             ? (*a.limbs() > boost::multiprecision::detail::unsigned_abs(b))
             : (*a.limbs() < boost::multiprecision::detail::unsigned_abs(b));
}
template <unsigned MinBits, unsigned MaxBits, cpp_int_check_type Checked,
          class U>
BOOST_MP_FORCEINLINE typename enable_if_c<
    is_unsigned<U>::value &&
        is_trivial_cpp_int<cpp_int_backend<MinBits, MaxBits, unsigned_magnitude,
                                           Checked, void>>::value,
    bool>::type
eval_lt(const cpp_int_backend<MinBits, MaxBits, unsigned_magnitude, Checked,
                              void> &a,
        U b) BOOST_NOEXCEPT {
  return *a.limbs() < b;
}
template <unsigned MinBits, unsigned MaxBits, cpp_int_check_type Checked,
          class S>
BOOST_MP_FORCEINLINE typename enable_if_c<
    is_signed<S>::value &&
        is_trivial_cpp_int<cpp_int_backend<MinBits, MaxBits, unsigned_magnitude,
                                           Checked, void>>::value,
    bool>::type
eval_lt(const cpp_int_backend<MinBits, MaxBits, unsigned_magnitude, Checked,
                              void> &a,
        S b) BOOST_NOEXCEPT {
  typedef typename make_unsigned<S>::type ui_type;
  if (b < 0) {
    cpp_int_backend<MinBits, MaxBits, unsigned_magnitude, Checked, void> t(b);
    return *a.limbs() < *t.limbs();
  } else {
    return *a.limbs() < static_cast<ui_type>(b);
  }
=======
    is_trivial_cpp_int<cpp_int_backend<MinBits, MaxBits, signed_magnitude, Checked, void> >::value,
    bool>::type
eval_lt(const cpp_int_backend<MinBits, MaxBits, signed_magnitude, Checked, void>& a, const cpp_int_backend<MinBits, MaxBits, unsigned_magnitude, Checked, void>& b) BOOST_NOEXCEPT
{
   if (a.sign() != b.sign())
      return a.sign();
   return a.sign() ? *a.limbs() > *b.limbs() : *a.limbs() < *b.limbs();
}
template <unsigned MinBits, unsigned MaxBits, cpp_int_check_type Checked>
BOOST_MP_FORCEINLINE typename enable_if_c<
    is_trivial_cpp_int<cpp_int_backend<MinBits, MaxBits, unsigned_magnitude, Checked, void> >::value,
    bool>::type
eval_lt(const cpp_int_backend<MinBits, MaxBits, unsigned_magnitude, Checked, void>& a, const cpp_int_backend<MinBits, MaxBits, unsigned_magnitude, Checked, void>& b) BOOST_NOEXCEPT
{
   return *a.limbs() < *b.limbs();
}
template <unsigned MinBits, unsigned MaxBits, cpp_int_check_type Checked, class U>
BOOST_MP_FORCEINLINE typename enable_if_c<
    is_unsigned<U>::value && is_trivial_cpp_int<cpp_int_backend<MinBits, MaxBits, signed_magnitude, Checked, void> >::value,
    bool>::type
eval_lt(const cpp_int_backend<MinBits, MaxBits, signed_magnitude, Checked, void>& a, U b) BOOST_NOEXCEPT
{
   if (a.sign())
      return true;
   return *a.limbs() < b;
}
template <unsigned MinBits, unsigned MaxBits, cpp_int_check_type Checked, class S>
BOOST_MP_FORCEINLINE typename enable_if_c<
    is_signed<S>::value && is_trivial_cpp_int<cpp_int_backend<MinBits, MaxBits, signed_magnitude, Checked, void> >::value,
    bool>::type
eval_lt(const cpp_int_backend<MinBits, MaxBits, signed_magnitude, Checked, void>& a, S b) BOOST_NOEXCEPT
{
   if (a.sign() != (b < 0))
      return a.sign();
   return a.sign() ? (*a.limbs() > boost::multiprecision::detail::unsigned_abs(b)) : (*a.limbs() < boost::multiprecision::detail::unsigned_abs(b));
}
template <unsigned MinBits, unsigned MaxBits, cpp_int_check_type Checked, class U>
BOOST_MP_FORCEINLINE typename enable_if_c<
    is_unsigned<U>::value && is_trivial_cpp_int<cpp_int_backend<MinBits, MaxBits, unsigned_magnitude, Checked, void> >::value,
    bool>::type
eval_lt(const cpp_int_backend<MinBits, MaxBits, unsigned_magnitude, Checked, void>& a, U b) BOOST_NOEXCEPT
{
   return *a.limbs() < b;
}
template <unsigned MinBits, unsigned MaxBits, cpp_int_check_type Checked, class S>
BOOST_MP_FORCEINLINE typename enable_if_c<
    is_signed<S>::value && is_trivial_cpp_int<cpp_int_backend<MinBits, MaxBits, unsigned_magnitude, Checked, void> >::value,
    bool>::type
eval_lt(const cpp_int_backend<MinBits, MaxBits, unsigned_magnitude, Checked, void>& a, S b) BOOST_NOEXCEPT
{
   typedef typename make_unsigned<S>::type ui_type;
   if (b < 0)
   {
      cpp_int_backend<MinBits, MaxBits, unsigned_magnitude, Checked, void> t(b);
      return *a.limbs() < *t.limbs();
   }
   else
   {
      return *a.limbs() < static_cast<ui_type>(b);
   }
>>>>>>> a67ddfec
}

template <unsigned MinBits, unsigned MaxBits, cpp_int_check_type Checked>
BOOST_MP_FORCEINLINE typename enable_if_c<
<<<<<<< HEAD
    is_trivial_cpp_int<cpp_int_backend<MinBits, MaxBits, signed_magnitude,
                                       Checked, void>>::value,
    bool>::type
eval_gt(
    const cpp_int_backend<MinBits, MaxBits, signed_magnitude, Checked, void> &a,
    const cpp_int_backend<MinBits, MaxBits, signed_magnitude, Checked, void> &b)
    BOOST_NOEXCEPT {
  if (a.sign() != b.sign())
    return !a.sign();
  return a.sign() ? *a.limbs() < *b.limbs() : *a.limbs() > *b.limbs();
}
template <unsigned MinBits, unsigned MaxBits, cpp_int_check_type Checked>
BOOST_MP_FORCEINLINE typename enable_if_c<
    is_trivial_cpp_int<cpp_int_backend<MinBits, MaxBits, unsigned_magnitude,
                                       Checked, void>>::value,
    bool>::type
eval_gt(const cpp_int_backend<MinBits, MaxBits, unsigned_magnitude, Checked,
                              void> &a,
        const cpp_int_backend<MinBits, MaxBits, unsigned_magnitude, Checked,
                              void> &b) BOOST_NOEXCEPT {
  return *a.limbs() > *b.limbs();
}
template <unsigned MinBits, unsigned MaxBits, cpp_int_check_type Checked,
          class U>
BOOST_MP_FORCEINLINE typename enable_if_c<
    is_unsigned<U>::value &&
        is_trivial_cpp_int<cpp_int_backend<MinBits, MaxBits, signed_magnitude,
                                           Checked, void>>::value,
    bool>::type
eval_gt(
    const cpp_int_backend<MinBits, MaxBits, signed_magnitude, Checked, void> &a,
    U b) BOOST_NOEXCEPT {
  if (a.sign())
    return false;
  return *a.limbs() > b;
}
template <unsigned MinBits, unsigned MaxBits, cpp_int_check_type Checked,
          class S>
BOOST_MP_FORCEINLINE typename enable_if_c<
    is_signed<S>::value &&
        is_trivial_cpp_int<cpp_int_backend<MinBits, MaxBits, signed_magnitude,
                                           Checked, void>>::value,
    bool>::type
eval_gt(
    const cpp_int_backend<MinBits, MaxBits, signed_magnitude, Checked, void> &a,
    S b) BOOST_NOEXCEPT {
  if (a.sign() != (b < 0))
    return !a.sign();
  return a.sign()
             ? (*a.limbs() < boost::multiprecision::detail::unsigned_abs(b))
             : (*a.limbs() > boost::multiprecision::detail::unsigned_abs(b));
}
template <unsigned MinBits, unsigned MaxBits, cpp_int_check_type Checked,
          class U>
BOOST_MP_FORCEINLINE typename enable_if_c<
    is_unsigned<U>::value &&
        is_trivial_cpp_int<cpp_int_backend<MinBits, MaxBits, unsigned_magnitude,
                                           Checked, void>>::value,
    bool>::type
eval_gt(const cpp_int_backend<MinBits, MaxBits, unsigned_magnitude, Checked,
                              void> &a,
        U b) BOOST_NOEXCEPT {
  return *a.limbs() > b;
}
template <unsigned MinBits, unsigned MaxBits, cpp_int_check_type Checked,
          class S>
BOOST_MP_FORCEINLINE typename enable_if_c<
    is_signed<S>::value &&
        is_trivial_cpp_int<cpp_int_backend<MinBits, MaxBits, unsigned_magnitude,
                                           Checked, void>>::value,
    bool>::type
eval_gt(const cpp_int_backend<MinBits, MaxBits, unsigned_magnitude, Checked,
                              void> &a,
        S b) BOOST_NOEXCEPT {
  typedef typename make_unsigned<S>::type ui_type;
  if (b < 0) {
    cpp_int_backend<MinBits, MaxBits, unsigned_magnitude, Checked, void> t(b);
    return *a.limbs() > *t.limbs();
  } else {
    return *a.limbs() > static_cast<ui_type>(b);
  }
=======
    is_trivial_cpp_int<cpp_int_backend<MinBits, MaxBits, signed_magnitude, Checked, void> >::value,
    bool>::type
eval_gt(const cpp_int_backend<MinBits, MaxBits, signed_magnitude, Checked, void>& a, const cpp_int_backend<MinBits, MaxBits, signed_magnitude, Checked, void>& b) BOOST_NOEXCEPT
{
   if (a.sign() != b.sign())
      return !a.sign();
   return a.sign() ? *a.limbs() < *b.limbs() : *a.limbs() > *b.limbs();
}
template <unsigned MinBits, unsigned MaxBits, cpp_int_check_type Checked>
BOOST_MP_FORCEINLINE typename enable_if_c<
    is_trivial_cpp_int<cpp_int_backend<MinBits, MaxBits, unsigned_magnitude, Checked, void> >::value,
    bool>::type
eval_gt(const cpp_int_backend<MinBits, MaxBits, unsigned_magnitude, Checked, void>& a, const cpp_int_backend<MinBits, MaxBits, unsigned_magnitude, Checked, void>& b) BOOST_NOEXCEPT
{
   return *a.limbs() > *b.limbs();
}
template <unsigned MinBits, unsigned MaxBits, cpp_int_check_type Checked, class U>
BOOST_MP_FORCEINLINE typename enable_if_c<
    is_unsigned<U>::value && is_trivial_cpp_int<cpp_int_backend<MinBits, MaxBits, signed_magnitude, Checked, void> >::value,
    bool>::type
eval_gt(const cpp_int_backend<MinBits, MaxBits, signed_magnitude, Checked, void>& a, U b) BOOST_NOEXCEPT
{
   if (a.sign())
      return false;
   return *a.limbs() > b;
}
template <unsigned MinBits, unsigned MaxBits, cpp_int_check_type Checked, class S>
BOOST_MP_FORCEINLINE typename enable_if_c<
    is_signed<S>::value && is_trivial_cpp_int<cpp_int_backend<MinBits, MaxBits, signed_magnitude, Checked, void> >::value,
    bool>::type
eval_gt(const cpp_int_backend<MinBits, MaxBits, signed_magnitude, Checked, void>& a, S b) BOOST_NOEXCEPT
{
   if (a.sign() != (b < 0))
      return !a.sign();
   return a.sign() ? (*a.limbs() < boost::multiprecision::detail::unsigned_abs(b)) : (*a.limbs() > boost::multiprecision::detail::unsigned_abs(b));
}
template <unsigned MinBits, unsigned MaxBits, cpp_int_check_type Checked, class U>
BOOST_MP_FORCEINLINE typename enable_if_c<
    is_unsigned<U>::value && is_trivial_cpp_int<cpp_int_backend<MinBits, MaxBits, unsigned_magnitude, Checked, void> >::value,
    bool>::type
eval_gt(const cpp_int_backend<MinBits, MaxBits, unsigned_magnitude, Checked, void>& a, U b) BOOST_NOEXCEPT
{
   return *a.limbs() > b;
}
template <unsigned MinBits, unsigned MaxBits, cpp_int_check_type Checked, class S>
BOOST_MP_FORCEINLINE typename enable_if_c<
    is_signed<S>::value && is_trivial_cpp_int<cpp_int_backend<MinBits, MaxBits, unsigned_magnitude, Checked, void> >::value,
    bool>::type
eval_gt(const cpp_int_backend<MinBits, MaxBits, unsigned_magnitude, Checked, void>& a, S b) BOOST_NOEXCEPT
{
   typedef typename make_unsigned<S>::type ui_type;
   if (b < 0)
   {
      cpp_int_backend<MinBits, MaxBits, unsigned_magnitude, Checked, void> t(b);
      return *a.limbs() > *t.limbs();
   }
   else
   {
      return *a.limbs() > static_cast<ui_type>(b);
   }
>>>>>>> a67ddfec
}

#ifdef BOOST_MSVC
#pragma warning(pop)
#endif

<<<<<<< HEAD
} // namespace backends
} // namespace multiprecision
} // namespace boost
=======
}}} // namespace boost::multiprecision::backends
>>>>>>> a67ddfec

#endif<|MERGE_RESOLUTION|>--- conflicted
+++ resolved
@@ -10,13 +10,7 @@
 
 #include <boost/type_traits/make_unsigned.hpp>
 
-<<<<<<< HEAD
-namespace boost {
-namespace multiprecision {
-namespace backends {
-=======
 namespace boost { namespace multiprecision { namespace backends {
->>>>>>> a67ddfec
 
 #ifdef BOOST_MSVC
 #pragma warning(push)
@@ -29,25 +23,6 @@
 template <unsigned MinBits, unsigned MaxBits, cpp_integer_type SignType,
           cpp_int_check_type Checked, class Allocator>
 BOOST_MP_FORCEINLINE typename enable_if_c<
-<<<<<<< HEAD
-    !is_trivial_cpp_int<
-        cpp_int_backend<MinBits, MaxBits, SignType, Checked, Allocator>>::value,
-    bool>::type
-eval_eq(
-    const cpp_int_backend<MinBits, MaxBits, SignType, Checked, Allocator> &a,
-    const cpp_int_backend<MinBits, MaxBits, SignType, Checked, Allocator> &b)
-    BOOST_NOEXCEPT {
-#if BOOST_WORKAROUND(BOOST_MSVC, >= 1600)
-  return (a.sign() == b.sign()) && (a.size() == b.size()) &&
-         std::equal(a.limbs(), a.limbs() + a.size(),
-                    stdext::checked_array_iterator<
-                        cpp_int_backend<MinBits, MaxBits, SignType, Checked,
-                                        Allocator>::const_limb_pointer>(
-                        b.limbs(), b.size()));
-#else
-  return (a.sign() == b.sign()) && (a.size() == b.size()) &&
-         std::equal(a.limbs(), a.limbs() + a.size(), b.limbs());
-=======
     !is_trivial_cpp_int<cpp_int_backend<MinBits, MaxBits, SignType, Checked, Allocator> >::value,
     bool>::type
 eval_eq(const cpp_int_backend<MinBits, MaxBits, SignType, Checked, Allocator>& a, const cpp_int_backend<MinBits, MaxBits, SignType, Checked, Allocator>& b) BOOST_NOEXCEPT
@@ -56,7 +31,6 @@
    return (a.sign() == b.sign()) && (a.size() == b.size()) && std::equal(a.limbs(), a.limbs() + a.size(), stdext::checked_array_iterator<cpp_int_backend<MinBits, MaxBits, SignType, Checked, Allocator>::const_limb_pointer>(b.limbs(), b.size()));
 #else
    return (a.sign() == b.sign()) && (a.size() == b.size()) && std::equal(a.limbs(), a.limbs() + a.size(), b.limbs());
->>>>>>> a67ddfec
 #endif
 }
 template <unsigned MinBits1, unsigned MaxBits1, cpp_integer_type SignType1,
@@ -64,27 +38,6 @@
           unsigned MaxBits2, cpp_integer_type SignType2,
           cpp_int_check_type Checked2, class Allocator2>
 BOOST_MP_FORCEINLINE typename enable_if_c<
-<<<<<<< HEAD
-    !is_trivial_cpp_int<cpp_int_backend<MinBits1, MaxBits1, SignType1, Checked1,
-                                        Allocator1>>::value &&
-        !is_trivial_cpp_int<cpp_int_backend<MinBits2, MaxBits2, SignType2,
-                                            Checked2, Allocator2>>::value,
-    bool>::type
-eval_eq(const cpp_int_backend<MinBits1, MaxBits1, SignType1, Checked1,
-                              Allocator1> &a,
-        const cpp_int_backend<MinBits2, MaxBits2, SignType2, Checked2,
-                              Allocator2> &b) BOOST_NOEXCEPT {
-#if BOOST_WORKAROUND(BOOST_MSVC, >= 1600)
-  return (a.sign() == b.sign()) && (a.size() == b.size()) &&
-         std::equal(a.limbs(), a.limbs() + a.size(),
-                    stdext::checked_array_iterator<
-                        cpp_int_backend<MinBits2, MaxBits2, SignType2, Checked2,
-                                        Allocator2>::const_limb_pointer>(
-                        b.limbs(), b.size()));
-#else
-  return (a.sign() == b.sign()) && (a.size() == b.size()) &&
-         std::equal(a.limbs(), a.limbs() + a.size(), b.limbs());
-=======
     !is_trivial_cpp_int<cpp_int_backend<MinBits1, MaxBits1, SignType1, Checked1, Allocator1> >::value && !is_trivial_cpp_int<cpp_int_backend<MinBits2, MaxBits2, SignType2, Checked2, Allocator2> >::value,
     bool>::type
 eval_eq(const cpp_int_backend<MinBits1, MaxBits1, SignType1, Checked1, Allocator1>& a, const cpp_int_backend<MinBits2, MaxBits2, SignType2, Checked2, Allocator2>& b) BOOST_NOEXCEPT
@@ -93,59 +46,11 @@
    return (a.sign() == b.sign()) && (a.size() == b.size()) && std::equal(a.limbs(), a.limbs() + a.size(), stdext::checked_array_iterator<cpp_int_backend<MinBits2, MaxBits2, SignType2, Checked2, Allocator2>::const_limb_pointer>(b.limbs(), b.size()));
 #else
    return (a.sign() == b.sign()) && (a.size() == b.size()) && std::equal(a.limbs(), a.limbs() + a.size(), b.limbs());
->>>>>>> a67ddfec
 #endif
 }
 template <unsigned MinBits, unsigned MaxBits, cpp_int_check_type Checked,
           class Allocator>
 BOOST_MP_FORCEINLINE typename enable_if_c<
-<<<<<<< HEAD
-    !is_trivial_cpp_int<cpp_int_backend<MinBits, MaxBits, signed_magnitude,
-                                        Checked, Allocator>>::value,
-    bool>::type
-eval_eq(const cpp_int_backend<MinBits, MaxBits, signed_magnitude, Checked,
-                              Allocator> &a,
-        limb_type b) BOOST_NOEXCEPT {
-  return (a.sign() == false) && (a.size() == 1) && (*a.limbs() == b);
-}
-template <unsigned MinBits, unsigned MaxBits, cpp_int_check_type Checked,
-          class Allocator>
-BOOST_MP_FORCEINLINE typename enable_if_c<
-    !is_trivial_cpp_int<cpp_int_backend<MinBits, MaxBits, signed_magnitude,
-                                        Checked, Allocator>>::value,
-    bool>::type
-eval_eq(const cpp_int_backend<MinBits, MaxBits, signed_magnitude, Checked,
-                              Allocator> &a,
-        signed_limb_type b) BOOST_NOEXCEPT {
-  return (a.sign() == (b < 0)) && (a.size() == 1) &&
-         (*a.limbs() == boost::multiprecision::detail::unsigned_abs(b));
-}
-template <unsigned MinBits, unsigned MaxBits, cpp_int_check_type Checked,
-          class Allocator>
-BOOST_MP_FORCEINLINE typename enable_if_c<
-    !is_trivial_cpp_int<cpp_int_backend<MinBits, MaxBits, unsigned_magnitude,
-                                        Checked, Allocator>>::value,
-    bool>::type
-eval_eq(const cpp_int_backend<MinBits, MaxBits, unsigned_magnitude, Checked,
-                              Allocator> &a,
-        limb_type b) BOOST_NOEXCEPT {
-  return (a.size() == 1) && (*a.limbs() == b);
-}
-template <unsigned MinBits, unsigned MaxBits, cpp_int_check_type Checked,
-          class Allocator>
-BOOST_MP_FORCEINLINE typename enable_if_c<
-    !is_trivial_cpp_int<cpp_int_backend<MinBits, MaxBits, unsigned_magnitude,
-                                        Checked, Allocator>>::value,
-    bool>::type
-eval_eq(const cpp_int_backend<MinBits, MaxBits, unsigned_magnitude, Checked,
-                              Allocator> &a,
-        signed_limb_type b) BOOST_NOEXCEPT {
-  return (b < 0)
-             ? eval_eq(a, cpp_int_backend<MinBits, MaxBits, unsigned_magnitude,
-                                          Checked, Allocator>(b))
-             : eval_eq(a, static_cast<limb_type>(
-                              b)); // Use bit pattern of b for comparison
-=======
     !is_trivial_cpp_int<cpp_int_backend<MinBits, MaxBits, signed_magnitude, Checked, Allocator> >::value,
     bool>::type
 eval_eq(const cpp_int_backend<MinBits, MaxBits, signed_magnitude, Checked, Allocator>& a, limb_type b) BOOST_NOEXCEPT
@@ -175,46 +80,11 @@
 eval_eq(const cpp_int_backend<MinBits, MaxBits, unsigned_magnitude, Checked, Allocator>& a, signed_limb_type b) BOOST_NOEXCEPT
 {
    return (b < 0) ? eval_eq(a, cpp_int_backend<MinBits, MaxBits, unsigned_magnitude, Checked, Allocator>(b)) : eval_eq(a, static_cast<limb_type>(b)); // Use bit pattern of b for comparison
->>>>>>> a67ddfec
-}
-
-template <unsigned MinBits, unsigned MaxBits, cpp_int_check_type Checked,
-          class Allocator>
-BOOST_MP_FORCEINLINE typename enable_if_c<
-<<<<<<< HEAD
-    !is_trivial_cpp_int<cpp_int_backend<MinBits, MaxBits, signed_magnitude,
-                                        Checked, Allocator>>::value,
-    bool>::type
-eval_lt(const cpp_int_backend<MinBits, MaxBits, signed_magnitude, Checked,
-                              Allocator> &a,
-        limb_type b) BOOST_NOEXCEPT {
-  if (a.sign())
-    return true;
-  if (a.size() > 1)
-    return false;
-  return *a.limbs() < b;
-}
-template <unsigned MinBits, unsigned MaxBits, cpp_int_check_type Checked,
-          class Allocator>
-inline typename enable_if_c<
-    !is_trivial_cpp_int<cpp_int_backend<MinBits, MaxBits, signed_magnitude,
-                                        Checked, Allocator>>::value,
-    bool>::type
-eval_lt(const cpp_int_backend<MinBits, MaxBits, signed_magnitude, Checked,
-                              Allocator> &a,
-        signed_limb_type b) BOOST_NOEXCEPT {
-  if ((b == 0) || (a.sign() != (b < 0)))
-    return a.sign();
-  if (a.sign()) {
-    if (a.size() > 1)
-      return true;
-    return *a.limbs() > boost::multiprecision::detail::unsigned_abs(b);
-  } else {
-    if (a.size() > 1)
-      return false;
-    return *a.limbs() < boost::multiprecision::detail::unsigned_abs(b);
-  }
-=======
+}
+
+template <unsigned MinBits, unsigned MaxBits, cpp_int_check_type Checked,
+          class Allocator>
+BOOST_MP_FORCEINLINE typename enable_if_c<
     !is_trivial_cpp_int<cpp_int_backend<MinBits, MaxBits, signed_magnitude, Checked, Allocator> >::value,
     bool>::type
 eval_lt(const cpp_int_backend<MinBits, MaxBits, signed_magnitude, Checked, Allocator>& a, limb_type b) BOOST_NOEXCEPT
@@ -245,36 +115,11 @@
          return false;
       return *a.limbs() < boost::multiprecision::detail::unsigned_abs(b);
    }
->>>>>>> a67ddfec
-}
-
-template <unsigned MinBits, unsigned MaxBits, cpp_int_check_type Checked,
-          class Allocator>
-BOOST_MP_FORCEINLINE typename enable_if_c<
-<<<<<<< HEAD
-    !is_trivial_cpp_int<cpp_int_backend<MinBits, MaxBits, unsigned_magnitude,
-                                        Checked, Allocator>>::value,
-    bool>::type
-eval_lt(const cpp_int_backend<MinBits, MaxBits, unsigned_magnitude, Checked,
-                              Allocator> &a,
-        limb_type b) BOOST_NOEXCEPT {
-  if (a.size() > 1)
-    return false;
-  return *a.limbs() < b;
-}
-template <unsigned MinBits, unsigned MaxBits, cpp_int_check_type Checked,
-          class Allocator>
-BOOST_MP_FORCEINLINE typename enable_if_c<
-    !is_trivial_cpp_int<cpp_int_backend<MinBits, MaxBits, unsigned_magnitude,
-                                        Checked, Allocator>>::value,
-    bool>::type
-eval_lt(const cpp_int_backend<MinBits, MaxBits, unsigned_magnitude, Checked,
-                              Allocator> &a,
-        signed_limb_type b) BOOST_NOEXCEPT {
-  return (b < 0) ? a.compare(b) < 0
-                 : eval_lt(a, static_cast<limb_type>(
-                                  b)); // Use bit pattern of b for comparison
-=======
+}
+
+template <unsigned MinBits, unsigned MaxBits, cpp_int_check_type Checked,
+          class Allocator>
+BOOST_MP_FORCEINLINE typename enable_if_c<
     !is_trivial_cpp_int<cpp_int_backend<MinBits, MaxBits, unsigned_magnitude, Checked, Allocator> >::value,
     bool>::type
 eval_lt(const cpp_int_backend<MinBits, MaxBits, unsigned_magnitude, Checked, Allocator>& a, limb_type b) BOOST_NOEXCEPT
@@ -290,48 +135,11 @@
 eval_lt(const cpp_int_backend<MinBits, MaxBits, unsigned_magnitude, Checked, Allocator>& a, signed_limb_type b) BOOST_NOEXCEPT
 {
    return (b < 0) ? a.compare(b) < 0 : eval_lt(a, static_cast<limb_type>(b)); // Use bit pattern of b for comparison
->>>>>>> a67ddfec
-}
-
-template <unsigned MinBits, unsigned MaxBits, cpp_int_check_type Checked,
-          class Allocator>
-BOOST_MP_FORCEINLINE typename enable_if_c<
-<<<<<<< HEAD
-    !is_trivial_cpp_int<cpp_int_backend<MinBits, MaxBits, signed_magnitude,
-                                        Checked, Allocator>>::value,
-    bool>::type
-eval_gt(const cpp_int_backend<MinBits, MaxBits, signed_magnitude, Checked,
-                              Allocator> &a,
-        limb_type b) BOOST_NOEXCEPT {
-  if (a.sign())
-    return false;
-  if (a.size() > 1)
-    return true;
-  return *a.limbs() > b;
-}
-template <unsigned MinBits, unsigned MaxBits, cpp_int_check_type Checked,
-          class Allocator>
-inline typename enable_if_c<
-    !is_trivial_cpp_int<cpp_int_backend<MinBits, MaxBits, unsigned_magnitude,
-                                        Checked, Allocator>>::value,
-    bool>::type
-eval_gt(const cpp_int_backend<MinBits, MaxBits, signed_magnitude, Checked,
-                              Allocator> &a,
-        signed_limb_type b) BOOST_NOEXCEPT {
-  if (b == 0)
-    return !a.sign() && ((a.size() > 1) || *a.limbs());
-  if (a.sign() != (b < 0))
-    return !a.sign();
-  if (a.sign()) {
-    if (a.size() > 1)
-      return false;
-    return *a.limbs() < boost::multiprecision::detail::unsigned_abs(b);
-  } else {
-    if (a.size() > 1)
-      return true;
-    return *a.limbs() > boost::multiprecision::detail::unsigned_abs(b);
-  }
-=======
+}
+
+template <unsigned MinBits, unsigned MaxBits, cpp_int_check_type Checked,
+          class Allocator>
+BOOST_MP_FORCEINLINE typename enable_if_c<
     !is_trivial_cpp_int<cpp_int_backend<MinBits, MaxBits, signed_magnitude, Checked, Allocator> >::value,
     bool>::type
 eval_gt(const cpp_int_backend<MinBits, MaxBits, signed_magnitude, Checked, Allocator>& a, limb_type b) BOOST_NOEXCEPT
@@ -364,36 +172,11 @@
          return true;
       return *a.limbs() > boost::multiprecision::detail::unsigned_abs(b);
    }
->>>>>>> a67ddfec
-}
-
-template <unsigned MinBits, unsigned MaxBits, cpp_int_check_type Checked,
-          class Allocator>
-BOOST_MP_FORCEINLINE typename enable_if_c<
-<<<<<<< HEAD
-    !is_trivial_cpp_int<cpp_int_backend<MinBits, MaxBits, unsigned_magnitude,
-                                        Checked, Allocator>>::value,
-    bool>::type
-eval_gt(const cpp_int_backend<MinBits, MaxBits, unsigned_magnitude, Checked,
-                              Allocator> &a,
-        limb_type b) BOOST_NOEXCEPT {
-  if (a.size() > 1)
-    return true;
-  return *a.limbs() > b;
-}
-template <unsigned MinBits, unsigned MaxBits, cpp_int_check_type Checked,
-          class Allocator>
-BOOST_MP_FORCEINLINE typename enable_if_c<
-    !is_trivial_cpp_int<cpp_int_backend<MinBits, MaxBits, unsigned_magnitude,
-                                        Checked, Allocator>>::value,
-    bool>::type
-eval_gt(const cpp_int_backend<MinBits, MaxBits, unsigned_magnitude, Checked,
-                              Allocator> &a,
-        signed_limb_type b) BOOST_NOEXCEPT {
-  return (b < 0) ? a.compare(b) > 0
-                 : eval_gt(a, static_cast<limb_type>(
-                                  b)); // Use bit pattern of b for comparison.
-=======
+}
+
+template <unsigned MinBits, unsigned MaxBits, cpp_int_check_type Checked,
+          class Allocator>
+BOOST_MP_FORCEINLINE typename enable_if_c<
     !is_trivial_cpp_int<cpp_int_backend<MinBits, MaxBits, unsigned_magnitude, Checked, Allocator> >::value,
     bool>::type
 eval_gt(const cpp_int_backend<MinBits, MaxBits, unsigned_magnitude, Checked, Allocator>& a, limb_type b) BOOST_NOEXCEPT
@@ -409,89 +192,12 @@
 eval_gt(const cpp_int_backend<MinBits, MaxBits, unsigned_magnitude, Checked, Allocator>& a, signed_limb_type b) BOOST_NOEXCEPT
 {
    return (b < 0) ? a.compare(b) > 0 : eval_gt(a, static_cast<limb_type>(b)); // Use bit pattern of b for comparison.
->>>>>>> a67ddfec
 }
 //
 // And again for trivial cpp_ints:
 //
 template <unsigned MinBits, unsigned MaxBits, cpp_int_check_type Checked>
 BOOST_MP_FORCEINLINE typename enable_if_c<
-<<<<<<< HEAD
-    is_trivial_cpp_int<cpp_int_backend<MinBits, MaxBits, signed_magnitude,
-                                       Checked, void>>::value,
-    bool>::value
-eval_eq(
-    const cpp_int_backend<MinBits, MaxBits, signed_magnitude, Checked, void> &a,
-    const cpp_int_backend<MinBits, MaxBits, signed_magnitude, Checked, void> &b)
-    BOOST_NOEXCEPT {
-  return (a.sign() == b.sign()) && (*a.limbs() == *b.limbs());
-}
-template <unsigned MinBits, unsigned MaxBits, cpp_int_check_type Checked>
-BOOST_MP_FORCEINLINE typename enable_if_c<
-    is_trivial_cpp_int<cpp_int_backend<MinBits, MaxBits, unsigned_magnitude,
-                                       Checked, void>>::value,
-    bool>::value
-eval_eq(const cpp_int_backend<MinBits, MaxBits, unsigned_magnitude, Checked,
-                              void> &a,
-        const cpp_int_backend<MinBits, MaxBits, unsigned_magnitude, Checked,
-                              void> &b) BOOST_NOEXCEPT {
-  return *a.limbs() == *b.limbs();
-}
-template <unsigned MinBits, unsigned MaxBits, cpp_int_check_type Checked,
-          class U>
-BOOST_MP_FORCEINLINE typename enable_if_c<
-    is_unsigned<U>::value &&
-        is_trivial_cpp_int<cpp_int_backend<MinBits, MaxBits, signed_magnitude,
-                                           Checked, void>>::value,
-    bool>::type
-eval_eq(
-    const cpp_int_backend<MinBits, MaxBits, signed_magnitude, Checked, void> &a,
-    U b) BOOST_NOEXCEPT {
-  return !a.sign() && (*a.limbs() == b);
-}
-template <unsigned MinBits, unsigned MaxBits, cpp_int_check_type Checked,
-          class S>
-BOOST_MP_FORCEINLINE typename enable_if_c<
-    is_signed<S>::value &&
-        is_trivial_cpp_int<cpp_int_backend<MinBits, MaxBits, signed_magnitude,
-                                           Checked, void>>::value,
-    bool>::type
-eval_eq(
-    const cpp_int_backend<MinBits, MaxBits, signed_magnitude, Checked, void> &a,
-    S b) BOOST_NOEXCEPT {
-  return (a.sign() == (b < 0)) &&
-         (*a.limbs() == boost::multiprecision::detail::unsigned_abs(b));
-}
-template <unsigned MinBits, unsigned MaxBits, cpp_int_check_type Checked,
-          class U>
-BOOST_MP_FORCEINLINE typename enable_if_c<
-    is_unsigned<U>::value &&
-        is_trivial_cpp_int<cpp_int_backend<MinBits, MaxBits, unsigned_magnitude,
-                                           Checked, void>>::value,
-    bool>::type
-eval_eq(const cpp_int_backend<MinBits, MaxBits, unsigned_magnitude, Checked,
-                              void> &a,
-        U b) BOOST_NOEXCEPT {
-  return *a.limbs() == b;
-}
-template <unsigned MinBits, unsigned MaxBits, cpp_int_check_type Checked,
-          class S>
-BOOST_MP_FORCEINLINE typename enable_if_c<
-    is_signed<S>::value &&
-        is_trivial_cpp_int<cpp_int_backend<MinBits, MaxBits, unsigned_magnitude,
-                                           Checked, void>>::value,
-    bool>::type
-eval_eq(const cpp_int_backend<MinBits, MaxBits, unsigned_magnitude, Checked,
-                              void> &a,
-        S b) BOOST_NOEXCEPT {
-  typedef typename make_unsigned<S>::type ui_type;
-  if (b < 0) {
-    cpp_int_backend<MinBits, MaxBits, unsigned_magnitude, Checked, void> t(b);
-    return *a.limbs() == *t.limbs();
-  } else {
-    return *a.limbs() == static_cast<ui_type>(b);
-  }
-=======
     is_trivial_cpp_int<cpp_int_backend<MinBits, MaxBits, signed_magnitude, Checked, void> >::value,
     bool>::value
 eval_eq(const cpp_int_backend<MinBits, MaxBits, signed_magnitude, Checked, void>& a, const cpp_int_backend<MinBits, MaxBits, signed_magnitude, Checked, void>& b) BOOST_NOEXCEPT
@@ -546,94 +252,10 @@
    {
       return *a.limbs() == static_cast<ui_type>(b);
    }
->>>>>>> a67ddfec
-}
-
-template <unsigned MinBits, unsigned MaxBits, cpp_int_check_type Checked>
-BOOST_MP_FORCEINLINE typename enable_if_c<
-<<<<<<< HEAD
-    is_trivial_cpp_int<cpp_int_backend<MinBits, MaxBits, signed_magnitude,
-                                       Checked, void>>::value,
-    bool>::type
-eval_lt(
-    const cpp_int_backend<MinBits, MaxBits, signed_magnitude, Checked, void> &a,
-    const cpp_int_backend<MinBits, MaxBits, unsigned_magnitude, Checked, void>
-        &b) BOOST_NOEXCEPT {
-  if (a.sign() != b.sign())
-    return a.sign();
-  return a.sign() ? *a.limbs() > *b.limbs() : *a.limbs() < *b.limbs();
-}
-template <unsigned MinBits, unsigned MaxBits, cpp_int_check_type Checked>
-BOOST_MP_FORCEINLINE typename enable_if_c<
-    is_trivial_cpp_int<cpp_int_backend<MinBits, MaxBits, unsigned_magnitude,
-                                       Checked, void>>::value,
-    bool>::type
-eval_lt(const cpp_int_backend<MinBits, MaxBits, unsigned_magnitude, Checked,
-                              void> &a,
-        const cpp_int_backend<MinBits, MaxBits, unsigned_magnitude, Checked,
-                              void> &b) BOOST_NOEXCEPT {
-  return *a.limbs() < *b.limbs();
-}
-template <unsigned MinBits, unsigned MaxBits, cpp_int_check_type Checked,
-          class U>
-BOOST_MP_FORCEINLINE typename enable_if_c<
-    is_unsigned<U>::value &&
-        is_trivial_cpp_int<cpp_int_backend<MinBits, MaxBits, signed_magnitude,
-                                           Checked, void>>::value,
-    bool>::type
-eval_lt(
-    const cpp_int_backend<MinBits, MaxBits, signed_magnitude, Checked, void> &a,
-    U b) BOOST_NOEXCEPT {
-  if (a.sign())
-    return true;
-  return *a.limbs() < b;
-}
-template <unsigned MinBits, unsigned MaxBits, cpp_int_check_type Checked,
-          class S>
-BOOST_MP_FORCEINLINE typename enable_if_c<
-    is_signed<S>::value &&
-        is_trivial_cpp_int<cpp_int_backend<MinBits, MaxBits, signed_magnitude,
-                                           Checked, void>>::value,
-    bool>::type
-eval_lt(
-    const cpp_int_backend<MinBits, MaxBits, signed_magnitude, Checked, void> &a,
-    S b) BOOST_NOEXCEPT {
-  if (a.sign() != (b < 0))
-    return a.sign();
-  return a.sign()
-             ? (*a.limbs() > boost::multiprecision::detail::unsigned_abs(b))
-             : (*a.limbs() < boost::multiprecision::detail::unsigned_abs(b));
-}
-template <unsigned MinBits, unsigned MaxBits, cpp_int_check_type Checked,
-          class U>
-BOOST_MP_FORCEINLINE typename enable_if_c<
-    is_unsigned<U>::value &&
-        is_trivial_cpp_int<cpp_int_backend<MinBits, MaxBits, unsigned_magnitude,
-                                           Checked, void>>::value,
-    bool>::type
-eval_lt(const cpp_int_backend<MinBits, MaxBits, unsigned_magnitude, Checked,
-                              void> &a,
-        U b) BOOST_NOEXCEPT {
-  return *a.limbs() < b;
-}
-template <unsigned MinBits, unsigned MaxBits, cpp_int_check_type Checked,
-          class S>
-BOOST_MP_FORCEINLINE typename enable_if_c<
-    is_signed<S>::value &&
-        is_trivial_cpp_int<cpp_int_backend<MinBits, MaxBits, unsigned_magnitude,
-                                           Checked, void>>::value,
-    bool>::type
-eval_lt(const cpp_int_backend<MinBits, MaxBits, unsigned_magnitude, Checked,
-                              void> &a,
-        S b) BOOST_NOEXCEPT {
-  typedef typename make_unsigned<S>::type ui_type;
-  if (b < 0) {
-    cpp_int_backend<MinBits, MaxBits, unsigned_magnitude, Checked, void> t(b);
-    return *a.limbs() < *t.limbs();
-  } else {
-    return *a.limbs() < static_cast<ui_type>(b);
-  }
-=======
+}
+
+template <unsigned MinBits, unsigned MaxBits, cpp_int_check_type Checked>
+BOOST_MP_FORCEINLINE typename enable_if_c<
     is_trivial_cpp_int<cpp_int_backend<MinBits, MaxBits, signed_magnitude, Checked, void> >::value,
     bool>::type
 eval_lt(const cpp_int_backend<MinBits, MaxBits, signed_magnitude, Checked, void>& a, const cpp_int_backend<MinBits, MaxBits, unsigned_magnitude, Checked, void>& b) BOOST_NOEXCEPT
@@ -694,94 +316,10 @@
    {
       return *a.limbs() < static_cast<ui_type>(b);
    }
->>>>>>> a67ddfec
-}
-
-template <unsigned MinBits, unsigned MaxBits, cpp_int_check_type Checked>
-BOOST_MP_FORCEINLINE typename enable_if_c<
-<<<<<<< HEAD
-    is_trivial_cpp_int<cpp_int_backend<MinBits, MaxBits, signed_magnitude,
-                                       Checked, void>>::value,
-    bool>::type
-eval_gt(
-    const cpp_int_backend<MinBits, MaxBits, signed_magnitude, Checked, void> &a,
-    const cpp_int_backend<MinBits, MaxBits, signed_magnitude, Checked, void> &b)
-    BOOST_NOEXCEPT {
-  if (a.sign() != b.sign())
-    return !a.sign();
-  return a.sign() ? *a.limbs() < *b.limbs() : *a.limbs() > *b.limbs();
-}
-template <unsigned MinBits, unsigned MaxBits, cpp_int_check_type Checked>
-BOOST_MP_FORCEINLINE typename enable_if_c<
-    is_trivial_cpp_int<cpp_int_backend<MinBits, MaxBits, unsigned_magnitude,
-                                       Checked, void>>::value,
-    bool>::type
-eval_gt(const cpp_int_backend<MinBits, MaxBits, unsigned_magnitude, Checked,
-                              void> &a,
-        const cpp_int_backend<MinBits, MaxBits, unsigned_magnitude, Checked,
-                              void> &b) BOOST_NOEXCEPT {
-  return *a.limbs() > *b.limbs();
-}
-template <unsigned MinBits, unsigned MaxBits, cpp_int_check_type Checked,
-          class U>
-BOOST_MP_FORCEINLINE typename enable_if_c<
-    is_unsigned<U>::value &&
-        is_trivial_cpp_int<cpp_int_backend<MinBits, MaxBits, signed_magnitude,
-                                           Checked, void>>::value,
-    bool>::type
-eval_gt(
-    const cpp_int_backend<MinBits, MaxBits, signed_magnitude, Checked, void> &a,
-    U b) BOOST_NOEXCEPT {
-  if (a.sign())
-    return false;
-  return *a.limbs() > b;
-}
-template <unsigned MinBits, unsigned MaxBits, cpp_int_check_type Checked,
-          class S>
-BOOST_MP_FORCEINLINE typename enable_if_c<
-    is_signed<S>::value &&
-        is_trivial_cpp_int<cpp_int_backend<MinBits, MaxBits, signed_magnitude,
-                                           Checked, void>>::value,
-    bool>::type
-eval_gt(
-    const cpp_int_backend<MinBits, MaxBits, signed_magnitude, Checked, void> &a,
-    S b) BOOST_NOEXCEPT {
-  if (a.sign() != (b < 0))
-    return !a.sign();
-  return a.sign()
-             ? (*a.limbs() < boost::multiprecision::detail::unsigned_abs(b))
-             : (*a.limbs() > boost::multiprecision::detail::unsigned_abs(b));
-}
-template <unsigned MinBits, unsigned MaxBits, cpp_int_check_type Checked,
-          class U>
-BOOST_MP_FORCEINLINE typename enable_if_c<
-    is_unsigned<U>::value &&
-        is_trivial_cpp_int<cpp_int_backend<MinBits, MaxBits, unsigned_magnitude,
-                                           Checked, void>>::value,
-    bool>::type
-eval_gt(const cpp_int_backend<MinBits, MaxBits, unsigned_magnitude, Checked,
-                              void> &a,
-        U b) BOOST_NOEXCEPT {
-  return *a.limbs() > b;
-}
-template <unsigned MinBits, unsigned MaxBits, cpp_int_check_type Checked,
-          class S>
-BOOST_MP_FORCEINLINE typename enable_if_c<
-    is_signed<S>::value &&
-        is_trivial_cpp_int<cpp_int_backend<MinBits, MaxBits, unsigned_magnitude,
-                                           Checked, void>>::value,
-    bool>::type
-eval_gt(const cpp_int_backend<MinBits, MaxBits, unsigned_magnitude, Checked,
-                              void> &a,
-        S b) BOOST_NOEXCEPT {
-  typedef typename make_unsigned<S>::type ui_type;
-  if (b < 0) {
-    cpp_int_backend<MinBits, MaxBits, unsigned_magnitude, Checked, void> t(b);
-    return *a.limbs() > *t.limbs();
-  } else {
-    return *a.limbs() > static_cast<ui_type>(b);
-  }
-=======
+}
+
+template <unsigned MinBits, unsigned MaxBits, cpp_int_check_type Checked>
+BOOST_MP_FORCEINLINE typename enable_if_c<
     is_trivial_cpp_int<cpp_int_backend<MinBits, MaxBits, signed_magnitude, Checked, void> >::value,
     bool>::type
 eval_gt(const cpp_int_backend<MinBits, MaxBits, signed_magnitude, Checked, void>& a, const cpp_int_backend<MinBits, MaxBits, signed_magnitude, Checked, void>& b) BOOST_NOEXCEPT
@@ -842,19 +380,12 @@
    {
       return *a.limbs() > static_cast<ui_type>(b);
    }
->>>>>>> a67ddfec
 }
 
 #ifdef BOOST_MSVC
 #pragma warning(pop)
 #endif
 
-<<<<<<< HEAD
-} // namespace backends
-} // namespace multiprecision
-} // namespace boost
-=======
 }}} // namespace boost::multiprecision::backends
->>>>>>> a67ddfec
 
 #endif