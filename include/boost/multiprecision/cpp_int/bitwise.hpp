--- conflicted
+++ resolved
@@ -13,25 +13,6 @@
 #pragma warning(disable : 4319)
 #endif
 
-<<<<<<< HEAD
-namespace boost {
-namespace multiprecision {
-namespace backends {
-
-template <unsigned MinBits1, unsigned MaxBits1, cpp_integer_type SignType1,
-          cpp_int_check_type Checked1, class Allocator1, unsigned MinBits2,
-          unsigned MaxBits2, cpp_integer_type SignType2,
-          cpp_int_check_type Checked2, class Allocator2>
-void is_valid_bitwise_op(cpp_int_backend<MinBits1, MaxBits1, SignType1,
-                                         Checked1, Allocator1> &result,
-                         const cpp_int_backend<MinBits2, MaxBits2, SignType2,
-                                               Checked2, Allocator2> &o,
-                         const mpl::int_<checked> &) {
-  if (result.sign() || o.sign())
-    BOOST_THROW_EXCEPTION(
-        std::range_error("Bitwise operations on negative values results in "
-                         "undefined behavior."));
-=======
 namespace boost { namespace multiprecision { namespace backends {
 
 template <unsigned MinBits1, unsigned MaxBits1, cpp_integer_type SignType1, cpp_int_check_type Checked1, class Allocator1, unsigned MinBits2, unsigned MaxBits2, cpp_integer_type SignType2, cpp_int_check_type Checked2, class Allocator2>
@@ -41,7 +22,6 @@
 {
    if (result.sign() || o.sign())
       BOOST_THROW_EXCEPTION(std::range_error("Bitwise operations on negative values results in undefined behavior."));
->>>>>>> a67ddfec
 }
 
 template <unsigned MinBits1, unsigned MaxBits1, cpp_integer_type SignType1,
@@ -49,145 +29,26 @@
           unsigned MaxBits2, cpp_integer_type SignType2,
           cpp_int_check_type Checked2, class Allocator2>
 void is_valid_bitwise_op(
-<<<<<<< HEAD
-    cpp_int_backend<MinBits1, MaxBits1, SignType1, Checked1, Allocator1> &,
-    const cpp_int_backend<MinBits2, MaxBits2, SignType2, Checked2, Allocator2>
-        &,
-    const mpl::int_<unchecked> &) {}
-=======
     cpp_int_backend<MinBits1, MaxBits1, SignType1, Checked1, Allocator1>&,
     const cpp_int_backend<MinBits2, MaxBits2, SignType2, Checked2, Allocator2>&, const mpl::int_<unchecked>&) {}
->>>>>>> a67ddfec
 
 template <unsigned MinBits1, unsigned MaxBits1, cpp_int_check_type Checked1,
           class Allocator1>
 void is_valid_bitwise_op(
-<<<<<<< HEAD
-    const cpp_int_backend<MinBits1, MaxBits1, signed_magnitude, Checked1,
-                          Allocator1> &result,
-    const mpl::int_<checked> &) {
-  if (result.sign())
-    BOOST_THROW_EXCEPTION(
-        std::range_error("Bitwise operations on negative values results in "
-                         "undefined behavior."));
-=======
     const cpp_int_backend<MinBits1, MaxBits1, signed_magnitude, Checked1, Allocator1>& result, const mpl::int_<checked>&)
 {
    if (result.sign())
       BOOST_THROW_EXCEPTION(std::range_error("Bitwise operations on negative values results in undefined behavior."));
->>>>>>> a67ddfec
 }
 
 template <unsigned MinBits1, unsigned MaxBits1, cpp_int_check_type Checked1,
           class Allocator1>
 void is_valid_bitwise_op(
-<<<<<<< HEAD
-    const cpp_int_backend<MinBits1, MaxBits1, unsigned_magnitude, Checked1,
-                          Allocator1> &,
-    const mpl::int_<checked> &) {}
-=======
     const cpp_int_backend<MinBits1, MaxBits1, unsigned_magnitude, Checked1, Allocator1>&, const mpl::int_<checked>&) {}
->>>>>>> a67ddfec
 
 template <unsigned MinBits1, unsigned MaxBits1, cpp_integer_type SignType1,
           cpp_int_check_type Checked1, class Allocator1>
 void is_valid_bitwise_op(
-<<<<<<< HEAD
-    cpp_int_backend<MinBits1, MaxBits1, SignType1, Checked1, Allocator1> &,
-    const mpl::int_<unchecked> &) {}
-
-template <class CppInt1, class CppInt2, class Op>
-void bitwise_op(CppInt1 &result, const CppInt2 &o, Op op, const mpl::true_ &)
-    BOOST_MP_NOEXCEPT_IF((is_non_throwing_cpp_int<CppInt1>::value)) {
-  //
-  // There are 4 cases:
-  // * Both positive.
-  // * result negative, o positive.
-  // * o negative, result positive.
-  // * Both negative.
-  //
-  // When one arg is negative we convert to 2's complement form "on the fly",
-  // and then convert back to signed-magnitude form at the end.
-  //
-  // Note however, that if the type is checked, then bitwise ops on negative
-  // values are not permitted and an exception will result.
-  //
-  is_valid_bitwise_op(result, o, typename CppInt1::checked_type());
-  //
-  // First figure out how big the result needs to be and set up some data:
-  //
-  unsigned rs = result.size();
-  unsigned os = o.size();
-  unsigned m, x;
-  minmax(rs, os, m, x);
-  result.resize(x, x);
-  typename CppInt1::limb_pointer pr = result.limbs();
-  typename CppInt2::const_limb_pointer po = o.limbs();
-  for (unsigned i = rs; i < x; ++i)
-    pr[i] = 0;
-
-  limb_type next_limb = 0;
-
-  if (!result.sign()) {
-    if (!o.sign()) {
-      for (unsigned i = 0; i < os; ++i)
-        pr[i] = op(pr[i], po[i]);
-      for (unsigned i = os; i < x; ++i)
-        pr[i] = op(pr[i], limb_type(0));
-    } else {
-      // "o" is negative:
-      double_limb_type carry = 1;
-      for (unsigned i = 0; i < os; ++i) {
-        carry += static_cast<double_limb_type>(~po[i]);
-        pr[i] = op(pr[i], static_cast<limb_type>(carry));
-        carry >>= CppInt1::limb_bits;
-      }
-      for (unsigned i = os; i < x; ++i) {
-        carry += static_cast<double_limb_type>(~limb_type(0));
-        pr[i] = op(pr[i], static_cast<limb_type>(carry));
-        carry >>= CppInt1::limb_bits;
-      }
-      // Set the overflow into the "extra" limb:
-      carry += static_cast<double_limb_type>(~limb_type(0));
-      next_limb = op(limb_type(0), static_cast<limb_type>(carry));
-    }
-  } else {
-    if (!o.sign()) {
-      // "result" is negative:
-      double_limb_type carry = 1;
-      for (unsigned i = 0; i < os; ++i) {
-        carry += static_cast<double_limb_type>(~pr[i]);
-        pr[i] = op(static_cast<limb_type>(carry), po[i]);
-        carry >>= CppInt1::limb_bits;
-      }
-      for (unsigned i = os; i < x; ++i) {
-        carry += static_cast<double_limb_type>(~pr[i]);
-        pr[i] = op(static_cast<limb_type>(carry), limb_type(0));
-        carry >>= CppInt1::limb_bits;
-      }
-      // Set the overflow into the "extra" limb:
-      carry += static_cast<double_limb_type>(~limb_type(0));
-      next_limb = op(static_cast<limb_type>(carry), limb_type(0));
-    } else {
-      // both are negative:
-      double_limb_type r_carry = 1;
-      double_limb_type o_carry = 1;
-      for (unsigned i = 0; i < os; ++i) {
-        r_carry += static_cast<double_limb_type>(~pr[i]);
-        o_carry += static_cast<double_limb_type>(~po[i]);
-        pr[i] = op(static_cast<limb_type>(r_carry),
-                   static_cast<limb_type>(o_carry));
-        r_carry >>= CppInt1::limb_bits;
-        o_carry >>= CppInt1::limb_bits;
-      }
-      for (unsigned i = os; i < x; ++i) {
-        r_carry += static_cast<double_limb_type>(~pr[i]);
-        o_carry += static_cast<double_limb_type>(~limb_type(0));
-        pr[i] = op(static_cast<limb_type>(r_carry),
-                   static_cast<limb_type>(o_carry));
-        r_carry >>= CppInt1::limb_bits;
-        o_carry >>= CppInt1::limb_bits;
-=======
     cpp_int_backend<MinBits1, MaxBits1, SignType1, Checked1, Allocator1>&, const mpl::int_<unchecked>&) {}
 
 template <class CppInt1, class CppInt2, class Op>
@@ -321,7 +182,6 @@
          result.resize(x + 1, x);
          if (result.size() > x)
             result.limbs()[x] = static_cast<limb_type>(carry);
->>>>>>> a67ddfec
       }
       // Set the overflow into the "extra" limb:
       r_carry += static_cast<double_limb_type>(~limb_type(0));
@@ -353,129 +213,6 @@
 }
 
 template <class CppInt1, class CppInt2, class Op>
-<<<<<<< HEAD
-void bitwise_op(CppInt1 &result, const CppInt2 &o, Op op, const mpl::false_ &)
-    BOOST_MP_NOEXCEPT_IF((is_non_throwing_cpp_int<CppInt1>::value)) {
-  //
-  // Both arguments are unsigned types, very simple case handled as a special
-  // case.
-  //
-  // First figure out how big the result needs to be and set up some data:
-  //
-  unsigned rs = result.size();
-  unsigned os = o.size();
-  unsigned m, x;
-  minmax(rs, os, m, x);
-  result.resize(x, x);
-  typename CppInt1::limb_pointer pr = result.limbs();
-  typename CppInt2::const_limb_pointer po = o.limbs();
-  for (unsigned i = rs; i < x; ++i)
-    pr[i] = 0;
-
-  for (unsigned i = 0; i < os; ++i)
-    pr[i] = op(pr[i], po[i]);
-  for (unsigned i = os; i < x; ++i)
-    pr[i] = op(pr[i], limb_type(0));
-
-  result.normalize();
-}
-
-struct bit_and {
-  limb_type operator()(limb_type a, limb_type b) const BOOST_NOEXCEPT {
-    return a & b;
-  }
-};
-struct bit_or {
-  limb_type operator()(limb_type a, limb_type b) const BOOST_NOEXCEPT {
-    return a | b;
-  }
-};
-struct bit_xor {
-  limb_type operator()(limb_type a, limb_type b) const BOOST_NOEXCEPT {
-    return a ^ b;
-  }
-};
-
-template <unsigned MinBits1, unsigned MaxBits1, cpp_integer_type SignType1,
-          cpp_int_check_type Checked1, class Allocator1, unsigned MinBits2,
-          unsigned MaxBits2, cpp_integer_type SignType2,
-          cpp_int_check_type Checked2, class Allocator2>
-BOOST_MP_FORCEINLINE typename enable_if_c<
-    !is_trivial_cpp_int<cpp_int_backend<MinBits1, MaxBits1, SignType1, Checked1,
-                                        Allocator1>>::value &&
-    !is_trivial_cpp_int<cpp_int_backend<MinBits2, MaxBits2, SignType2, Checked2,
-                                        Allocator2>>::value>::type
-eval_bitwise_and(cpp_int_backend<MinBits1, MaxBits1, SignType1, Checked1,
-                                 Allocator1> &result,
-                 const cpp_int_backend<MinBits2, MaxBits2, SignType2, Checked2,
-                                       Allocator2> &o)
-    BOOST_MP_NOEXCEPT_IF(
-        (is_non_throwing_cpp_int<cpp_int_backend<
-             MinBits1, MaxBits1, SignType1, Checked1, Allocator1>>::value)) {
-  bitwise_op(
-      result, o, bit_and(),
-      mpl::bool_ <
-              std::numeric_limits<
-                  number<cpp_int_backend<MinBits1, MaxBits1, SignType1,
-                                         Checked1, Allocator1>>>::is_signed ||
-          std::numeric_limits<
-              number<cpp_int_backend<MinBits2, MaxBits2, SignType2, Checked2,
-                                     Allocator2>>>::is_signed > ());
-}
-
-template <unsigned MinBits1, unsigned MaxBits1, cpp_integer_type SignType1,
-          cpp_int_check_type Checked1, class Allocator1, unsigned MinBits2,
-          unsigned MaxBits2, cpp_integer_type SignType2,
-          cpp_int_check_type Checked2, class Allocator2>
-BOOST_MP_FORCEINLINE typename enable_if_c<
-    !is_trivial_cpp_int<cpp_int_backend<MinBits1, MaxBits1, SignType1, Checked1,
-                                        Allocator1>>::value &&
-    !is_trivial_cpp_int<cpp_int_backend<MinBits2, MaxBits2, SignType2, Checked2,
-                                        Allocator2>>::value>::type
-eval_bitwise_or(cpp_int_backend<MinBits1, MaxBits1, SignType1, Checked1,
-                                Allocator1> &result,
-                const cpp_int_backend<MinBits2, MaxBits2, SignType2, Checked2,
-                                      Allocator2> &o)
-    BOOST_MP_NOEXCEPT_IF(
-        (is_non_throwing_cpp_int<cpp_int_backend<
-             MinBits1, MaxBits1, SignType1, Checked1, Allocator1>>::value)) {
-  bitwise_op(
-      result, o, bit_or(),
-      mpl::bool_ <
-              std::numeric_limits<
-                  number<cpp_int_backend<MinBits1, MaxBits1, SignType1,
-                                         Checked1, Allocator1>>>::is_signed ||
-          std::numeric_limits<
-              number<cpp_int_backend<MinBits2, MaxBits2, SignType2, Checked2,
-                                     Allocator2>>>::is_signed > ());
-}
-
-template <unsigned MinBits1, unsigned MaxBits1, cpp_integer_type SignType1,
-          cpp_int_check_type Checked1, class Allocator1, unsigned MinBits2,
-          unsigned MaxBits2, cpp_integer_type SignType2,
-          cpp_int_check_type Checked2, class Allocator2>
-BOOST_MP_FORCEINLINE typename enable_if_c<
-    !is_trivial_cpp_int<cpp_int_backend<MinBits1, MaxBits1, SignType1, Checked1,
-                                        Allocator1>>::value &&
-    !is_trivial_cpp_int<cpp_int_backend<MinBits2, MaxBits2, SignType2, Checked2,
-                                        Allocator2>>::value>::type
-eval_bitwise_xor(cpp_int_backend<MinBits1, MaxBits1, SignType1, Checked1,
-                                 Allocator1> &result,
-                 const cpp_int_backend<MinBits2, MaxBits2, SignType2, Checked2,
-                                       Allocator2> &o)
-    BOOST_MP_NOEXCEPT_IF(
-        (is_non_throwing_cpp_int<cpp_int_backend<
-             MinBits1, MaxBits1, SignType1, Checked1, Allocator1>>::value)) {
-  bitwise_op(
-      result, o, bit_xor(),
-      mpl::bool_ <
-              std::numeric_limits<
-                  number<cpp_int_backend<MinBits1, MaxBits1, SignType1,
-                                         Checked1, Allocator1>>>::is_signed ||
-          std::numeric_limits<
-              number<cpp_int_backend<MinBits2, MaxBits2, SignType2, Checked2,
-                                     Allocator2>>>::is_signed > ());
-=======
 void bitwise_op(
     CppInt1&       result,
     const CppInt2& o,
@@ -545,245 +282,10 @@
 {
    bitwise_op(result, o, bit_xor(),
               mpl::bool_ < std::numeric_limits<number<cpp_int_backend<MinBits1, MaxBits1, SignType1, Checked1, Allocator1> > >::is_signed || std::numeric_limits<number<cpp_int_backend<MinBits2, MaxBits2, SignType2, Checked2, Allocator2> > >::is_signed > ());
->>>>>>> a67ddfec
 }
 //
 // Again for operands which are single limbs:
 //
-<<<<<<< HEAD
-template <unsigned MinBits1, unsigned MaxBits1, cpp_int_check_type Checked1,
-          class Allocator1>
-BOOST_MP_FORCEINLINE typename enable_if_c<!is_trivial_cpp_int<cpp_int_backend<
-    MinBits1, MaxBits1, unsigned_magnitude, Checked1, Allocator1>>::value>::type
-eval_bitwise_and(cpp_int_backend<MinBits1, MaxBits1, unsigned_magnitude,
-                                 Checked1, Allocator1> &result,
-                 limb_type l) BOOST_NOEXCEPT {
-  result.limbs()[0] &= l;
-  result.resize(1, 1);
-}
-
-template <unsigned MinBits1, unsigned MaxBits1, cpp_int_check_type Checked1,
-          class Allocator1>
-BOOST_MP_FORCEINLINE typename enable_if_c<!is_trivial_cpp_int<cpp_int_backend<
-    MinBits1, MaxBits1, unsigned_magnitude, Checked1, Allocator1>>::value>::type
-eval_bitwise_or(cpp_int_backend<MinBits1, MaxBits1, unsigned_magnitude,
-                                Checked1, Allocator1> &result,
-                limb_type l) BOOST_NOEXCEPT {
-  result.limbs()[0] |= l;
-}
-
-template <unsigned MinBits1, unsigned MaxBits1, cpp_int_check_type Checked1,
-          class Allocator1>
-BOOST_MP_FORCEINLINE typename enable_if_c<!is_trivial_cpp_int<cpp_int_backend<
-    MinBits1, MaxBits1, unsigned_magnitude, Checked1, Allocator1>>::value>::type
-eval_bitwise_xor(cpp_int_backend<MinBits1, MaxBits1, unsigned_magnitude,
-                                 Checked1, Allocator1> &result,
-                 limb_type l) BOOST_NOEXCEPT {
-  result.limbs()[0] ^= l;
-}
-
-template <unsigned MinBits1, unsigned MaxBits1, cpp_integer_type SignType1,
-          cpp_int_check_type Checked1, class Allocator1, unsigned MinBits2,
-          unsigned MaxBits2, cpp_integer_type SignType2,
-          cpp_int_check_type Checked2, class Allocator2>
-BOOST_MP_FORCEINLINE typename enable_if_c<
-    is_signed_number<cpp_int_backend<MinBits1, MaxBits1, SignType1, Checked1,
-                                     Allocator1>>::value &&
-    !is_trivial_cpp_int<cpp_int_backend<MinBits1, MaxBits1, SignType1, Checked1,
-                                        Allocator1>>::value &&
-    !is_trivial_cpp_int<cpp_int_backend<MinBits2, MaxBits2, SignType2, Checked2,
-                                        Allocator2>>::value>::type
-eval_complement(cpp_int_backend<MinBits1, MaxBits1, SignType1, Checked1,
-                                Allocator1> &result,
-                const cpp_int_backend<MinBits2, MaxBits2, SignType2, Checked2,
-                                      Allocator2> &o)
-    BOOST_MP_NOEXCEPT_IF(
-        (is_non_throwing_cpp_int<cpp_int_backend<
-             MinBits1, MaxBits1, SignType1, Checked1, Allocator1>>::value)) {
-  BOOST_STATIC_ASSERT_MSG(((Checked1 != checked) || (Checked2 != checked)),
-                          "Attempt to take the complement of a signed type "
-                          "results in undefined behavior.");
-  // Increment and negate:
-  result = o;
-  eval_increment(result);
-  result.negate();
-}
-
-template <unsigned MinBits1, unsigned MaxBits1, cpp_integer_type SignType1,
-          cpp_int_check_type Checked1, class Allocator1>
-BOOST_MP_FORCEINLINE typename enable_if_c<
-    is_unsigned_number<cpp_int_backend<MinBits1, MaxBits1, SignType1, Checked1,
-                                       Allocator1>>::value &&
-    !is_trivial_cpp_int<cpp_int_backend<MinBits1, MaxBits1, SignType1, Checked1,
-                                        Allocator1>>::value &&
-    !is_trivial_cpp_int<cpp_int_backend<MinBits1, MaxBits1, SignType1, Checked1,
-                                        Allocator1>>::value>::type
-eval_complement(cpp_int_backend<MinBits1, MaxBits1, SignType1, Checked1,
-                                Allocator1> &result,
-                const cpp_int_backend<MinBits1, MaxBits1, SignType1, Checked1,
-                                      Allocator1> &o)
-    BOOST_MP_NOEXCEPT_IF(
-        (is_non_throwing_cpp_int<cpp_int_backend<
-             MinBits1, MaxBits1, SignType1, Checked1, Allocator1>>::value)) {
-  unsigned os = o.size();
-  result.resize(UINT_MAX, os);
-  for (unsigned i = 0; i < os; ++i)
-    result.limbs()[i] = ~o.limbs()[i];
-  for (unsigned i = os; i < result.size(); ++i)
-    result.limbs()[i] = ~static_cast<limb_type>(0);
-  result.normalize();
-}
-
-template <class Int>
-inline void left_shift_byte(Int &result, double_limb_type s) {
-  limb_type offset = static_cast<limb_type>(s / Int::limb_bits);
-  limb_type shift = static_cast<limb_type>(s % Int::limb_bits);
-  unsigned ors = result.size();
-  if ((ors == 1) && (!*result.limbs()))
-    return; // shifting zero yields zero.
-  unsigned rs = ors;
-  if (shift && (result.limbs()[ors - 1] >> (Int::limb_bits - shift)))
-    ++rs; // Most significant limb will overflow when shifted
-  rs += offset;
-  result.resize(rs, rs);
-  rs = result.size();
-
-  typename Int::limb_pointer pr = result.limbs();
-
-  if (rs != ors)
-    pr[rs - 1] = 0u;
-  std::size_t bytes = static_cast<std::size_t>(s / CHAR_BIT);
-  std::size_t len =
-      (std::min)(ors * sizeof(limb_type), rs * sizeof(limb_type) - bytes);
-  if (bytes >= rs * sizeof(limb_type))
-    result = static_cast<limb_type>(0u);
-  else {
-    unsigned char *pc = reinterpret_cast<unsigned char *>(pr);
-    std::memmove(pc + bytes, pc, len);
-    std::memset(pc, 0, bytes);
-  }
-}
-
-template <class Int>
-inline void left_shift_limb(Int &result, double_limb_type s) {
-  limb_type offset = static_cast<limb_type>(s / Int::limb_bits);
-  limb_type shift = static_cast<limb_type>(s % Int::limb_bits);
-
-  unsigned ors = result.size();
-  if ((ors == 1) && (!*result.limbs()))
-    return; // shifting zero yields zero.
-  unsigned rs = ors;
-  if (shift && (result.limbs()[ors - 1] >> (Int::limb_bits - shift)))
-    ++rs; // Most significant limb will overflow when shifted
-  rs += offset;
-  result.resize(rs, rs);
-
-  typename Int::limb_pointer pr = result.limbs();
-
-  if (offset > rs) {
-    // The result is shifted past the end of the result:
-    result = static_cast<limb_type>(0);
-    return;
-  }
-
-  unsigned i = rs - result.size();
-  for (; i < ors; ++i)
-    pr[rs - 1 - i] = pr[ors - 1 - i];
-  for (; i < rs; ++i)
-    pr[rs - 1 - i] = 0;
-}
-
-template <class Int>
-inline void left_shift_generic(Int &result, double_limb_type s) {
-  limb_type offset = static_cast<limb_type>(s / Int::limb_bits);
-  limb_type shift = static_cast<limb_type>(s % Int::limb_bits);
-
-  unsigned ors = result.size();
-  if ((ors == 1) && (!*result.limbs()))
-    return; // shifting zero yields zero.
-  unsigned rs = ors;
-  if (shift && (result.limbs()[ors - 1] >> (Int::limb_bits - shift)))
-    ++rs; // Most significant limb will overflow when shifted
-  rs += offset;
-  result.resize(rs, rs);
-  bool truncated = result.size() != rs;
-
-  typename Int::limb_pointer pr = result.limbs();
-
-  if (offset > rs) {
-    // The result is shifted past the end of the result:
-    result = static_cast<limb_type>(0);
-    return;
-  }
-
-  unsigned i = rs - result.size();
-  // This code only works when shift is non-zero, otherwise we invoke undefined
-  // behaviour!
-  BOOST_ASSERT(shift);
-  if (!truncated) {
-    if (rs > ors + offset) {
-      pr[rs - 1 - i] = pr[ors - 1 - i] >> (Int::limb_bits - shift);
-      --rs;
-    } else {
-      pr[rs - 1 - i] = pr[ors - 1 - i] << shift;
-      if (ors > 1)
-        pr[rs - 1 - i] |= pr[ors - 2 - i] >> (Int::limb_bits - shift);
-      ++i;
-    }
-  }
-  for (; rs - i >= 2 + offset; ++i) {
-    pr[rs - 1 - i] = pr[rs - 1 - i - offset] << shift;
-    pr[rs - 1 - i] |= pr[rs - 2 - i - offset] >> (Int::limb_bits - shift);
-  }
-  if (rs - i >= 1 + offset) {
-    pr[rs - 1 - i] = pr[rs - 1 - i - offset] << shift;
-    ++i;
-  }
-  for (; i < rs; ++i)
-    pr[rs - 1 - i] = 0;
-}
-
-template <unsigned MinBits1, unsigned MaxBits1, cpp_integer_type SignType1,
-          cpp_int_check_type Checked1, class Allocator1>
-inline typename enable_if_c<!is_trivial_cpp_int<cpp_int_backend<
-    MinBits1, MaxBits1, SignType1, Checked1, Allocator1>>::value>::type
-eval_left_shift(cpp_int_backend<MinBits1, MaxBits1, SignType1, Checked1,
-                                Allocator1> &result,
-                double_limb_type s)
-    BOOST_MP_NOEXCEPT_IF(
-        (is_non_throwing_cpp_int<cpp_int_backend<
-             MinBits1, MaxBits1, SignType1, Checked1, Allocator1>>::value)) {
-  is_valid_bitwise_op(
-      result, typename cpp_int_backend<MinBits1, MaxBits1, SignType1, Checked1,
-                                       Allocator1>::checked_type());
-  if (!s)
-    return;
-
-#if BOOST_ENDIAN_LITTLE_BYTE && defined(BOOST_MP_USE_LIMB_SHIFT)
-  static const limb_type limb_shift_mask =
-      cpp_int_backend<MinBits1, MaxBits1, SignType1, Checked1,
-                      Allocator1>::limb_bits -
-      1;
-  static const limb_type byte_shift_mask = CHAR_BIT - 1;
-  if ((s & limb_shift_mask) == 0) {
-    left_shift_limb(result, s);
-  } else if ((s & byte_shift_mask) == 0) {
-    left_shift_byte(result, s);
-  }
-#elif BOOST_ENDIAN_LITTLE_BYTE
-  static const limb_type byte_shift_mask = CHAR_BIT - 1;
-  if ((s & byte_shift_mask) == 0) {
-    left_shift_byte(result, s);
-  }
-#else
-  static const limb_type limb_shift_mask =
-      cpp_int_backend<MinBits1, MaxBits1, SignType1, Checked1,
-                      Allocator1>::limb_bits -
-      1;
-  if ((s & limb_shift_mask) == 0) {
-    left_shift_limb(result, s);
-  }
-=======
 template <unsigned MinBits1, unsigned MaxBits1, cpp_int_check_type Checked1, class Allocator1>
 BOOST_MP_FORCEINLINE typename enable_if_c<!is_trivial_cpp_int<cpp_int_backend<MinBits1, MaxBits1, unsigned_magnitude, Checked1, Allocator1> >::value>::type
 eval_bitwise_and(
@@ -992,7 +494,6 @@
    {
       left_shift_limb(result, s);
    }
->>>>>>> a67ddfec
 #endif
   else {
     left_shift_generic(result, s);
@@ -1004,119 +505,6 @@
 }
 
 template <class Int>
-<<<<<<< HEAD
-inline void right_shift_byte(Int &result, double_limb_type s) {
-  limb_type offset = static_cast<limb_type>(s / Int::limb_bits);
-  limb_type shift;
-  BOOST_ASSERT((s % CHAR_BIT) == 0);
-  unsigned ors = result.size();
-  unsigned rs = ors;
-  if (offset >= rs) {
-    result = limb_type(0);
-    return;
-  }
-  rs -= offset;
-  typename Int::limb_pointer pr = result.limbs();
-  unsigned char *pc = reinterpret_cast<unsigned char *>(pr);
-  shift = static_cast<limb_type>(s / CHAR_BIT);
-  std::memmove(pc, pc + shift, ors * sizeof(pr[0]) - shift);
-  shift = (sizeof(limb_type) - shift % sizeof(limb_type)) * CHAR_BIT;
-  if (shift < Int::limb_bits) {
-    pr[ors - offset - 1] &= (static_cast<limb_type>(1u) << shift) - 1;
-    if (!pr[ors - offset - 1] && (rs > 1))
-      --rs;
-  }
-  result.resize(rs, rs);
-}
-
-template <class Int>
-inline void right_shift_limb(Int &result, double_limb_type s) {
-  limb_type offset = static_cast<limb_type>(s / Int::limb_bits);
-  BOOST_ASSERT((s % Int::limb_bits) == 0);
-  unsigned ors = result.size();
-  unsigned rs = ors;
-  if (offset >= rs) {
-    result = limb_type(0);
-    return;
-  }
-  rs -= offset;
-  typename Int::limb_pointer pr = result.limbs();
-  unsigned i = 0;
-  for (; i < rs; ++i)
-    pr[i] = pr[i + offset];
-  result.resize(rs, rs);
-}
-
-template <class Int>
-inline void right_shift_generic(Int &result, double_limb_type s) {
-  limb_type offset = static_cast<limb_type>(s / Int::limb_bits);
-  limb_type shift = static_cast<limb_type>(s % Int::limb_bits);
-  unsigned ors = result.size();
-  unsigned rs = ors;
-  if (offset >= rs) {
-    result = limb_type(0);
-    return;
-  }
-  rs -= offset;
-  typename Int::limb_pointer pr = result.limbs();
-  if ((pr[ors - 1] >> shift) == 0) {
-    if (--rs == 0) {
-      result = limb_type(0);
-      return;
-    }
-  }
-  unsigned i = 0;
-
-  // This code only works for non-zero shift, otherwise we invoke undefined
-  // behaviour!
-  BOOST_ASSERT(shift);
-  for (; i + offset + 1 < ors; ++i) {
-    pr[i] = pr[i + offset] >> shift;
-    pr[i] |= pr[i + offset + 1] << (Int::limb_bits - shift);
-  }
-  pr[i] = pr[i + offset] >> shift;
-  result.resize(rs, rs);
-}
-
-template <unsigned MinBits1, unsigned MaxBits1, cpp_int_check_type Checked1,
-          class Allocator1>
-inline typename enable_if_c<!is_trivial_cpp_int<cpp_int_backend<
-    MinBits1, MaxBits1, unsigned_magnitude, Checked1, Allocator1>>::value>::type
-eval_right_shift(cpp_int_backend<MinBits1, MaxBits1, unsigned_magnitude,
-                                 Checked1, Allocator1> &result,
-                 double_limb_type s)
-    BOOST_MP_NOEXCEPT_IF(
-        (is_non_throwing_cpp_int<
-            cpp_int_backend<MinBits1, MaxBits1, unsigned_magnitude, Checked1,
-                            Allocator1>>::value)) {
-  is_valid_bitwise_op(
-      result, typename cpp_int_backend<MinBits1, MaxBits1, unsigned_magnitude,
-                                       Checked1, Allocator1>::checked_type());
-  if (!s)
-    return;
-
-#if BOOST_ENDIAN_LITTLE_BYTE && defined(BOOST_MP_USE_LIMB_SHIFT)
-  static const limb_type limb_shift_mask =
-      cpp_int_backend<MinBits1, MaxBits1, signed_magnitude, Checked1,
-                      Allocator1>::limb_bits -
-      1;
-  static const limb_type byte_shift_mask = CHAR_BIT - 1;
-  if ((s & limb_shift_mask) == 0)
-    right_shift_limb(result, s);
-  else if ((s & byte_shift_mask) == 0)
-    right_shift_byte(result, s);
-#elif BOOST_ENDIAN_LITTLE_BYTE
-  static const limb_type byte_shift_mask = CHAR_BIT - 1;
-  if ((s & byte_shift_mask) == 0)
-    right_shift_byte(result, s);
-#else
-  static const limb_type limb_shift_mask =
-      cpp_int_backend<MinBits1, MaxBits1, signed_magnitude, Checked1,
-                      Allocator1>::limb_bits -
-      1;
-  if ((s & limb_shift_mask) == 0)
-    right_shift_limb(result, s);
-=======
 inline void right_shift_byte(Int& result, double_limb_type s)
 {
    limb_type offset = static_cast<limb_type>(s / Int::limb_bits);
@@ -1224,59 +612,10 @@
    static const limb_type limb_shift_mask = cpp_int_backend<MinBits1, MaxBits1, signed_magnitude, Checked1, Allocator1>::limb_bits - 1;
    if ((s & limb_shift_mask) == 0)
       right_shift_limb(result, s);
->>>>>>> a67ddfec
 #endif
   else
     right_shift_generic(result, s);
 }
-<<<<<<< HEAD
-template <unsigned MinBits1, unsigned MaxBits1, cpp_int_check_type Checked1,
-          class Allocator1>
-inline typename enable_if_c<!is_trivial_cpp_int<cpp_int_backend<
-    MinBits1, MaxBits1, signed_magnitude, Checked1, Allocator1>>::value>::type
-eval_right_shift(cpp_int_backend<MinBits1, MaxBits1, signed_magnitude, Checked1,
-                                 Allocator1> &result,
-                 double_limb_type s)
-    BOOST_MP_NOEXCEPT_IF((is_non_throwing_cpp_int<
-                          cpp_int_backend<MinBits1, MaxBits1, signed_magnitude,
-                                          Checked1, Allocator1>>::value)) {
-  is_valid_bitwise_op(
-      result, typename cpp_int_backend<MinBits1, MaxBits1, signed_magnitude,
-                                       Checked1, Allocator1>::checked_type());
-  if (!s)
-    return;
-
-  bool is_neg = result.sign();
-  if (is_neg)
-    eval_increment(result);
-
-#if BOOST_ENDIAN_LITTLE_BYTE && defined(BOOST_MP_USE_LIMB_SHIFT)
-  static const limb_type limb_shift_mask =
-      cpp_int_backend<MinBits1, MaxBits1, signed_magnitude, Checked1,
-                      Allocator1>::limb_bits -
-      1;
-  static const limb_type byte_shift_mask = CHAR_BIT - 1;
-  if ((s & limb_shift_mask) == 0)
-    right_shift_limb(result, s);
-  else if ((s & byte_shift_mask) == 0)
-    right_shift_byte(result, s);
-#elif BOOST_ENDIAN_LITTLE_BYTE
-  static const limb_type byte_shift_mask = CHAR_BIT - 1;
-  if ((s & byte_shift_mask) == 0)
-    right_shift_byte(result, s);
-#else
-  static const limb_type limb_shift_mask =
-      cpp_int_backend<MinBits1, MaxBits1, signed_magnitude, Checked1,
-                      Allocator1>::limb_bits -
-      1;
-  if ((s & limb_shift_mask) == 0)
-    right_shift_limb(result, s);
-#endif
-  else
-    right_shift_generic(result, s);
-  if (is_neg)
-    eval_decrement(result);
-=======
 template <unsigned MinBits1, unsigned MaxBits1, cpp_int_check_type Checked1, class Allocator1>
 inline typename enable_if_c<!is_trivial_cpp_int<cpp_int_backend<MinBits1, MaxBits1, signed_magnitude, Checked1, Allocator1> >::value>::type
 eval_right_shift(
@@ -1311,55 +650,11 @@
       right_shift_generic(result, s);
    if (is_neg)
       eval_decrement(result);
->>>>>>> a67ddfec
 }
 
 //
 // Over again for trivial cpp_int's:
 //
-<<<<<<< HEAD
-template <unsigned MinBits1, unsigned MaxBits1, cpp_integer_type SignType1,
-          cpp_int_check_type Checked1, class Allocator1, class T>
-BOOST_MP_FORCEINLINE typename enable_if<is_trivial_cpp_int<
-    cpp_int_backend<MinBits1, MaxBits1, SignType1, Checked1, Allocator1>>>::type
-eval_left_shift(cpp_int_backend<MinBits1, MaxBits1, SignType1, Checked1,
-                                Allocator1> &result,
-                T s)
-    BOOST_MP_NOEXCEPT_IF(
-        (is_non_throwing_cpp_int<cpp_int_backend<
-             MinBits1, MaxBits1, SignType1, Checked1, Allocator1>>::value)) {
-  is_valid_bitwise_op(
-      result, typename cpp_int_backend<MinBits1, MaxBits1, SignType1, Checked1,
-                                       Allocator1>::checked_type());
-  *result.limbs() = detail::checked_left_shift(
-      *result.limbs(), s,
-      typename cpp_int_backend<MinBits1, MaxBits1, SignType1, Checked1,
-                               Allocator1>::checked_type());
-  result.normalize();
-}
-
-template <unsigned MinBits1, unsigned MaxBits1, cpp_integer_type SignType1,
-          cpp_int_check_type Checked1, class Allocator1, class T>
-BOOST_MP_FORCEINLINE typename enable_if<is_trivial_cpp_int<
-    cpp_int_backend<MinBits1, MaxBits1, SignType1, Checked1, Allocator1>>>::type
-eval_right_shift(cpp_int_backend<MinBits1, MaxBits1, SignType1, Checked1,
-                                 Allocator1> &result,
-                 T s)
-    BOOST_MP_NOEXCEPT_IF(
-        (is_non_throwing_cpp_int<cpp_int_backend<
-             MinBits1, MaxBits1, SignType1, Checked1, Allocator1>>::value)) {
-  // Nothing to check here... just make sure we don't invoke undefined behavior:
-  is_valid_bitwise_op(
-      result, typename cpp_int_backend<MinBits1, MaxBits1, SignType1, Checked1,
-                                       Allocator1>::checked_type());
-  *result.limbs() =
-      (static_cast<unsigned>(s) >= sizeof(*result.limbs()) * CHAR_BIT)
-          ? 0
-          : (result.sign() ? ((--*result.limbs()) >> s) + 1
-                           : *result.limbs() >> s);
-  if (result.sign() && (*result.limbs() == 0))
-    result = static_cast<signed_limb_type>(-1);
-=======
 template <unsigned MinBits1, unsigned MaxBits1, cpp_integer_type SignType1, cpp_int_check_type Checked1, class Allocator1, class T>
 BOOST_MP_FORCEINLINE typename enable_if<is_trivial_cpp_int<cpp_int_backend<MinBits1, MaxBits1, SignType1, Checked1, Allocator1> > >::type
 eval_left_shift(cpp_int_backend<MinBits1, MaxBits1, SignType1, Checked1, Allocator1>& result, T s) BOOST_MP_NOEXCEPT_IF((is_non_throwing_cpp_int<cpp_int_backend<MinBits1, MaxBits1, SignType1, Checked1, Allocator1> >::value))
@@ -1378,7 +673,6 @@
    *result.limbs() = (static_cast<unsigned>(s) >= sizeof(*result.limbs()) * CHAR_BIT) ? 0 : (result.sign() ? ((--*result.limbs()) >> s) + 1 : *result.limbs() >> s);
    if (result.sign() && (*result.limbs() == 0))
       result = static_cast<signed_limb_type>(-1);
->>>>>>> a67ddfec
 }
 
 template <unsigned MinBits1, unsigned MaxBits1, cpp_integer_type SignType1,
@@ -1386,37 +680,6 @@
           unsigned MaxBits2, cpp_integer_type SignType2,
           cpp_int_check_type Checked2, class Allocator2>
 inline typename enable_if_c<
-<<<<<<< HEAD
-    is_trivial_cpp_int<cpp_int_backend<MinBits1, MaxBits1, SignType1, Checked1,
-                                       Allocator1>>::value &&
-    is_trivial_cpp_int<cpp_int_backend<MinBits2, MaxBits2, SignType2, Checked2,
-                                       Allocator2>>::value &&
-    (is_signed_number<cpp_int_backend<MinBits1, MaxBits1, SignType1, Checked1,
-                                      Allocator1>>::value ||
-     is_signed_number<cpp_int_backend<MinBits2, MaxBits2, SignType2, Checked2,
-                                      Allocator2>>::value)>::type
-eval_complement(cpp_int_backend<MinBits1, MaxBits1, SignType1, Checked1,
-                                Allocator1> &result,
-                const cpp_int_backend<MinBits2, MaxBits2, SignType2, Checked2,
-                                      Allocator2> &o)
-    BOOST_MP_NOEXCEPT_IF(
-        (is_non_throwing_cpp_int<cpp_int_backend<
-             MinBits1, MaxBits1, SignType1, Checked1, Allocator1>>::value)) {
-  BOOST_STATIC_ASSERT_MSG(((Checked1 != checked) || (Checked2 != checked)),
-                          "Attempt to take the complement of a signed type "
-                          "results in undefined behavior.");
-  //
-  // If we're not checked then emulate 2's complement behavior:
-  //
-  if (o.sign()) {
-    *result.limbs() = *o.limbs() - 1;
-    result.sign(false);
-  } else {
-    *result.limbs() = 1 + *o.limbs();
-    result.sign(true);
-  }
-  result.normalize();
-=======
     is_trivial_cpp_int<cpp_int_backend<MinBits1, MaxBits1, SignType1, Checked1, Allocator1> >::value && is_trivial_cpp_int<cpp_int_backend<MinBits2, MaxBits2, SignType2, Checked2, Allocator2> >::value && (is_signed_number<cpp_int_backend<MinBits1, MaxBits1, SignType1, Checked1, Allocator1> >::value || is_signed_number<cpp_int_backend<MinBits2, MaxBits2, SignType2, Checked2, Allocator2> >::value)>::type
 eval_complement(
     cpp_int_backend<MinBits1, MaxBits1, SignType1, Checked1, Allocator1>&       result,
@@ -1437,7 +700,6 @@
       result.sign(true);
    }
    result.normalize();
->>>>>>> a67ddfec
 }
 
 template <unsigned MinBits1, unsigned MaxBits1, cpp_integer_type SignType1,
@@ -1445,25 +707,6 @@
           unsigned MaxBits2, cpp_integer_type SignType2,
           cpp_int_check_type Checked2, class Allocator2>
 inline typename enable_if_c<
-<<<<<<< HEAD
-    is_trivial_cpp_int<cpp_int_backend<MinBits1, MaxBits1, SignType1, Checked1,
-                                       Allocator1>>::value &&
-    is_trivial_cpp_int<cpp_int_backend<MinBits2, MaxBits2, SignType2, Checked2,
-                                       Allocator2>>::value &&
-    is_unsigned_number<cpp_int_backend<MinBits1, MaxBits1, SignType1, Checked1,
-                                       Allocator1>>::value &&
-    is_unsigned_number<cpp_int_backend<MinBits2, MaxBits2, SignType2, Checked2,
-                                       Allocator2>>::value>::type
-eval_complement(cpp_int_backend<MinBits1, MaxBits1, SignType1, Checked1,
-                                Allocator1> &result,
-                const cpp_int_backend<MinBits2, MaxBits2, SignType2, Checked2,
-                                      Allocator2> &o)
-    BOOST_MP_NOEXCEPT_IF(
-        (is_non_throwing_cpp_int<cpp_int_backend<
-             MinBits1, MaxBits1, SignType1, Checked1, Allocator1>>::value)) {
-  *result.limbs() = ~*o.limbs();
-  result.normalize();
-=======
     is_trivial_cpp_int<cpp_int_backend<MinBits1, MaxBits1, SignType1, Checked1, Allocator1> >::value && is_trivial_cpp_int<cpp_int_backend<MinBits2, MaxBits2, SignType2, Checked2, Allocator2> >::value && is_unsigned_number<cpp_int_backend<MinBits1, MaxBits1, SignType1, Checked1, Allocator1> >::value && is_unsigned_number<cpp_int_backend<MinBits2, MaxBits2, SignType2, Checked2, Allocator2> >::value>::type
 eval_complement(
     cpp_int_backend<MinBits1, MaxBits1, SignType1, Checked1, Allocator1>&       result,
@@ -1471,7 +714,6 @@
 {
    *result.limbs() = ~*o.limbs();
    result.normalize();
->>>>>>> a67ddfec
 }
 
 template <unsigned MinBits1, unsigned MaxBits1, cpp_integer_type SignType1,
@@ -1479,31 +721,12 @@
           unsigned MaxBits2, cpp_integer_type SignType2,
           cpp_int_check_type Checked2, class Allocator2>
 inline typename enable_if_c<
-<<<<<<< HEAD
-    is_trivial_cpp_int<cpp_int_backend<MinBits1, MaxBits1, SignType1, Checked1,
-                                       Allocator1>>::value &&
-    is_trivial_cpp_int<cpp_int_backend<MinBits2, MaxBits2, SignType2, Checked2,
-                                       Allocator2>>::value &&
-    is_unsigned_number<cpp_int_backend<MinBits1, MaxBits1, SignType1, Checked1,
-                                       Allocator1>>::value &&
-    is_unsigned_number<cpp_int_backend<MinBits2, MaxBits2, SignType2, Checked2,
-                                       Allocator2>>::value>::type
-eval_bitwise_and(cpp_int_backend<MinBits1, MaxBits1, SignType1, Checked1,
-                                 Allocator1> &result,
-                 const cpp_int_backend<MinBits2, MaxBits2, SignType2, Checked2,
-                                       Allocator2> &o)
-    BOOST_MP_NOEXCEPT_IF(
-        (is_non_throwing_cpp_int<cpp_int_backend<
-             MinBits1, MaxBits1, SignType1, Checked1, Allocator1>>::value)) {
-  *result.limbs() &= *o.limbs();
-=======
     is_trivial_cpp_int<cpp_int_backend<MinBits1, MaxBits1, SignType1, Checked1, Allocator1> >::value && is_trivial_cpp_int<cpp_int_backend<MinBits2, MaxBits2, SignType2, Checked2, Allocator2> >::value && is_unsigned_number<cpp_int_backend<MinBits1, MaxBits1, SignType1, Checked1, Allocator1> >::value && is_unsigned_number<cpp_int_backend<MinBits2, MaxBits2, SignType2, Checked2, Allocator2> >::value>::type
 eval_bitwise_and(
     cpp_int_backend<MinBits1, MaxBits1, SignType1, Checked1, Allocator1>&       result,
     const cpp_int_backend<MinBits2, MaxBits2, SignType2, Checked2, Allocator2>& o) BOOST_MP_NOEXCEPT_IF((is_non_throwing_cpp_int<cpp_int_backend<MinBits1, MaxBits1, SignType1, Checked1, Allocator1> >::value))
 {
    *result.limbs() &= *o.limbs();
->>>>>>> a67ddfec
 }
 
 template <unsigned MinBits1, unsigned MaxBits1, cpp_integer_type SignType1,
@@ -1511,49 +734,6 @@
           unsigned MaxBits2, cpp_integer_type SignType2,
           cpp_int_check_type Checked2, class Allocator2>
 inline typename enable_if_c<
-<<<<<<< HEAD
-    is_trivial_cpp_int<cpp_int_backend<MinBits1, MaxBits1, SignType1, Checked1,
-                                       Allocator1>>::value &&
-    is_trivial_cpp_int<cpp_int_backend<MinBits2, MaxBits2, SignType2, Checked2,
-                                       Allocator2>>::value &&
-    (is_signed_number<cpp_int_backend<MinBits1, MaxBits1, SignType1, Checked1,
-                                      Allocator1>>::value ||
-     is_signed_number<cpp_int_backend<MinBits2, MaxBits2, SignType2, Checked2,
-                                      Allocator2>>::value)>::type
-eval_bitwise_and(cpp_int_backend<MinBits1, MaxBits1, SignType1, Checked1,
-                                 Allocator1> &result,
-                 const cpp_int_backend<MinBits2, MaxBits2, SignType2, Checked2,
-                                       Allocator2> &o)
-    BOOST_MP_NOEXCEPT_IF(
-        (is_non_throwing_cpp_int<cpp_int_backend<
-             MinBits1, MaxBits1, SignType1, Checked1, Allocator1>>::value)) {
-  is_valid_bitwise_op(
-      result, o,
-      typename cpp_int_backend<MinBits1, MaxBits1, SignType1, Checked1,
-                               Allocator1>::checked_type());
-
-  using default_ops::eval_bit_test;
-  using default_ops::eval_increment;
-
-  if (result.sign() || o.sign()) {
-    static const unsigned m = static_unsigned_max<
-        static_unsigned_max<MinBits1, MinBits2>::value,
-        static_unsigned_max<MaxBits1, MaxBits2>::value>::value;
-    cpp_int_backend<m + 1, m + 1, unsigned_magnitude, unchecked, void> t1(
-        result);
-    cpp_int_backend<m + 1, m + 1, unsigned_magnitude, unchecked, void> t2(o);
-    eval_bitwise_and(t1, t2);
-    bool s = eval_bit_test(t1, m + 1);
-    if (s) {
-      eval_complement(t1, t1);
-      eval_increment(t1);
-    }
-    result = t1;
-    result.sign(s);
-  } else {
-    *result.limbs() &= *o.limbs();
-  }
-=======
     is_trivial_cpp_int<cpp_int_backend<MinBits1, MaxBits1, SignType1, Checked1, Allocator1> >::value && is_trivial_cpp_int<cpp_int_backend<MinBits2, MaxBits2, SignType2, Checked2, Allocator2> >::value && (is_signed_number<cpp_int_backend<MinBits1, MaxBits1, SignType1, Checked1, Allocator1> >::value || is_signed_number<cpp_int_backend<MinBits2, MaxBits2, SignType2, Checked2, Allocator2> >::value)>::type
 eval_bitwise_and(
     cpp_int_backend<MinBits1, MaxBits1, SignType1, Checked1, Allocator1>&       result,
@@ -1583,7 +763,6 @@
    {
       *result.limbs() &= *o.limbs();
    }
->>>>>>> a67ddfec
 }
 
 template <unsigned MinBits1, unsigned MaxBits1, cpp_integer_type SignType1,
@@ -1591,31 +770,12 @@
           unsigned MaxBits2, cpp_integer_type SignType2,
           cpp_int_check_type Checked2, class Allocator2>
 inline typename enable_if_c<
-<<<<<<< HEAD
-    is_trivial_cpp_int<cpp_int_backend<MinBits1, MaxBits1, SignType1, Checked1,
-                                       Allocator1>>::value &&
-    is_trivial_cpp_int<cpp_int_backend<MinBits2, MaxBits2, SignType2, Checked2,
-                                       Allocator2>>::value &&
-    is_unsigned_number<cpp_int_backend<MinBits1, MaxBits1, SignType1, Checked1,
-                                       Allocator1>>::value &&
-    is_unsigned_number<cpp_int_backend<MinBits2, MaxBits2, SignType2, Checked2,
-                                       Allocator2>>::value>::type
-eval_bitwise_or(cpp_int_backend<MinBits1, MaxBits1, SignType1, Checked1,
-                                Allocator1> &result,
-                const cpp_int_backend<MinBits2, MaxBits2, SignType2, Checked2,
-                                      Allocator2> &o)
-    BOOST_MP_NOEXCEPT_IF(
-        (is_non_throwing_cpp_int<cpp_int_backend<
-             MinBits1, MaxBits1, SignType1, Checked1, Allocator1>>::value)) {
-  *result.limbs() |= *o.limbs();
-=======
     is_trivial_cpp_int<cpp_int_backend<MinBits1, MaxBits1, SignType1, Checked1, Allocator1> >::value && is_trivial_cpp_int<cpp_int_backend<MinBits2, MaxBits2, SignType2, Checked2, Allocator2> >::value && is_unsigned_number<cpp_int_backend<MinBits1, MaxBits1, SignType1, Checked1, Allocator1> >::value && is_unsigned_number<cpp_int_backend<MinBits2, MaxBits2, SignType2, Checked2, Allocator2> >::value>::type
 eval_bitwise_or(
     cpp_int_backend<MinBits1, MaxBits1, SignType1, Checked1, Allocator1>&       result,
     const cpp_int_backend<MinBits2, MaxBits2, SignType2, Checked2, Allocator2>& o) BOOST_MP_NOEXCEPT_IF((is_non_throwing_cpp_int<cpp_int_backend<MinBits1, MaxBits1, SignType1, Checked1, Allocator1> >::value))
 {
    *result.limbs() |= *o.limbs();
->>>>>>> a67ddfec
 }
 
 template <unsigned MinBits1, unsigned MaxBits1, cpp_integer_type SignType1,
@@ -1623,50 +783,6 @@
           unsigned MaxBits2, cpp_integer_type SignType2,
           cpp_int_check_type Checked2, class Allocator2>
 inline typename enable_if_c<
-<<<<<<< HEAD
-    is_trivial_cpp_int<cpp_int_backend<MinBits1, MaxBits1, SignType1, Checked1,
-                                       Allocator1>>::value &&
-    is_trivial_cpp_int<cpp_int_backend<MinBits2, MaxBits2, SignType2, Checked2,
-                                       Allocator2>>::value &&
-    (is_signed_number<cpp_int_backend<MinBits1, MaxBits1, SignType1, Checked1,
-                                      Allocator1>>::value ||
-     is_signed_number<cpp_int_backend<MinBits2, MaxBits2, SignType2, Checked2,
-                                      Allocator2>>::value)>::type
-eval_bitwise_or(cpp_int_backend<MinBits1, MaxBits1, SignType1, Checked1,
-                                Allocator1> &result,
-                const cpp_int_backend<MinBits2, MaxBits2, SignType2, Checked2,
-                                      Allocator2> &o)
-    BOOST_MP_NOEXCEPT_IF(
-        (is_non_throwing_cpp_int<cpp_int_backend<
-             MinBits1, MaxBits1, SignType1, Checked1, Allocator1>>::value)) {
-  is_valid_bitwise_op(
-      result, o,
-      typename cpp_int_backend<MinBits1, MaxBits1, SignType1, Checked1,
-                               Allocator1>::checked_type());
-
-  using default_ops::eval_bit_test;
-  using default_ops::eval_increment;
-
-  if (result.sign() || o.sign()) {
-    static const unsigned m = static_unsigned_max<
-        static_unsigned_max<MinBits1, MinBits2>::value,
-        static_unsigned_max<MaxBits1, MaxBits2>::value>::value;
-    cpp_int_backend<m + 1, m + 1, unsigned_magnitude, unchecked, void> t1(
-        result);
-    cpp_int_backend<m + 1, m + 1, unsigned_magnitude, unchecked, void> t2(o);
-    eval_bitwise_or(t1, t2);
-    bool s = eval_bit_test(t1, m + 1);
-    if (s) {
-      eval_complement(t1, t1);
-      eval_increment(t1);
-    }
-    result = t1;
-    result.sign(s);
-  } else {
-    *result.limbs() |= *o.limbs();
-    result.normalize();
-  }
-=======
     is_trivial_cpp_int<cpp_int_backend<MinBits1, MaxBits1, SignType1, Checked1, Allocator1> >::value && is_trivial_cpp_int<cpp_int_backend<MinBits2, MaxBits2, SignType2, Checked2, Allocator2> >::value && (is_signed_number<cpp_int_backend<MinBits1, MaxBits1, SignType1, Checked1, Allocator1> >::value || is_signed_number<cpp_int_backend<MinBits2, MaxBits2, SignType2, Checked2, Allocator2> >::value)>::type
 eval_bitwise_or(
     cpp_int_backend<MinBits1, MaxBits1, SignType1, Checked1, Allocator1>&       result,
@@ -1697,7 +813,6 @@
       *result.limbs() |= *o.limbs();
       result.normalize();
    }
->>>>>>> a67ddfec
 }
 
 template <unsigned MinBits1, unsigned MaxBits1, cpp_integer_type SignType1,
@@ -1705,31 +820,12 @@
           unsigned MaxBits2, cpp_integer_type SignType2,
           cpp_int_check_type Checked2, class Allocator2>
 inline typename enable_if_c<
-<<<<<<< HEAD
-    is_trivial_cpp_int<cpp_int_backend<MinBits1, MaxBits1, SignType1, Checked1,
-                                       Allocator1>>::value &&
-    is_trivial_cpp_int<cpp_int_backend<MinBits2, MaxBits2, SignType2, Checked2,
-                                       Allocator2>>::value &&
-    is_unsigned_number<cpp_int_backend<MinBits1, MaxBits1, SignType1, Checked1,
-                                       Allocator1>>::value &&
-    is_unsigned_number<cpp_int_backend<MinBits2, MaxBits2, SignType2, Checked2,
-                                       Allocator2>>::value>::type
-eval_bitwise_xor(cpp_int_backend<MinBits1, MaxBits1, SignType1, Checked1,
-                                 Allocator1> &result,
-                 const cpp_int_backend<MinBits2, MaxBits2, SignType2, Checked2,
-                                       Allocator2> &o)
-    BOOST_MP_NOEXCEPT_IF(
-        (is_non_throwing_cpp_int<cpp_int_backend<
-             MinBits1, MaxBits1, SignType1, Checked1, Allocator1>>::value)) {
-  *result.limbs() ^= *o.limbs();
-=======
     is_trivial_cpp_int<cpp_int_backend<MinBits1, MaxBits1, SignType1, Checked1, Allocator1> >::value && is_trivial_cpp_int<cpp_int_backend<MinBits2, MaxBits2, SignType2, Checked2, Allocator2> >::value && is_unsigned_number<cpp_int_backend<MinBits1, MaxBits1, SignType1, Checked1, Allocator1> >::value && is_unsigned_number<cpp_int_backend<MinBits2, MaxBits2, SignType2, Checked2, Allocator2> >::value>::type
 eval_bitwise_xor(
     cpp_int_backend<MinBits1, MaxBits1, SignType1, Checked1, Allocator1>&       result,
     const cpp_int_backend<MinBits2, MaxBits2, SignType2, Checked2, Allocator2>& o) BOOST_MP_NOEXCEPT_IF((is_non_throwing_cpp_int<cpp_int_backend<MinBits1, MaxBits1, SignType1, Checked1, Allocator1> >::value))
 {
    *result.limbs() ^= *o.limbs();
->>>>>>> a67ddfec
 }
 
 template <unsigned MinBits1, unsigned MaxBits1, cpp_integer_type SignType1,
@@ -1737,54 +833,6 @@
           unsigned MaxBits2, cpp_integer_type SignType2,
           cpp_int_check_type Checked2, class Allocator2>
 inline typename enable_if_c<
-<<<<<<< HEAD
-    is_trivial_cpp_int<cpp_int_backend<MinBits1, MaxBits1, SignType1, Checked1,
-                                       Allocator1>>::value &&
-    is_trivial_cpp_int<cpp_int_backend<MinBits2, MaxBits2, SignType2, Checked2,
-                                       Allocator2>>::value &&
-    (is_signed_number<cpp_int_backend<MinBits1, MaxBits1, SignType1, Checked1,
-                                      Allocator1>>::value ||
-     is_signed_number<cpp_int_backend<MinBits2, MaxBits2, SignType2, Checked2,
-                                      Allocator2>>::value)>::type
-eval_bitwise_xor(cpp_int_backend<MinBits1, MaxBits1, SignType1, Checked1,
-                                 Allocator1> &result,
-                 const cpp_int_backend<MinBits2, MaxBits2, SignType2, Checked2,
-                                       Allocator2> &o)
-    BOOST_MP_NOEXCEPT_IF(
-        (is_non_throwing_cpp_int<cpp_int_backend<
-             MinBits1, MaxBits1, SignType1, Checked1, Allocator1>>::value)) {
-  is_valid_bitwise_op(
-      result, o,
-      typename cpp_int_backend<MinBits1, MaxBits1, SignType1, Checked1,
-                               Allocator1>::checked_type());
-
-  using default_ops::eval_bit_test;
-  using default_ops::eval_increment;
-
-  if (result.sign() || o.sign()) {
-    static const unsigned m = static_unsigned_max<
-        static_unsigned_max<MinBits1, MinBits2>::value,
-        static_unsigned_max<MaxBits1, MaxBits2>::value>::value;
-    cpp_int_backend<m + 1, m + 1, unsigned_magnitude, unchecked, void> t1(
-        result);
-    cpp_int_backend<m + 1, m + 1, unsigned_magnitude, unchecked, void> t2(o);
-    eval_bitwise_xor(t1, t2);
-    bool s = eval_bit_test(t1, m + 1);
-    if (s) {
-      eval_complement(t1, t1);
-      eval_increment(t1);
-    }
-    result = t1;
-    result.sign(s);
-  } else {
-    *result.limbs() ^= *o.limbs();
-  }
-}
-
-} // namespace backends
-} // namespace multiprecision
-} // namespace boost
-=======
     is_trivial_cpp_int<cpp_int_backend<MinBits1, MaxBits1, SignType1, Checked1, Allocator1> >::value && is_trivial_cpp_int<cpp_int_backend<MinBits2, MaxBits2, SignType2, Checked2, Allocator2> >::value && (is_signed_number<cpp_int_backend<MinBits1, MaxBits1, SignType1, Checked1, Allocator1> >::value || is_signed_number<cpp_int_backend<MinBits2, MaxBits2, SignType2, Checked2, Allocator2> >::value)>::type
 eval_bitwise_xor(
     cpp_int_backend<MinBits1, MaxBits1, SignType1, Checked1, Allocator1>&       result,
@@ -1817,7 +865,6 @@
 }
 
 }}} // namespace boost::multiprecision::backends
->>>>>>> a67ddfec
 
 #ifdef _MSC_VER
 #pragma warning(pop)
