///////////////////////////////////////////////////////////////
//  Copyright 2012 John Maddock. Distributed under the Boost
//  Software License, Version 1.0. (See accompanying file
//  LICENSE_1_0.txt or copy at https://www.boost.org/LICENSE_1_0.txt
//
// Comparison operators for cpp_int_backend:
//
#ifndef BOOST_MP_CPP_INT_MUL_HPP
#define BOOST_MP_CPP_INT_MUL_HPP

namespace boost { namespace multiprecision { namespace backends {

#ifdef _MSC_VER
#pragma warning(push)
#pragma warning(disable : 4127) // conditional expression is constant
#endif

template <unsigned MinBits1, unsigned MaxBits1, cpp_integer_type SignType1, cpp_int_check_type Checked1, class Allocator1, unsigned MinBits2, unsigned MaxBits2, cpp_integer_type SignType2, cpp_int_check_type Checked2, class Allocator2>
inline BOOST_MP_CXX14_CONSTEXPR typename enable_if_c<!is_trivial_cpp_int<cpp_int_backend<MinBits1, MaxBits1, SignType1, Checked1, Allocator1> >::value && !is_trivial_cpp_int<cpp_int_backend<MinBits2, MaxBits2, SignType2, Checked2, Allocator2> >::value>::type
eval_multiply(
    cpp_int_backend<MinBits1, MaxBits1, SignType1, Checked1, Allocator1>&       result,
    const cpp_int_backend<MinBits2, MaxBits2, SignType2, Checked2, Allocator2>& a,
    const limb_type&                                                            val) BOOST_MP_NOEXCEPT_IF((is_non_throwing_cpp_int<cpp_int_backend<MinBits1, MaxBits1, SignType1, Checked1, Allocator1> >::value))
{
   if (!val)
   {
      result = static_cast<limb_type>(0);
      return;
   }
   if ((void*)&a != (void*)&result)
      result.resize(a.size(), a.size());
   double_limb_type                                                                                  carry = 0;
   typename cpp_int_backend<MinBits1, MaxBits1, SignType1, Checked1, Allocator1>::limb_pointer       p     = result.limbs();
   typename cpp_int_backend<MinBits1, MaxBits1, SignType1, Checked1, Allocator1>::limb_pointer       pe    = result.limbs() + result.size();
   typename cpp_int_backend<MinBits2, MaxBits2, SignType2, Checked2, Allocator2>::const_limb_pointer pa    = a.limbs();
   while (p != pe)
   {
      carry += static_cast<double_limb_type>(*pa) * static_cast<double_limb_type>(val);
#ifdef __MSVC_RUNTIME_CHECKS
      *p = static_cast<limb_type>(carry & ~static_cast<limb_type>(0));
#else
      *p = static_cast<limb_type>(carry);
#endif
      carry >>= cpp_int_backend<MinBits1, MaxBits1, SignType1, Checked1, Allocator1>::limb_bits;
      ++p, ++pa;
   }
   if (carry)
   {
      unsigned i = result.size();
      result.resize(i + 1, i + 1);
      if (result.size() > i)
         result.limbs()[i] = static_cast<limb_type>(carry);
   }
   result.sign(a.sign());
   if (is_fixed_precision<cpp_int_backend<MinBits1, MaxBits1, SignType1, Checked1, Allocator1> >::value)
      result.normalize();
}

//
// resize_for_carry forces a resize of the underlying buffer only if a previous request
// for "required" elements could possibly have failed, *and* we have checking enabled.
// This will cause an overflow error inside resize():
//
template <unsigned MinBits1, unsigned MaxBits1, cpp_integer_type SignType1, cpp_int_check_type Checked1, class Allocator1>
inline BOOST_MP_CXX14_CONSTEXPR void resize_for_carry(cpp_int_backend<MinBits1, MaxBits1, SignType1, Checked1, Allocator1>& /*result*/, unsigned /*required*/) {}

template <unsigned MinBits1, unsigned MaxBits1, cpp_integer_type SignType1, class Allocator1>
inline BOOST_MP_CXX14_CONSTEXPR void resize_for_carry(cpp_int_backend<MinBits1, MaxBits1, SignType1, checked, Allocator1>& result, unsigned required)
{
   if (result.size() < required)
      result.resize(required, required);
}
#ifdef BOOST_MP_KARATSUBA_CUTOFF
const size_t karatsuba_cutoff = BOOST_MP_KARATSUBA_CUTOFF;
#else
const size_t karatsuba_cutoff = 60;
#endif

template <unsigned MinBits1, unsigned MaxBits1, cpp_integer_type SignType1, cpp_int_check_type Checked1, class Allocator1, unsigned MinBits2, unsigned MaxBits2, cpp_integer_type SignType2, cpp_int_check_type Checked2, class Allocator2, unsigned MinBits3, unsigned MaxBits3, cpp_integer_type SignType3, cpp_int_check_type Checked3, class Allocator3>
inline BOOST_MP_CXX14_CONSTEXPR typename enable_if_c<!is_fixed_precision<cpp_int_backend<MinBits1, MaxBits1, SignType1, Checked1, Allocator1> >::value>::type
eval_multiply_karatsuba(
    cpp_int_backend<MinBits1, MaxBits1, SignType1, Checked1, Allocator1>&       result,
    const cpp_int_backend<MinBits2, MaxBits2, SignType2, Checked2, Allocator2>& a,
    const cpp_int_backend<MinBits3, MaxBits3, SignType3, Checked3, Allocator3>& b,
    typename cpp_int_backend<MinBits1, MaxBits1, SignType1, Checked1, Allocator1>::scoped_shared_storage& storage) BOOST_MP_NOEXCEPT_IF((is_non_throwing_cpp_int<cpp_int_backend<MinBits1, MaxBits1, SignType1, Checked1, Allocator1> >::value))
{
   unsigned as = a.size();
   unsigned bs = b.size();

   if ((as < karatsuba_cutoff) || (bs < karatsuba_cutoff))
   {
      eval_multiply(result, a, b);
      return;
   }
   unsigned n  = (as > bs ? as : bs) / 2 + 1;

   // write a, b as a = a_h * 2^n + a_l, b = b_h * 2^n + b_l

   unsigned                                                                   sz = (std::min)(as, n);
   const cpp_int_backend<MinBits1, MaxBits1, SignType1, Checked1, Allocator1> a_l(a.limbs(), 0, sz);
   BOOST_ASSERT(((a_l.size() == sz) && a.limbs()[sz - 1]) || ((a_l.size() < sz) && !a.limbs()[sz - 1]));
   static_assert(std::is_same<typename std::remove_cv<decltype(a_l)>::type, typename std::remove_cv<typename std::remove_reference<decltype(result)>::type>::type>::value, "Mismatched internal types");

   sz = (std::min)(bs, n);
   const cpp_int_backend<MinBits1, MaxBits1, SignType1, Checked1, Allocator1> b_l(b.limbs(), 0, sz);
   BOOST_ASSERT(((b_l.size() == sz) && b.limbs()[sz - 1]) || ((b_l.size() < sz) && !b.limbs()[sz - 1]));
   static_assert(std::is_same<typename std::remove_cv<decltype(b_l)>::type, typename std::remove_cv<typename std::remove_reference<decltype(result)>::type>::type>::value, "Mismatched internal types");

   limb_type                                                                  zero = 0;
   const cpp_int_backend<MinBits1, MaxBits1, SignType1, Checked1, Allocator1> a_h(as > n ? a.limbs() + n : &zero, 0, as > n ? as - n : 1);
   BOOST_ASSERT(a_h.size() == (as > n ? as - n : 1u));
   const cpp_int_backend<MinBits1, MaxBits1, SignType1, Checked1, Allocator1> b_h(bs > n ? b.limbs() + n : &zero, 0, bs > n ? bs - n : 1);
   BOOST_ASSERT(b_h.size() == (bs > n ? bs - n : 1u));
   static_assert(std::is_same<typename std::remove_cv<decltype(a_h)>::type, typename std::remove_cv<typename std::remove_reference<decltype(result)>::type>::type>::value, "Mismatched internal types");
   static_assert(std::is_same<typename std::remove_cv<decltype(b_h)>::type, typename std::remove_cv<typename std::remove_reference<decltype(result)>::type>::type>::value, "Mismatched internal types");
   // x = a_h * b_ h
   // y = a_l * b_l
   // z = (a_h + a_l)*(b_h + b_l) - x - y
   // a * b = x * (2 ^ (2 * n))+ z * (2 ^ n) + y
<<<<<<< HEAD
   const typename cpp_int_backend<MinBits1, MaxBits1, SignType1, Checked1, Allocator1>::scoped_shared_storage storage(result, 4 * n + 4);
   cpp_int_backend<MinBits1, MaxBits1, SignType1, Checked1, Allocator1>                                       t1(storage, 0, 2 * n + 2), t2(storage, 2 * n + 2, n + 1), t3(storage, 3 * n + 3, n + 1);
=======
   //typename cpp_int_backend<MinBits1, MaxBits1, SignType1, Checked1, Allocator1>::scoped_shared_storage storage(result, 4 * n + 3);
   cpp_int_backend<MinBits1, MaxBits1, SignType1, Checked1, Allocator1>                                 t1(storage, 2 * n + 2);
   cpp_int_backend<MinBits1, MaxBits1, SignType1, Checked1, Allocator1>                                 t2(storage, n + 1);
   cpp_int_backend<MinBits1, MaxBits1, SignType1, Checked1, Allocator1>                                 t3(storage, n + 1);
>>>>>>> 2a408502
   BOOST_ASSERT(t1.size() == 2 * n + 2);
   BOOST_ASSERT(t2.size() == n + 1);
   BOOST_ASSERT(t3.size() == n + 1);
   BOOST_ASSERT(t1.limbs() + 2 * n + 2 == t2.limbs());
   BOOST_ASSERT(t2.limbs() + n + 1 == t3.limbs());
   static_assert(std::is_same<typename std::remove_cv<decltype(t1)>::type, typename std::remove_cv<typename std::remove_reference<decltype(result)>::type>::type>::value, "Mismatched internal types");
   static_assert(std::is_same<typename std::remove_cv<decltype(t2)>::type, typename std::remove_cv<typename std::remove_reference<decltype(result)>::type>::type>::value, "Mismatched internal types");
   static_assert(std::is_same<typename std::remove_cv<decltype(t3)>::type, typename std::remove_cv<typename std::remove_reference<decltype(result)>::type>::type>::value, "Mismatched internal types");
   // result = | a_h*b_h  | a_l*b_l |
   // (bits)              <-- 2*n -->
   cpp_int_backend<MinBits1, MaxBits1, SignType1, Checked1, Allocator1> result_low(result.limbs(), 0, 2 * n);
   BOOST_ASSERT(result_low.size() == 2 * n);
   cpp_int_backend<MinBits1, MaxBits1, SignType1, Checked1, Allocator1> result_high(result.limbs(), 2 * n, result.size() - 2 * n);
   BOOST_ASSERT(result_high.size() == result.size() - 2 * n);
   eval_multiply_karatsuba(result_low, a_l, b_l, storage);
   for (unsigned i = result_low.size(); i < 2 * n; ++i)
      result.limbs()[i] = 0;
   eval_multiply_karatsuba(result_high, a_h, b_h, storage);
   for (unsigned i = result_high.size() + 2 * n; i < result.size(); ++i)
      result.limbs()[i] = 0;
   add_unsigned(t2, a_l, a_h);
   add_unsigned(t3, b_l, b_h);
   eval_multiply_karatsuba(t1, t2, t3, storage); // t1 = (a_h+a_l)*(b_h+b_l)
   subtract_unsigned(t1, t1, result_high); // t2 = a_l*b_l + a_h*b_h
   subtract_unsigned(t1, t1, result_low);
   cpp_int_backend<MinBits1, MaxBits1, SignType1, Checked1, Allocator1> result_alias(result.limbs(), n, result.size() - n);
   BOOST_ASSERT(result_alias.size() == result.size() - n);
   add_unsigned(result_alias, result_alias, t1);

   storage.deallocate(4 * n + 3);

   result.normalize();
   result.sign(a.sign() != b.sign());
}

template <unsigned MinBits1, unsigned MaxBits1, cpp_integer_type SignType1, cpp_int_check_type Checked1, class Allocator1, unsigned MinBits2, unsigned MaxBits2, cpp_integer_type SignType2, cpp_int_check_type Checked2, class Allocator2, unsigned MinBits3, unsigned MaxBits3, cpp_integer_type SignType3, cpp_int_check_type Checked3, class Allocator3>
inline BOOST_MP_CXX14_CONSTEXPR typename enable_if_c<!is_fixed_precision<cpp_int_backend<MinBits1, MaxBits1, SignType1, Checked1, Allocator1> >::value>::type
eval_multiply_karatsuba(
   cpp_int_backend<MinBits1, MaxBits1, SignType1, Checked1, Allocator1>& result,
   const cpp_int_backend<MinBits2, MaxBits2, SignType2, Checked2, Allocator2>& a,
   const cpp_int_backend<MinBits3, MaxBits3, SignType3, Checked3, Allocator3>& b) BOOST_MP_NOEXCEPT_IF((is_non_throwing_cpp_int<cpp_int_backend<MinBits1, MaxBits1, SignType1, Checked1, Allocator1> >::value))
{
   unsigned as = a.size();
   unsigned bs = b.size();
   unsigned n = (as > bs ? as : bs) / 2 + 1;
   //
   // This storage size isn't yet tight... in each recursion we use half
   // as much memory as the one before, so we approach double the storage
   // requirements of the first call.  The amount left over unused is dependent
   // on the karatsuba_cutoff as this determines when the recursion ends.
   //
   unsigned storage_size = 2 * (4 * n + 4) - karatsuba_cutoff;
   if (storage_size < 300)
   {
      limb_type limbs[300];
      typename cpp_int_backend<MinBits1, MaxBits1, SignType1, Checked1, Allocator1>::scoped_shared_storage storage(limbs, storage_size);
      eval_multiply_karatsuba(result, a, b, storage);
   }
   else
   {
      typename cpp_int_backend<MinBits1, MaxBits1, SignType1, Checked1, Allocator1>::scoped_shared_storage storage(result, storage_size);
      eval_multiply_karatsuba(result, a, b, storage);
   }
}

template <unsigned MinBits1, unsigned MaxBits1, cpp_integer_type SignType1, cpp_int_check_type Checked1, class Allocator1, unsigned MinBits2, unsigned MaxBits2, cpp_integer_type SignType2, cpp_int_check_type Checked2, class Allocator2, unsigned MinBits3, unsigned MaxBits3, cpp_integer_type SignType3, cpp_int_check_type Checked3, class Allocator3>
inline BOOST_MP_CXX14_CONSTEXPR typename enable_if_c<is_fixed_precision<cpp_int_backend<MinBits1, MaxBits1, SignType1, Checked1, Allocator1> >::value>::type
eval_multiply_karatsuba(
    cpp_int_backend<MinBits1, MaxBits1, SignType1, Checked1, Allocator1>&       result,
    const cpp_int_backend<MinBits2, MaxBits2, SignType2, Checked2, Allocator2>& a,
    const cpp_int_backend<MinBits3, MaxBits3, SignType3, Checked3, Allocator3>& b) BOOST_MP_NOEXCEPT_IF((is_non_throwing_cpp_int<cpp_int_backend<MinBits1, MaxBits1, SignType1, Checked1, Allocator1> >::value))
{
   //
   // Lets make a and b aliases purely to reduce the number of template instantations:
   //
   cpp_int_backend<0, 0, signed_magnitude, unchecked, std::allocator<limb_type> > a_t(a.limbs(), 0, a.size()), b_t(b.limbs(), 0, b.size());
   unsigned as = a.size();
   unsigned bs = b.size();
   unsigned n  = (as > bs ? as : bs) / 2 + 1;
   unsigned sz = as + bs;

   if (sz * sizeof(limb_type) * CHAR_BIT <= MaxBits1)
   {
      // Result is large enough for all the bits of the result, so we can use aliasing:
      result.resize(sz, sz);
      cpp_int_backend<0, 0, signed_magnitude, unchecked, std::allocator<limb_type> > t(result.limbs(), 0, result.size());
      BOOST_ASSERT(t.size() == result.size());
      typename cpp_int_backend<0, 0, signed_magnitude, unchecked, std::allocator<limb_type> >::scoped_shared_storage storage(t, 2 * (4 * n + 3) - karatsuba_cutoff);
      eval_multiply_karatsuba(t, a_t, b_t, storage);
   }
   else
   {
      cpp_int_backend<0, 0, signed_magnitude, unchecked, std::allocator<limb_type> > t;
      typename cpp_int_backend<0, 0, signed_magnitude, unchecked, std::allocator<limb_type> >::scoped_shared_storage storage(t, sz + 2 * (4 * n + 3) - karatsuba_cutoff);
      t = cpp_int_backend<0, 0, signed_magnitude, unchecked, std::allocator<limb_type> >(storage, sz);
      // We need a temporary for the result:
      //t.resize(sz, sz);
      eval_multiply_karatsuba(t, a_t, b_t, storage);
      result = t;
   }
}

template <unsigned MinBits1, unsigned MaxBits1, cpp_integer_type SignType1, cpp_int_check_type Checked1, class Allocator1, unsigned MinBits2, unsigned MaxBits2, cpp_integer_type SignType2, cpp_int_check_type Checked2, class Allocator2, unsigned MinBits3, unsigned MaxBits3, cpp_integer_type SignType3, cpp_int_check_type Checked3, class Allocator3>
	inline BOOST_MP_CXX14_CONSTEXPR typename enable_if_c<!is_trivial_cpp_int<cpp_int_backend<MinBits1, MaxBits1, SignType1, Checked1, Allocator1> >::value && !is_trivial_cpp_int<cpp_int_backend<MinBits2, MaxBits2, SignType2, Checked2, Allocator2> >::value && !is_trivial_cpp_int<cpp_int_backend<MinBits3, MaxBits3, SignType3, Checked3, Allocator3> >::value>::type
eval_multiply_comba(
		cpp_int_backend<MinBits1, MaxBits1, SignType1, Checked1, Allocator1>&       result,
		const cpp_int_backend<MinBits2, MaxBits2, SignType2, Checked2, Allocator2>& a,
		const cpp_int_backend<MinBits3, MaxBits3, SignType3, Checked3, Allocator3>& b) BOOST_MP_NOEXCEPT_IF((is_non_throwing_cpp_int<cpp_int_backend<MinBits1, MaxBits1, SignType1, Checked1, Allocator1> >::value))
{
	// Comba Multiplier - based on
	// Exponentiation cryptosystems on the IBM PC, 1990
	int as = a.size(), bs = b.size(), rs = result.size();
	auto pr = result.limbs();

	uint128_type carry = 0;
	for (int r = 0; r < rs - 1; ++r) 
	{
		int i = r >= as ? as - 1 : r,
			j = r - i,
			k = i <  bs - j ? i + 1 : bs - j; // min(i+1, bs-j);
		auto pa = a.limbs() + i;
		auto pb = b.limbs() + j;
		while(k--){
			carry += static_cast<double_limb_type>(*(pa--)) * static_cast<double_limb_type>(*(pb++));
		}
		*(pr++) = static_cast<limb_type>(carry);
		carry >>= sizeof(limb_type) * CHAR_BIT;
	}
	*(pr++) = static_cast<limb_type>(carry);
	result.normalize();
	result.sign(a.sign() != b.sign());
}
template <unsigned MinBits1, unsigned MaxBits1, cpp_integer_type SignType1, cpp_int_check_type Checked1, class Allocator1, unsigned MinBits2, unsigned MaxBits2, cpp_integer_type SignType2, cpp_int_check_type Checked2, class Allocator2, unsigned MinBits3, unsigned MaxBits3, cpp_integer_type SignType3, cpp_int_check_type Checked3, class Allocator3>
inline BOOST_MP_CXX14_CONSTEXPR typename enable_if_c<!is_trivial_cpp_int<cpp_int_backend<MinBits1, MaxBits1, SignType1, Checked1, Allocator1> >::value && !is_trivial_cpp_int<cpp_int_backend<MinBits2, MaxBits2, SignType2, Checked2, Allocator2> >::value && !is_trivial_cpp_int<cpp_int_backend<MinBits3, MaxBits3, SignType3, Checked3, Allocator3> >::value>::type
eval_multiply(
    cpp_int_backend<MinBits1, MaxBits1, SignType1, Checked1, Allocator1>&       result,
    const cpp_int_backend<MinBits2, MaxBits2, SignType2, Checked2, Allocator2>& a,
    const cpp_int_backend<MinBits3, MaxBits3, SignType3, Checked3, Allocator3>& b) BOOST_MP_NOEXCEPT_IF((is_non_throwing_cpp_int<cpp_int_backend<MinBits1, MaxBits1, SignType1, Checked1, Allocator1> >::value))
{
   // Uses simple (O(n^2)) multiplication when the limbs are less
   // otherwise switches to karatsuba algorithm based on experimental value (~100 limbs)
   //
   // Trivial cases first:
   //
   unsigned                                                                                          as = a.size();
   unsigned                                                                                          bs = b.size();
   typename cpp_int_backend<MinBits2, MaxBits2, SignType2, Checked2, Allocator2>::const_limb_pointer pa = a.limbs();
   typename cpp_int_backend<MinBits3, MaxBits3, SignType3, Checked3, Allocator3>::const_limb_pointer pb = b.limbs();
   if (as == 1)
   {
      bool s = b.sign() != a.sign();
      if (bs == 1)
      {
         result = static_cast<double_limb_type>(*pa) * static_cast<double_limb_type>(*pb);
      }
      else
      {
         limb_type l = *pa;
         eval_multiply(result, b, l);
      }
      result.sign(s);
      return;
   }
   if (bs == 1)
   {
      bool      s = b.sign() != a.sign();
      limb_type l = *pb;
      eval_multiply(result, a, l);
      result.sign(s);
      return;
   }

   if ((void*)&result == (void*)&a)
   {
      cpp_int_backend<MinBits1, MaxBits1, SignType1, Checked1, Allocator1> t(a);
      eval_multiply(result, t, b);
      return;
   }
   if ((void*)&result == (void*)&b)
   {
      cpp_int_backend<MinBits1, MaxBits1, SignType1, Checked1, Allocator1> t(b);
      eval_multiply(result, a, t);
      return;
   }

#ifdef BOOST_NO_CXX14_CONSTEXPR
   static const double_limb_type limb_max        = ~static_cast<limb_type>(0u);
   static const double_limb_type double_limb_max = ~static_cast<double_limb_type>(0u);
   static const unsigned         limb_bits       = sizeof(limb_type) * CHAR_BIT;
#else
   constexpr const double_limb_type limb_max = ~static_cast<limb_type>(0u);
   constexpr const double_limb_type double_limb_max = ~static_cast<double_limb_type>(0u);
   constexpr const unsigned limb_bits = sizeof(limb_type) * CHAR_BIT;
#endif
   result.resize(as + bs, as + bs - 1);
#if 1
   if (as >= karatsuba_cutoff && bs >= karatsuba_cutoff)
   {
      eval_multiply_karatsuba(result, a, b);
      return;
   }
#endif
   typename cpp_int_backend<MinBits1, MaxBits1, SignType1, Checked1, Allocator1>::limb_pointer pr = result.limbs();
   BOOST_STATIC_ASSERT(double_limb_max - 2 * limb_max >= limb_max * limb_max);

   std::fill(pr, pr + result.size(), 0);

   if ( sizeof(uint128_type) > 2 * sizeof(limb_type) ){
	   eval_multiply_comba(result, a, b);
	   return ;
   }

   double_limb_type carry = 0;
   for (unsigned i = 0; i < as; ++i)
   {
      BOOST_ASSERT(result.size() > i);
      unsigned inner_limit = !is_fixed_precision<cpp_int_backend<MinBits1, MaxBits1, SignType1, Checked1, Allocator1> >::value ? bs : (std::min)(result.size() - i, bs);
      unsigned j           = 0;
      for (; j < inner_limit; ++j)
      {
         BOOST_ASSERT(i + j < result.size());
#if (!defined(__GLIBCXX__) && !defined(__GLIBCPP__)) || !BOOST_WORKAROUND(BOOST_GCC_VERSION, <= 50100)
         BOOST_ASSERT(!std::numeric_limits<double_limb_type>::is_specialized || ((std::numeric_limits<double_limb_type>::max)() - carry >
                                                                                 static_cast<double_limb_type>(cpp_int_backend<MinBits1, MaxBits1, SignType1, Checked1, Allocator1>::max_limb_value) * static_cast<double_limb_type>(cpp_int_backend<MinBits1, MaxBits1, SignType1, Checked1, Allocator1>::max_limb_value)));
#endif
         carry += static_cast<double_limb_type>(pa[i]) * static_cast<double_limb_type>(pb[j]);
         BOOST_ASSERT(!std::numeric_limits<double_limb_type>::is_specialized || ((std::numeric_limits<double_limb_type>::max)() - carry >= pr[i + j]));
         carry += pr[i + j];
#ifdef __MSVC_RUNTIME_CHECKS
         pr[i + j] = static_cast<limb_type>(carry & ~static_cast<limb_type>(0));
#else
         pr[i + j] = static_cast<limb_type>(carry);
#endif
         carry >>= cpp_int_backend<MinBits1, MaxBits1, SignType1, Checked1, Allocator1>::limb_bits;
         BOOST_ASSERT(carry <= (cpp_int_backend<MinBits1, MaxBits1, SignType1, Checked1, Allocator1>::max_limb_value));
      }
      if (carry)
      {
         resize_for_carry(result, i + j + 1); // May throw if checking is enabled
         if (i + j < result.size())
#ifdef __MSVC_RUNTIME_CHECKS
            pr[i + j] = static_cast<limb_type>(carry & ~static_cast<limb_type>(0));
#else
            pr[i + j] = static_cast<limb_type>(carry);
#endif
      }
      carry = 0;
   }
   result.normalize();
   //
   // Set the sign of the result:
   //
   result.sign(a.sign() != b.sign());
}

template <unsigned MinBits1, unsigned MaxBits1, cpp_integer_type SignType1, cpp_int_check_type Checked1, class Allocator1, unsigned MinBits2, unsigned MaxBits2, cpp_integer_type SignType2, cpp_int_check_type Checked2, class Allocator2>
BOOST_MP_FORCEINLINE BOOST_MP_CXX14_CONSTEXPR typename enable_if_c<!is_trivial_cpp_int<cpp_int_backend<MinBits1, MaxBits1, SignType1, Checked1, Allocator1> >::value && !is_trivial_cpp_int<cpp_int_backend<MinBits2, MaxBits2, SignType2, Checked2, Allocator2> >::value>::type
eval_multiply(
    cpp_int_backend<MinBits1, MaxBits1, SignType1, Checked1, Allocator1>&       result,
    const cpp_int_backend<MinBits2, MaxBits2, SignType2, Checked2, Allocator2>& a) BOOST_MP_NOEXCEPT_IF((is_non_throwing_cpp_int<cpp_int_backend<MinBits1, MaxBits1, SignType1, Checked1, Allocator1> >::value))
{
   eval_multiply(result, result, a);
}

template <unsigned MinBits1, unsigned MaxBits1, cpp_integer_type SignType1, cpp_int_check_type Checked1, class Allocator1>
BOOST_MP_FORCEINLINE BOOST_MP_CXX14_CONSTEXPR typename enable_if_c<!is_trivial_cpp_int<cpp_int_backend<MinBits1, MaxBits1, SignType1, Checked1, Allocator1> >::value>::type
eval_multiply(cpp_int_backend<MinBits1, MaxBits1, SignType1, Checked1, Allocator1>& result, const limb_type& val) BOOST_MP_NOEXCEPT_IF((is_non_throwing_cpp_int<cpp_int_backend<MinBits1, MaxBits1, SignType1, Checked1, Allocator1> >::value))
{
   eval_multiply(result, result, val);
}

template <unsigned MinBits1, unsigned MaxBits1, cpp_integer_type SignType1, cpp_int_check_type Checked1, class Allocator1, unsigned MinBits2, unsigned MaxBits2, cpp_integer_type SignType2, cpp_int_check_type Checked2, class Allocator2>
BOOST_MP_FORCEINLINE BOOST_MP_CXX14_CONSTEXPR typename enable_if_c<!is_trivial_cpp_int<cpp_int_backend<MinBits1, MaxBits1, SignType1, Checked1, Allocator1> >::value && !is_trivial_cpp_int<cpp_int_backend<MinBits2, MaxBits2, SignType2, Checked2, Allocator2> >::value>::type
eval_multiply(
    cpp_int_backend<MinBits1, MaxBits1, SignType1, Checked1, Allocator1>&       result,
    const cpp_int_backend<MinBits2, MaxBits2, SignType2, Checked2, Allocator2>& a,
    const double_limb_type&                                                     val) BOOST_MP_NOEXCEPT_IF((is_non_throwing_cpp_int<cpp_int_backend<MinBits1, MaxBits1, SignType1, Checked1, Allocator1> >::value))
{
   if (val <= (std::numeric_limits<limb_type>::max)())
   {
      eval_multiply(result, a, static_cast<limb_type>(val));
   }
   else
   {
#if BOOST_ENDIAN_LITTLE_BYTE && !defined(BOOST_MP_TEST_NO_LE)
      cpp_int_backend<MinBits1, MaxBits1, SignType1, Checked1, Allocator1> t(val);
#else
      cpp_int_backend<MinBits1, MaxBits1, SignType1, Checked1, Allocator1> t;
      t = val;
#endif
      eval_multiply(result, a, t);
   }
}

template <unsigned MinBits1, unsigned MaxBits1, cpp_integer_type SignType1, cpp_int_check_type Checked1, class Allocator1>
BOOST_MP_FORCEINLINE BOOST_MP_CXX14_CONSTEXPR typename enable_if_c<!is_trivial_cpp_int<cpp_int_backend<MinBits1, MaxBits1, SignType1, Checked1, Allocator1> >::value>::type
eval_multiply(cpp_int_backend<MinBits1, MaxBits1, SignType1, Checked1, Allocator1>& result, const double_limb_type& val) BOOST_MP_NOEXCEPT_IF((is_non_throwing_cpp_int<cpp_int_backend<MinBits1, MaxBits1, SignType1, Checked1, Allocator1> >::value))
{
   eval_multiply(result, result, val);
}

template <unsigned MinBits1, unsigned MaxBits1, cpp_integer_type SignType1, cpp_int_check_type Checked1, class Allocator1, unsigned MinBits2, unsigned MaxBits2, cpp_integer_type SignType2, cpp_int_check_type Checked2, class Allocator2>
BOOST_MP_FORCEINLINE BOOST_MP_CXX14_CONSTEXPR typename enable_if_c<!is_trivial_cpp_int<cpp_int_backend<MinBits1, MaxBits1, SignType1, Checked1, Allocator1> >::value && !is_trivial_cpp_int<cpp_int_backend<MinBits2, MaxBits2, SignType2, Checked2, Allocator2> >::value>::type
eval_multiply(
    cpp_int_backend<MinBits1, MaxBits1, SignType1, Checked1, Allocator1>&       result,
    const cpp_int_backend<MinBits2, MaxBits2, SignType2, Checked2, Allocator2>& a,
    const signed_limb_type&                                                     val) BOOST_MP_NOEXCEPT_IF((is_non_throwing_cpp_int<cpp_int_backend<MinBits1, MaxBits1, SignType1, Checked1, Allocator1> >::value))
{
   if (val > 0)
      eval_multiply(result, a, static_cast<limb_type>(val));
   else
   {
      eval_multiply(result, a, static_cast<limb_type>(boost::multiprecision::detail::unsigned_abs(val)));
      result.negate();
   }
}

template <unsigned MinBits1, unsigned MaxBits1, cpp_integer_type SignType1, cpp_int_check_type Checked1, class Allocator1>
BOOST_MP_FORCEINLINE BOOST_MP_CXX14_CONSTEXPR typename enable_if_c<!is_trivial_cpp_int<cpp_int_backend<MinBits1, MaxBits1, SignType1, Checked1, Allocator1> >::value>::type
eval_multiply(cpp_int_backend<MinBits1, MaxBits1, SignType1, Checked1, Allocator1>& result, const signed_limb_type& val) BOOST_MP_NOEXCEPT_IF((is_non_throwing_cpp_int<cpp_int_backend<MinBits1, MaxBits1, SignType1, Checked1, Allocator1> >::value))
{
   eval_multiply(result, result, val);
}

template <unsigned MinBits1, unsigned MaxBits1, cpp_integer_type SignType1, cpp_int_check_type Checked1, class Allocator1, unsigned MinBits2, unsigned MaxBits2, cpp_integer_type SignType2, cpp_int_check_type Checked2, class Allocator2>
inline BOOST_MP_CXX14_CONSTEXPR typename enable_if_c<!is_trivial_cpp_int<cpp_int_backend<MinBits1, MaxBits1, SignType1, Checked1, Allocator1> >::value && !is_trivial_cpp_int<cpp_int_backend<MinBits2, MaxBits2, SignType2, Checked2, Allocator2> >::value>::type
eval_multiply(
    cpp_int_backend<MinBits1, MaxBits1, SignType1, Checked1, Allocator1>&       result,
    const cpp_int_backend<MinBits2, MaxBits2, SignType2, Checked2, Allocator2>& a,
    const signed_double_limb_type&                                              val) BOOST_MP_NOEXCEPT_IF((is_non_throwing_cpp_int<cpp_int_backend<MinBits1, MaxBits1, SignType1, Checked1, Allocator1> >::value))
{
   if (val > 0)
   {
      if (val <= (std::numeric_limits<limb_type>::max)())
      {
         eval_multiply(result, a, static_cast<limb_type>(val));
         return;
      }
   }
   else if (val >= -static_cast<signed_double_limb_type>((std::numeric_limits<limb_type>::max)()))
   {
      eval_multiply(result, a, static_cast<limb_type>(boost::multiprecision::detail::unsigned_abs(val)));
      result.negate();
      return;
   }
#if BOOST_ENDIAN_LITTLE_BYTE && !defined(BOOST_MP_TEST_NO_LE)
   cpp_int_backend<MinBits1, MaxBits1, SignType1, Checked1, Allocator1> t(val);
#else
   cpp_int_backend<MinBits1, MaxBits1, SignType1, Checked1, Allocator1> t;
   t = val;
#endif
   eval_multiply(result, a, t);
}

template <unsigned MinBits1, unsigned MaxBits1, cpp_integer_type SignType1, cpp_int_check_type Checked1, class Allocator1>
BOOST_MP_FORCEINLINE BOOST_MP_CXX14_CONSTEXPR typename enable_if_c<!is_trivial_cpp_int<cpp_int_backend<MinBits1, MaxBits1, SignType1, Checked1, Allocator1> >::value>::type
eval_multiply(cpp_int_backend<MinBits1, MaxBits1, SignType1, Checked1, Allocator1>& result, const signed_double_limb_type& val) BOOST_MP_NOEXCEPT_IF((is_non_throwing_cpp_int<cpp_int_backend<MinBits1, MaxBits1, SignType1, Checked1, Allocator1> >::value))
{
   eval_multiply(result, result, val);
}

//
// Now over again for trivial cpp_int's:
//
template <unsigned MinBits1, unsigned MaxBits1, cpp_integer_type SignType1, cpp_int_check_type Checked1, class Allocator1>
BOOST_MP_FORCEINLINE BOOST_MP_CXX14_CONSTEXPR typename enable_if_c<
    is_trivial_cpp_int<cpp_int_backend<MinBits1, MaxBits1, SignType1, Checked1, Allocator1> >::value && is_trivial_cpp_int<cpp_int_backend<MinBits1, MaxBits1, SignType1, Checked1, Allocator1> >::value && (is_signed_number<cpp_int_backend<MinBits1, MaxBits1, SignType1, Checked1, Allocator1> >::value || is_signed_number<cpp_int_backend<MinBits1, MaxBits1, SignType1, Checked1, Allocator1> >::value)>::type
eval_multiply(
    cpp_int_backend<MinBits1, MaxBits1, SignType1, Checked1, Allocator1>&       result,
    const cpp_int_backend<MinBits1, MaxBits1, SignType1, Checked1, Allocator1>& o) BOOST_MP_NOEXCEPT_IF((is_non_throwing_cpp_int<cpp_int_backend<MinBits1, MaxBits1, SignType1, Checked1, Allocator1> >::value))
{
   *result.limbs() = detail::checked_multiply(*result.limbs(), *o.limbs(), typename cpp_int_backend<MinBits1, MaxBits1, SignType1, Checked1, Allocator1>::checked_type());
   result.sign(result.sign() != o.sign());
   result.normalize();
}

template <unsigned MinBits1, unsigned MaxBits1, cpp_integer_type SignType1, cpp_int_check_type Checked1, class Allocator1>
BOOST_MP_FORCEINLINE BOOST_MP_CXX14_CONSTEXPR typename enable_if_c<
    is_trivial_cpp_int<cpp_int_backend<MinBits1, MaxBits1, SignType1, Checked1, Allocator1> >::value && is_unsigned_number<cpp_int_backend<MinBits1, MaxBits1, SignType1, Checked1, Allocator1> >::value>::type
eval_multiply(
    cpp_int_backend<MinBits1, MaxBits1, SignType1, Checked1, Allocator1>&       result,
    const cpp_int_backend<MinBits1, MaxBits1, SignType1, Checked1, Allocator1>& o) BOOST_MP_NOEXCEPT_IF((is_non_throwing_cpp_int<cpp_int_backend<MinBits1, MaxBits1, SignType1, Checked1, Allocator1> >::value))
{
   *result.limbs() = detail::checked_multiply(*result.limbs(), *o.limbs(), typename cpp_int_backend<MinBits1, MaxBits1, SignType1, Checked1, Allocator1>::checked_type());
   result.normalize();
}

template <unsigned MinBits1, unsigned MaxBits1, cpp_integer_type SignType1, cpp_int_check_type Checked1, class Allocator1>
BOOST_MP_FORCEINLINE BOOST_MP_CXX14_CONSTEXPR typename enable_if_c<
    is_trivial_cpp_int<cpp_int_backend<MinBits1, MaxBits1, SignType1, Checked1, Allocator1> >::value && is_trivial_cpp_int<cpp_int_backend<MinBits1, MaxBits1, SignType1, Checked1, Allocator1> >::value && (is_signed_number<cpp_int_backend<MinBits1, MaxBits1, SignType1, Checked1, Allocator1> >::value || is_signed_number<cpp_int_backend<MinBits1, MaxBits1, SignType1, Checked1, Allocator1> >::value)>::type
eval_multiply(
    cpp_int_backend<MinBits1, MaxBits1, SignType1, Checked1, Allocator1>&       result,
    const cpp_int_backend<MinBits1, MaxBits1, SignType1, Checked1, Allocator1>& a,
    const cpp_int_backend<MinBits1, MaxBits1, SignType1, Checked1, Allocator1>& b) BOOST_MP_NOEXCEPT_IF((is_non_throwing_cpp_int<cpp_int_backend<MinBits1, MaxBits1, SignType1, Checked1, Allocator1> >::value))
{
   *result.limbs() = detail::checked_multiply(*a.limbs(), *b.limbs(), typename cpp_int_backend<MinBits1, MaxBits1, SignType1, Checked1, Allocator1>::checked_type());
   result.sign(a.sign() != b.sign());
   result.normalize();
}

template <unsigned MinBits1, unsigned MaxBits1, cpp_integer_type SignType1, cpp_int_check_type Checked1, class Allocator1>
BOOST_MP_FORCEINLINE BOOST_MP_CXX14_CONSTEXPR typename enable_if_c<
    is_trivial_cpp_int<cpp_int_backend<MinBits1, MaxBits1, SignType1, Checked1, Allocator1> >::value && is_unsigned_number<cpp_int_backend<MinBits1, MaxBits1, SignType1, Checked1, Allocator1> >::value>::type
eval_multiply(
    cpp_int_backend<MinBits1, MaxBits1, SignType1, Checked1, Allocator1>&       result,
    const cpp_int_backend<MinBits1, MaxBits1, SignType1, Checked1, Allocator1>& a,
    const cpp_int_backend<MinBits1, MaxBits1, SignType1, Checked1, Allocator1>& b) BOOST_MP_NOEXCEPT_IF((is_non_throwing_cpp_int<cpp_int_backend<MinBits1, MaxBits1, SignType1, Checked1, Allocator1> >::value))
{
   *result.limbs() = detail::checked_multiply(*a.limbs(), *b.limbs(), typename cpp_int_backend<MinBits1, MaxBits1, SignType1, Checked1, Allocator1>::checked_type());
   result.normalize();
}

//
// Special routines for multiplying two integers to obtain a multiprecision result:
//
template <unsigned MinBits1, unsigned MaxBits1, cpp_integer_type SignType1, cpp_int_check_type Checked1, class Allocator1>
BOOST_MP_FORCEINLINE BOOST_MP_CXX14_CONSTEXPR typename enable_if_c<
    !is_trivial_cpp_int<cpp_int_backend<MinBits1, MaxBits1, SignType1, Checked1, Allocator1> >::value>::type
eval_multiply(
    cpp_int_backend<MinBits1, MaxBits1, SignType1, Checked1, Allocator1>& result,
    signed_double_limb_type a, signed_double_limb_type b)
{
#ifdef BOOST_NO_CXX14_CONSTEXPR
   static const signed_double_limb_type mask      = ~static_cast<limb_type>(0);
   static const unsigned                limb_bits = sizeof(limb_type) * CHAR_BIT;
#else
   constexpr const signed_double_limb_type mask = ~static_cast<limb_type>(0);
   constexpr const unsigned limb_bits = sizeof(limb_type) * CHAR_BIT;
#endif
   bool s = false;
   if (a < 0)
   {
      a = -a;
      s = true;
   }
   if (b < 0)
   {
      b = -b;
      s = !s;
   }
   double_limb_type w = a & mask;
   double_limb_type x = a >> limb_bits;
   double_limb_type y = b & mask;
   double_limb_type z = b >> limb_bits;

   result.resize(4, 4);
   limb_type* pr = result.limbs();

   double_limb_type carry = w * y;
#ifdef __MSVC_RUNTIME_CHECKS
   pr[0] = static_cast<limb_type>(carry & ~static_cast<limb_type>(0));
   carry >>= limb_bits;
   carry += w * z + x * y;
   pr[1] = static_cast<limb_type>(carry & ~static_cast<limb_type>(0));
   carry >>= limb_bits;
   carry += x * z;
   pr[2] = static_cast<limb_type>(carry & ~static_cast<limb_type>(0));
   pr[3] = static_cast<limb_type>(carry >> limb_bits);
#else
   pr[0] = static_cast<limb_type>(carry);
   carry >>= limb_bits;
   carry += w * z + x * y;
   pr[1] = static_cast<limb_type>(carry);
   carry >>= limb_bits;
   carry += x * z;
   pr[2] = static_cast<limb_type>(carry);
   pr[3] = static_cast<limb_type>(carry >> limb_bits);
#endif
   result.sign(s);
   result.normalize();
}

template <unsigned MinBits1, unsigned MaxBits1, cpp_integer_type SignType1, cpp_int_check_type Checked1, class Allocator1>
BOOST_MP_FORCEINLINE BOOST_MP_CXX14_CONSTEXPR typename enable_if_c<
    !is_trivial_cpp_int<cpp_int_backend<MinBits1, MaxBits1, SignType1, Checked1, Allocator1> >::value>::type
eval_multiply(
    cpp_int_backend<MinBits1, MaxBits1, SignType1, Checked1, Allocator1>& result,
    double_limb_type a, double_limb_type b)
{
#ifdef BOOST_NO_CXX14_CONSTEXPR
   static const signed_double_limb_type mask      = ~static_cast<limb_type>(0);
   static const unsigned                limb_bits = sizeof(limb_type) * CHAR_BIT;
#else
   constexpr const signed_double_limb_type mask = ~static_cast<limb_type>(0);
   constexpr const unsigned limb_bits = sizeof(limb_type) * CHAR_BIT;
#endif

   double_limb_type w = a & mask;
   double_limb_type x = a >> limb_bits;
   double_limb_type y = b & mask;
   double_limb_type z = b >> limb_bits;

   result.resize(4, 4);
   limb_type* pr = result.limbs();

   double_limb_type carry = w * y;
#ifdef __MSVC_RUNTIME_CHECKS
   pr[0] = static_cast<limb_type>(carry & ~static_cast<limb_type>(0));
   carry >>= limb_bits;
   carry += w * z;
   pr[1] = static_cast<limb_type>(carry & ~static_cast<limb_type>(0));
   carry >>= limb_bits;
   pr[2] = static_cast<limb_type>(carry & ~static_cast<limb_type>(0));
   carry = x * y + pr[1];
   pr[1] = static_cast<limb_type>(carry & ~static_cast<limb_type>(0));
   carry >>= limb_bits;
   carry += pr[2] + x * z;
   pr[2] = static_cast<limb_type>(carry & ~static_cast<limb_type>(0));
   pr[3] = static_cast<limb_type>(carry >> limb_bits);
#else
   pr[0] = static_cast<limb_type>(carry);
   carry >>= limb_bits;
   carry += w * z;
   pr[1] = static_cast<limb_type>(carry);
   carry >>= limb_bits;
   pr[2] = static_cast<limb_type>(carry);
   carry = x * y + pr[1];
   pr[1] = static_cast<limb_type>(carry);
   carry >>= limb_bits;
   carry += pr[2] + x * z;
   pr[2] = static_cast<limb_type>(carry);
   pr[3] = static_cast<limb_type>(carry >> limb_bits);
#endif
   result.sign(false);
   result.normalize();
}

template <unsigned MinBits1, unsigned MaxBits1, cpp_integer_type SignType1, cpp_int_check_type Checked1, class Allocator1,
          unsigned MinBits2, unsigned MaxBits2, cpp_integer_type SignType2, cpp_int_check_type Checked2, class Allocator2>
BOOST_MP_FORCEINLINE BOOST_MP_CXX14_CONSTEXPR typename enable_if_c<
    !is_trivial_cpp_int<cpp_int_backend<MinBits1, MaxBits1, SignType1, Checked1, Allocator1> >::value && is_trivial_cpp_int<cpp_int_backend<MinBits2, MaxBits2, SignType2, Checked2, Allocator2> >::value && is_trivial_cpp_int<cpp_int_backend<MinBits2, MaxBits2, SignType2, Checked2, Allocator2> >::value>::type
eval_multiply(
    cpp_int_backend<MinBits1, MaxBits1, SignType1, Checked1, Allocator1>&       result,
    cpp_int_backend<MinBits2, MaxBits2, SignType2, Checked2, Allocator2> const& a,
    cpp_int_backend<MinBits2, MaxBits2, SignType2, Checked2, Allocator2> const& b)
{
   typedef typename boost::multiprecision::detail::canonical<typename cpp_int_backend<MinBits2, MaxBits2, SignType2, Checked2, Allocator2>::local_limb_type, cpp_int_backend<MinBits1, MaxBits1, SignType1, Checked1, Allocator1> >::type canonical_type;
   eval_multiply(result, static_cast<canonical_type>(*a.limbs()), static_cast<canonical_type>(*b.limbs()));
   result.sign(a.sign() != b.sign());
}

template <unsigned MinBits1, unsigned MaxBits1, cpp_integer_type SignType1, cpp_int_check_type Checked1, class Allocator1, class SI>
BOOST_MP_FORCEINLINE BOOST_MP_CXX14_CONSTEXPR typename enable_if_c<is_signed<SI>::value && (sizeof(SI) <= sizeof(signed_double_limb_type) / 2)>::type
eval_multiply(
    cpp_int_backend<MinBits1, MaxBits1, SignType1, Checked1, Allocator1>& result,
    SI a, SI b)
{
   result = static_cast<signed_double_limb_type>(a) * static_cast<signed_double_limb_type>(b);
}

template <unsigned MinBits1, unsigned MaxBits1, cpp_integer_type SignType1, cpp_int_check_type Checked1, class Allocator1, class UI>
BOOST_MP_FORCEINLINE BOOST_MP_CXX14_CONSTEXPR typename enable_if_c<is_unsigned<UI>::value && (sizeof(UI) <= sizeof(signed_double_limb_type) / 2)>::type
eval_multiply(
    cpp_int_backend<MinBits1, MaxBits1, SignType1, Checked1, Allocator1>& result,
    UI a, UI b)
{
   result = static_cast<double_limb_type>(a) * static_cast<double_limb_type>(b);
}

#ifdef _MSC_VER
#pragma warning(pop)
#endif

}}} // namespace boost::multiprecision::backends

#endif<|MERGE_RESOLUTION|>--- conflicted
+++ resolved
@@ -117,15 +117,10 @@
    // y = a_l * b_l
    // z = (a_h + a_l)*(b_h + b_l) - x - y
    // a * b = x * (2 ^ (2 * n))+ z * (2 ^ n) + y
-<<<<<<< HEAD
-   const typename cpp_int_backend<MinBits1, MaxBits1, SignType1, Checked1, Allocator1>::scoped_shared_storage storage(result, 4 * n + 4);
-   cpp_int_backend<MinBits1, MaxBits1, SignType1, Checked1, Allocator1>                                       t1(storage, 0, 2 * n + 2), t2(storage, 2 * n + 2, n + 1), t3(storage, 3 * n + 3, n + 1);
-=======
    //typename cpp_int_backend<MinBits1, MaxBits1, SignType1, Checked1, Allocator1>::scoped_shared_storage storage(result, 4 * n + 3);
    cpp_int_backend<MinBits1, MaxBits1, SignType1, Checked1, Allocator1>                                 t1(storage, 2 * n + 2);
    cpp_int_backend<MinBits1, MaxBits1, SignType1, Checked1, Allocator1>                                 t2(storage, n + 1);
    cpp_int_backend<MinBits1, MaxBits1, SignType1, Checked1, Allocator1>                                 t3(storage, n + 1);
->>>>>>> 2a408502
    BOOST_ASSERT(t1.size() == 2 * n + 2);
    BOOST_ASSERT(t2.size() == n + 1);
    BOOST_ASSERT(t3.size() == n + 1);
