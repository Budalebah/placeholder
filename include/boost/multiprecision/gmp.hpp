///////////////////////////////////////////////////////////////////////////////
//  Copyright 2011 John Maddock. Distributed under the Boost
//  Software License, Version 1.0. (See accompanying file
//  LICENSE_1_0.txt or copy at http://www.boost.org/LICENSE_1_0.txt)

#ifndef BOOST_MATH_ER_GMP_BACKEND_HPP
#define BOOST_MATH_ER_GMP_BACKEND_HPP

#include <boost/cstdint.hpp>
#include <boost/functional/hash_fwd.hpp>
#include <boost/math/special_functions/fpclassify.hpp>
#include <boost/multiprecision/debug_adaptor.hpp>
#include <boost/multiprecision/detail/big_lanczos.hpp>
#include <boost/multiprecision/detail/digits.hpp>
#include <boost/multiprecision/detail/integer_ops.hpp>
#include <boost/multiprecision/number.hpp>
//
// Some includes we need from Boost.Math, since we rely on that library to
// provide these functions:
//
#include <boost/math/special_functions/acosh.hpp>
#include <boost/math/special_functions/asinh.hpp>
#include <boost/math/special_functions/atanh.hpp>
#include <boost/math/special_functions/cbrt.hpp>
#include <boost/math/special_functions/expm1.hpp>
#include <boost/math/special_functions/gamma.hpp>

#ifdef BOOST_MSVC
#pragma warning(push)
#pragma warning(disable : 4127)
#endif
#include <gmp.h>
#ifdef BOOST_MSVC
#pragma warning(pop)
#endif

<<<<<<< HEAD
#if defined(__MPIR_VERSION) && defined(__MPIR_VERSION_MINOR) &&                \
    defined(__MPIR_VERSION_PATCHLEVEL)
#define BOOST_MP_MPIR_VERSION                                                  \
  (__MPIR_VERSION * 10000 + __MPIR_VERSION_MINOR * 100 +                       \
   __MPIR_VERSION_PATCHLEVEL)
=======
#if defined(__MPIR_VERSION) && defined(__MPIR_VERSION_MINOR) && defined(__MPIR_VERSION_PATCHLEVEL)
#define BOOST_MP_MPIR_VERSION (__MPIR_VERSION * 10000 + __MPIR_VERSION_MINOR * 100 + __MPIR_VERSION_PATCHLEVEL)
>>>>>>> 536bc419
#else
#define BOOST_MP_MPIR_VERSION 0
#endif

#include <cctype>
#include <climits>
#include <cmath>
#include <limits>

namespace boost {
namespace multiprecision {
namespace backends {

#ifdef BOOST_MSVC
// warning C4127: conditional expression is constant
#pragma warning(push)
#pragma warning(disable : 4127)
#endif

template <unsigned digits10> struct gmp_float;
struct gmp_int;
struct gmp_rational;

} // namespace backends

template <>
<<<<<<< HEAD
struct number_category<backends::gmp_int>
    : public mpl::int_<number_kind_integer> {};
template <>
struct number_category<backends::gmp_rational>
    : public mpl::int_<number_kind_rational> {};
template <unsigned digits10>
struct number_category<backends::gmp_float<digits10>>
    : public mpl::int_<number_kind_floating_point> {};
=======
struct number_category<backends::gmp_int> : public mpl::int_<number_kind_integer>
{};
template <>
struct number_category<backends::gmp_rational> : public mpl::int_<number_kind_rational>
{};
template <unsigned digits10>
struct number_category<backends::gmp_float<digits10> > : public mpl::int_<number_kind_floating_point>
{};
>>>>>>> 536bc419

namespace backends {
//
// Within this file, the only functions we mark as noexcept are those that
// manipulate (but don't create) an mpf_t.  All other types may allocate at
// pretty much any time via a user-supplied allocator, and therefore throw.
//
namespace detail {

template <unsigned digits10> struct gmp_float_imp {
#ifdef BOOST_HAS_LONG_LONG
<<<<<<< HEAD
  typedef mpl::list<long, boost::long_long_type> signed_types;
  typedef mpl::list<unsigned long, boost::ulong_long_type> unsigned_types;
#else
  typedef mpl::list<long> signed_types;
  typedef mpl::list<unsigned long> unsigned_types;
#endif
  typedef mpl::list<double, long double> float_types;
  typedef long exponent_type;

  gmp_float_imp() BOOST_NOEXCEPT {
    m_data[0]._mp_d = 0; // uninitialized m_data
  }

  gmp_float_imp(const gmp_float_imp &o) {
    //
    // We have to do an init followed by a set here, otherwise *this may be at
    // a lower precision than o: seems like mpf_init_set copies just enough bits
    // to get the right value, but if it's then used in further calculations
    // things go badly wrong!!
    //
    mpf_init2(m_data, mpf_get_prec(o.data()));
    if (o.m_data[0]._mp_d)
      mpf_set(m_data, o.m_data);
  }
#ifndef BOOST_NO_CXX11_RVALUE_REFERENCES
  gmp_float_imp(gmp_float_imp &&o) BOOST_NOEXCEPT {
    m_data[0] = o.m_data[0];
    o.m_data[0]._mp_d = 0;
  }
#endif
  gmp_float_imp &operator=(const gmp_float_imp &o) {
    if (m_data[0]._mp_d == 0)
      mpf_init2(m_data, mpf_get_prec(o.data()));
    if (mpf_get_prec(data()) != mpf_get_prec(o.data())) {
      mpf_t t;
      mpf_init2(t, mpf_get_prec(o.data()));
      mpf_set(t, o.data());
      mpf_swap(data(), t);
      mpf_clear(t);
    } else {
      if (o.m_data[0]._mp_d)
        mpf_set(m_data, o.m_data);
    }
    return *this;
  }
#ifndef BOOST_NO_CXX11_RVALUE_REFERENCES
  gmp_float_imp &operator=(gmp_float_imp &&o) BOOST_NOEXCEPT {
    mpf_swap(m_data, o.m_data);
    return *this;
  }
=======
   typedef mpl::list<long, boost::long_long_type>           signed_types;
   typedef mpl::list<unsigned long, boost::ulong_long_type> unsigned_types;
#else
   typedef mpl::list<long>          signed_types;
   typedef mpl::list<unsigned long> unsigned_types;
#endif
   typedef mpl::list<double, long double> float_types;
   typedef long                           exponent_type;

   gmp_float_imp() BOOST_NOEXCEPT
   {
      m_data[0]._mp_d = 0; // uninitialized m_data
   }

   gmp_float_imp(const gmp_float_imp &o)
   {
      //
      // We have to do an init followed by a set here, otherwise *this may be at
      // a lower precision than o: seems like mpf_init_set copies just enough bits
      // to get the right value, but if it's then used in further calculations
      // things go badly wrong!!
      //
      mpf_init2(m_data, mpf_get_prec(o.data()));
      if (o.m_data[0]._mp_d)
         mpf_set(m_data, o.m_data);
   }
#ifndef BOOST_NO_CXX11_RVALUE_REFERENCES
   gmp_float_imp(gmp_float_imp &&o) BOOST_NOEXCEPT
   {
      m_data[0]         = o.m_data[0];
      o.m_data[0]._mp_d = 0;
   }
#endif
   gmp_float_imp &operator=(const gmp_float_imp &o)
   {
      if (m_data[0]._mp_d == 0)
         mpf_init2(m_data, mpf_get_prec(o.data()));
      if (mpf_get_prec(data()) != mpf_get_prec(o.data()))
      {
         mpf_t t;
         mpf_init2(t, mpf_get_prec(o.data()));
         mpf_set(t, o.data());
         mpf_swap(data(), t);
         mpf_clear(t);
      }
      else
      {
         if (o.m_data[0]._mp_d)
            mpf_set(m_data, o.m_data);
      }
      return *this;
   }
#ifndef BOOST_NO_CXX11_RVALUE_REFERENCES
   gmp_float_imp &operator=(gmp_float_imp &&o) BOOST_NOEXCEPT
   {
      mpf_swap(m_data, o.m_data);
      return *this;
   }
>>>>>>> 536bc419
#endif

#ifdef BOOST_HAS_LONG_LONG
#if defined(ULLONG_MAX) && (ULLONG_MAX == ULONG_MAX)
<<<<<<< HEAD
  gmp_float_imp &operator=(boost::ulong_long_type i) {
    *this = static_cast<unsigned long>(i);
    return *this;
  }
#else
  gmp_float_imp &operator=(boost::ulong_long_type i) {
    if (m_data[0]._mp_d == 0)
      mpf_init2(m_data, multiprecision::detail::digits10_2_2(
                            digits10 ? digits10 : get_default_precision()));
    boost::ulong_long_type mask =
        ((((1uLL << (std::numeric_limits<unsigned long>::digits - 1)) - 1)
          << 1) |
         1uLL);
    unsigned shift = 0;
    mpf_t t;
    mpf_init2(t, multiprecision::detail::digits10_2_2(
                     digits10 ? digits10 : get_default_precision()));
    mpf_set_ui(m_data, 0);
    while (i) {
      mpf_set_ui(t, static_cast<unsigned long>(i & mask));
      if (shift)
        mpf_mul_2exp(t, t, shift);
      mpf_add(m_data, m_data, t);
      shift += std::numeric_limits<unsigned long>::digits;
      i >>= std::numeric_limits<unsigned long>::digits;
    }
    mpf_clear(t);
    return *this;
  }
#endif
  gmp_float_imp &operator=(boost::long_long_type i) {
    if (m_data[0]._mp_d == 0)
      mpf_init2(m_data, multiprecision::detail::digits10_2_2(
                            digits10 ? digits10 : get_default_precision()));
    bool neg = i < 0;
    *this = static_cast<boost::ulong_long_type>(
        boost::multiprecision::detail::unsigned_abs(i));
    if (neg)
      mpf_neg(m_data, m_data);
    return *this;
  }
#endif
  gmp_float_imp &operator=(unsigned long i) {
    if (m_data[0]._mp_d == 0)
      mpf_init2(m_data, multiprecision::detail::digits10_2_2(
                            digits10 ? digits10 : get_default_precision()));
    mpf_set_ui(m_data, i);
    return *this;
  }
  gmp_float_imp &operator=(long i) {
    if (m_data[0]._mp_d == 0)
      mpf_init2(m_data, multiprecision::detail::digits10_2_2(
                            digits10 ? digits10 : get_default_precision()));
    mpf_set_si(m_data, i);
    return *this;
  }
  gmp_float_imp &operator=(double d) {
    if (m_data[0]._mp_d == 0)
      mpf_init2(m_data, multiprecision::detail::digits10_2_2(
                            digits10 ? digits10 : get_default_precision()));
    mpf_set_d(m_data, d);
    return *this;
  }
  gmp_float_imp &operator=(long double a) {
    using std::floor;
    using std::frexp;
    using std::ldexp;

    if (m_data[0]._mp_d == 0)
      mpf_init2(m_data, multiprecision::detail::digits10_2_2(
                            digits10 ? digits10 : get_default_precision()));

    if (a == 0) {
      mpf_set_si(m_data, 0);
      return *this;
    }

    if (a == 1) {
      mpf_set_si(m_data, 1);
      return *this;
    }

    BOOST_ASSERT(!(boost::math::isinf)(a));
    BOOST_ASSERT(!(boost::math::isnan)(a));

    int e;
    long double f, term;
    mpf_set_ui(m_data, 0u);

    f = frexp(a, &e);

    static const int shift = std::numeric_limits<int>::digits - 1;

    while (f) {
      // extract int sized bits from f:
      f = ldexp(f, shift);
      term = floor(f);
      e -= shift;
      mpf_mul_2exp(m_data, m_data, shift);
      if (term > 0)
        mpf_add_ui(m_data, m_data, static_cast<unsigned>(term));
      else
        mpf_sub_ui(m_data, m_data, static_cast<unsigned>(-term));
      f -= term;
    }
    if (e > 0)
      mpf_mul_2exp(m_data, m_data, e);
    else if (e < 0)
      mpf_div_2exp(m_data, m_data, -e);
    return *this;
  }
  gmp_float_imp &operator=(const char *s) {
    if (m_data[0]._mp_d == 0)
      mpf_init2(m_data, multiprecision::detail::digits10_2_2(
                            digits10 ? digits10 : get_default_precision()));
    if (0 != mpf_set_str(m_data, s, 10))
      BOOST_THROW_EXCEPTION(std::runtime_error(
          std::string("The string \"") + s +
          std::string(
              "\"could not be interpreted as a valid floating point number.")));
    return *this;
  }
  void swap(gmp_float_imp &o) BOOST_NOEXCEPT { mpf_swap(m_data, o.m_data); }
  std::string str(std::streamsize digits, std::ios_base::fmtflags f) const {
    BOOST_ASSERT(m_data[0]._mp_d);

    bool scientific =
        (f & std::ios_base::scientific) == std::ios_base::scientific;
    bool fixed = (f & std::ios_base::fixed) == std::ios_base::fixed;
    std::streamsize org_digits(digits);

    if (scientific && digits)
      ++digits;

    std::string result;
    mp_exp_t e;
    void *(*alloc_func_ptr)(size_t);
    void *(*realloc_func_ptr)(void *, size_t, size_t);
    void (*free_func_ptr)(void *, size_t);
    mp_get_memory_functions(&alloc_func_ptr, &realloc_func_ptr, &free_func_ptr);

    if (mpf_sgn(m_data) == 0) {
      e = 0;
      result = "0";
      if (fixed && digits)
        ++digits;
    } else {
      char *ps =
          mpf_get_str(0, &e, 10, static_cast<std::size_t>(digits), m_data);
      --e; // To match with what our formatter expects.
      if (fixed && e != -1) {
        // Oops we actually need a different number of digits to what we asked
        // for:
        (*free_func_ptr)((void *)ps, std::strlen(ps) + 1);
        digits += e + 1;
        if (digits == 0) {
          // We need to get *all* the digits and then possibly round up,
          // we end up with either "0" or "1" as the result.
          ps = mpf_get_str(0, &e, 10, 0, m_data);
          --e;
          unsigned offset = *ps == '-' ? 1 : 0;
          if (ps[offset] > '5') {
            ++e;
            ps[offset] = '1';
            ps[offset + 1] = 0;
          } else if (ps[offset] == '5') {
            unsigned i = offset + 1;
            bool round_up = false;
            while (ps[i] != 0) {
              if (ps[i] != '0') {
                round_up = true;
                break;
              }
              ++i;
            }
            if (round_up) {
              ++e;
              ps[offset] = '1';
              ps[offset + 1] = 0;
            } else {
              ps[offset] = '0';
              ps[offset + 1] = 0;
            }
          } else {
            ps[offset] = '0';
            ps[offset + 1] = 0;
          }
        } else if (digits > 0) {
          mp_exp_t old_e = e;
          ps = mpf_get_str(0, &e, 10, static_cast<std::size_t>(digits), m_data);
          --e; // To match with what our formatter expects.
          if (old_e > e) {
            // in some cases, when we ask for more digits of precision, it will
            // change the number of digits to the left of the decimal, if that
            // happens, account for it here.
            // example: cout << fixed << setprecision(3) <<
            // mpf_float_50("99.9809")
            digits -= old_e - e;
            ps = mpf_get_str(0, &e, 10, static_cast<std::size_t>(digits),
                             m_data);
            --e; // To match with what our formatter expects.
          }
        } else {
          ps = mpf_get_str(0, &e, 10, 1, m_data);
          --e;
          unsigned offset = *ps == '-' ? 1 : 0;
          ps[offset] = '0';
          ps[offset + 1] = 0;
        }
      }
      result = ps;
      (*free_func_ptr)((void *)ps, std::strlen(ps) + 1);
    }
    boost::multiprecision::detail::format_float_string(result, e, org_digits, f,
                                                       mpf_sgn(m_data) == 0);
    return result;
  }
  ~gmp_float_imp() BOOST_NOEXCEPT {
    if (m_data[0]._mp_d)
      mpf_clear(m_data);
  }
  void negate() BOOST_NOEXCEPT {
    BOOST_ASSERT(m_data[0]._mp_d);
    mpf_neg(m_data, m_data);
  }
  int compare(const gmp_float<digits10> &o) const BOOST_NOEXCEPT {
    BOOST_ASSERT(m_data[0]._mp_d && o.m_data[0]._mp_d);
    return mpf_cmp(m_data, o.m_data);
  }
  int compare(long i) const BOOST_NOEXCEPT {
    BOOST_ASSERT(m_data[0]._mp_d);
    return mpf_cmp_si(m_data, i);
  }
  int compare(unsigned long i) const BOOST_NOEXCEPT {
    BOOST_ASSERT(m_data[0]._mp_d);
    return mpf_cmp_ui(m_data, i);
  }
  template <class V>
  typename enable_if<is_arithmetic<V>, int>::type compare(V v) const {
    gmp_float<digits10> d;
    d = v;
    return compare(d);
  }
  mpf_t &data() BOOST_NOEXCEPT {
    BOOST_ASSERT(m_data[0]._mp_d);
    return m_data;
  }
  const mpf_t &data() const BOOST_NOEXCEPT {
    BOOST_ASSERT(m_data[0]._mp_d);
    return m_data;
  }

protected:
  mpf_t m_data;
  static unsigned &get_default_precision() BOOST_NOEXCEPT {
    static unsigned val = 50;
    return val;
  }
=======
   gmp_float_imp &operator=(boost::ulong_long_type i)
   {
      *this = static_cast<unsigned long>(i);
      return *this;
   }
#else
   gmp_float_imp &operator=(boost::ulong_long_type i)
   {
      if (m_data[0]._mp_d == 0)
         mpf_init2(m_data, multiprecision::detail::digits10_2_2(digits10 ? digits10 : get_default_precision()));
      boost::ulong_long_type mask  = ((((1uLL << (std::numeric_limits<unsigned long>::digits - 1)) - 1) << 1) | 1uLL);
      unsigned               shift = 0;
      mpf_t                  t;
      mpf_init2(t, multiprecision::detail::digits10_2_2(digits10 ? digits10 : get_default_precision()));
      mpf_set_ui(m_data, 0);
      while (i)
      {
         mpf_set_ui(t, static_cast<unsigned long>(i & mask));
         if (shift)
            mpf_mul_2exp(t, t, shift);
         mpf_add(m_data, m_data, t);
         shift += std::numeric_limits<unsigned long>::digits;
         i >>= std::numeric_limits<unsigned long>::digits;
      }
      mpf_clear(t);
      return *this;
   }
#endif
   gmp_float_imp &operator=(boost::long_long_type i)
   {
      if (m_data[0]._mp_d == 0)
         mpf_init2(m_data, multiprecision::detail::digits10_2_2(digits10 ? digits10 : get_default_precision()));
      bool neg = i < 0;
      *this    = static_cast<boost::ulong_long_type>(boost::multiprecision::detail::unsigned_abs(i));
      if (neg)
         mpf_neg(m_data, m_data);
      return *this;
   }
#endif
   gmp_float_imp &operator=(unsigned long i)
   {
      if (m_data[0]._mp_d == 0)
         mpf_init2(m_data, multiprecision::detail::digits10_2_2(digits10 ? digits10 : get_default_precision()));
      mpf_set_ui(m_data, i);
      return *this;
   }
   gmp_float_imp &operator=(long i)
   {
      if (m_data[0]._mp_d == 0)
         mpf_init2(m_data, multiprecision::detail::digits10_2_2(digits10 ? digits10 : get_default_precision()));
      mpf_set_si(m_data, i);
      return *this;
   }
   gmp_float_imp &operator=(double d)
   {
      if (m_data[0]._mp_d == 0)
         mpf_init2(m_data, multiprecision::detail::digits10_2_2(digits10 ? digits10 : get_default_precision()));
      mpf_set_d(m_data, d);
      return *this;
   }
   gmp_float_imp &operator=(long double a)
   {
      using std::floor;
      using std::frexp;
      using std::ldexp;

      if (m_data[0]._mp_d == 0)
         mpf_init2(m_data, multiprecision::detail::digits10_2_2(digits10 ? digits10 : get_default_precision()));

      if (a == 0)
      {
         mpf_set_si(m_data, 0);
         return *this;
      }

      if (a == 1)
      {
         mpf_set_si(m_data, 1);
         return *this;
      }

      BOOST_ASSERT(!(boost::math::isinf)(a));
      BOOST_ASSERT(!(boost::math::isnan)(a));

      int         e;
      long double f, term;
      mpf_set_ui(m_data, 0u);

      f = frexp(a, &e);

      static const int shift = std::numeric_limits<int>::digits - 1;

      while (f)
      {
         // extract int sized bits from f:
         f    = ldexp(f, shift);
         term = floor(f);
         e -= shift;
         mpf_mul_2exp(m_data, m_data, shift);
         if (term > 0)
            mpf_add_ui(m_data, m_data, static_cast<unsigned>(term));
         else
            mpf_sub_ui(m_data, m_data, static_cast<unsigned>(-term));
         f -= term;
      }
      if (e > 0)
         mpf_mul_2exp(m_data, m_data, e);
      else if (e < 0)
         mpf_div_2exp(m_data, m_data, -e);
      return *this;
   }
   gmp_float_imp &operator=(const char *s)
   {
      if (m_data[0]._mp_d == 0)
         mpf_init2(m_data, multiprecision::detail::digits10_2_2(digits10 ? digits10 : get_default_precision()));
      if (0 != mpf_set_str(m_data, s, 10))
         BOOST_THROW_EXCEPTION(std::runtime_error(std::string("The string \"") + s + std::string("\"could not be interpreted as a valid floating point number.")));
      return *this;
   }
   void swap(gmp_float_imp &o) BOOST_NOEXCEPT
   {
      mpf_swap(m_data, o.m_data);
   }
   std::string str(std::streamsize digits, std::ios_base::fmtflags f) const
   {
      BOOST_ASSERT(m_data[0]._mp_d);

      bool            scientific = (f & std::ios_base::scientific) == std::ios_base::scientific;
      bool            fixed      = (f & std::ios_base::fixed) == std::ios_base::fixed;
      std::streamsize org_digits(digits);

      if (scientific && digits)
         ++digits;

      std::string result;
      mp_exp_t    e;
      void *(*alloc_func_ptr)(size_t);
      void *(*realloc_func_ptr)(void *, size_t, size_t);
      void (*free_func_ptr)(void *, size_t);
      mp_get_memory_functions(&alloc_func_ptr, &realloc_func_ptr, &free_func_ptr);

      if (mpf_sgn(m_data) == 0)
      {
         e      = 0;
         result = "0";
         if (fixed && digits)
            ++digits;
      }
      else
      {
         char *ps = mpf_get_str(0, &e, 10, static_cast<std::size_t>(digits), m_data);
         --e; // To match with what our formatter expects.
         if (fixed && e != -1)
         {
            // Oops we actually need a different number of digits to what we asked for:
            (*free_func_ptr)((void *)ps, std::strlen(ps) + 1);
            digits += e + 1;
            if (digits == 0)
            {
               // We need to get *all* the digits and then possibly round up,
               // we end up with either "0" or "1" as the result.
               ps = mpf_get_str(0, &e, 10, 0, m_data);
               --e;
               unsigned offset = *ps == '-' ? 1 : 0;
               if (ps[offset] > '5')
               {
                  ++e;
                  ps[offset]     = '1';
                  ps[offset + 1] = 0;
               }
               else if (ps[offset] == '5')
               {
                  unsigned i        = offset + 1;
                  bool     round_up = false;
                  while (ps[i] != 0)
                  {
                     if (ps[i] != '0')
                     {
                        round_up = true;
                        break;
                     }
                     ++i;
                  }
                  if (round_up)
                  {
                     ++e;
                     ps[offset]     = '1';
                     ps[offset + 1] = 0;
                  }
                  else
                  {
                     ps[offset]     = '0';
                     ps[offset + 1] = 0;
                  }
               }
               else
               {
                  ps[offset]     = '0';
                  ps[offset + 1] = 0;
               }
            }
            else if (digits > 0)
            {
               mp_exp_t old_e = e;
               ps             = mpf_get_str(0, &e, 10, static_cast<std::size_t>(digits), m_data);
               --e; // To match with what our formatter expects.
               if (old_e > e)
               {
                  // in some cases, when we ask for more digits of precision, it will
                  // change the number of digits to the left of the decimal, if that
                  // happens, account for it here.
                  // example: cout << fixed << setprecision(3) << mpf_float_50("99.9809")
                  digits -= old_e - e;
                  ps = mpf_get_str(0, &e, 10, static_cast<std::size_t>(digits), m_data);
                  --e; // To match with what our formatter expects.
               }
            }
            else
            {
               ps = mpf_get_str(0, &e, 10, 1, m_data);
               --e;
               unsigned offset = *ps == '-' ? 1 : 0;
               ps[offset]      = '0';
               ps[offset + 1]  = 0;
            }
         }
         result = ps;
         (*free_func_ptr)((void *)ps, std::strlen(ps) + 1);
      }
      boost::multiprecision::detail::format_float_string(result, e, org_digits, f, mpf_sgn(m_data) == 0);
      return result;
   }
   ~gmp_float_imp() BOOST_NOEXCEPT
   {
      if (m_data[0]._mp_d)
         mpf_clear(m_data);
   }
   void negate() BOOST_NOEXCEPT
   {
      BOOST_ASSERT(m_data[0]._mp_d);
      mpf_neg(m_data, m_data);
   }
   int compare(const gmp_float<digits10> &o) const BOOST_NOEXCEPT
   {
      BOOST_ASSERT(m_data[0]._mp_d && o.m_data[0]._mp_d);
      return mpf_cmp(m_data, o.m_data);
   }
   int compare(long i) const BOOST_NOEXCEPT
   {
      BOOST_ASSERT(m_data[0]._mp_d);
      return mpf_cmp_si(m_data, i);
   }
   int compare(unsigned long i) const BOOST_NOEXCEPT
   {
      BOOST_ASSERT(m_data[0]._mp_d);
      return mpf_cmp_ui(m_data, i);
   }
   template <class V>
   typename enable_if<is_arithmetic<V>, int>::type compare(V v) const
   {
      gmp_float<digits10> d;
      d = v;
      return compare(d);
   }
   mpf_t &data() BOOST_NOEXCEPT
   {
      BOOST_ASSERT(m_data[0]._mp_d);
      return m_data;
   }
   const mpf_t &data() const BOOST_NOEXCEPT
   {
      BOOST_ASSERT(m_data[0]._mp_d);
      return m_data;
   }

 protected:
   mpf_t            m_data;
   static unsigned &get_default_precision() BOOST_NOEXCEPT
   {
      static unsigned val = 50;
      return val;
   }
>>>>>>> 536bc419
};

} // namespace detail

struct gmp_int;
struct gmp_rational;

template <unsigned digits10>
<<<<<<< HEAD
struct gmp_float : public detail::gmp_float_imp<digits10> {
  gmp_float() {
    mpf_init2(this->m_data, multiprecision::detail::digits10_2_2(digits10));
  }
  gmp_float(const gmp_float &o) : detail::gmp_float_imp<digits10>(o) {}
  template <unsigned D>
  gmp_float(const gmp_float<D> &o,
            typename enable_if_c<D <= digits10>::type * = 0);
  template <unsigned D>
  explicit gmp_float(const gmp_float<D> &o,
                     typename disable_if_c<D <= digits10>::type * = 0);
  gmp_float(const gmp_int &o);
  gmp_float(const gmp_rational &o);
  gmp_float(const mpf_t val) {
    mpf_init2(this->m_data, multiprecision::detail::digits10_2_2(digits10));
    mpf_set(this->m_data, val);
  }
  gmp_float(const mpz_t val) {
    mpf_init2(this->m_data, multiprecision::detail::digits10_2_2(digits10));
    mpf_set_z(this->m_data, val);
  }
  gmp_float(const mpq_t val) {
    mpf_init2(this->m_data, multiprecision::detail::digits10_2_2(digits10));
    mpf_set_q(this->m_data, val);
  }
#ifndef BOOST_NO_CXX11_RVALUE_REFERENCES
  gmp_float(gmp_float &&o) BOOST_NOEXCEPT
      : detail::gmp_float_imp<digits10>(
            static_cast<detail::gmp_float_imp<digits10> &&>(o)) {}
#endif
  gmp_float &operator=(const gmp_float &o) {
    *static_cast<detail::gmp_float_imp<digits10> *>(this) =
        static_cast<detail::gmp_float_imp<digits10> const &>(o);
    return *this;
  }
#ifndef BOOST_NO_CXX11_RVALUE_REFERENCES
  gmp_float &operator=(gmp_float &&o) BOOST_NOEXCEPT {
    *static_cast<detail::gmp_float_imp<digits10> *>(this) =
        static_cast<detail::gmp_float_imp<digits10> &&>(o);
    return *this;
  }
#endif
  template <unsigned D> gmp_float &operator=(const gmp_float<D> &o);
  gmp_float &operator=(const gmp_int &o);
  gmp_float &operator=(const gmp_rational &o);
  gmp_float &operator=(const mpf_t val) {
    if (this->m_data[0]._mp_d == 0)
      mpf_init2(this->m_data, multiprecision::detail::digits10_2_2(digits10));
    mpf_set(this->m_data, val);
    return *this;
  }
  gmp_float &operator=(const mpz_t val) {
    if (this->m_data[0]._mp_d == 0)
      mpf_init2(this->m_data, multiprecision::detail::digits10_2_2(digits10));
    mpf_set_z(this->m_data, val);
    return *this;
  }
  gmp_float &operator=(const mpq_t val) {
    if (this->m_data[0]._mp_d == 0)
      mpf_init2(this->m_data, multiprecision::detail::digits10_2_2(digits10));
    mpf_set_q(this->m_data, val);
    return *this;
  }
  template <class V> gmp_float &operator=(const V &v) {
    *static_cast<detail::gmp_float_imp<digits10> *>(this) = v;
    return *this;
  }
};

template <> struct gmp_float<0> : public detail::gmp_float_imp<0> {
  gmp_float() {
    mpf_init2(this->m_data,
              multiprecision::detail::digits10_2_2(get_default_precision()));
  }
  gmp_float(const mpf_t val) {
    mpf_init2(this->m_data,
              multiprecision::detail::digits10_2_2(get_default_precision()));
    mpf_set(this->m_data, val);
  }
  gmp_float(const mpz_t val) {
    mpf_init2(this->m_data,
              multiprecision::detail::digits10_2_2(get_default_precision()));
    mpf_set_z(this->m_data, val);
  }
  gmp_float(const mpq_t val) {
    mpf_init2(this->m_data,
              multiprecision::detail::digits10_2_2(get_default_precision()));
    mpf_set_q(this->m_data, val);
  }
  gmp_float(const gmp_float &o) : detail::gmp_float_imp<0>(o) {}
  template <unsigned D> gmp_float(const gmp_float<D> &o) {
    mpf_init2(this->m_data, mpf_get_prec(o.data()));
    mpf_set(this->m_data, o.data());
  }
#ifndef BOOST_NO_CXX11_RVALUE_REFERENCES
  gmp_float(gmp_float &&o) BOOST_NOEXCEPT
      : detail::gmp_float_imp<0>(static_cast<detail::gmp_float_imp<0> &&>(o)) {}
#endif
  gmp_float(const gmp_int &o);
  gmp_float(const gmp_rational &o);
  gmp_float(const gmp_float &o, unsigned digits10) {
    mpf_init2(this->m_data, multiprecision::detail::digits10_2_2(digits10));
    mpf_set(this->m_data, o.data());
  }
  template <class V> gmp_float(const V &o, unsigned digits10) {
    mpf_init2(this->m_data, multiprecision::detail::digits10_2_2(digits10));
    *this = o;
  }

#ifndef BOOST_NO_CXX17_HDR_STRING_VIEW
  //
  // Support for new types in C++17
  //
  template <class Traits>
  gmp_float(const std::basic_string_view<char, Traits> &o, unsigned digits10) {
    using default_ops::assign_from_string_view;
    mpf_init2(this->m_data, multiprecision::detail::digits10_2_2(digits10));
    assign_from_string_view(*this, o);
  }
#endif
  gmp_float &operator=(const gmp_float &o) {
    *static_cast<detail::gmp_float_imp<0> *>(this) =
        static_cast<detail::gmp_float_imp<0> const &>(o);
    return *this;
  }
#ifndef BOOST_NO_CXX11_RVALUE_REFERENCES
  gmp_float &operator=(gmp_float &&o) BOOST_NOEXCEPT {
    *static_cast<detail::gmp_float_imp<0> *>(this) =
        static_cast<detail::gmp_float_imp<0> &&>(o);
    return *this;
  }
#endif
  template <unsigned D> gmp_float &operator=(const gmp_float<D> &o) {
    if (this->m_data[0]._mp_d == 0) {
      mpf_init2(this->m_data, mpf_get_prec(o.data()));
    } else {
      mpf_set_prec(this->m_data, mpf_get_prec(o.data()));
    }
    mpf_set(this->m_data, o.data());
    return *this;
  }
  gmp_float &operator=(const gmp_int &o);
  gmp_float &operator=(const gmp_rational &o);
  gmp_float &operator=(const mpf_t val) {
    if (this->m_data[0]._mp_d == 0)
      mpf_init2(this->m_data,
                multiprecision::detail::digits10_2_2(get_default_precision()));
    mpf_set(this->m_data, val);
    return *this;
  }
  gmp_float &operator=(const mpz_t val) {
    if (this->m_data[0]._mp_d == 0)
      mpf_init2(this->m_data,
                multiprecision::detail::digits10_2_2(get_default_precision()));
    mpf_set_z(this->m_data, val);
    return *this;
  }
  gmp_float &operator=(const mpq_t val) {
    if (this->m_data[0]._mp_d == 0)
      mpf_init2(this->m_data,
                multiprecision::detail::digits10_2_2(get_default_precision()));
    mpf_set_q(this->m_data, val);
    return *this;
  }
  template <class V> gmp_float &operator=(const V &v) {
    *static_cast<detail::gmp_float_imp<0> *>(this) = v;
    return *this;
  }
  static unsigned default_precision() BOOST_NOEXCEPT {
    return get_default_precision();
  }
  static void default_precision(unsigned v) BOOST_NOEXCEPT {
    get_default_precision() = v;
  }
  unsigned precision() const BOOST_NOEXCEPT {
    return static_cast<unsigned>(multiprecision::detail::digits2_2_10(
        static_cast<unsigned long>(mpf_get_prec(this->m_data))));
  }
  void precision(unsigned digits10) BOOST_NOEXCEPT {
    mpf_set_prec(this->m_data, multiprecision::detail::digits10_2_2(digits10));
  }
};

template <unsigned digits10, class T>
inline typename enable_if_c<is_arithmetic<T>::value, bool>::type
eval_eq(const gmp_float<digits10> &a, const T &b) BOOST_NOEXCEPT {
  return a.compare(b) == 0;
}
template <unsigned digits10, class T>
inline typename enable_if_c<is_arithmetic<T>::value, bool>::type
eval_lt(const gmp_float<digits10> &a, const T &b) BOOST_NOEXCEPT {
  return a.compare(b) < 0;
}
template <unsigned digits10, class T>
inline typename enable_if_c<is_arithmetic<T>::value, bool>::type
eval_gt(const gmp_float<digits10> &a, const T &b) BOOST_NOEXCEPT {
  return a.compare(b) > 0;
}

template <unsigned D1, unsigned D2>
inline void eval_add(gmp_float<D1> &result, const gmp_float<D2> &o) {
  mpf_add(result.data(), result.data(), o.data());
}
template <unsigned D1, unsigned D2>
inline void eval_subtract(gmp_float<D1> &result, const gmp_float<D2> &o) {
  mpf_sub(result.data(), result.data(), o.data());
}
template <unsigned D1, unsigned D2>
inline void eval_multiply(gmp_float<D1> &result, const gmp_float<D2> &o) {
  mpf_mul(result.data(), result.data(), o.data());
}
template <unsigned digits10>
inline bool eval_is_zero(const gmp_float<digits10> &val) BOOST_NOEXCEPT {
  return mpf_sgn(val.data()) == 0;
}
template <unsigned D1, unsigned D2>
inline void eval_divide(gmp_float<D1> &result, const gmp_float<D2> &o) {
  if (eval_is_zero(o))
    BOOST_THROW_EXCEPTION(std::overflow_error("Division by zero."));
  mpf_div(result.data(), result.data(), o.data());
}
template <unsigned digits10>
inline void eval_add(gmp_float<digits10> &result, unsigned long i) {
  mpf_add_ui(result.data(), result.data(), i);
}
template <unsigned digits10>
inline void eval_subtract(gmp_float<digits10> &result, unsigned long i) {
  mpf_sub_ui(result.data(), result.data(), i);
}
template <unsigned digits10>
inline void eval_multiply(gmp_float<digits10> &result, unsigned long i) {
  mpf_mul_ui(result.data(), result.data(), i);
}
template <unsigned digits10>
inline void eval_divide(gmp_float<digits10> &result, unsigned long i) {
  if (i == 0)
    BOOST_THROW_EXCEPTION(std::overflow_error("Division by zero."));
  mpf_div_ui(result.data(), result.data(), i);
}
template <unsigned digits10>
inline void eval_add(gmp_float<digits10> &result, long i) {
  if (i > 0)
    mpf_add_ui(result.data(), result.data(), i);
  else
    mpf_sub_ui(result.data(), result.data(),
               boost::multiprecision::detail::unsigned_abs(i));
}
template <unsigned digits10>
inline void eval_subtract(gmp_float<digits10> &result, long i) {
  if (i > 0)
    mpf_sub_ui(result.data(), result.data(), i);
  else
    mpf_add_ui(result.data(), result.data(),
               boost::multiprecision::detail::unsigned_abs(i));
}
template <unsigned digits10>
inline void eval_multiply(gmp_float<digits10> &result, long i) {
  mpf_mul_ui(result.data(), result.data(),
             boost::multiprecision::detail::unsigned_abs(i));
  if (i < 0)
    mpf_neg(result.data(), result.data());
}
template <unsigned digits10>
inline void eval_divide(gmp_float<digits10> &result, long i) {
  if (i == 0)
    BOOST_THROW_EXCEPTION(std::overflow_error("Division by zero."));
  mpf_div_ui(result.data(), result.data(),
             boost::multiprecision::detail::unsigned_abs(i));
  if (i < 0)
    mpf_neg(result.data(), result.data());
=======
struct gmp_float : public detail::gmp_float_imp<digits10>
{
   gmp_float()
   {
      mpf_init2(this->m_data, multiprecision::detail::digits10_2_2(digits10));
   }
   gmp_float(const gmp_float &o) : detail::gmp_float_imp<digits10>(o) {}
   template <unsigned D>
   gmp_float(const gmp_float<D> &o, typename enable_if_c<D <= digits10>::type * = 0);
   template <unsigned D>
   explicit gmp_float(const gmp_float<D> &o, typename disable_if_c<D <= digits10>::type * = 0);
   gmp_float(const gmp_int &o);
   gmp_float(const gmp_rational &o);
   gmp_float(const mpf_t val)
   {
      mpf_init2(this->m_data, multiprecision::detail::digits10_2_2(digits10));
      mpf_set(this->m_data, val);
   }
   gmp_float(const mpz_t val)
   {
      mpf_init2(this->m_data, multiprecision::detail::digits10_2_2(digits10));
      mpf_set_z(this->m_data, val);
   }
   gmp_float(const mpq_t val)
   {
      mpf_init2(this->m_data, multiprecision::detail::digits10_2_2(digits10));
      mpf_set_q(this->m_data, val);
   }
#ifndef BOOST_NO_CXX11_RVALUE_REFERENCES
   gmp_float(gmp_float &&o) BOOST_NOEXCEPT : detail::gmp_float_imp<digits10>(static_cast<detail::gmp_float_imp<digits10> &&>(o))
   {}
#endif
   gmp_float &operator=(const gmp_float &o)
   {
      *static_cast<detail::gmp_float_imp<digits10> *>(this) = static_cast<detail::gmp_float_imp<digits10> const &>(o);
      return *this;
   }
#ifndef BOOST_NO_CXX11_RVALUE_REFERENCES
   gmp_float &operator=(gmp_float &&o) BOOST_NOEXCEPT
   {
      *static_cast<detail::gmp_float_imp<digits10> *>(this) = static_cast<detail::gmp_float_imp<digits10> &&>(o);
      return *this;
   }
#endif
   template <unsigned D>
   gmp_float &operator=(const gmp_float<D> &o);
   gmp_float &operator=(const gmp_int &o);
   gmp_float &operator=(const gmp_rational &o);
   gmp_float &operator=(const mpf_t val)
   {
      if (this->m_data[0]._mp_d == 0)
         mpf_init2(this->m_data, multiprecision::detail::digits10_2_2(digits10));
      mpf_set(this->m_data, val);
      return *this;
   }
   gmp_float &operator=(const mpz_t val)
   {
      if (this->m_data[0]._mp_d == 0)
         mpf_init2(this->m_data, multiprecision::detail::digits10_2_2(digits10));
      mpf_set_z(this->m_data, val);
      return *this;
   }
   gmp_float &operator=(const mpq_t val)
   {
      if (this->m_data[0]._mp_d == 0)
         mpf_init2(this->m_data, multiprecision::detail::digits10_2_2(digits10));
      mpf_set_q(this->m_data, val);
      return *this;
   }
   template <class V>
   gmp_float &operator=(const V &v)
   {
      *static_cast<detail::gmp_float_imp<digits10> *>(this) = v;
      return *this;
   }
};

template <>
struct gmp_float<0> : public detail::gmp_float_imp<0>
{
   gmp_float()
   {
      mpf_init2(this->m_data, multiprecision::detail::digits10_2_2(get_default_precision()));
   }
   gmp_float(const mpf_t val)
   {
      mpf_init2(this->m_data, multiprecision::detail::digits10_2_2(get_default_precision()));
      mpf_set(this->m_data, val);
   }
   gmp_float(const mpz_t val)
   {
      mpf_init2(this->m_data, multiprecision::detail::digits10_2_2(get_default_precision()));
      mpf_set_z(this->m_data, val);
   }
   gmp_float(const mpq_t val)
   {
      mpf_init2(this->m_data, multiprecision::detail::digits10_2_2(get_default_precision()));
      mpf_set_q(this->m_data, val);
   }
   gmp_float(const gmp_float &o) : detail::gmp_float_imp<0>(o) {}
   template <unsigned D>
   gmp_float(const gmp_float<D> &o)
   {
      mpf_init2(this->m_data, mpf_get_prec(o.data()));
      mpf_set(this->m_data, o.data());
   }
#ifndef BOOST_NO_CXX11_RVALUE_REFERENCES
   gmp_float(gmp_float &&o) BOOST_NOEXCEPT : detail::gmp_float_imp<0>(static_cast<detail::gmp_float_imp<0> &&>(o))
   {}
#endif
   gmp_float(const gmp_int &o);
   gmp_float(const gmp_rational &o);
   gmp_float(const gmp_float &o, unsigned digits10)
   {
      mpf_init2(this->m_data, multiprecision::detail::digits10_2_2(digits10));
      mpf_set(this->m_data, o.data());
   }
   template <class V>
   gmp_float(const V &o, unsigned digits10)
   {
      mpf_init2(this->m_data, multiprecision::detail::digits10_2_2(digits10));
      *this = o;
   }

#ifndef BOOST_NO_CXX17_HDR_STRING_VIEW
   //
   // Support for new types in C++17
   //
   template <class Traits>
   gmp_float(const std::basic_string_view<char, Traits> &o, unsigned digits10)
   {
      using default_ops::assign_from_string_view;
      mpf_init2(this->m_data, multiprecision::detail::digits10_2_2(digits10));
      assign_from_string_view(*this, o);
   }
#endif
   gmp_float &operator=(const gmp_float &o)
   {
      *static_cast<detail::gmp_float_imp<0> *>(this) = static_cast<detail::gmp_float_imp<0> const &>(o);
      return *this;
   }
#ifndef BOOST_NO_CXX11_RVALUE_REFERENCES
   gmp_float &operator=(gmp_float &&o) BOOST_NOEXCEPT
   {
      *static_cast<detail::gmp_float_imp<0> *>(this) = static_cast<detail::gmp_float_imp<0> &&>(o);
      return *this;
   }
#endif
   template <unsigned D>
   gmp_float &operator=(const gmp_float<D> &o)
   {
      if (this->m_data[0]._mp_d == 0)
      {
         mpf_init2(this->m_data, mpf_get_prec(o.data()));
      }
      else
      {
         mpf_set_prec(this->m_data, mpf_get_prec(o.data()));
      }
      mpf_set(this->m_data, o.data());
      return *this;
   }
   gmp_float &operator=(const gmp_int &o);
   gmp_float &operator=(const gmp_rational &o);
   gmp_float &operator=(const mpf_t val)
   {
      if (this->m_data[0]._mp_d == 0)
         mpf_init2(this->m_data, multiprecision::detail::digits10_2_2(get_default_precision()));
      mpf_set(this->m_data, val);
      return *this;
   }
   gmp_float &operator=(const mpz_t val)
   {
      if (this->m_data[0]._mp_d == 0)
         mpf_init2(this->m_data, multiprecision::detail::digits10_2_2(get_default_precision()));
      mpf_set_z(this->m_data, val);
      return *this;
   }
   gmp_float &operator=(const mpq_t val)
   {
      if (this->m_data[0]._mp_d == 0)
         mpf_init2(this->m_data, multiprecision::detail::digits10_2_2(get_default_precision()));
      mpf_set_q(this->m_data, val);
      return *this;
   }
   template <class V>
   gmp_float &operator=(const V &v)
   {
      *static_cast<detail::gmp_float_imp<0> *>(this) = v;
      return *this;
   }
   static unsigned default_precision() BOOST_NOEXCEPT
   {
      return get_default_precision();
   }
   static void default_precision(unsigned v) BOOST_NOEXCEPT
   {
      get_default_precision() = v;
   }
   unsigned precision() const BOOST_NOEXCEPT
   {
      return static_cast<unsigned>(multiprecision::detail::digits2_2_10(static_cast<unsigned long>(mpf_get_prec(this->m_data))));
   }
   void precision(unsigned digits10) BOOST_NOEXCEPT
   {
      mpf_set_prec(this->m_data, multiprecision::detail::digits10_2_2(digits10));
   }
};

template <unsigned digits10, class T>
inline typename enable_if_c<is_arithmetic<T>::value, bool>::type eval_eq(const gmp_float<digits10> &a, const T &b) BOOST_NOEXCEPT
{
   return a.compare(b) == 0;
}
template <unsigned digits10, class T>
inline typename enable_if_c<is_arithmetic<T>::value, bool>::type eval_lt(const gmp_float<digits10> &a, const T &b) BOOST_NOEXCEPT
{
   return a.compare(b) < 0;
}
template <unsigned digits10, class T>
inline typename enable_if_c<is_arithmetic<T>::value, bool>::type eval_gt(const gmp_float<digits10> &a, const T &b) BOOST_NOEXCEPT
{
   return a.compare(b) > 0;
}

template <unsigned D1, unsigned D2>
inline void eval_add(gmp_float<D1> &result, const gmp_float<D2> &o)
{
   mpf_add(result.data(), result.data(), o.data());
}
template <unsigned D1, unsigned D2>
inline void eval_subtract(gmp_float<D1> &result, const gmp_float<D2> &o)
{
   mpf_sub(result.data(), result.data(), o.data());
}
template <unsigned D1, unsigned D2>
inline void eval_multiply(gmp_float<D1> &result, const gmp_float<D2> &o)
{
   mpf_mul(result.data(), result.data(), o.data());
}
template <unsigned digits10>
inline bool eval_is_zero(const gmp_float<digits10> &val) BOOST_NOEXCEPT
{
   return mpf_sgn(val.data()) == 0;
}
template <unsigned D1, unsigned D2>
inline void eval_divide(gmp_float<D1> &result, const gmp_float<D2> &o)
{
   if (eval_is_zero(o))
      BOOST_THROW_EXCEPTION(std::overflow_error("Division by zero."));
   mpf_div(result.data(), result.data(), o.data());
}
template <unsigned digits10>
inline void eval_add(gmp_float<digits10> &result, unsigned long i)
{
   mpf_add_ui(result.data(), result.data(), i);
}
template <unsigned digits10>
inline void eval_subtract(gmp_float<digits10> &result, unsigned long i)
{
   mpf_sub_ui(result.data(), result.data(), i);
}
template <unsigned digits10>
inline void eval_multiply(gmp_float<digits10> &result, unsigned long i)
{
   mpf_mul_ui(result.data(), result.data(), i);
}
template <unsigned digits10>
inline void eval_divide(gmp_float<digits10> &result, unsigned long i)
{
   if (i == 0)
      BOOST_THROW_EXCEPTION(std::overflow_error("Division by zero."));
   mpf_div_ui(result.data(), result.data(), i);
}
template <unsigned digits10>
inline void eval_add(gmp_float<digits10> &result, long i)
{
   if (i > 0)
      mpf_add_ui(result.data(), result.data(), i);
   else
      mpf_sub_ui(result.data(), result.data(), boost::multiprecision::detail::unsigned_abs(i));
}
template <unsigned digits10>
inline void eval_subtract(gmp_float<digits10> &result, long i)
{
   if (i > 0)
      mpf_sub_ui(result.data(), result.data(), i);
   else
      mpf_add_ui(result.data(), result.data(), boost::multiprecision::detail::unsigned_abs(i));
}
template <unsigned digits10>
inline void eval_multiply(gmp_float<digits10> &result, long i)
{
   mpf_mul_ui(result.data(), result.data(), boost::multiprecision::detail::unsigned_abs(i));
   if (i < 0)
      mpf_neg(result.data(), result.data());
}
template <unsigned digits10>
inline void eval_divide(gmp_float<digits10> &result, long i)
{
   if (i == 0)
      BOOST_THROW_EXCEPTION(std::overflow_error("Division by zero."));
   mpf_div_ui(result.data(), result.data(), boost::multiprecision::detail::unsigned_abs(i));
   if (i < 0)
      mpf_neg(result.data(), result.data());
>>>>>>> 536bc419
}
//
// Specialised 3 arg versions of the basic operators:
//
template <unsigned D1, unsigned D2, unsigned D3>
<<<<<<< HEAD
inline void eval_add(gmp_float<D1> &a, const gmp_float<D2> &x,
                     const gmp_float<D3> &y) {
  mpf_add(a.data(), x.data(), y.data());
}
template <unsigned D1, unsigned D2>
inline void eval_add(gmp_float<D1> &a, const gmp_float<D2> &x,
                     unsigned long y) {
  mpf_add_ui(a.data(), x.data(), y);
}
template <unsigned D1, unsigned D2>
inline void eval_add(gmp_float<D1> &a, const gmp_float<D2> &x, long y) {
  if (y < 0)
    mpf_sub_ui(a.data(), x.data(),
               boost::multiprecision::detail::unsigned_abs(y));
  else
    mpf_add_ui(a.data(), x.data(), y);
}
template <unsigned D1, unsigned D2>
inline void eval_add(gmp_float<D1> &a, unsigned long x,
                     const gmp_float<D2> &y) {
  mpf_add_ui(a.data(), y.data(), x);
}
template <unsigned D1, unsigned D2>
inline void eval_add(gmp_float<D1> &a, long x, const gmp_float<D2> &y) {
  if (x < 0) {
    mpf_ui_sub(a.data(), boost::multiprecision::detail::unsigned_abs(x),
               y.data());
    mpf_neg(a.data(), a.data());
  } else
    mpf_add_ui(a.data(), y.data(), x);
}
template <unsigned D1, unsigned D2, unsigned D3>
inline void eval_subtract(gmp_float<D1> &a, const gmp_float<D2> &x,
                          const gmp_float<D3> &y) {
  mpf_sub(a.data(), x.data(), y.data());
}
template <unsigned D1, unsigned D2>
inline void eval_subtract(gmp_float<D1> &a, const gmp_float<D2> &x,
                          unsigned long y) {
  mpf_sub_ui(a.data(), x.data(), y);
}
template <unsigned D1, unsigned D2>
inline void eval_subtract(gmp_float<D1> &a, const gmp_float<D2> &x, long y) {
  if (y < 0)
    mpf_add_ui(a.data(), x.data(),
               boost::multiprecision::detail::unsigned_abs(y));
  else
    mpf_sub_ui(a.data(), x.data(), y);
}
template <unsigned D1, unsigned D2>
inline void eval_subtract(gmp_float<D1> &a, unsigned long x,
                          const gmp_float<D2> &y) {
  mpf_ui_sub(a.data(), x, y.data());
}
template <unsigned D1, unsigned D2>
inline void eval_subtract(gmp_float<D1> &a, long x, const gmp_float<D2> &y) {
  if (x < 0) {
    mpf_add_ui(a.data(), y.data(),
               boost::multiprecision::detail::unsigned_abs(x));
    mpf_neg(a.data(), a.data());
  } else
    mpf_ui_sub(a.data(), x, y.data());
}

template <unsigned D1, unsigned D2, unsigned D3>
inline void eval_multiply(gmp_float<D1> &a, const gmp_float<D2> &x,
                          const gmp_float<D3> &y) {
  mpf_mul(a.data(), x.data(), y.data());
}
template <unsigned D1, unsigned D2>
inline void eval_multiply(gmp_float<D1> &a, const gmp_float<D2> &x,
                          unsigned long y) {
  mpf_mul_ui(a.data(), x.data(), y);
}
template <unsigned D1, unsigned D2>
inline void eval_multiply(gmp_float<D1> &a, const gmp_float<D2> &x, long y) {
  if (y < 0) {
    mpf_mul_ui(a.data(), x.data(),
               boost::multiprecision::detail::unsigned_abs(y));
    a.negate();
  } else
    mpf_mul_ui(a.data(), x.data(), y);
}
template <unsigned D1, unsigned D2>
inline void eval_multiply(gmp_float<D1> &a, unsigned long x,
                          const gmp_float<D2> &y) {
  mpf_mul_ui(a.data(), y.data(), x);
}
template <unsigned D1, unsigned D2>
inline void eval_multiply(gmp_float<D1> &a, long x, const gmp_float<D2> &y) {
  if (x < 0) {
    mpf_mul_ui(a.data(), y.data(),
               boost::multiprecision::detail::unsigned_abs(x));
    mpf_neg(a.data(), a.data());
  } else
    mpf_mul_ui(a.data(), y.data(), x);
}

template <unsigned D1, unsigned D2, unsigned D3>
inline void eval_divide(gmp_float<D1> &a, const gmp_float<D2> &x,
                        const gmp_float<D3> &y) {
  if (eval_is_zero(y))
    BOOST_THROW_EXCEPTION(std::overflow_error("Division by zero."));
  mpf_div(a.data(), x.data(), y.data());
}
template <unsigned D1, unsigned D2>
inline void eval_divide(gmp_float<D1> &a, const gmp_float<D2> &x,
                        unsigned long y) {
  if (y == 0)
    BOOST_THROW_EXCEPTION(std::overflow_error("Division by zero."));
  mpf_div_ui(a.data(), x.data(), y);
}
template <unsigned D1, unsigned D2>
inline void eval_divide(gmp_float<D1> &a, const gmp_float<D2> &x, long y) {
  if (y == 0)
    BOOST_THROW_EXCEPTION(std::overflow_error("Division by zero."));
  if (y < 0) {
    mpf_div_ui(a.data(), x.data(),
               boost::multiprecision::detail::unsigned_abs(y));
    a.negate();
  } else
    mpf_div_ui(a.data(), x.data(), y);
}
template <unsigned D1, unsigned D2>
inline void eval_divide(gmp_float<D1> &a, unsigned long x,
                        const gmp_float<D2> &y) {
  if (eval_is_zero(y))
    BOOST_THROW_EXCEPTION(std::overflow_error("Division by zero."));
  mpf_ui_div(a.data(), x, y.data());
}
template <unsigned D1, unsigned D2>
inline void eval_divide(gmp_float<D1> &a, long x, const gmp_float<D2> &y) {
  if (eval_is_zero(y))
    BOOST_THROW_EXCEPTION(std::overflow_error("Division by zero."));
  if (x < 0) {
    mpf_ui_div(a.data(), boost::multiprecision::detail::unsigned_abs(x),
               y.data());
    mpf_neg(a.data(), a.data());
  } else
    mpf_ui_div(a.data(), x, y.data());
}

template <unsigned digits10>
inline int eval_get_sign(const gmp_float<digits10> &val) BOOST_NOEXCEPT {
  return mpf_sgn(val.data());
}

template <unsigned digits10>
inline void eval_convert_to(unsigned long *result,
                            const gmp_float<digits10> &val) BOOST_NOEXCEPT {
  if (0 == mpf_fits_ulong_p(val.data()))
    *result = (std::numeric_limits<unsigned long>::max)();
  else
    *result = (unsigned long)mpf_get_ui(val.data());
}
template <unsigned digits10>
inline void eval_convert_to(long *result,
                            const gmp_float<digits10> &val) BOOST_NOEXCEPT {
  if (0 == mpf_fits_slong_p(val.data())) {
    *result = (std::numeric_limits<long>::max)();
    *result *= mpf_sgn(val.data());
  } else
    *result = (long)mpf_get_si(val.data());
}
template <unsigned digits10>
inline void eval_convert_to(double *result,
                            const gmp_float<digits10> &val) BOOST_NOEXCEPT {
  *result = mpf_get_d(val.data());
}
#ifdef BOOST_HAS_LONG_LONG
template <unsigned digits10>
inline void eval_convert_to(boost::long_long_type *result,
                            const gmp_float<digits10> &val) {
  gmp_float<digits10> t(val);
  if (eval_get_sign(t) < 0)
    t.negate();

  long digits = std::numeric_limits<boost::long_long_type>::digits -
                std::numeric_limits<long>::digits;

  if (digits > 0)
    mpf_div_2exp(t.data(), t.data(), digits);

  if (!mpf_fits_slong_p(t.data())) {
    if (eval_get_sign(val) < 0)
      *result = (std::numeric_limits<boost::long_long_type>::min)();
    else
      *result = (std::numeric_limits<boost::long_long_type>::max)();
    return;
  };

  *result = mpf_get_si(t.data());
  while (digits > 0) {
    *result <<= digits;
    digits -= std::numeric_limits<unsigned long>::digits;
    mpf_mul_2exp(t.data(), t.data(),
                 digits >= 0
                     ? std::numeric_limits<unsigned long>::digits
                     : std::numeric_limits<unsigned long>::digits + digits);
    unsigned long l = (unsigned long)mpf_get_ui(t.data());
    if (digits < 0)
      l >>= -digits;
    *result |= l;
  }
  if (eval_get_sign(val) < 0)
    *result = -*result;
}
template <unsigned digits10>
inline void eval_convert_to(boost::ulong_long_type *result,
                            const gmp_float<digits10> &val) {
  gmp_float<digits10> t(val);

  long digits = std::numeric_limits<boost::long_long_type>::digits -
                std::numeric_limits<long>::digits;

  if (digits > 0)
    mpf_div_2exp(t.data(), t.data(), digits);

  if (!mpf_fits_ulong_p(t.data())) {
    *result = (std::numeric_limits<boost::long_long_type>::max)();
    return;
  }

  *result = mpf_get_ui(t.data());
  while (digits > 0) {
    *result <<= digits;
    digits -= std::numeric_limits<unsigned long>::digits;
    mpf_mul_2exp(t.data(), t.data(),
                 digits >= 0
                     ? std::numeric_limits<unsigned long>::digits
                     : std::numeric_limits<unsigned long>::digits + digits);
    unsigned long l = (unsigned long)mpf_get_ui(t.data());
    if (digits < 0)
      l >>= -digits;
    *result |= l;
  }
=======
inline void eval_add(gmp_float<D1> &a, const gmp_float<D2> &x, const gmp_float<D3> &y)
{
   mpf_add(a.data(), x.data(), y.data());
}
template <unsigned D1, unsigned D2>
inline void eval_add(gmp_float<D1> &a, const gmp_float<D2> &x, unsigned long y)
{
   mpf_add_ui(a.data(), x.data(), y);
}
template <unsigned D1, unsigned D2>
inline void eval_add(gmp_float<D1> &a, const gmp_float<D2> &x, long y)
{
   if (y < 0)
      mpf_sub_ui(a.data(), x.data(), boost::multiprecision::detail::unsigned_abs(y));
   else
      mpf_add_ui(a.data(), x.data(), y);
}
template <unsigned D1, unsigned D2>
inline void eval_add(gmp_float<D1> &a, unsigned long x, const gmp_float<D2> &y)
{
   mpf_add_ui(a.data(), y.data(), x);
}
template <unsigned D1, unsigned D2>
inline void eval_add(gmp_float<D1> &a, long x, const gmp_float<D2> &y)
{
   if (x < 0)
   {
      mpf_ui_sub(a.data(), boost::multiprecision::detail::unsigned_abs(x), y.data());
      mpf_neg(a.data(), a.data());
   }
   else
      mpf_add_ui(a.data(), y.data(), x);
}
template <unsigned D1, unsigned D2, unsigned D3>
inline void eval_subtract(gmp_float<D1> &a, const gmp_float<D2> &x, const gmp_float<D3> &y)
{
   mpf_sub(a.data(), x.data(), y.data());
}
template <unsigned D1, unsigned D2>
inline void eval_subtract(gmp_float<D1> &a, const gmp_float<D2> &x, unsigned long y)
{
   mpf_sub_ui(a.data(), x.data(), y);
}
template <unsigned D1, unsigned D2>
inline void eval_subtract(gmp_float<D1> &a, const gmp_float<D2> &x, long y)
{
   if (y < 0)
      mpf_add_ui(a.data(), x.data(), boost::multiprecision::detail::unsigned_abs(y));
   else
      mpf_sub_ui(a.data(), x.data(), y);
}
template <unsigned D1, unsigned D2>
inline void eval_subtract(gmp_float<D1> &a, unsigned long x, const gmp_float<D2> &y)
{
   mpf_ui_sub(a.data(), x, y.data());
}
template <unsigned D1, unsigned D2>
inline void eval_subtract(gmp_float<D1> &a, long x, const gmp_float<D2> &y)
{
   if (x < 0)
   {
      mpf_add_ui(a.data(), y.data(), boost::multiprecision::detail::unsigned_abs(x));
      mpf_neg(a.data(), a.data());
   }
   else
      mpf_ui_sub(a.data(), x, y.data());
}

template <unsigned D1, unsigned D2, unsigned D3>
inline void eval_multiply(gmp_float<D1> &a, const gmp_float<D2> &x, const gmp_float<D3> &y)
{
   mpf_mul(a.data(), x.data(), y.data());
}
template <unsigned D1, unsigned D2>
inline void eval_multiply(gmp_float<D1> &a, const gmp_float<D2> &x, unsigned long y)
{
   mpf_mul_ui(a.data(), x.data(), y);
}
template <unsigned D1, unsigned D2>
inline void eval_multiply(gmp_float<D1> &a, const gmp_float<D2> &x, long y)
{
   if (y < 0)
   {
      mpf_mul_ui(a.data(), x.data(), boost::multiprecision::detail::unsigned_abs(y));
      a.negate();
   }
   else
      mpf_mul_ui(a.data(), x.data(), y);
}
template <unsigned D1, unsigned D2>
inline void eval_multiply(gmp_float<D1> &a, unsigned long x, const gmp_float<D2> &y)
{
   mpf_mul_ui(a.data(), y.data(), x);
}
template <unsigned D1, unsigned D2>
inline void eval_multiply(gmp_float<D1> &a, long x, const gmp_float<D2> &y)
{
   if (x < 0)
   {
      mpf_mul_ui(a.data(), y.data(), boost::multiprecision::detail::unsigned_abs(x));
      mpf_neg(a.data(), a.data());
   }
   else
      mpf_mul_ui(a.data(), y.data(), x);
}

template <unsigned D1, unsigned D2, unsigned D3>
inline void eval_divide(gmp_float<D1> &a, const gmp_float<D2> &x, const gmp_float<D3> &y)
{
   if (eval_is_zero(y))
      BOOST_THROW_EXCEPTION(std::overflow_error("Division by zero."));
   mpf_div(a.data(), x.data(), y.data());
}
template <unsigned D1, unsigned D2>
inline void eval_divide(gmp_float<D1> &a, const gmp_float<D2> &x, unsigned long y)
{
   if (y == 0)
      BOOST_THROW_EXCEPTION(std::overflow_error("Division by zero."));
   mpf_div_ui(a.data(), x.data(), y);
}
template <unsigned D1, unsigned D2>
inline void eval_divide(gmp_float<D1> &a, const gmp_float<D2> &x, long y)
{
   if (y == 0)
      BOOST_THROW_EXCEPTION(std::overflow_error("Division by zero."));
   if (y < 0)
   {
      mpf_div_ui(a.data(), x.data(), boost::multiprecision::detail::unsigned_abs(y));
      a.negate();
   }
   else
      mpf_div_ui(a.data(), x.data(), y);
}
template <unsigned D1, unsigned D2>
inline void eval_divide(gmp_float<D1> &a, unsigned long x, const gmp_float<D2> &y)
{
   if (eval_is_zero(y))
      BOOST_THROW_EXCEPTION(std::overflow_error("Division by zero."));
   mpf_ui_div(a.data(), x, y.data());
}
template <unsigned D1, unsigned D2>
inline void eval_divide(gmp_float<D1> &a, long x, const gmp_float<D2> &y)
{
   if (eval_is_zero(y))
      BOOST_THROW_EXCEPTION(std::overflow_error("Division by zero."));
   if (x < 0)
   {
      mpf_ui_div(a.data(), boost::multiprecision::detail::unsigned_abs(x), y.data());
      mpf_neg(a.data(), a.data());
   }
   else
      mpf_ui_div(a.data(), x, y.data());
}

template <unsigned digits10>
inline int eval_get_sign(const gmp_float<digits10> &val) BOOST_NOEXCEPT
{
   return mpf_sgn(val.data());
}

template <unsigned digits10>
inline void eval_convert_to(unsigned long *result, const gmp_float<digits10> &val) BOOST_NOEXCEPT
{
   if (0 == mpf_fits_ulong_p(val.data()))
      *result = (std::numeric_limits<unsigned long>::max)();
   else
      *result = (unsigned long)mpf_get_ui(val.data());
}
template <unsigned digits10>
inline void eval_convert_to(long *result, const gmp_float<digits10> &val) BOOST_NOEXCEPT
{
   if (0 == mpf_fits_slong_p(val.data()))
   {
      *result = (std::numeric_limits<long>::max)();
      *result *= mpf_sgn(val.data());
   }
   else
      *result = (long)mpf_get_si(val.data());
}
template <unsigned digits10>
inline void eval_convert_to(double *result, const gmp_float<digits10> &val) BOOST_NOEXCEPT
{
   *result = mpf_get_d(val.data());
}
#ifdef BOOST_HAS_LONG_LONG
template <unsigned digits10>
inline void eval_convert_to(boost::long_long_type *result, const gmp_float<digits10> &val)
{
   gmp_float<digits10> t(val);
   if (eval_get_sign(t) < 0)
      t.negate();

   long digits = std::numeric_limits<boost::long_long_type>::digits - std::numeric_limits<long>::digits;

   if (digits > 0)
      mpf_div_2exp(t.data(), t.data(), digits);

   if (!mpf_fits_slong_p(t.data()))
   {
      if (eval_get_sign(val) < 0)
         *result = (std::numeric_limits<boost::long_long_type>::min)();
      else
         *result = (std::numeric_limits<boost::long_long_type>::max)();
      return;
   };

   *result = mpf_get_si(t.data());
   while (digits > 0)
   {
      *result <<= digits;
      digits -= std::numeric_limits<unsigned long>::digits;
      mpf_mul_2exp(t.data(), t.data(), digits >= 0 ? std::numeric_limits<unsigned long>::digits : std::numeric_limits<unsigned long>::digits + digits);
      unsigned long l = (unsigned long)mpf_get_ui(t.data());
      if (digits < 0)
         l >>= -digits;
      *result |= l;
   }
   if (eval_get_sign(val) < 0)
      *result = -*result;
}
template <unsigned digits10>
inline void eval_convert_to(boost::ulong_long_type *result, const gmp_float<digits10> &val)
{
   gmp_float<digits10> t(val);

   long digits = std::numeric_limits<boost::long_long_type>::digits - std::numeric_limits<long>::digits;

   if (digits > 0)
      mpf_div_2exp(t.data(), t.data(), digits);

   if (!mpf_fits_ulong_p(t.data()))
   {
      *result = (std::numeric_limits<boost::long_long_type>::max)();
      return;
   }

   *result = mpf_get_ui(t.data());
   while (digits > 0)
   {
      *result <<= digits;
      digits -= std::numeric_limits<unsigned long>::digits;
      mpf_mul_2exp(t.data(), t.data(), digits >= 0 ? std::numeric_limits<unsigned long>::digits : std::numeric_limits<unsigned long>::digits + digits);
      unsigned long l = (unsigned long)mpf_get_ui(t.data());
      if (digits < 0)
         l >>= -digits;
      *result |= l;
   }
>>>>>>> 536bc419
}
#endif

//
// Native non-member operations:
//
template <unsigned Digits10>
<<<<<<< HEAD
inline void eval_sqrt(gmp_float<Digits10> &result,
                      const gmp_float<Digits10> &val) {
  mpf_sqrt(result.data(), val.data());
}

template <unsigned Digits10>
inline void eval_abs(gmp_float<Digits10> &result,
                     const gmp_float<Digits10> &val) {
  mpf_abs(result.data(), val.data());
}

template <unsigned Digits10>
inline void eval_fabs(gmp_float<Digits10> &result,
                      const gmp_float<Digits10> &val) {
  mpf_abs(result.data(), val.data());
}
template <unsigned Digits10>
inline void eval_ceil(gmp_float<Digits10> &result,
                      const gmp_float<Digits10> &val) {
  mpf_ceil(result.data(), val.data());
}
template <unsigned Digits10>
inline void eval_floor(gmp_float<Digits10> &result,
                       const gmp_float<Digits10> &val) {
  mpf_floor(result.data(), val.data());
}
template <unsigned Digits10>
inline void eval_trunc(gmp_float<Digits10> &result,
                       const gmp_float<Digits10> &val) {
  mpf_trunc(result.data(), val.data());
}
template <unsigned Digits10>
inline void eval_ldexp(gmp_float<Digits10> &result,
                       const gmp_float<Digits10> &val, long e) {
  if (e > 0)
    mpf_mul_2exp(result.data(), val.data(), e);
  else if (e < 0)
    mpf_div_2exp(result.data(), val.data(), -e);
  else
    result = val;
}
template <unsigned Digits10>
inline void eval_frexp(gmp_float<Digits10> &result,
                       const gmp_float<Digits10> &val, int *e) {
=======
inline void eval_sqrt(gmp_float<Digits10> &result, const gmp_float<Digits10> &val)
{
   mpf_sqrt(result.data(), val.data());
}

template <unsigned Digits10>
inline void eval_abs(gmp_float<Digits10> &result, const gmp_float<Digits10> &val)
{
   mpf_abs(result.data(), val.data());
}

template <unsigned Digits10>
inline void eval_fabs(gmp_float<Digits10> &result, const gmp_float<Digits10> &val)
{
   mpf_abs(result.data(), val.data());
}
template <unsigned Digits10>
inline void eval_ceil(gmp_float<Digits10> &result, const gmp_float<Digits10> &val)
{
   mpf_ceil(result.data(), val.data());
}
template <unsigned Digits10>
inline void eval_floor(gmp_float<Digits10> &result, const gmp_float<Digits10> &val)
{
   mpf_floor(result.data(), val.data());
}
template <unsigned Digits10>
inline void eval_trunc(gmp_float<Digits10> &result, const gmp_float<Digits10> &val)
{
   mpf_trunc(result.data(), val.data());
}
template <unsigned Digits10>
inline void eval_ldexp(gmp_float<Digits10> &result, const gmp_float<Digits10> &val, long e)
{
   if (e > 0)
      mpf_mul_2exp(result.data(), val.data(), e);
   else if (e < 0)
      mpf_div_2exp(result.data(), val.data(), -e);
   else
      result = val;
}
template <unsigned Digits10>
inline void eval_frexp(gmp_float<Digits10> &result, const gmp_float<Digits10> &val, int *e)
{
>>>>>>> 536bc419
#if (BOOST_MP_MPIR_VERSION >= 20600) && (BOOST_MP_MPIR_VERSION < 30000)
  mpir_si v;
  mpf_get_d_2exp(&v, val.data());
#else
<<<<<<< HEAD
  long v;
  mpf_get_d_2exp(&v, val.data());
=======
   long                             v;
   mpf_get_d_2exp(&v, val.data());
>>>>>>> 536bc419
#endif
  *e = v;
  eval_ldexp(result, val, -v);
}
template <unsigned Digits10>
<<<<<<< HEAD
inline void eval_frexp(gmp_float<Digits10> &result,
                       const gmp_float<Digits10> &val, long *e) {
=======
inline void eval_frexp(gmp_float<Digits10> &result, const gmp_float<Digits10> &val, long *e)
{
>>>>>>> 536bc419
#if (BOOST_MP_MPIR_VERSION >= 20600) && (BOOST_MP_MPIR_VERSION < 30000)
  mpir_si v;
  mpf_get_d_2exp(&v, val.data());
  *e = v;
  eval_ldexp(result, val, -v);
#else
  mpf_get_d_2exp(e, val.data());
  eval_ldexp(result, val, -*e);
#endif
}

template <unsigned Digits10>
<<<<<<< HEAD
inline std::size_t hash_value(const gmp_float<Digits10> &val) {
  std::size_t result = 0;
  for (int i = 0; i < std::abs(val.data()[0]._mp_size); ++i)
    boost::hash_combine(result, val.data()[0]._mp_d[i]);
  boost::hash_combine(result, val.data()[0]._mp_exp);
  boost::hash_combine(result, val.data()[0]._mp_size);
  return result;
=======
inline std::size_t hash_value(const gmp_float<Digits10> &val)
{
   std::size_t result = 0;
   for (int i = 0; i < std::abs(val.data()[0]._mp_size); ++i)
      boost::hash_combine(result, val.data()[0]._mp_d[i]);
   boost::hash_combine(result, val.data()[0]._mp_exp);
   boost::hash_combine(result, val.data()[0]._mp_size);
   return result;
>>>>>>> 536bc419
}

struct gmp_int {
#ifdef BOOST_HAS_LONG_LONG
<<<<<<< HEAD
  typedef mpl::list<long, boost::long_long_type> signed_types;
  typedef mpl::list<unsigned long, boost::ulong_long_type> unsigned_types;
#else
  typedef mpl::list<long> signed_types;
  typedef mpl::list<unsigned long> unsigned_types;
#endif
  typedef mpl::list<double, long double> float_types;
=======
   typedef mpl::list<long, boost::long_long_type>           signed_types;
   typedef mpl::list<unsigned long, boost::ulong_long_type> unsigned_types;
#else
   typedef mpl::list<long>          signed_types;
   typedef mpl::list<unsigned long> unsigned_types;
#endif
   typedef mpl::list<double, long double> float_types;
>>>>>>> 536bc419

  gmp_int() { mpz_init(this->m_data); }
  gmp_int(const gmp_int &o) {
    if (o.m_data[0]._mp_d)
      mpz_init_set(m_data, o.m_data);
    else
      mpz_init(this->m_data);
<<<<<<< HEAD
  }
#ifndef BOOST_NO_CXX11_RVALUE_REFERENCES
  gmp_int(gmp_int &&o) BOOST_NOEXCEPT {
    m_data[0] = o.m_data[0];
    o.m_data[0]._mp_d = 0;
  }
#endif
  explicit gmp_int(const mpf_t val) {
    mpz_init(this->m_data);
    mpz_set_f(this->m_data, val);
  }
  gmp_int(const mpz_t val) { mpz_init_set(this->m_data, val); }
  explicit gmp_int(const mpq_t val) {
    mpz_init(this->m_data);
    mpz_set_q(this->m_data, val);
  }
  template <unsigned Digits10> explicit gmp_int(const gmp_float<Digits10> &o) {
    mpz_init(this->m_data);
    mpz_set_f(this->m_data, o.data());
  }
  explicit gmp_int(const gmp_rational &o);
  gmp_int &operator=(const gmp_int &o) {
    if (m_data[0]._mp_d == 0)
      mpz_init(this->m_data);
    mpz_set(m_data, o.m_data);
    return *this;
  }
#ifndef BOOST_NO_CXX11_RVALUE_REFERENCES
  gmp_int &operator=(gmp_int &&o) BOOST_NOEXCEPT {
    mpz_swap(m_data, o.m_data);
    return *this;
  }
#endif
#ifdef BOOST_HAS_LONG_LONG
#if defined(ULLONG_MAX) && (ULLONG_MAX == ULONG_MAX)
  gmp_int &operator=(boost::ulong_long_type i) {
    *this = static_cast<unsigned long>(i);
    return *this;
  }
#else
  gmp_int &operator=(boost::ulong_long_type i) {
    if (m_data[0]._mp_d == 0)
      mpz_init(this->m_data);
    boost::ulong_long_type mask =
        ((((1uLL << (std::numeric_limits<unsigned long>::digits - 1)) - 1)
          << 1) |
         1uLL);
    unsigned shift = 0;
    mpz_t t;
    mpz_set_ui(m_data, 0);
    mpz_init_set_ui(t, 0);
    while (i) {
      mpz_set_ui(t, static_cast<unsigned long>(i & mask));
      if (shift)
        mpz_mul_2exp(t, t, shift);
      mpz_add(m_data, m_data, t);
      shift += std::numeric_limits<unsigned long>::digits;
      i >>= std::numeric_limits<unsigned long>::digits;
    }
    mpz_clear(t);
    return *this;
  }
#endif
  gmp_int &operator=(boost::long_long_type i) {
    if (m_data[0]._mp_d == 0)
      mpz_init(this->m_data);
    bool neg = i < 0;
    *this = boost::multiprecision::detail::unsigned_abs(i);
    if (neg)
      mpz_neg(m_data, m_data);
    return *this;
  }
#endif
  gmp_int &operator=(unsigned long i) {
    if (m_data[0]._mp_d == 0)
      mpz_init(this->m_data);
    mpz_set_ui(m_data, i);
    return *this;
  }
  gmp_int &operator=(long i) {
    if (m_data[0]._mp_d == 0)
      mpz_init(this->m_data);
    mpz_set_si(m_data, i);
    return *this;
  }
  gmp_int &operator=(double d) {
    if (m_data[0]._mp_d == 0)
      mpz_init(this->m_data);
    mpz_set_d(m_data, d);
    return *this;
  }
  gmp_int &operator=(long double a) {
    using std::floor;
    using std::frexp;
    using std::ldexp;

    if (m_data[0]._mp_d == 0)
      mpz_init(this->m_data);

    if (a == 0) {
      mpz_set_si(m_data, 0);
      return *this;
    }

    if (a == 1) {
      mpz_set_si(m_data, 1);
      return *this;
    }

    BOOST_ASSERT(!(boost::math::isinf)(a));
    BOOST_ASSERT(!(boost::math::isnan)(a));

    int e;
    long double f, term;
    mpz_set_ui(m_data, 0u);

    f = frexp(a, &e);

    static const int shift = std::numeric_limits<int>::digits - 1;

    while (f) {
      // extract int sized bits from f:
      f = ldexp(f, shift);
      term = floor(f);
      e -= shift;
      mpz_mul_2exp(m_data, m_data, shift);
      if (term > 0)
        mpz_add_ui(m_data, m_data, static_cast<unsigned>(term));
      else
        mpz_sub_ui(m_data, m_data, static_cast<unsigned>(-term));
      f -= term;
    }
    if (e > 0)
      mpz_mul_2exp(m_data, m_data, e);
    else if (e < 0)
      mpz_div_2exp(m_data, m_data, -e);
    return *this;
  }
  gmp_int &operator=(const char *s) {
    if (m_data[0]._mp_d == 0)
      mpz_init(this->m_data);
    std::size_t n = s ? std::strlen(s) : 0;
    int radix = 10;
    if (n && (*s == '0')) {
      if ((n > 1) && ((s[1] == 'x') || (s[1] == 'X'))) {
        radix = 16;
        s += 2;
        n -= 2;
      } else {
        radix = 8;
        n -= 1;
      }
    }
    if (n) {
      if (0 != mpz_set_str(m_data, s, radix))
        BOOST_THROW_EXCEPTION(std::runtime_error(
            std::string("The string \"") + s +
            std::string("\"could not be interpreted as a valid integer.")));
    } else
      mpz_set_ui(m_data, 0);
    return *this;
  }
  gmp_int &operator=(const mpf_t val) {
    if (m_data[0]._mp_d == 0)
      mpz_init(this->m_data);
    mpz_set_f(this->m_data, val);
    return *this;
  }
  gmp_int &operator=(const mpz_t val) {
    if (m_data[0]._mp_d == 0)
      mpz_init(this->m_data);
    mpz_set(this->m_data, val);
    return *this;
  }
  gmp_int &operator=(const mpq_t val) {
    if (m_data[0]._mp_d == 0)
      mpz_init(this->m_data);
    mpz_set_q(this->m_data, val);
    return *this;
  }
  template <unsigned Digits10>
  gmp_int &operator=(const gmp_float<Digits10> &o) {
    if (m_data[0]._mp_d == 0)
      mpz_init(this->m_data);
    mpz_set_f(this->m_data, o.data());
    return *this;
  }
  gmp_int &operator=(const gmp_rational &o);
  void swap(gmp_int &o) { mpz_swap(m_data, o.m_data); }
  std::string str(std::streamsize /*digits*/, std::ios_base::fmtflags f) const {
    BOOST_ASSERT(m_data[0]._mp_d);

    int base = 10;
    if ((f & std::ios_base::oct) == std::ios_base::oct)
      base = 8;
    else if ((f & std::ios_base::hex) == std::ios_base::hex)
      base = 16;
    //
    // sanity check, bases 8 and 16 are only available for positive numbers:
    //
    if ((base != 10) && (mpz_sgn(m_data) < 0))
      BOOST_THROW_EXCEPTION(
          std::runtime_error("Formatted output in bases 8 or 16 is only "
                             "available for positive numbers"));
    void *(*alloc_func_ptr)(size_t);
    void *(*realloc_func_ptr)(void *, size_t, size_t);
    void (*free_func_ptr)(void *, size_t);
    const char *ps = mpz_get_str(0, base, m_data);
    std::string s = ps;
    mp_get_memory_functions(&alloc_func_ptr, &realloc_func_ptr, &free_func_ptr);
    (*free_func_ptr)((void *)ps, std::strlen(ps) + 1);
    if (f & std::ios_base::uppercase)
      for (size_t i = 0; i < s.length(); ++i)
        s[i] = std::toupper(s[i]);
    if ((base != 10) && (f & std::ios_base::showbase)) {
      int pos = s[0] == '-' ? 1 : 0;
      const char *pp =
          base == 8 ? "0" : (f & std::ios_base::uppercase) ? "0X" : "0x";
      s.insert(static_cast<std::string::size_type>(pos), pp);
    }
    if ((f & std::ios_base::showpos) && (s[0] != '-'))
      s.insert(static_cast<std::string::size_type>(0), 1, '+');

    return s;
  }
  ~gmp_int() BOOST_NOEXCEPT {
    if (m_data[0]._mp_d)
      mpz_clear(m_data);
  }
  void negate() BOOST_NOEXCEPT {
    BOOST_ASSERT(m_data[0]._mp_d);
    mpz_neg(m_data, m_data);
  }
  int compare(const gmp_int &o) const BOOST_NOEXCEPT {
    BOOST_ASSERT(m_data[0]._mp_d && o.m_data[0]._mp_d);
    return mpz_cmp(m_data, o.m_data);
  }
  int compare(long i) const BOOST_NOEXCEPT {
    BOOST_ASSERT(m_data[0]._mp_d);
    return mpz_cmp_si(m_data, i);
  }
  int compare(unsigned long i) const BOOST_NOEXCEPT {
    BOOST_ASSERT(m_data[0]._mp_d);
    return mpz_cmp_ui(m_data, i);
  }
  template <class V> int compare(V v) const {
    gmp_int d;
    d = v;
    return compare(d);
  }
  mpz_t &data() BOOST_NOEXCEPT {
    BOOST_ASSERT(m_data[0]._mp_d);
    return m_data;
  }
  const mpz_t &data() const BOOST_NOEXCEPT {
    BOOST_ASSERT(m_data[0]._mp_d);
    return m_data;
  }

protected:
  mpz_t m_data;
};

template <class T>
inline typename enable_if<is_arithmetic<T>, bool>::type
eval_eq(const gmp_int &a, const T &b) {
  return a.compare(b) == 0;
}
template <class T>
inline typename enable_if<is_arithmetic<T>, bool>::type
eval_lt(const gmp_int &a, const T &b) {
  return a.compare(b) < 0;
}
template <class T>
inline typename enable_if<is_arithmetic<T>, bool>::type
eval_gt(const gmp_int &a, const T &b) {
  return a.compare(b) > 0;
}

inline bool eval_is_zero(const gmp_int &val) {
  return mpz_sgn(val.data()) == 0;
}
inline void eval_add(gmp_int &t, const gmp_int &o) {
  mpz_add(t.data(), t.data(), o.data());
}
inline void eval_multiply_add(gmp_int &t, const gmp_int &a, const gmp_int &b) {
  mpz_addmul(t.data(), a.data(), b.data());
}
inline void eval_multiply_subtract(gmp_int &t, const gmp_int &a,
                                   const gmp_int &b) {
  mpz_submul(t.data(), a.data(), b.data());
}
inline void eval_subtract(gmp_int &t, const gmp_int &o) {
  mpz_sub(t.data(), t.data(), o.data());
}
inline void eval_multiply(gmp_int &t, const gmp_int &o) {
  mpz_mul(t.data(), t.data(), o.data());
}
inline void eval_divide(gmp_int &t, const gmp_int &o) {
  if (eval_is_zero(o))
    BOOST_THROW_EXCEPTION(std::overflow_error("Division by zero."));
  mpz_tdiv_q(t.data(), t.data(), o.data());
}
inline void eval_modulus(gmp_int &t, const gmp_int &o) {
  mpz_tdiv_r(t.data(), t.data(), o.data());
}
inline void eval_add(gmp_int &t, unsigned long i) {
  mpz_add_ui(t.data(), t.data(), i);
}
inline void eval_multiply_add(gmp_int &t, const gmp_int &a, unsigned long i) {
  mpz_addmul_ui(t.data(), a.data(), i);
}
inline void eval_multiply_subtract(gmp_int &t, const gmp_int &a,
                                   unsigned long i) {
  mpz_submul_ui(t.data(), a.data(), i);
}
inline void eval_subtract(gmp_int &t, unsigned long i) {
  mpz_sub_ui(t.data(), t.data(), i);
}
inline void eval_multiply(gmp_int &t, unsigned long i) {
  mpz_mul_ui(t.data(), t.data(), i);
}
inline void eval_modulus(gmp_int &t, unsigned long i) {
  mpz_tdiv_r_ui(t.data(), t.data(), i);
}
inline void eval_divide(gmp_int &t, unsigned long i) {
  if (i == 0)
    BOOST_THROW_EXCEPTION(std::overflow_error("Division by zero."));
  mpz_tdiv_q_ui(t.data(), t.data(), i);
}
inline void eval_add(gmp_int &t, long i) {
  if (i > 0)
    mpz_add_ui(t.data(), t.data(), i);
  else
    mpz_sub_ui(t.data(), t.data(),
               boost::multiprecision::detail::unsigned_abs(i));
}
inline void eval_multiply_add(gmp_int &t, const gmp_int &a, long i) {
  if (i > 0)
    mpz_addmul_ui(t.data(), a.data(), i);
  else
    mpz_submul_ui(t.data(), a.data(),
                  boost::multiprecision::detail::unsigned_abs(i));
}
inline void eval_multiply_subtract(gmp_int &t, const gmp_int &a, long i) {
  if (i > 0)
    mpz_submul_ui(t.data(), a.data(), i);
  else
    mpz_addmul_ui(t.data(), a.data(),
                  boost::multiprecision::detail::unsigned_abs(i));
}
inline void eval_subtract(gmp_int &t, long i) {
  if (i > 0)
    mpz_sub_ui(t.data(), t.data(), i);
  else
    mpz_add_ui(t.data(), t.data(),
               boost::multiprecision::detail::unsigned_abs(i));
}
inline void eval_multiply(gmp_int &t, long i) {
  mpz_mul_ui(t.data(), t.data(),
             boost::multiprecision::detail::unsigned_abs(i));
  if (i < 0)
    mpz_neg(t.data(), t.data());
}
inline void eval_modulus(gmp_int &t, long i) {
  mpz_tdiv_r_ui(t.data(), t.data(),
                boost::multiprecision::detail::unsigned_abs(i));
}
inline void eval_divide(gmp_int &t, long i) {
  if (i == 0)
    BOOST_THROW_EXCEPTION(std::overflow_error("Division by zero."));
  mpz_tdiv_q_ui(t.data(), t.data(),
                boost::multiprecision::detail::unsigned_abs(i));
  if (i < 0)
    mpz_neg(t.data(), t.data());
}
template <class UI> inline void eval_left_shift(gmp_int &t, UI i) {
  mpz_mul_2exp(t.data(), t.data(), static_cast<unsigned long>(i));
}
template <class UI> inline void eval_right_shift(gmp_int &t, UI i) {
  mpz_fdiv_q_2exp(t.data(), t.data(), static_cast<unsigned long>(i));
}
template <class UI>
inline void eval_left_shift(gmp_int &t, const gmp_int &v, UI i) {
  mpz_mul_2exp(t.data(), v.data(), static_cast<unsigned long>(i));
}
template <class UI>
inline void eval_right_shift(gmp_int &t, const gmp_int &v, UI i) {
  mpz_fdiv_q_2exp(t.data(), v.data(), static_cast<unsigned long>(i));
}

inline void eval_bitwise_and(gmp_int &result, const gmp_int &v) {
  mpz_and(result.data(), result.data(), v.data());
}

inline void eval_bitwise_or(gmp_int &result, const gmp_int &v) {
  mpz_ior(result.data(), result.data(), v.data());
}

inline void eval_bitwise_xor(gmp_int &result, const gmp_int &v) {
  mpz_xor(result.data(), result.data(), v.data());
}

inline void eval_add(gmp_int &t, const gmp_int &p, const gmp_int &o) {
  mpz_add(t.data(), p.data(), o.data());
}
inline void eval_subtract(gmp_int &t, const gmp_int &p, const gmp_int &o) {
  mpz_sub(t.data(), p.data(), o.data());
}
inline void eval_multiply(gmp_int &t, const gmp_int &p, const gmp_int &o) {
  mpz_mul(t.data(), p.data(), o.data());
}
inline void eval_divide(gmp_int &t, const gmp_int &p, const gmp_int &o) {
  if (eval_is_zero(o))
    BOOST_THROW_EXCEPTION(std::overflow_error("Division by zero."));
  mpz_tdiv_q(t.data(), p.data(), o.data());
}
inline void eval_modulus(gmp_int &t, const gmp_int &p, const gmp_int &o) {
  mpz_tdiv_r(t.data(), p.data(), o.data());
}
inline void eval_add(gmp_int &t, const gmp_int &p, unsigned long i) {
  mpz_add_ui(t.data(), p.data(), i);
}
inline void eval_subtract(gmp_int &t, const gmp_int &p, unsigned long i) {
  mpz_sub_ui(t.data(), p.data(), i);
}
inline void eval_multiply(gmp_int &t, const gmp_int &p, unsigned long i) {
  mpz_mul_ui(t.data(), p.data(), i);
}
inline void eval_modulus(gmp_int &t, const gmp_int &p, unsigned long i) {
  mpz_tdiv_r_ui(t.data(), p.data(), i);
}
inline void eval_divide(gmp_int &t, const gmp_int &p, unsigned long i) {
  if (i == 0)
    BOOST_THROW_EXCEPTION(std::overflow_error("Division by zero."));
  mpz_tdiv_q_ui(t.data(), p.data(), i);
}
inline void eval_add(gmp_int &t, const gmp_int &p, long i) {
  if (i > 0)
    mpz_add_ui(t.data(), p.data(), i);
  else
    mpz_sub_ui(t.data(), p.data(),
               boost::multiprecision::detail::unsigned_abs(i));
}
inline void eval_subtract(gmp_int &t, const gmp_int &p, long i) {
  if (i > 0)
    mpz_sub_ui(t.data(), p.data(), i);
  else
    mpz_add_ui(t.data(), p.data(),
               boost::multiprecision::detail::unsigned_abs(i));
}
inline void eval_multiply(gmp_int &t, const gmp_int &p, long i) {
  mpz_mul_ui(t.data(), p.data(),
             boost::multiprecision::detail::unsigned_abs(i));
  if (i < 0)
    mpz_neg(t.data(), t.data());
}
inline void eval_modulus(gmp_int &t, const gmp_int &p, long i) {
  mpz_tdiv_r_ui(t.data(), p.data(),
                boost::multiprecision::detail::unsigned_abs(i));
}
inline void eval_divide(gmp_int &t, const gmp_int &p, long i) {
  if (i == 0)
    BOOST_THROW_EXCEPTION(std::overflow_error("Division by zero."));
  mpz_tdiv_q_ui(t.data(), p.data(),
                boost::multiprecision::detail::unsigned_abs(i));
  if (i < 0)
    mpz_neg(t.data(), t.data());
}

inline void eval_bitwise_and(gmp_int &result, const gmp_int &u,
                             const gmp_int &v) {
  mpz_and(result.data(), u.data(), v.data());
}

inline void eval_bitwise_or(gmp_int &result, const gmp_int &u,
                            const gmp_int &v) {
  mpz_ior(result.data(), u.data(), v.data());
}

inline void eval_bitwise_xor(gmp_int &result, const gmp_int &u,
                             const gmp_int &v) {
  mpz_xor(result.data(), u.data(), v.data());
}

inline void eval_complement(gmp_int &result, const gmp_int &u) {
  mpz_com(result.data(), u.data());
}

inline int eval_get_sign(const gmp_int &val) { return mpz_sgn(val.data()); }
inline void eval_convert_to(unsigned long *result, const gmp_int &val) {
  if (mpz_sgn(val.data()) < 0) {
    BOOST_THROW_EXCEPTION(
        std::range_error("Conversion from negative integer to an unsigned type "
                         "results in undefined behaviour"));
  } else
    *result = (unsigned long)mpz_get_ui(val.data());
}
inline void eval_convert_to(long *result, const gmp_int &val) {
  if (0 == mpz_fits_slong_p(val.data())) {
    *result = mpz_sgn(val.data()) < 0 ? (std::numeric_limits<long>::min)()
                                      : (std::numeric_limits<long>::max)();
  } else
    *result = (signed long)mpz_get_si(val.data());
}
inline void eval_convert_to(double *result, const gmp_int &val) {
  *result = mpz_get_d(val.data());
}

inline void eval_abs(gmp_int &result, const gmp_int &val) {
  mpz_abs(result.data(), val.data());
}

inline void eval_gcd(gmp_int &result, const gmp_int &a, const gmp_int &b) {
  mpz_gcd(result.data(), a.data(), b.data());
}
inline void eval_lcm(gmp_int &result, const gmp_int &a, const gmp_int &b) {
  mpz_lcm(result.data(), a.data(), b.data());
}
template <class I>
inline typename enable_if_c<(is_unsigned<I>::value &&
                             (sizeof(I) <= sizeof(unsigned long)))>::type
eval_gcd(gmp_int &result, const gmp_int &a, const I b) {
  mpz_gcd_ui(result.data(), a.data(), b);
}
template <class I>
inline typename enable_if_c<(is_unsigned<I>::value &&
                             (sizeof(I) <= sizeof(unsigned long)))>::type
eval_lcm(gmp_int &result, const gmp_int &a, const I b) {
  mpz_lcm_ui(result.data(), a.data(), b);
}
template <class I>
inline typename enable_if_c<(is_signed<I>::value &&
                             (sizeof(I) <= sizeof(long)))>::type
eval_gcd(gmp_int &result, const gmp_int &a, const I b) {
  mpz_gcd_ui(result.data(), a.data(),
             boost::multiprecision::detail::unsigned_abs(b));
}
template <class I>
inline typename enable_if_c<is_signed<I>::value &&
                            ((sizeof(I) <= sizeof(long)))>::type
eval_lcm(gmp_int &result, const gmp_int &a, const I b) {
  mpz_lcm_ui(result.data(), a.data(),
             boost::multiprecision::detail::unsigned_abs(b));
}

inline void eval_integer_sqrt(gmp_int &s, gmp_int &r, const gmp_int &x) {
  mpz_sqrtrem(s.data(), r.data(), x.data());
}

inline unsigned eval_lsb(const gmp_int &val) {
  int c = eval_get_sign(val);
  if (c == 0) {
    BOOST_THROW_EXCEPTION(std::range_error("No bits were set in the operand."));
  }
  if (c < 0) {
    BOOST_THROW_EXCEPTION(
        std::range_error("Testing individual bits in negative values is not "
                         "supported - results are undefined."));
  }
  return static_cast<unsigned>(mpz_scan1(val.data(), 0));
}

inline unsigned eval_msb(const gmp_int &val) {
  int c = eval_get_sign(val);
  if (c == 0) {
    BOOST_THROW_EXCEPTION(std::range_error("No bits were set in the operand."));
  }
  if (c < 0) {
    BOOST_THROW_EXCEPTION(
        std::range_error("Testing individual bits in negative values is not "
                         "supported - results are undefined."));
  }
  return static_cast<unsigned>(mpz_sizeinbase(val.data(), 2) - 1);
}

inline bool eval_bit_test(const gmp_int &val, unsigned index) {
  return mpz_tstbit(val.data(), index) ? true : false;
}

inline void eval_bit_set(gmp_int &val, unsigned index) {
  mpz_setbit(val.data(), index);
}

inline void eval_bit_unset(gmp_int &val, unsigned index) {
  mpz_clrbit(val.data(), index);
}

inline void eval_bit_flip(gmp_int &val, unsigned index) {
  mpz_combit(val.data(), index);
}

inline void eval_qr(const gmp_int &x, const gmp_int &y, gmp_int &q,
                    gmp_int &r) {
  mpz_tdiv_qr(q.data(), r.data(), x.data(), y.data());
}

template <class Integer>
inline typename enable_if<is_unsigned<Integer>, Integer>::type
eval_integer_modulus(const gmp_int &x, Integer val) {
#if defined(__MPIR_VERSION) && (__MPIR_VERSION >= 3)
  if ((sizeof(Integer) <= sizeof(mpir_ui)) ||
      (val <= (std::numeric_limits<mpir_ui>::max)()))
#else
  if ((sizeof(Integer) <= sizeof(long)) ||
      (val <= (std::numeric_limits<unsigned long>::max)()))
=======
   }
   gmp_int(const gmp_int &o)
   {
      if (o.m_data[0]._mp_d)
         mpz_init_set(m_data, o.m_data);
      else
         mpz_init(this->m_data);
   }
#ifndef BOOST_NO_CXX11_RVALUE_REFERENCES
   gmp_int(gmp_int &&o) BOOST_NOEXCEPT
   {
      m_data[0]         = o.m_data[0];
      o.m_data[0]._mp_d = 0;
   }
#endif
   explicit gmp_int(const mpf_t val)
   {
      mpz_init(this->m_data);
      mpz_set_f(this->m_data, val);
   }
   gmp_int(const mpz_t val)
   {
      mpz_init_set(this->m_data, val);
   }
   explicit gmp_int(const mpq_t val)
   {
      mpz_init(this->m_data);
      mpz_set_q(this->m_data, val);
   }
   template <unsigned Digits10>
   explicit gmp_int(const gmp_float<Digits10> &o)
   {
      mpz_init(this->m_data);
      mpz_set_f(this->m_data, o.data());
   }
   explicit gmp_int(const gmp_rational &o);
   gmp_int &operator=(const gmp_int &o)
   {
      if (m_data[0]._mp_d == 0)
         mpz_init(this->m_data);
      mpz_set(m_data, o.m_data);
      return *this;
   }
#ifndef BOOST_NO_CXX11_RVALUE_REFERENCES
   gmp_int &operator=(gmp_int &&o) BOOST_NOEXCEPT
   {
      mpz_swap(m_data, o.m_data);
      return *this;
   }
#endif
#ifdef BOOST_HAS_LONG_LONG
#if defined(ULLONG_MAX) && (ULLONG_MAX == ULONG_MAX)
   gmp_int &operator=(boost::ulong_long_type i)
   {
      *this = static_cast<unsigned long>(i);
      return *this;
   }
#else
   gmp_int &operator=(boost::ulong_long_type i)
   {
      if (m_data[0]._mp_d == 0)
         mpz_init(this->m_data);
      boost::ulong_long_type mask  = ((((1uLL << (std::numeric_limits<unsigned long>::digits - 1)) - 1) << 1) | 1uLL);
      unsigned               shift = 0;
      mpz_t                  t;
      mpz_set_ui(m_data, 0);
      mpz_init_set_ui(t, 0);
      while (i)
      {
         mpz_set_ui(t, static_cast<unsigned long>(i & mask));
         if (shift)
            mpz_mul_2exp(t, t, shift);
         mpz_add(m_data, m_data, t);
         shift += std::numeric_limits<unsigned long>::digits;
         i >>= std::numeric_limits<unsigned long>::digits;
      }
      mpz_clear(t);
      return *this;
   }
#endif
   gmp_int &operator=(boost::long_long_type i)
   {
      if (m_data[0]._mp_d == 0)
         mpz_init(this->m_data);
      bool neg = i < 0;
      *this    = boost::multiprecision::detail::unsigned_abs(i);
      if (neg)
         mpz_neg(m_data, m_data);
      return *this;
   }
#endif
   gmp_int &operator=(unsigned long i)
   {
      if (m_data[0]._mp_d == 0)
         mpz_init(this->m_data);
      mpz_set_ui(m_data, i);
      return *this;
   }
   gmp_int &operator=(long i)
   {
      if (m_data[0]._mp_d == 0)
         mpz_init(this->m_data);
      mpz_set_si(m_data, i);
      return *this;
   }
   gmp_int &operator=(double d)
   {
      if (m_data[0]._mp_d == 0)
         mpz_init(this->m_data);
      mpz_set_d(m_data, d);
      return *this;
   }
   gmp_int &operator=(long double a)
   {
      using std::floor;
      using std::frexp;
      using std::ldexp;

      if (m_data[0]._mp_d == 0)
         mpz_init(this->m_data);

      if (a == 0)
      {
         mpz_set_si(m_data, 0);
         return *this;
      }

      if (a == 1)
      {
         mpz_set_si(m_data, 1);
         return *this;
      }

      BOOST_ASSERT(!(boost::math::isinf)(a));
      BOOST_ASSERT(!(boost::math::isnan)(a));

      int         e;
      long double f, term;
      mpz_set_ui(m_data, 0u);

      f = frexp(a, &e);

      static const int shift = std::numeric_limits<int>::digits - 1;

      while (f)
      {
         // extract int sized bits from f:
         f    = ldexp(f, shift);
         term = floor(f);
         e -= shift;
         mpz_mul_2exp(m_data, m_data, shift);
         if (term > 0)
            mpz_add_ui(m_data, m_data, static_cast<unsigned>(term));
         else
            mpz_sub_ui(m_data, m_data, static_cast<unsigned>(-term));
         f -= term;
      }
      if (e > 0)
         mpz_mul_2exp(m_data, m_data, e);
      else if (e < 0)
         mpz_div_2exp(m_data, m_data, -e);
      return *this;
   }
   gmp_int &operator=(const char *s)
   {
      if (m_data[0]._mp_d == 0)
         mpz_init(this->m_data);
      std::size_t n     = s ? std::strlen(s) : 0;
      int         radix = 10;
      if (n && (*s == '0'))
      {
         if ((n > 1) && ((s[1] == 'x') || (s[1] == 'X')))
         {
            radix = 16;
            s += 2;
            n -= 2;
         }
         else
         {
            radix = 8;
            n -= 1;
         }
      }
      if (n)
      {
         if (0 != mpz_set_str(m_data, s, radix))
            BOOST_THROW_EXCEPTION(std::runtime_error(std::string("The string \"") + s + std::string("\"could not be interpreted as a valid integer.")));
      }
      else
         mpz_set_ui(m_data, 0);
      return *this;
   }
   gmp_int &operator=(const mpf_t val)
   {
      if (m_data[0]._mp_d == 0)
         mpz_init(this->m_data);
      mpz_set_f(this->m_data, val);
      return *this;
   }
   gmp_int &operator=(const mpz_t val)
   {
      if (m_data[0]._mp_d == 0)
         mpz_init(this->m_data);
      mpz_set(this->m_data, val);
      return *this;
   }
   gmp_int &operator=(const mpq_t val)
   {
      if (m_data[0]._mp_d == 0)
         mpz_init(this->m_data);
      mpz_set_q(this->m_data, val);
      return *this;
   }
   template <unsigned Digits10>
   gmp_int &operator=(const gmp_float<Digits10> &o)
   {
      if (m_data[0]._mp_d == 0)
         mpz_init(this->m_data);
      mpz_set_f(this->m_data, o.data());
      return *this;
   }
   gmp_int &operator=(const gmp_rational &o);
   void     swap(gmp_int &o)
   {
      mpz_swap(m_data, o.m_data);
   }
   std::string str(std::streamsize /*digits*/, std::ios_base::fmtflags f) const
   {
      BOOST_ASSERT(m_data[0]._mp_d);

      int base = 10;
      if ((f & std::ios_base::oct) == std::ios_base::oct)
         base = 8;
      else if ((f & std::ios_base::hex) == std::ios_base::hex)
         base = 16;
      //
      // sanity check, bases 8 and 16 are only available for positive numbers:
      //
      if ((base != 10) && (mpz_sgn(m_data) < 0))
         BOOST_THROW_EXCEPTION(std::runtime_error("Formatted output in bases 8 or 16 is only available for positive numbers"));
      void *(*alloc_func_ptr)(size_t);
      void *(*realloc_func_ptr)(void *, size_t, size_t);
      void (*free_func_ptr)(void *, size_t);
      const char *ps = mpz_get_str(0, base, m_data);
      std::string s  = ps;
      mp_get_memory_functions(&alloc_func_ptr, &realloc_func_ptr, &free_func_ptr);
      (*free_func_ptr)((void *)ps, std::strlen(ps) + 1);
      if (f & std::ios_base::uppercase)
         for (size_t i = 0; i < s.length(); ++i)
            s[i] = std::toupper(s[i]);
      if ((base != 10) && (f & std::ios_base::showbase))
      {
         int         pos = s[0] == '-' ? 1 : 0;
         const char *pp  = base == 8 ? "0" : (f & std::ios_base::uppercase) ? "0X" : "0x";
         s.insert(static_cast<std::string::size_type>(pos), pp);
      }
      if ((f & std::ios_base::showpos) && (s[0] != '-'))
         s.insert(static_cast<std::string::size_type>(0), 1, '+');

      return s;
   }
   ~gmp_int() BOOST_NOEXCEPT
   {
      if (m_data[0]._mp_d)
         mpz_clear(m_data);
   }
   void negate() BOOST_NOEXCEPT
   {
      BOOST_ASSERT(m_data[0]._mp_d);
      mpz_neg(m_data, m_data);
   }
   int compare(const gmp_int &o) const BOOST_NOEXCEPT
   {
      BOOST_ASSERT(m_data[0]._mp_d && o.m_data[0]._mp_d);
      return mpz_cmp(m_data, o.m_data);
   }
   int compare(long i) const BOOST_NOEXCEPT
   {
      BOOST_ASSERT(m_data[0]._mp_d);
      return mpz_cmp_si(m_data, i);
   }
   int compare(unsigned long i) const BOOST_NOEXCEPT
   {
      BOOST_ASSERT(m_data[0]._mp_d);
      return mpz_cmp_ui(m_data, i);
   }
   template <class V>
   int compare(V v) const
   {
      gmp_int d;
      d = v;
      return compare(d);
   }
   mpz_t &data() BOOST_NOEXCEPT
   {
      BOOST_ASSERT(m_data[0]._mp_d);
      return m_data;
   }
   const mpz_t &data() const BOOST_NOEXCEPT
   {
      BOOST_ASSERT(m_data[0]._mp_d);
      return m_data;
   }

 protected:
   mpz_t m_data;
};

template <class T>
inline typename enable_if<is_arithmetic<T>, bool>::type eval_eq(const gmp_int &a, const T &b)
{
   return a.compare(b) == 0;
}
template <class T>
inline typename enable_if<is_arithmetic<T>, bool>::type eval_lt(const gmp_int &a, const T &b)
{
   return a.compare(b) < 0;
}
template <class T>
inline typename enable_if<is_arithmetic<T>, bool>::type eval_gt(const gmp_int &a, const T &b)
{
   return a.compare(b) > 0;
}

inline bool eval_is_zero(const gmp_int &val)
{
   return mpz_sgn(val.data()) == 0;
}
inline void eval_add(gmp_int &t, const gmp_int &o)
{
   mpz_add(t.data(), t.data(), o.data());
}
inline void eval_multiply_add(gmp_int &t, const gmp_int &a, const gmp_int &b)
{
   mpz_addmul(t.data(), a.data(), b.data());
}
inline void eval_multiply_subtract(gmp_int &t, const gmp_int &a, const gmp_int &b)
{
   mpz_submul(t.data(), a.data(), b.data());
}
inline void eval_subtract(gmp_int &t, const gmp_int &o)
{
   mpz_sub(t.data(), t.data(), o.data());
}
inline void eval_multiply(gmp_int &t, const gmp_int &o)
{
   mpz_mul(t.data(), t.data(), o.data());
}
inline void eval_divide(gmp_int &t, const gmp_int &o)
{
   if (eval_is_zero(o))
      BOOST_THROW_EXCEPTION(std::overflow_error("Division by zero."));
   mpz_tdiv_q(t.data(), t.data(), o.data());
}
inline void eval_modulus(gmp_int &t, const gmp_int &o)
{
   mpz_tdiv_r(t.data(), t.data(), o.data());
}
inline void eval_add(gmp_int &t, unsigned long i)
{
   mpz_add_ui(t.data(), t.data(), i);
}
inline void eval_multiply_add(gmp_int &t, const gmp_int &a, unsigned long i)
{
   mpz_addmul_ui(t.data(), a.data(), i);
}
inline void eval_multiply_subtract(gmp_int &t, const gmp_int &a, unsigned long i)
{
   mpz_submul_ui(t.data(), a.data(), i);
}
inline void eval_subtract(gmp_int &t, unsigned long i)
{
   mpz_sub_ui(t.data(), t.data(), i);
}
inline void eval_multiply(gmp_int &t, unsigned long i)
{
   mpz_mul_ui(t.data(), t.data(), i);
}
inline void eval_modulus(gmp_int &t, unsigned long i)
{
   mpz_tdiv_r_ui(t.data(), t.data(), i);
}
inline void eval_divide(gmp_int &t, unsigned long i)
{
   if (i == 0)
      BOOST_THROW_EXCEPTION(std::overflow_error("Division by zero."));
   mpz_tdiv_q_ui(t.data(), t.data(), i);
}
inline void eval_add(gmp_int &t, long i)
{
   if (i > 0)
      mpz_add_ui(t.data(), t.data(), i);
   else
      mpz_sub_ui(t.data(), t.data(), boost::multiprecision::detail::unsigned_abs(i));
}
inline void eval_multiply_add(gmp_int &t, const gmp_int &a, long i)
{
   if (i > 0)
      mpz_addmul_ui(t.data(), a.data(), i);
   else
      mpz_submul_ui(t.data(), a.data(), boost::multiprecision::detail::unsigned_abs(i));
}
inline void eval_multiply_subtract(gmp_int &t, const gmp_int &a, long i)
{
   if (i > 0)
      mpz_submul_ui(t.data(), a.data(), i);
   else
      mpz_addmul_ui(t.data(), a.data(), boost::multiprecision::detail::unsigned_abs(i));
}
inline void eval_subtract(gmp_int &t, long i)
{
   if (i > 0)
      mpz_sub_ui(t.data(), t.data(), i);
   else
      mpz_add_ui(t.data(), t.data(), boost::multiprecision::detail::unsigned_abs(i));
}
inline void eval_multiply(gmp_int &t, long i)
{
   mpz_mul_ui(t.data(), t.data(), boost::multiprecision::detail::unsigned_abs(i));
   if (i < 0)
      mpz_neg(t.data(), t.data());
}
inline void eval_modulus(gmp_int &t, long i)
{
   mpz_tdiv_r_ui(t.data(), t.data(), boost::multiprecision::detail::unsigned_abs(i));
}
inline void eval_divide(gmp_int &t, long i)
{
   if (i == 0)
      BOOST_THROW_EXCEPTION(std::overflow_error("Division by zero."));
   mpz_tdiv_q_ui(t.data(), t.data(), boost::multiprecision::detail::unsigned_abs(i));
   if (i < 0)
      mpz_neg(t.data(), t.data());
}
template <class UI>
inline void eval_left_shift(gmp_int &t, UI i)
{
   mpz_mul_2exp(t.data(), t.data(), static_cast<unsigned long>(i));
}
template <class UI>
inline void eval_right_shift(gmp_int &t, UI i)
{
   mpz_fdiv_q_2exp(t.data(), t.data(), static_cast<unsigned long>(i));
}
template <class UI>
inline void eval_left_shift(gmp_int &t, const gmp_int &v, UI i)
{
   mpz_mul_2exp(t.data(), v.data(), static_cast<unsigned long>(i));
}
template <class UI>
inline void eval_right_shift(gmp_int &t, const gmp_int &v, UI i)
{
   mpz_fdiv_q_2exp(t.data(), v.data(), static_cast<unsigned long>(i));
}

inline void eval_bitwise_and(gmp_int &result, const gmp_int &v)
{
   mpz_and(result.data(), result.data(), v.data());
}

inline void eval_bitwise_or(gmp_int &result, const gmp_int &v)
{
   mpz_ior(result.data(), result.data(), v.data());
}

inline void eval_bitwise_xor(gmp_int &result, const gmp_int &v)
{
   mpz_xor(result.data(), result.data(), v.data());
}

inline void eval_add(gmp_int &t, const gmp_int &p, const gmp_int &o)
{
   mpz_add(t.data(), p.data(), o.data());
}
inline void eval_subtract(gmp_int &t, const gmp_int &p, const gmp_int &o)
{
   mpz_sub(t.data(), p.data(), o.data());
}
inline void eval_multiply(gmp_int &t, const gmp_int &p, const gmp_int &o)
{
   mpz_mul(t.data(), p.data(), o.data());
}
inline void eval_divide(gmp_int &t, const gmp_int &p, const gmp_int &o)
{
   if (eval_is_zero(o))
      BOOST_THROW_EXCEPTION(std::overflow_error("Division by zero."));
   mpz_tdiv_q(t.data(), p.data(), o.data());
}
inline void eval_modulus(gmp_int &t, const gmp_int &p, const gmp_int &o)
{
   mpz_tdiv_r(t.data(), p.data(), o.data());
}
inline void eval_add(gmp_int &t, const gmp_int &p, unsigned long i)
{
   mpz_add_ui(t.data(), p.data(), i);
}
inline void eval_subtract(gmp_int &t, const gmp_int &p, unsigned long i)
{
   mpz_sub_ui(t.data(), p.data(), i);
}
inline void eval_multiply(gmp_int &t, const gmp_int &p, unsigned long i)
{
   mpz_mul_ui(t.data(), p.data(), i);
}
inline void eval_modulus(gmp_int &t, const gmp_int &p, unsigned long i)
{
   mpz_tdiv_r_ui(t.data(), p.data(), i);
}
inline void eval_divide(gmp_int &t, const gmp_int &p, unsigned long i)
{
   if (i == 0)
      BOOST_THROW_EXCEPTION(std::overflow_error("Division by zero."));
   mpz_tdiv_q_ui(t.data(), p.data(), i);
}
inline void eval_add(gmp_int &t, const gmp_int &p, long i)
{
   if (i > 0)
      mpz_add_ui(t.data(), p.data(), i);
   else
      mpz_sub_ui(t.data(), p.data(), boost::multiprecision::detail::unsigned_abs(i));
}
inline void eval_subtract(gmp_int &t, const gmp_int &p, long i)
{
   if (i > 0)
      mpz_sub_ui(t.data(), p.data(), i);
   else
      mpz_add_ui(t.data(), p.data(), boost::multiprecision::detail::unsigned_abs(i));
}
inline void eval_multiply(gmp_int &t, const gmp_int &p, long i)
{
   mpz_mul_ui(t.data(), p.data(), boost::multiprecision::detail::unsigned_abs(i));
   if (i < 0)
      mpz_neg(t.data(), t.data());
}
inline void eval_modulus(gmp_int &t, const gmp_int &p, long i)
{
   mpz_tdiv_r_ui(t.data(), p.data(), boost::multiprecision::detail::unsigned_abs(i));
}
inline void eval_divide(gmp_int &t, const gmp_int &p, long i)
{
   if (i == 0)
      BOOST_THROW_EXCEPTION(std::overflow_error("Division by zero."));
   mpz_tdiv_q_ui(t.data(), p.data(), boost::multiprecision::detail::unsigned_abs(i));
   if (i < 0)
      mpz_neg(t.data(), t.data());
}

inline void eval_bitwise_and(gmp_int &result, const gmp_int &u, const gmp_int &v)
{
   mpz_and(result.data(), u.data(), v.data());
}

inline void eval_bitwise_or(gmp_int &result, const gmp_int &u, const gmp_int &v)
{
   mpz_ior(result.data(), u.data(), v.data());
}

inline void eval_bitwise_xor(gmp_int &result, const gmp_int &u, const gmp_int &v)
{
   mpz_xor(result.data(), u.data(), v.data());
}

inline void eval_complement(gmp_int &result, const gmp_int &u)
{
   mpz_com(result.data(), u.data());
}

inline int eval_get_sign(const gmp_int &val)
{
   return mpz_sgn(val.data());
}
inline void eval_convert_to(unsigned long *result, const gmp_int &val)
{
   if (mpz_sgn(val.data()) < 0)
   {
      BOOST_THROW_EXCEPTION(std::range_error("Conversion from negative integer to an unsigned type results in undefined behaviour"));
   }
   else
      *result = (unsigned long)mpz_get_ui(val.data());
}
inline void eval_convert_to(long *result, const gmp_int &val)
{
   if (0 == mpz_fits_slong_p(val.data()))
   {
      *result = mpz_sgn(val.data()) < 0 ? (std::numeric_limits<long>::min)() : (std::numeric_limits<long>::max)();
   }
   else
      *result = (signed long)mpz_get_si(val.data());
}
inline void eval_convert_to(double *result, const gmp_int &val)
{
   *result = mpz_get_d(val.data());
}

inline void eval_abs(gmp_int &result, const gmp_int &val)
{
   mpz_abs(result.data(), val.data());
}

inline void eval_gcd(gmp_int &result, const gmp_int &a, const gmp_int &b)
{
   mpz_gcd(result.data(), a.data(), b.data());
}
inline void eval_lcm(gmp_int &result, const gmp_int &a, const gmp_int &b)
{
   mpz_lcm(result.data(), a.data(), b.data());
}
template <class I>
inline typename enable_if_c<(is_unsigned<I>::value && (sizeof(I) <= sizeof(unsigned long)))>::type eval_gcd(gmp_int &result, const gmp_int &a, const I b)
{
   mpz_gcd_ui(result.data(), a.data(), b);
}
template <class I>
inline typename enable_if_c<(is_unsigned<I>::value && (sizeof(I) <= sizeof(unsigned long)))>::type eval_lcm(gmp_int &result, const gmp_int &a, const I b)
{
   mpz_lcm_ui(result.data(), a.data(), b);
}
template <class I>
inline typename enable_if_c<(is_signed<I>::value && (sizeof(I) <= sizeof(long)))>::type eval_gcd(gmp_int &result, const gmp_int &a, const I b)
{
   mpz_gcd_ui(result.data(), a.data(), boost::multiprecision::detail::unsigned_abs(b));
}
template <class I>
inline typename enable_if_c<is_signed<I>::value && ((sizeof(I) <= sizeof(long)))>::type eval_lcm(gmp_int &result, const gmp_int &a, const I b)
{
   mpz_lcm_ui(result.data(), a.data(), boost::multiprecision::detail::unsigned_abs(b));
}

inline void eval_integer_sqrt(gmp_int &s, gmp_int &r, const gmp_int &x)
{
   mpz_sqrtrem(s.data(), r.data(), x.data());
}

inline unsigned eval_lsb(const gmp_int &val)
{
   int c = eval_get_sign(val);
   if (c == 0)
   {
      BOOST_THROW_EXCEPTION(std::range_error("No bits were set in the operand."));
   }
   if (c < 0)
   {
      BOOST_THROW_EXCEPTION(std::range_error("Testing individual bits in negative values is not supported - results are undefined."));
   }
   return static_cast<unsigned>(mpz_scan1(val.data(), 0));
}

inline unsigned eval_msb(const gmp_int &val)
{
   int c = eval_get_sign(val);
   if (c == 0)
   {
      BOOST_THROW_EXCEPTION(std::range_error("No bits were set in the operand."));
   }
   if (c < 0)
   {
      BOOST_THROW_EXCEPTION(std::range_error("Testing individual bits in negative values is not supported - results are undefined."));
   }
   return static_cast<unsigned>(mpz_sizeinbase(val.data(), 2) - 1);
}

inline bool eval_bit_test(const gmp_int &val, unsigned index)
{
   return mpz_tstbit(val.data(), index) ? true : false;
}

inline void eval_bit_set(gmp_int &val, unsigned index)
{
   mpz_setbit(val.data(), index);
}

inline void eval_bit_unset(gmp_int &val, unsigned index)
{
   mpz_clrbit(val.data(), index);
}

inline void eval_bit_flip(gmp_int &val, unsigned index)
{
   mpz_combit(val.data(), index);
}

inline void eval_qr(const gmp_int &x, const gmp_int &y,
                    gmp_int &q, gmp_int &r)
{
   mpz_tdiv_qr(q.data(), r.data(), x.data(), y.data());
}

template <class Integer>
inline typename enable_if<is_unsigned<Integer>, Integer>::type eval_integer_modulus(const gmp_int &x, Integer val)
{
#if defined(__MPIR_VERSION) && (__MPIR_VERSION >= 3)
   if ((sizeof(Integer) <= sizeof(mpir_ui)) || (val <= (std::numeric_limits<mpir_ui>::max)()))
#else
   if ((sizeof(Integer) <= sizeof(long)) || (val <= (std::numeric_limits<unsigned long>::max)()))
>>>>>>> 536bc419
#endif
  {
    return static_cast<Integer>(mpz_tdiv_ui(x.data(), val));
  } else {
    return default_ops::eval_integer_modulus(x, val);
  }
}
template <class Integer>
<<<<<<< HEAD
inline typename enable_if<is_signed<Integer>, Integer>::type
eval_integer_modulus(const gmp_int &x, Integer val) {
  return eval_integer_modulus(x,
                              boost::multiprecision::detail::unsigned_abs(val));
}
inline void eval_powm(gmp_int &result, const gmp_int &base, const gmp_int &p,
                      const gmp_int &m) {
  if (eval_get_sign(p) < 0) {
    BOOST_THROW_EXCEPTION(
        std::runtime_error("powm requires a positive exponent."));
  }
  mpz_powm(result.data(), base.data(), p.data(), m.data());
=======
inline typename enable_if<is_signed<Integer>, Integer>::type eval_integer_modulus(const gmp_int &x, Integer val)
{
   return eval_integer_modulus(x, boost::multiprecision::detail::unsigned_abs(val));
}
inline void eval_powm(gmp_int &result, const gmp_int &base, const gmp_int &p, const gmp_int &m)
{
   if (eval_get_sign(p) < 0)
   {
      BOOST_THROW_EXCEPTION(std::runtime_error("powm requires a positive exponent."));
   }
   mpz_powm(result.data(), base.data(), p.data(), m.data());
>>>>>>> 536bc419
}

template <class Integer>
inline typename enable_if<
<<<<<<< HEAD
    mpl::and_<is_unsigned<Integer>,
              mpl::bool_<sizeof(Integer) <= sizeof(unsigned long)>>>::type
eval_powm(gmp_int &result, const gmp_int &base, Integer p, const gmp_int &m) {
  mpz_powm_ui(result.data(), base.data(), p, m.data());
}
template <class Integer>
inline typename enable_if<
    mpl::and_<is_signed<Integer>,
              mpl::bool_<sizeof(Integer) <= sizeof(unsigned long)>>>::type
eval_powm(gmp_int &result, const gmp_int &base, Integer p, const gmp_int &m) {
  if (p < 0) {
    BOOST_THROW_EXCEPTION(
        std::runtime_error("powm requires a positive exponent."));
  }
  mpz_powm_ui(result.data(), base.data(), p, m.data());
}

inline std::size_t hash_value(const gmp_int &val) {
  // We should really use mpz_limbs_read here, but that's unsupported on older
  // versions:
  std::size_t result = 0;
  for (int i = 0; i < std::abs(val.data()[0]._mp_size); ++i)
    boost::hash_combine(result, val.data()[0]._mp_d[i]);
  boost::hash_combine(result, val.data()[0]._mp_size);
  return result;
=======
    mpl::and_<
        is_unsigned<Integer>,
        mpl::bool_<sizeof(Integer) <= sizeof(unsigned long)> > >::type
eval_powm(gmp_int &result, const gmp_int &base, Integer p, const gmp_int &m)
{
   mpz_powm_ui(result.data(), base.data(), p, m.data());
}
template <class Integer>
inline typename enable_if<
    mpl::and_<
        is_signed<Integer>,
        mpl::bool_<sizeof(Integer) <= sizeof(unsigned long)> > >::type
eval_powm(gmp_int &result, const gmp_int &base, Integer p, const gmp_int &m)
{
   if (p < 0)
   {
      BOOST_THROW_EXCEPTION(std::runtime_error("powm requires a positive exponent."));
   }
   mpz_powm_ui(result.data(), base.data(), p, m.data());
}

inline std::size_t hash_value(const gmp_int &val)
{
   // We should really use mpz_limbs_read here, but that's unsupported on older versions:
   std::size_t result = 0;
   for (int i = 0; i < std::abs(val.data()[0]._mp_size); ++i)
      boost::hash_combine(result, val.data()[0]._mp_d[i]);
   boost::hash_combine(result, val.data()[0]._mp_size);
   return result;
>>>>>>> 536bc419
}

struct gmp_rational;
void eval_add(gmp_rational &t, const gmp_rational &o);

struct gmp_rational {
#ifdef BOOST_HAS_LONG_LONG
<<<<<<< HEAD
  typedef mpl::list<long, boost::long_long_type> signed_types;
  typedef mpl::list<unsigned long, boost::ulong_long_type> unsigned_types;
#else
  typedef mpl::list<long> signed_types;
  typedef mpl::list<unsigned long> unsigned_types;
#endif
  typedef mpl::list<double, long double> float_types;

  gmp_rational() { mpq_init(this->m_data); }
  gmp_rational(const gmp_rational &o) {
    mpq_init(m_data);
    if (o.m_data[0]._mp_num._mp_d)
      mpq_set(m_data, o.m_data);
  }
  gmp_rational(const gmp_int &o) {
    mpq_init(m_data);
    mpq_set_z(m_data, o.data());
  }
#ifndef BOOST_NO_CXX11_RVALUE_REFERENCES
  gmp_rational(gmp_rational &&o) BOOST_NOEXCEPT {
    m_data[0] = o.m_data[0];
    o.m_data[0]._mp_num._mp_d = 0;
    o.m_data[0]._mp_den._mp_d = 0;
  }
=======
   typedef mpl::list<long, boost::long_long_type>           signed_types;
   typedef mpl::list<unsigned long, boost::ulong_long_type> unsigned_types;
#else
   typedef mpl::list<long>          signed_types;
   typedef mpl::list<unsigned long> unsigned_types;
#endif
   typedef mpl::list<double, long double> float_types;

   gmp_rational()
   {
      mpq_init(this->m_data);
   }
   gmp_rational(const gmp_rational &o)
   {
      mpq_init(m_data);
      if (o.m_data[0]._mp_num._mp_d)
         mpq_set(m_data, o.m_data);
   }
   gmp_rational(const gmp_int &o)
   {
      mpq_init(m_data);
      mpq_set_z(m_data, o.data());
   }
#ifndef BOOST_NO_CXX11_RVALUE_REFERENCES
   gmp_rational(gmp_rational &&o) BOOST_NOEXCEPT
   {
      m_data[0]                 = o.m_data[0];
      o.m_data[0]._mp_num._mp_d = 0;
      o.m_data[0]._mp_den._mp_d = 0;
   }
>>>>>>> 536bc419
#endif
  gmp_rational(const mpq_t o) {
    mpq_init(m_data);
    mpq_set(m_data, o);
  }
  gmp_rational(const mpz_t o) {
    mpq_init(m_data);
    mpq_set_z(m_data, o);
  }
  gmp_rational &operator=(const gmp_rational &o) {
    if (m_data[0]._mp_den._mp_d == 0)
      mpq_init(m_data);
<<<<<<< HEAD
    mpq_set(m_data, o.m_data);
    return *this;
  }
#ifndef BOOST_NO_CXX11_RVALUE_REFERENCES
  gmp_rational &operator=(gmp_rational &&o) BOOST_NOEXCEPT {
    mpq_swap(m_data, o.m_data);
    return *this;
  }
#endif
#ifdef BOOST_HAS_LONG_LONG
#if defined(ULLONG_MAX) && (ULLONG_MAX == ULONG_MAX)
  gmp_rational &operator=(boost::ulong_long_type i) {
    *this = static_cast<unsigned long>(i);
    return *this;
  }
#else
  gmp_rational &operator=(boost::ulong_long_type i) {
    if (m_data[0]._mp_den._mp_d == 0)
      mpq_init(m_data);
    gmp_int zi;
    zi = i;
    mpq_set_z(m_data, zi.data());
    return *this;
  }
  gmp_rational &operator=(boost::long_long_type i) {
    if (m_data[0]._mp_den._mp_d == 0)
      mpq_init(m_data);
    bool neg = i < 0;
    *this = boost::multiprecision::detail::unsigned_abs(i);
    if (neg)
      mpq_neg(m_data, m_data);
    return *this;
  }
#endif
#endif
  gmp_rational &operator=(unsigned long i) {
    if (m_data[0]._mp_den._mp_d == 0)
      mpq_init(m_data);
    mpq_set_ui(m_data, i, 1);
    return *this;
  }
  gmp_rational &operator=(long i) {
    if (m_data[0]._mp_den._mp_d == 0)
      mpq_init(m_data);
    mpq_set_si(m_data, i, 1);
    return *this;
  }
  gmp_rational &operator=(double d) {
    if (m_data[0]._mp_den._mp_d == 0)
      mpq_init(m_data);
    mpq_set_d(m_data, d);
    return *this;
  }
  gmp_rational &operator=(long double a) {
    using default_ops::eval_add;
    using default_ops::eval_subtract;
    using std::floor;
    using std::frexp;
    using std::ldexp;

    if (m_data[0]._mp_den._mp_d == 0)
      mpq_init(m_data);

    if (a == 0) {
      mpq_set_si(m_data, 0, 1);
      return *this;
    }

    if (a == 1) {
      mpq_set_si(m_data, 1, 1);
      return *this;
    }

    BOOST_ASSERT(!(boost::math::isinf)(a));
    BOOST_ASSERT(!(boost::math::isnan)(a));

    int e;
    long double f, term;
    mpq_set_ui(m_data, 0, 1);
    mpq_set_ui(m_data, 0u, 1);
    gmp_rational t;

    f = frexp(a, &e);

    static const int shift = std::numeric_limits<int>::digits - 1;

    while (f) {
      // extract int sized bits from f:
      f = ldexp(f, shift);
      term = floor(f);
      e -= shift;
      mpq_mul_2exp(m_data, m_data, shift);
      t = static_cast<long>(term);
      eval_add(*this, t);
      f -= term;
    }
    if (e > 0)
      mpq_mul_2exp(m_data, m_data, e);
    else if (e < 0)
      mpq_div_2exp(m_data, m_data, -e);
    return *this;
  }
  gmp_rational &operator=(const char *s) {
    if (m_data[0]._mp_den._mp_d == 0)
      mpq_init(m_data);
    if (0 != mpq_set_str(m_data, s, 10))
      BOOST_THROW_EXCEPTION(std::runtime_error(
          std::string("The string \"") + s +
          std::string(
              "\"could not be interpreted as a valid rational number.")));
    return *this;
  }
  gmp_rational &operator=(const gmp_int &o) {
    if (m_data[0]._mp_den._mp_d == 0)
      mpq_init(m_data);
    mpq_set_z(m_data, o.data());
    return *this;
  }
  gmp_rational &operator=(const mpq_t o) {
    if (m_data[0]._mp_den._mp_d == 0)
      mpq_init(m_data);
    mpq_set(m_data, o);
    return *this;
  }
  gmp_rational &operator=(const mpz_t o) {
    if (m_data[0]._mp_den._mp_d == 0)
      mpq_init(m_data);
    mpq_set_z(m_data, o);
    return *this;
  }
  void swap(gmp_rational &o) { mpq_swap(m_data, o.m_data); }
  std::string str(std::streamsize /*digits*/,
                  std::ios_base::fmtflags /*f*/) const {
    BOOST_ASSERT(m_data[0]._mp_num._mp_d);
    // TODO make a better job of this including handling of f!!
    void *(*alloc_func_ptr)(size_t);
    void *(*realloc_func_ptr)(void *, size_t, size_t);
    void (*free_func_ptr)(void *, size_t);
    const char *ps = mpq_get_str(0, 10, m_data);
    std::string s = ps;
    mp_get_memory_functions(&alloc_func_ptr, &realloc_func_ptr, &free_func_ptr);
    (*free_func_ptr)((void *)ps, std::strlen(ps) + 1);
    return s;
  }
  ~gmp_rational() {
    if (m_data[0]._mp_num._mp_d || m_data[0]._mp_den._mp_d)
      mpq_clear(m_data);
  }
  void negate() {
    BOOST_ASSERT(m_data[0]._mp_num._mp_d);
    mpq_neg(m_data, m_data);
  }
  int compare(const gmp_rational &o) const {
    BOOST_ASSERT(m_data[0]._mp_num._mp_d && o.m_data[0]._mp_num._mp_d);
    return mpq_cmp(m_data, o.m_data);
  }
  template <class V> int compare(V v) const {
    gmp_rational d;
    d = v;
    return compare(d);
  }
  int compare(unsigned long v) const {
    BOOST_ASSERT(m_data[0]._mp_num._mp_d);
    return mpq_cmp_ui(m_data, v, 1);
  }
  int compare(long v) const {
    BOOST_ASSERT(m_data[0]._mp_num._mp_d);
    return mpq_cmp_si(m_data, v, 1);
  }
  mpq_t &data() {
    BOOST_ASSERT(m_data[0]._mp_num._mp_d);
    return m_data;
  }
  const mpq_t &data() const {
    BOOST_ASSERT(m_data[0]._mp_num._mp_d);
    return m_data;
  }

protected:
  mpq_t m_data;
};

inline bool eval_is_zero(const gmp_rational &val) {
  return mpq_sgn(val.data()) == 0;
}
template <class T> inline bool eval_eq(gmp_rational &a, const T &b) {
  return a.compare(b) == 0;
}
template <class T> inline bool eval_lt(gmp_rational &a, const T &b) {
  return a.compare(b) < 0;
}
template <class T> inline bool eval_gt(gmp_rational &a, const T &b) {
  return a.compare(b) > 0;
}

inline void eval_add(gmp_rational &t, const gmp_rational &o) {
  mpq_add(t.data(), t.data(), o.data());
}
inline void eval_subtract(gmp_rational &t, const gmp_rational &o) {
  mpq_sub(t.data(), t.data(), o.data());
}
inline void eval_multiply(gmp_rational &t, const gmp_rational &o) {
  mpq_mul(t.data(), t.data(), o.data());
}
inline void eval_divide(gmp_rational &t, const gmp_rational &o) {
  if (eval_is_zero(o))
    BOOST_THROW_EXCEPTION(std::overflow_error("Division by zero."));
  mpq_div(t.data(), t.data(), o.data());
}
inline void eval_add(gmp_rational &t, const gmp_rational &p,
                     const gmp_rational &o) {
  mpq_add(t.data(), p.data(), o.data());
}
inline void eval_subtract(gmp_rational &t, const gmp_rational &p,
                          const gmp_rational &o) {
  mpq_sub(t.data(), p.data(), o.data());
}
inline void eval_multiply(gmp_rational &t, const gmp_rational &p,
                          const gmp_rational &o) {
  mpq_mul(t.data(), p.data(), o.data());
}
inline void eval_divide(gmp_rational &t, const gmp_rational &p,
                        const gmp_rational &o) {
  if (eval_is_zero(o))
    BOOST_THROW_EXCEPTION(std::overflow_error("Division by zero."));
  mpq_div(t.data(), p.data(), o.data());
}

inline int eval_get_sign(const gmp_rational &val) {
  return mpq_sgn(val.data());
}
inline void eval_convert_to(double *result, const gmp_rational &val) {
  //
  // This does not round correctly:
  //
  //*result = mpq_get_d(val.data());
  //
  // This does:
  //
  boost::multiprecision::detail::generic_convert_rational_to_float(*result,
                                                                   val);
}

inline void eval_convert_to(long *result, const gmp_rational &val) {
  double r;
  eval_convert_to(&r, val);
  *result = static_cast<long>(r);
}

inline void eval_convert_to(unsigned long *result, const gmp_rational &val) {
  double r;
  eval_convert_to(&r, val);
  *result = static_cast<long>(r);
}

inline void eval_abs(gmp_rational &result, const gmp_rational &val) {
  mpq_abs(result.data(), val.data());
}

inline void assign_components(gmp_rational &result, unsigned long v1,
                              unsigned long v2) {
  mpq_set_ui(result.data(), v1, v2);
  mpq_canonicalize(result.data());
}
inline void assign_components(gmp_rational &result, long v1, long v2) {
  mpq_set_si(result.data(), v1, v2);
  mpq_canonicalize(result.data());
}
inline void assign_components(gmp_rational &result, gmp_int const &v1,
                              gmp_int const &v2) {
  mpz_set(mpq_numref(result.data()), v1.data());
  mpz_set(mpq_denref(result.data()), v2.data());
  mpq_canonicalize(result.data());
}

inline std::size_t hash_value(const gmp_rational &val) {
  std::size_t result = 0;
  for (int i = 0; i < std::abs(val.data()[0]._mp_num._mp_size); ++i)
    boost::hash_combine(result, val.data()[0]._mp_num._mp_d[i]);
  for (int i = 0; i < std::abs(val.data()[0]._mp_den._mp_size); ++i)
    boost::hash_combine(result, val.data()[0]._mp_den._mp_d[i]);
  boost::hash_combine(result, val.data()[0]._mp_num._mp_size);
  return result;
=======
      mpq_set(m_data, o);
   }
   gmp_rational(const mpz_t o)
   {
      mpq_init(m_data);
      mpq_set_z(m_data, o);
   }
   gmp_rational &operator=(const gmp_rational &o)
   {
      if (m_data[0]._mp_den._mp_d == 0)
         mpq_init(m_data);
      mpq_set(m_data, o.m_data);
      return *this;
   }
#ifndef BOOST_NO_CXX11_RVALUE_REFERENCES
   gmp_rational &operator=(gmp_rational &&o) BOOST_NOEXCEPT
   {
      mpq_swap(m_data, o.m_data);
      return *this;
   }
#endif
#ifdef BOOST_HAS_LONG_LONG
#if defined(ULLONG_MAX) && (ULLONG_MAX == ULONG_MAX)
   gmp_rational &operator=(boost::ulong_long_type i)
   {
      *this = static_cast<unsigned long>(i);
      return *this;
   }
#else
   gmp_rational &operator=(boost::ulong_long_type i)
   {
      if (m_data[0]._mp_den._mp_d == 0)
         mpq_init(m_data);
      gmp_int zi;
      zi = i;
      mpq_set_z(m_data, zi.data());
      return *this;
   }
   gmp_rational &operator=(boost::long_long_type i)
   {
      if (m_data[0]._mp_den._mp_d == 0)
         mpq_init(m_data);
      bool neg = i < 0;
      *this    = boost::multiprecision::detail::unsigned_abs(i);
      if (neg)
         mpq_neg(m_data, m_data);
      return *this;
   }
#endif
#endif
   gmp_rational &operator=(unsigned long i)
   {
      if (m_data[0]._mp_den._mp_d == 0)
         mpq_init(m_data);
      mpq_set_ui(m_data, i, 1);
      return *this;
   }
   gmp_rational &operator=(long i)
   {
      if (m_data[0]._mp_den._mp_d == 0)
         mpq_init(m_data);
      mpq_set_si(m_data, i, 1);
      return *this;
   }
   gmp_rational &operator=(double d)
   {
      if (m_data[0]._mp_den._mp_d == 0)
         mpq_init(m_data);
      mpq_set_d(m_data, d);
      return *this;
   }
   gmp_rational &operator=(long double a)
   {
      using default_ops::eval_add;
      using default_ops::eval_subtract;
      using std::floor;
      using std::frexp;
      using std::ldexp;

      if (m_data[0]._mp_den._mp_d == 0)
         mpq_init(m_data);

      if (a == 0)
      {
         mpq_set_si(m_data, 0, 1);
         return *this;
      }

      if (a == 1)
      {
         mpq_set_si(m_data, 1, 1);
         return *this;
      }

      BOOST_ASSERT(!(boost::math::isinf)(a));
      BOOST_ASSERT(!(boost::math::isnan)(a));

      int         e;
      long double f, term;
      mpq_set_ui(m_data, 0, 1);
      mpq_set_ui(m_data, 0u, 1);
      gmp_rational t;

      f = frexp(a, &e);

      static const int shift = std::numeric_limits<int>::digits - 1;

      while (f)
      {
         // extract int sized bits from f:
         f    = ldexp(f, shift);
         term = floor(f);
         e -= shift;
         mpq_mul_2exp(m_data, m_data, shift);
         t = static_cast<long>(term);
         eval_add(*this, t);
         f -= term;
      }
      if (e > 0)
         mpq_mul_2exp(m_data, m_data, e);
      else if (e < 0)
         mpq_div_2exp(m_data, m_data, -e);
      return *this;
   }
   gmp_rational &operator=(const char *s)
   {
      if (m_data[0]._mp_den._mp_d == 0)
         mpq_init(m_data);
      if (0 != mpq_set_str(m_data, s, 10))
         BOOST_THROW_EXCEPTION(std::runtime_error(std::string("The string \"") + s + std::string("\"could not be interpreted as a valid rational number.")));
      return *this;
   }
   gmp_rational &operator=(const gmp_int &o)
   {
      if (m_data[0]._mp_den._mp_d == 0)
         mpq_init(m_data);
      mpq_set_z(m_data, o.data());
      return *this;
   }
   gmp_rational &operator=(const mpq_t o)
   {
      if (m_data[0]._mp_den._mp_d == 0)
         mpq_init(m_data);
      mpq_set(m_data, o);
      return *this;
   }
   gmp_rational &operator=(const mpz_t o)
   {
      if (m_data[0]._mp_den._mp_d == 0)
         mpq_init(m_data);
      mpq_set_z(m_data, o);
      return *this;
   }
   void swap(gmp_rational &o)
   {
      mpq_swap(m_data, o.m_data);
   }
   std::string str(std::streamsize /*digits*/, std::ios_base::fmtflags /*f*/) const
   {
      BOOST_ASSERT(m_data[0]._mp_num._mp_d);
      // TODO make a better job of this including handling of f!!
      void *(*alloc_func_ptr)(size_t);
      void *(*realloc_func_ptr)(void *, size_t, size_t);
      void (*free_func_ptr)(void *, size_t);
      const char *ps = mpq_get_str(0, 10, m_data);
      std::string s  = ps;
      mp_get_memory_functions(&alloc_func_ptr, &realloc_func_ptr, &free_func_ptr);
      (*free_func_ptr)((void *)ps, std::strlen(ps) + 1);
      return s;
   }
   ~gmp_rational()
   {
      if (m_data[0]._mp_num._mp_d || m_data[0]._mp_den._mp_d)
         mpq_clear(m_data);
   }
   void negate()
   {
      BOOST_ASSERT(m_data[0]._mp_num._mp_d);
      mpq_neg(m_data, m_data);
   }
   int compare(const gmp_rational &o) const
   {
      BOOST_ASSERT(m_data[0]._mp_num._mp_d && o.m_data[0]._mp_num._mp_d);
      return mpq_cmp(m_data, o.m_data);
   }
   template <class V>
   int compare(V v) const
   {
      gmp_rational d;
      d = v;
      return compare(d);
   }
   int compare(unsigned long v) const
   {
      BOOST_ASSERT(m_data[0]._mp_num._mp_d);
      return mpq_cmp_ui(m_data, v, 1);
   }
   int compare(long v) const
   {
      BOOST_ASSERT(m_data[0]._mp_num._mp_d);
      return mpq_cmp_si(m_data, v, 1);
   }
   mpq_t &data()
   {
      BOOST_ASSERT(m_data[0]._mp_num._mp_d);
      return m_data;
   }
   const mpq_t &data() const
   {
      BOOST_ASSERT(m_data[0]._mp_num._mp_d);
      return m_data;
   }

 protected:
   mpq_t m_data;
};

inline bool eval_is_zero(const gmp_rational &val)
{
   return mpq_sgn(val.data()) == 0;
}
template <class T>
inline bool eval_eq(gmp_rational &a, const T &b)
{
   return a.compare(b) == 0;
}
template <class T>
inline bool eval_lt(gmp_rational &a, const T &b)
{
   return a.compare(b) < 0;
}
template <class T>
inline bool eval_gt(gmp_rational &a, const T &b)
{
   return a.compare(b) > 0;
}

inline void eval_add(gmp_rational &t, const gmp_rational &o)
{
   mpq_add(t.data(), t.data(), o.data());
}
inline void eval_subtract(gmp_rational &t, const gmp_rational &o)
{
   mpq_sub(t.data(), t.data(), o.data());
}
inline void eval_multiply(gmp_rational &t, const gmp_rational &o)
{
   mpq_mul(t.data(), t.data(), o.data());
}
inline void eval_divide(gmp_rational &t, const gmp_rational &o)
{
   if (eval_is_zero(o))
      BOOST_THROW_EXCEPTION(std::overflow_error("Division by zero."));
   mpq_div(t.data(), t.data(), o.data());
}
inline void eval_add(gmp_rational &t, const gmp_rational &p, const gmp_rational &o)
{
   mpq_add(t.data(), p.data(), o.data());
}
inline void eval_subtract(gmp_rational &t, const gmp_rational &p, const gmp_rational &o)
{
   mpq_sub(t.data(), p.data(), o.data());
}
inline void eval_multiply(gmp_rational &t, const gmp_rational &p, const gmp_rational &o)
{
   mpq_mul(t.data(), p.data(), o.data());
}
inline void eval_divide(gmp_rational &t, const gmp_rational &p, const gmp_rational &o)
{
   if (eval_is_zero(o))
      BOOST_THROW_EXCEPTION(std::overflow_error("Division by zero."));
   mpq_div(t.data(), p.data(), o.data());
}

inline int eval_get_sign(const gmp_rational &val)
{
   return mpq_sgn(val.data());
}
inline void eval_convert_to(double *result, const gmp_rational &val)
{
   //
   // This does not round correctly:
   //
   //*result = mpq_get_d(val.data());
   //
   // This does:
   //
   boost::multiprecision::detail::generic_convert_rational_to_float(*result, val);
}

inline void eval_convert_to(long *result, const gmp_rational &val)
{
   double r;
   eval_convert_to(&r, val);
   *result = static_cast<long>(r);
}

inline void eval_convert_to(unsigned long *result, const gmp_rational &val)
{
   double r;
   eval_convert_to(&r, val);
   *result = static_cast<long>(r);
}

inline void eval_abs(gmp_rational &result, const gmp_rational &val)
{
   mpq_abs(result.data(), val.data());
}

inline void assign_components(gmp_rational &result, unsigned long v1, unsigned long v2)
{
   mpq_set_ui(result.data(), v1, v2);
   mpq_canonicalize(result.data());
}
inline void assign_components(gmp_rational &result, long v1, long v2)
{
   mpq_set_si(result.data(), v1, v2);
   mpq_canonicalize(result.data());
}
inline void assign_components(gmp_rational &result, gmp_int const &v1, gmp_int const &v2)
{
   mpz_set(mpq_numref(result.data()), v1.data());
   mpz_set(mpq_denref(result.data()), v2.data());
   mpq_canonicalize(result.data());
}

inline std::size_t hash_value(const gmp_rational &val)
{
   std::size_t result = 0;
   for (int i = 0; i < std::abs(val.data()[0]._mp_num._mp_size); ++i)
      boost::hash_combine(result, val.data()[0]._mp_num._mp_d[i]);
   for (int i = 0; i < std::abs(val.data()[0]._mp_den._mp_size); ++i)
      boost::hash_combine(result, val.data()[0]._mp_den._mp_d[i]);
   boost::hash_combine(result, val.data()[0]._mp_num._mp_size);
   return result;
>>>>>>> 536bc419
}

//
// Some member functions that are dependent upon previous code go here:
//
template <unsigned Digits10>
template <unsigned D>
<<<<<<< HEAD
inline gmp_float<Digits10>::gmp_float(
    const gmp_float<D> &o, typename enable_if_c<D <= Digits10>::type *) {
  mpf_init2(this->m_data,
            multiprecision::detail::digits10_2_2(
                Digits10 ? Digits10 : this->get_default_precision()));
  mpf_set(this->m_data, o.data());
}
template <unsigned Digits10>
template <unsigned D>
inline gmp_float<Digits10>::gmp_float(
    const gmp_float<D> &o, typename disable_if_c<D <= Digits10>::type *) {
  mpf_init2(this->m_data,
            multiprecision::detail::digits10_2_2(
                Digits10 ? Digits10 : this->get_default_precision()));
  mpf_set(this->m_data, o.data());
}
template <unsigned Digits10>
inline gmp_float<Digits10>::gmp_float(const gmp_int &o) {
  mpf_init2(this->m_data,
            multiprecision::detail::digits10_2_2(
                Digits10 ? Digits10 : this->get_default_precision()));
  mpf_set_z(this->data(), o.data());
}
template <unsigned Digits10>
inline gmp_float<Digits10>::gmp_float(const gmp_rational &o) {
  mpf_init2(this->m_data,
            multiprecision::detail::digits10_2_2(
                Digits10 ? Digits10 : this->get_default_precision()));
  mpf_set_q(this->data(), o.data());
}
template <unsigned Digits10>
template <unsigned D>
inline gmp_float<Digits10> &gmp_float<Digits10>::
operator=(const gmp_float<D> &o) {
  if (this->m_data[0]._mp_d == 0)
    mpf_init2(this->m_data,
              multiprecision::detail::digits10_2_2(
                  Digits10 ? Digits10 : this->get_default_precision()));
  mpf_set(this->m_data, o.data());
  return *this;
}
template <unsigned Digits10>
inline gmp_float<Digits10> &gmp_float<Digits10>::operator=(const gmp_int &o) {
  if (this->m_data[0]._mp_d == 0)
    mpf_init2(this->m_data,
              multiprecision::detail::digits10_2_2(
                  Digits10 ? Digits10 : this->get_default_precision()));
  mpf_set_z(this->data(), o.data());
  return *this;
}
template <unsigned Digits10>
inline gmp_float<Digits10> &gmp_float<Digits10>::
operator=(const gmp_rational &o) {
  if (this->m_data[0]._mp_d == 0)
    mpf_init2(this->m_data,
              multiprecision::detail::digits10_2_2(
                  Digits10 ? Digits10 : this->get_default_precision()));
  mpf_set_q(this->data(), o.data());
  return *this;
}
inline gmp_float<0>::gmp_float(const gmp_int &o) {
  mpf_init2(this->m_data,
            multiprecision::detail::digits10_2_2(get_default_precision()));
  mpf_set_z(this->data(), o.data());
}
inline gmp_float<0>::gmp_float(const gmp_rational &o) {
  mpf_init2(this->m_data,
            multiprecision::detail::digits10_2_2(get_default_precision()));
  mpf_set_q(this->data(), o.data());
}
inline gmp_float<0> &gmp_float<0>::operator=(const gmp_int &o) {
  if (this->m_data[0]._mp_d == 0)
    mpf_init2(this->m_data, multiprecision::detail::digits10_2_2(
                                this->get_default_precision()));
  mpf_set_z(this->data(), o.data());
  return *this;
}
inline gmp_float<0> &gmp_float<0>::operator=(const gmp_rational &o) {
  if (this->m_data[0]._mp_d == 0)
    mpf_init2(this->m_data, multiprecision::detail::digits10_2_2(
                                this->get_default_precision()));
  mpf_set_q(this->data(), o.data());
  return *this;
}
inline gmp_int::gmp_int(const gmp_rational &o) {
  mpz_init(this->m_data);
  mpz_set_q(this->m_data, o.data());
}
inline gmp_int &gmp_int::operator=(const gmp_rational &o) {
  if (this->m_data[0]._mp_d == 0)
    mpz_init(this->m_data);
  mpz_set_q(this->m_data, o.data());
  return *this;
=======
inline gmp_float<Digits10>::gmp_float(const gmp_float<D> &o, typename enable_if_c<D <= Digits10>::type *)
{
   mpf_init2(this->m_data, multiprecision::detail::digits10_2_2(Digits10 ? Digits10 : this->get_default_precision()));
   mpf_set(this->m_data, o.data());
}
template <unsigned Digits10>
template <unsigned D>
inline gmp_float<Digits10>::gmp_float(const gmp_float<D> &o, typename disable_if_c<D <= Digits10>::type *)
{
   mpf_init2(this->m_data, multiprecision::detail::digits10_2_2(Digits10 ? Digits10 : this->get_default_precision()));
   mpf_set(this->m_data, o.data());
}
template <unsigned Digits10>
inline gmp_float<Digits10>::gmp_float(const gmp_int &o)
{
   mpf_init2(this->m_data, multiprecision::detail::digits10_2_2(Digits10 ? Digits10 : this->get_default_precision()));
   mpf_set_z(this->data(), o.data());
}
template <unsigned Digits10>
inline gmp_float<Digits10>::gmp_float(const gmp_rational &o)
{
   mpf_init2(this->m_data, multiprecision::detail::digits10_2_2(Digits10 ? Digits10 : this->get_default_precision()));
   mpf_set_q(this->data(), o.data());
}
template <unsigned Digits10>
template <unsigned D>
inline gmp_float<Digits10> &gmp_float<Digits10>::operator=(const gmp_float<D> &o)
{
   if (this->m_data[0]._mp_d == 0)
      mpf_init2(this->m_data, multiprecision::detail::digits10_2_2(Digits10 ? Digits10 : this->get_default_precision()));
   mpf_set(this->m_data, o.data());
   return *this;
}
template <unsigned Digits10>
inline gmp_float<Digits10> &gmp_float<Digits10>::operator=(const gmp_int &o)
{
   if (this->m_data[0]._mp_d == 0)
      mpf_init2(this->m_data, multiprecision::detail::digits10_2_2(Digits10 ? Digits10 : this->get_default_precision()));
   mpf_set_z(this->data(), o.data());
   return *this;
}
template <unsigned Digits10>
inline gmp_float<Digits10> &gmp_float<Digits10>::operator=(const gmp_rational &o)
{
   if (this->m_data[0]._mp_d == 0)
      mpf_init2(this->m_data, multiprecision::detail::digits10_2_2(Digits10 ? Digits10 : this->get_default_precision()));
   mpf_set_q(this->data(), o.data());
   return *this;
}
inline gmp_float<0>::gmp_float(const gmp_int &o)
{
   mpf_init2(this->m_data, multiprecision::detail::digits10_2_2(get_default_precision()));
   mpf_set_z(this->data(), o.data());
}
inline gmp_float<0>::gmp_float(const gmp_rational &o)
{
   mpf_init2(this->m_data, multiprecision::detail::digits10_2_2(get_default_precision()));
   mpf_set_q(this->data(), o.data());
}
inline gmp_float<0> &gmp_float<0>::operator=(const gmp_int &o)
{
   if (this->m_data[0]._mp_d == 0)
      mpf_init2(this->m_data, multiprecision::detail::digits10_2_2(this->get_default_precision()));
   mpf_set_z(this->data(), o.data());
   return *this;
}
inline gmp_float<0> &gmp_float<0>::operator=(const gmp_rational &o)
{
   if (this->m_data[0]._mp_d == 0)
      mpf_init2(this->m_data, multiprecision::detail::digits10_2_2(this->get_default_precision()));
   mpf_set_q(this->data(), o.data());
   return *this;
}
inline gmp_int::gmp_int(const gmp_rational &o)
{
   mpz_init(this->m_data);
   mpz_set_q(this->m_data, o.data());
}
inline gmp_int &gmp_int::operator=(const gmp_rational &o)
{
   if (this->m_data[0]._mp_d == 0)
      mpz_init(this->m_data);
   mpz_set_q(this->m_data, o.data());
   return *this;
>>>>>>> 536bc419
}

} // namespace backends

using boost::multiprecision::backends::gmp_float;
using boost::multiprecision::backends::gmp_int;
using boost::multiprecision::backends::gmp_rational;

template <expression_template_option ExpressionTemplates>
struct component_type<number<gmp_rational, ExpressionTemplates>> {
  typedef number<gmp_int, ExpressionTemplates> type;
};

template <expression_template_option ET>
<<<<<<< HEAD
inline number<gmp_int, ET> numerator(const number<gmp_rational, ET> &val) {
  number<gmp_int, ET> result;
  mpz_set(result.backend().data(), (mpq_numref(val.backend().data())));
  return result;
}
template <expression_template_option ET>
inline number<gmp_int, ET> denominator(const number<gmp_rational, ET> &val) {
  number<gmp_int, ET> result;
  mpz_set(result.backend().data(), (mpq_denref(val.backend().data())));
  return result;
=======
inline number<gmp_int, ET> numerator(const number<gmp_rational, ET> &val)
{
   number<gmp_int, ET> result;
   mpz_set(result.backend().data(), (mpq_numref(val.backend().data())));
   return result;
}
template <expression_template_option ET>
inline number<gmp_int, ET> denominator(const number<gmp_rational, ET> &val)
{
   number<gmp_int, ET> result;
   mpz_set(result.backend().data(), (mpq_denref(val.backend().data())));
   return result;
>>>>>>> 536bc419
}

namespace detail {

#ifdef BOOST_NO_SFINAE_EXPR

template <>
<<<<<<< HEAD
struct is_explicitly_convertible<canonical<mpf_t, gmp_int>::type, gmp_int>
    : public mpl::true_ {};
template <>
struct is_explicitly_convertible<canonical<mpq_t, gmp_int>::type, gmp_int>
    : public mpl::true_ {};
template <unsigned Digits10>
struct is_explicitly_convertible<gmp_float<Digits10>, gmp_int>
    : public mpl::true_ {};
template <>
struct is_explicitly_convertible<gmp_rational, gmp_int> : public mpl::true_ {};
template <unsigned D1, unsigned D2>
struct is_explicitly_convertible<gmp_float<D1>, gmp_float<D2>>
    : public mpl::true_ {};

#endif

template <> struct digits2<number<gmp_float<0>, et_on>> {
  static long value() {
    return multiprecision::detail::digits10_2_2(
        gmp_float<0>::default_precision());
  }
};

template <> struct digits2<number<gmp_float<0>, et_off>> {
  static long value() {
    return multiprecision::detail::digits10_2_2(
        gmp_float<0>::default_precision());
  }
};

template <> struct digits2<number<debug_adaptor<gmp_float<0>>, et_on>> {
  static long value() {
    return multiprecision::detail::digits10_2_2(
        gmp_float<0>::default_precision());
  }
};

template <> struct digits2<number<debug_adaptor<gmp_float<0>>, et_off>> {
  static long value() {
    return multiprecision::detail::digits10_2_2(
        gmp_float<0>::default_precision());
  }
=======
struct is_explicitly_convertible<canonical<mpf_t, gmp_int>::type, gmp_int> : public mpl::true_
{};
template <>
struct is_explicitly_convertible<canonical<mpq_t, gmp_int>::type, gmp_int> : public mpl::true_
{};
template <unsigned Digits10>
struct is_explicitly_convertible<gmp_float<Digits10>, gmp_int> : public mpl::true_
{};
template <>
struct is_explicitly_convertible<gmp_rational, gmp_int> : public mpl::true_
{};
template <unsigned D1, unsigned D2>
struct is_explicitly_convertible<gmp_float<D1>, gmp_float<D2> > : public mpl::true_
{};

#endif

template <>
struct digits2<number<gmp_float<0>, et_on> >
{
   static long value()
   {
      return multiprecision::detail::digits10_2_2(gmp_float<0>::default_precision());
   }
};

template <>
struct digits2<number<gmp_float<0>, et_off> >
{
   static long value()
   {
      return multiprecision::detail::digits10_2_2(gmp_float<0>::default_precision());
   }
};

template <>
struct digits2<number<debug_adaptor<gmp_float<0> >, et_on> >
{
   static long value()
   {
      return multiprecision::detail::digits10_2_2(gmp_float<0>::default_precision());
   }
};

template <>
struct digits2<number<debug_adaptor<gmp_float<0> >, et_off> >
{
   static long value()
   {
      return multiprecision::detail::digits10_2_2(gmp_float<0>::default_precision());
   }
>>>>>>> 536bc419
};

} // namespace detail

template <>
<<<<<<< HEAD
struct number_category<detail::canonical<mpz_t, gmp_int>::type>
    : public mpl::int_<number_kind_integer> {};
template <>
struct number_category<detail::canonical<mpq_t, gmp_rational>::type>
    : public mpl::int_<number_kind_rational> {};
template <>
struct number_category<detail::canonical<mpf_t, gmp_float<0>>::type>
    : public mpl::int_<number_kind_floating_point> {};

namespace detail {
template <>
struct is_variable_precision<backends::gmp_float<0>> : public true_type {};
} // namespace detail

typedef number<gmp_float<50>> mpf_float_50;
typedef number<gmp_float<100>> mpf_float_100;
typedef number<gmp_float<500>> mpf_float_500;
typedef number<gmp_float<1000>> mpf_float_1000;
typedef number<gmp_float<0>> mpf_float;
typedef number<gmp_int> mpz_int;
typedef number<gmp_rational> mpq_rational;

} // namespace multiprecision

namespace math {
namespace tools {
=======
struct number_category<detail::canonical<mpz_t, gmp_int>::type> : public mpl::int_<number_kind_integer>
{};
template <>
struct number_category<detail::canonical<mpq_t, gmp_rational>::type> : public mpl::int_<number_kind_rational>
{};
template <>
struct number_category<detail::canonical<mpf_t, gmp_float<0> >::type> : public mpl::int_<number_kind_floating_point>
{};

namespace detail {
template <>
struct is_variable_precision<backends::gmp_float<0> > : public true_type
{};
} // namespace detail

typedef number<gmp_float<50> >   mpf_float_50;
typedef number<gmp_float<100> >  mpf_float_100;
typedef number<gmp_float<500> >  mpf_float_500;
typedef number<gmp_float<1000> > mpf_float_1000;
typedef number<gmp_float<0> >    mpf_float;
typedef number<gmp_int>          mpz_int;
typedef number<gmp_rational>     mpq_rational;

} // namespace multiprecision

namespace math { namespace tools {
>>>>>>> 536bc419

template <>
inline int digits<boost::multiprecision::mpf_float>()
#ifdef BOOST_MATH_NOEXCEPT
    BOOST_NOEXCEPT
#endif
{
<<<<<<< HEAD
  return multiprecision::detail::digits10_2_2(
      boost::multiprecision::mpf_float::default_precision());
}
template <>
inline int
digits<boost::multiprecision::number<boost::multiprecision::gmp_float<0>,
                                     boost::multiprecision::et_off>>()
=======
   return multiprecision::detail::digits10_2_2(boost::multiprecision::mpf_float::default_precision());
}
template <>
inline int digits<boost::multiprecision::number<boost::multiprecision::gmp_float<0>, boost::multiprecision::et_off> >()
>>>>>>> 536bc419
#ifdef BOOST_MATH_NOEXCEPT
    BOOST_NOEXCEPT
#endif
{
<<<<<<< HEAD
  return multiprecision::detail::digits10_2_2(
      boost::multiprecision::mpf_float::default_precision());
=======
   return multiprecision::detail::digits10_2_2(boost::multiprecision::mpf_float::default_precision());
>>>>>>> 536bc419
}

template <>
inline boost::multiprecision::mpf_float
<<<<<<< HEAD
max_value<boost::multiprecision::mpf_float>() {
  boost::multiprecision::mpf_float result(0.5);
  mpf_mul_2exp(result.backend().data(), result.backend().data(),
               (std::numeric_limits<mp_exp_t>::max)() / 64 + 1);
  return result;
=======
max_value<boost::multiprecision::mpf_float>()
{
   boost::multiprecision::mpf_float result(0.5);
   mpf_mul_2exp(result.backend().data(), result.backend().data(), (std::numeric_limits<mp_exp_t>::max)() / 64 + 1);
   return result;
>>>>>>> 536bc419
}

template <>
inline boost::multiprecision::mpf_float
<<<<<<< HEAD
min_value<boost::multiprecision::mpf_float>() {
  boost::multiprecision::mpf_float result(0.5);
  mpf_div_2exp(result.backend().data(), result.backend().data(),
               (std::numeric_limits<mp_exp_t>::min)() / 64 + 1);
  return result;
}

template <>
inline boost::multiprecision::number<boost::multiprecision::gmp_float<0>,
                                     boost::multiprecision::et_off>
max_value<boost::multiprecision::number<boost::multiprecision::gmp_float<0>,
                                        boost::multiprecision::et_off>>() {
  boost::multiprecision::number<boost::multiprecision::gmp_float<0>,
                                boost::multiprecision::et_off>
      result(0.5);
  mpf_mul_2exp(result.backend().data(), result.backend().data(),
               (std::numeric_limits<mp_exp_t>::max)() / 64 + 1);
  return result;
}

template <>
inline boost::multiprecision::number<boost::multiprecision::gmp_float<0>,
                                     boost::multiprecision::et_off>
min_value<boost::multiprecision::number<boost::multiprecision::gmp_float<0>,
                                        boost::multiprecision::et_off>>() {
  boost::multiprecision::number<boost::multiprecision::gmp_float<0>,
                                boost::multiprecision::et_off>
      result(0.5);
  mpf_div_2exp(result.backend().data(), result.backend().data(),
               (std::numeric_limits<mp_exp_t>::max)() / 64 + 1);
  return result;
}

template <>
inline int
digits<boost::multiprecision::number<boost::multiprecision::debug_adaptor<
    boost::multiprecision::mpf_float::backend_type>>>()
=======
min_value<boost::multiprecision::mpf_float>()
{
   boost::multiprecision::mpf_float result(0.5);
   mpf_div_2exp(result.backend().data(), result.backend().data(), (std::numeric_limits<mp_exp_t>::min)() / 64 + 1);
   return result;
}

template <>
inline boost::multiprecision::number<boost::multiprecision::gmp_float<0>, boost::multiprecision::et_off>
max_value<boost::multiprecision::number<boost::multiprecision::gmp_float<0>, boost::multiprecision::et_off> >()
{
   boost::multiprecision::number<boost::multiprecision::gmp_float<0>, boost::multiprecision::et_off> result(0.5);
   mpf_mul_2exp(result.backend().data(), result.backend().data(), (std::numeric_limits<mp_exp_t>::max)() / 64 + 1);
   return result;
}

template <>
inline boost::multiprecision::number<boost::multiprecision::gmp_float<0>, boost::multiprecision::et_off>
min_value<boost::multiprecision::number<boost::multiprecision::gmp_float<0>, boost::multiprecision::et_off> >()
{
   boost::multiprecision::number<boost::multiprecision::gmp_float<0>, boost::multiprecision::et_off> result(0.5);
   mpf_div_2exp(result.backend().data(), result.backend().data(), (std::numeric_limits<mp_exp_t>::max)() / 64 + 1);
   return result;
}

template <>
inline int digits<boost::multiprecision::number<boost::multiprecision::debug_adaptor<boost::multiprecision::mpf_float::backend_type> > >()
>>>>>>> 536bc419
#ifdef BOOST_MATH_NOEXCEPT
    BOOST_NOEXCEPT
#endif
{
<<<<<<< HEAD
  return multiprecision::detail::digits10_2_2(
      boost::multiprecision::number<boost::multiprecision::debug_adaptor<
          boost::multiprecision::mpf_float::backend_type>>::
          default_precision());
}
template <>
inline int digits<boost::multiprecision::number<
    boost::multiprecision::debug_adaptor<boost::multiprecision::gmp_float<0>>,
    boost::multiprecision::et_off>>()
=======
   return multiprecision::detail::digits10_2_2(boost::multiprecision::number<boost::multiprecision::debug_adaptor<boost::multiprecision::mpf_float::backend_type> >::default_precision());
}
template <>
inline int digits<boost::multiprecision::number<boost::multiprecision::debug_adaptor<boost::multiprecision::gmp_float<0> >, boost::multiprecision::et_off> >()
>>>>>>> 536bc419
#ifdef BOOST_MATH_NOEXCEPT
    BOOST_NOEXCEPT
#endif
{
<<<<<<< HEAD
  return multiprecision::detail::digits10_2_2(
      boost::multiprecision::number<boost::multiprecision::debug_adaptor<
          boost::multiprecision::mpf_float::backend_type>>::
          default_precision());
}

template <>
inline boost::multiprecision::number<boost::multiprecision::debug_adaptor<
    boost::multiprecision::mpf_float::backend_type>>
max_value<boost::multiprecision::number<boost::multiprecision::debug_adaptor<
    boost::multiprecision::mpf_float::backend_type>>>() {
  return max_value<boost::multiprecision::mpf_float>().backend();
}

template <>
inline boost::multiprecision::number<boost::multiprecision::debug_adaptor<
    boost::multiprecision::mpf_float::backend_type>>
min_value<boost::multiprecision::number<boost::multiprecision::debug_adaptor<
    boost::multiprecision::mpf_float::backend_type>>>() {
  return min_value<boost::multiprecision::mpf_float>().backend();
}

template <>
inline boost::multiprecision::number<
    boost::multiprecision::debug_adaptor<boost::multiprecision::gmp_float<0>>,
    boost::multiprecision::et_off>
max_value<boost::multiprecision::number<
    boost::multiprecision::debug_adaptor<boost::multiprecision::gmp_float<0>>,
    boost::multiprecision::et_off>>() {
  return max_value<boost::multiprecision::mpf_float>().backend();
}

template <>
inline boost::multiprecision::number<
    boost::multiprecision::debug_adaptor<boost::multiprecision::gmp_float<0>>,
    boost::multiprecision::et_off>
min_value<boost::multiprecision::number<
    boost::multiprecision::debug_adaptor<boost::multiprecision::gmp_float<0>>,
    boost::multiprecision::et_off>>() {
  return min_value<boost::multiprecision::mpf_float>().backend();
}

} // namespace tools
} // namespace math
=======
   return multiprecision::detail::digits10_2_2(boost::multiprecision::number<boost::multiprecision::debug_adaptor<boost::multiprecision::mpf_float::backend_type> >::default_precision());
}

template <>
inline boost::multiprecision::number<boost::multiprecision::debug_adaptor<boost::multiprecision::mpf_float::backend_type> >
max_value<boost::multiprecision::number<boost::multiprecision::debug_adaptor<boost::multiprecision::mpf_float::backend_type> > >()
{
   return max_value<boost::multiprecision::mpf_float>().backend();
}

template <>
inline boost::multiprecision::number<boost::multiprecision::debug_adaptor<boost::multiprecision::mpf_float::backend_type> >
min_value<boost::multiprecision::number<boost::multiprecision::debug_adaptor<boost::multiprecision::mpf_float::backend_type> > >()
{
   return min_value<boost::multiprecision::mpf_float>().backend();
}

template <>
inline boost::multiprecision::number<boost::multiprecision::debug_adaptor<boost::multiprecision::gmp_float<0> >, boost::multiprecision::et_off>
max_value<boost::multiprecision::number<boost::multiprecision::debug_adaptor<boost::multiprecision::gmp_float<0> >, boost::multiprecision::et_off> >()
{
   return max_value<boost::multiprecision::mpf_float>().backend();
}

template <>
inline boost::multiprecision::number<boost::multiprecision::debug_adaptor<boost::multiprecision::gmp_float<0> >, boost::multiprecision::et_off>
min_value<boost::multiprecision::number<boost::multiprecision::debug_adaptor<boost::multiprecision::gmp_float<0> >, boost::multiprecision::et_off> >()
{
   return min_value<boost::multiprecision::mpf_float>().backend();
}

}} // namespace math::tools
>>>>>>> 536bc419

} // namespace boost

namespace std {

//
// numeric_limits [partial] specializations for the types declared in this
// header:
//
<<<<<<< HEAD
template <unsigned Digits10,
          boost::multiprecision::expression_template_option ExpressionTemplates>
class numeric_limits<boost::multiprecision::number<
    boost::multiprecision::gmp_float<Digits10>, ExpressionTemplates>> {
  typedef boost::multiprecision::number<
      boost::multiprecision::gmp_float<Digits10>, ExpressionTemplates>
      number_type;

public:
  BOOST_STATIC_CONSTEXPR bool is_specialized = true;
  //
  // min and max values chosen so as to not cause segfaults when calling
  // mpf_get_str on 64-bit Linux builds.  Possibly we could use larger
  // exponent values elsewhere.
  //
  static number_type(min)() {
    initializer.do_nothing();
    static std::pair<bool, number_type> value;
    if (!value.first) {
      value.first = true;
      value.second = 1;
      mpf_div_2exp(value.second.backend().data(), value.second.backend().data(),
                   (std::numeric_limits<mp_exp_t>::max)() / 64 + 1);
    }
    return value.second;
  }
  static number_type(max)() {
    initializer.do_nothing();
    static std::pair<bool, number_type> value;
    if (!value.first) {
      value.first = true;
      value.second = 1;
      mpf_mul_2exp(value.second.backend().data(), value.second.backend().data(),
                   (std::numeric_limits<mp_exp_t>::max)() / 64 + 1);
    }
    return value.second;
  }
  BOOST_STATIC_CONSTEXPR number_type lowest() { return -(max)(); }
  BOOST_STATIC_CONSTEXPR int digits = static_cast<int>(
      (Digits10 * 1000L) / 301L + ((Digits10 * 1000L) % 301L ? 2 : 1));
  BOOST_STATIC_CONSTEXPR int digits10 = Digits10;
  // Have to allow for a possible extra limb inside the gmp data structure:
  BOOST_STATIC_CONSTEXPR int max_digits10 =
      Digits10 + 3 + ((GMP_LIMB_BITS * 301L) / 1000L);
  BOOST_STATIC_CONSTEXPR bool is_signed = true;
  BOOST_STATIC_CONSTEXPR bool is_integer = false;
  BOOST_STATIC_CONSTEXPR bool is_exact = false;
  BOOST_STATIC_CONSTEXPR int radix = 2;
  static number_type epsilon() {
    initializer.do_nothing();
    static std::pair<bool, number_type> value;
    if (!value.first) {
      value.first = true;
      value.second = 1;
      mpf_div_2exp(value.second.backend().data(), value.second.backend().data(),
                   std::numeric_limits<number_type>::digits - 1);
    }
    return value.second;
  }
  // What value should this be????
  static number_type round_error() {
    // returns epsilon/2
    initializer.do_nothing();
    static std::pair<bool, number_type> value;
    if (!value.first) {
      value.first = true;
      value.second = 1;
    }
    return value.second;
  }
  BOOST_STATIC_CONSTEXPR long min_exponent = LONG_MIN;
  BOOST_STATIC_CONSTEXPR long min_exponent10 = (LONG_MIN / 1000) * 301L;
  BOOST_STATIC_CONSTEXPR long max_exponent = LONG_MAX;
  BOOST_STATIC_CONSTEXPR long max_exponent10 = (LONG_MAX / 1000) * 301L;
  BOOST_STATIC_CONSTEXPR bool has_infinity = false;
  BOOST_STATIC_CONSTEXPR bool has_quiet_NaN = false;
  BOOST_STATIC_CONSTEXPR bool has_signaling_NaN = false;
  BOOST_STATIC_CONSTEXPR float_denorm_style has_denorm = denorm_absent;
  BOOST_STATIC_CONSTEXPR bool has_denorm_loss = false;
  BOOST_STATIC_CONSTEXPR number_type infinity() { return number_type(); }
  BOOST_STATIC_CONSTEXPR number_type quiet_NaN() { return number_type(); }
  BOOST_STATIC_CONSTEXPR number_type signaling_NaN() { return number_type(); }
  BOOST_STATIC_CONSTEXPR number_type denorm_min() { return number_type(); }
  BOOST_STATIC_CONSTEXPR bool is_iec559 = false;
  BOOST_STATIC_CONSTEXPR bool is_bounded = true;
  BOOST_STATIC_CONSTEXPR bool is_modulo = false;
  BOOST_STATIC_CONSTEXPR bool traps = true;
  BOOST_STATIC_CONSTEXPR bool tinyness_before = false;
  BOOST_STATIC_CONSTEXPR float_round_style round_style = round_indeterminate;

private:
  struct data_initializer {
    data_initializer() {
      std::numeric_limits<boost::multiprecision::number<
          boost::multiprecision::gmp_float<digits10>>>::epsilon();
      std::numeric_limits<boost::multiprecision::number<
          boost::multiprecision::gmp_float<digits10>>>::round_error();
      (std::numeric_limits<boost::multiprecision::number<
           boost::multiprecision::gmp_float<digits10>>>::min)();
      (std::numeric_limits<boost::multiprecision::number<
           boost::multiprecision::gmp_float<digits10>>>::max)();
    }
    void do_nothing() const {}
  };
  static const data_initializer initializer;
};

template <unsigned Digits10,
          boost::multiprecision::expression_template_option ExpressionTemplates>
const typename numeric_limits<
    boost::multiprecision::number<boost::multiprecision::gmp_float<Digits10>,
                                  ExpressionTemplates>>::data_initializer
    numeric_limits<boost::multiprecision::number<
        boost::multiprecision::gmp_float<Digits10>,
        ExpressionTemplates>>::initializer;
=======
template <unsigned Digits10, boost::multiprecision::expression_template_option ExpressionTemplates>
class numeric_limits<boost::multiprecision::number<boost::multiprecision::gmp_float<Digits10>, ExpressionTemplates> >
{
   typedef boost::multiprecision::number<boost::multiprecision::gmp_float<Digits10>, ExpressionTemplates> number_type;

 public:
   BOOST_STATIC_CONSTEXPR bool is_specialized = true;
   //
   // min and max values chosen so as to not cause segfaults when calling
   // mpf_get_str on 64-bit Linux builds.  Possibly we could use larger
   // exponent values elsewhere.
   //
   static number_type(min)()
   {
      initializer.do_nothing();
      static std::pair<bool, number_type> value;
      if (!value.first)
      {
         value.first  = true;
         value.second = 1;
         mpf_div_2exp(value.second.backend().data(), value.second.backend().data(), (std::numeric_limits<mp_exp_t>::max)() / 64 + 1);
      }
      return value.second;
   }
   static number_type(max)()
   {
      initializer.do_nothing();
      static std::pair<bool, number_type> value;
      if (!value.first)
      {
         value.first  = true;
         value.second = 1;
         mpf_mul_2exp(value.second.backend().data(), value.second.backend().data(), (std::numeric_limits<mp_exp_t>::max)() / 64 + 1);
      }
      return value.second;
   }
   BOOST_STATIC_CONSTEXPR number_type lowest()
   {
      return -(max)();
   }
   BOOST_STATIC_CONSTEXPR int digits   = static_cast<int>((Digits10 * 1000L) / 301L + ((Digits10 * 1000L) % 301L ? 2 : 1));
   BOOST_STATIC_CONSTEXPR int digits10 = Digits10;
   // Have to allow for a possible extra limb inside the gmp data structure:
   BOOST_STATIC_CONSTEXPR int  max_digits10 = Digits10 + 3 + ((GMP_LIMB_BITS * 301L) / 1000L);
   BOOST_STATIC_CONSTEXPR bool is_signed    = true;
   BOOST_STATIC_CONSTEXPR bool is_integer   = false;
   BOOST_STATIC_CONSTEXPR bool is_exact     = false;
   BOOST_STATIC_CONSTEXPR int  radix        = 2;
   static number_type          epsilon()
   {
      initializer.do_nothing();
      static std::pair<bool, number_type> value;
      if (!value.first)
      {
         value.first  = true;
         value.second = 1;
         mpf_div_2exp(value.second.backend().data(), value.second.backend().data(), std::numeric_limits<number_type>::digits - 1);
      }
      return value.second;
   }
   // What value should this be????
   static number_type round_error()
   {
      // returns epsilon/2
      initializer.do_nothing();
      static std::pair<bool, number_type> value;
      if (!value.first)
      {
         value.first  = true;
         value.second = 1;
      }
      return value.second;
   }
   BOOST_STATIC_CONSTEXPR long min_exponent                  = LONG_MIN;
   BOOST_STATIC_CONSTEXPR long min_exponent10                = (LONG_MIN / 1000) * 301L;
   BOOST_STATIC_CONSTEXPR long max_exponent                  = LONG_MAX;
   BOOST_STATIC_CONSTEXPR long max_exponent10                = (LONG_MAX / 1000) * 301L;
   BOOST_STATIC_CONSTEXPR bool has_infinity                  = false;
   BOOST_STATIC_CONSTEXPR bool has_quiet_NaN                 = false;
   BOOST_STATIC_CONSTEXPR bool has_signaling_NaN             = false;
   BOOST_STATIC_CONSTEXPR float_denorm_style has_denorm      = denorm_absent;
   BOOST_STATIC_CONSTEXPR bool               has_denorm_loss = false;
   BOOST_STATIC_CONSTEXPR number_type infinity() { return number_type(); }
   BOOST_STATIC_CONSTEXPR number_type quiet_NaN() { return number_type(); }
   BOOST_STATIC_CONSTEXPR number_type signaling_NaN() { return number_type(); }
   BOOST_STATIC_CONSTEXPR number_type denorm_min() { return number_type(); }
   BOOST_STATIC_CONSTEXPR bool        is_iec559         = false;
   BOOST_STATIC_CONSTEXPR bool        is_bounded        = true;
   BOOST_STATIC_CONSTEXPR bool        is_modulo         = false;
   BOOST_STATIC_CONSTEXPR bool        traps             = true;
   BOOST_STATIC_CONSTEXPR bool        tinyness_before   = false;
   BOOST_STATIC_CONSTEXPR float_round_style round_style = round_indeterminate;

 private:
   struct data_initializer
   {
      data_initializer()
      {
         std::numeric_limits<boost::multiprecision::number<boost::multiprecision::gmp_float<digits10> > >::epsilon();
         std::numeric_limits<boost::multiprecision::number<boost::multiprecision::gmp_float<digits10> > >::round_error();
         (std::numeric_limits<boost::multiprecision::number<boost::multiprecision::gmp_float<digits10> > >::min)();
         (std::numeric_limits<boost::multiprecision::number<boost::multiprecision::gmp_float<digits10> > >::max)();
      }
      void do_nothing() const {}
   };
   static const data_initializer initializer;
};

template <unsigned Digits10, boost::multiprecision::expression_template_option ExpressionTemplates>
const typename numeric_limits<boost::multiprecision::number<boost::multiprecision::gmp_float<Digits10>, ExpressionTemplates> >::data_initializer numeric_limits<boost::multiprecision::number<boost::multiprecision::gmp_float<Digits10>, ExpressionTemplates> >::initializer;
>>>>>>> 536bc419

#ifndef BOOST_NO_INCLASS_MEMBER_INITIALIZATION

template <unsigned Digits10,
          boost::multiprecision::expression_template_option ExpressionTemplates>
BOOST_CONSTEXPR_OR_CONST int numeric_limits<boost::multiprecision::number<
    boost::multiprecision::gmp_float<Digits10>, ExpressionTemplates>>::digits;
template <unsigned Digits10,
          boost::multiprecision::expression_template_option ExpressionTemplates>
BOOST_CONSTEXPR_OR_CONST int numeric_limits<boost::multiprecision::number<
    boost::multiprecision::gmp_float<Digits10>, ExpressionTemplates>>::digits10;
template <unsigned Digits10,
          boost::multiprecision::expression_template_option ExpressionTemplates>
BOOST_CONSTEXPR_OR_CONST int numeric_limits<
    boost::multiprecision::number<boost::multiprecision::gmp_float<Digits10>,
                                  ExpressionTemplates>>::max_digits10;
template <unsigned Digits10,
          boost::multiprecision::expression_template_option ExpressionTemplates>
BOOST_CONSTEXPR_OR_CONST bool numeric_limits<
    boost::multiprecision::number<boost::multiprecision::gmp_float<Digits10>,
                                  ExpressionTemplates>>::is_signed;
template <unsigned Digits10,
          boost::multiprecision::expression_template_option ExpressionTemplates>
BOOST_CONSTEXPR_OR_CONST bool numeric_limits<
    boost::multiprecision::number<boost::multiprecision::gmp_float<Digits10>,
                                  ExpressionTemplates>>::is_integer;
template <unsigned Digits10,
          boost::multiprecision::expression_template_option ExpressionTemplates>
BOOST_CONSTEXPR_OR_CONST bool numeric_limits<boost::multiprecision::number<
    boost::multiprecision::gmp_float<Digits10>, ExpressionTemplates>>::is_exact;
template <unsigned Digits10,
          boost::multiprecision::expression_template_option ExpressionTemplates>
BOOST_CONSTEXPR_OR_CONST int numeric_limits<boost::multiprecision::number<
    boost::multiprecision::gmp_float<Digits10>, ExpressionTemplates>>::radix;
template <unsigned Digits10,
          boost::multiprecision::expression_template_option ExpressionTemplates>
BOOST_CONSTEXPR_OR_CONST long numeric_limits<
    boost::multiprecision::number<boost::multiprecision::gmp_float<Digits10>,
                                  ExpressionTemplates>>::min_exponent;
template <unsigned Digits10,
          boost::multiprecision::expression_template_option ExpressionTemplates>
BOOST_CONSTEXPR_OR_CONST long numeric_limits<
    boost::multiprecision::number<boost::multiprecision::gmp_float<Digits10>,
                                  ExpressionTemplates>>::min_exponent10;
template <unsigned Digits10,
          boost::multiprecision::expression_template_option ExpressionTemplates>
BOOST_CONSTEXPR_OR_CONST long numeric_limits<
    boost::multiprecision::number<boost::multiprecision::gmp_float<Digits10>,
                                  ExpressionTemplates>>::max_exponent;
template <unsigned Digits10,
          boost::multiprecision::expression_template_option ExpressionTemplates>
BOOST_CONSTEXPR_OR_CONST long numeric_limits<
    boost::multiprecision::number<boost::multiprecision::gmp_float<Digits10>,
                                  ExpressionTemplates>>::max_exponent10;
template <unsigned Digits10,
          boost::multiprecision::expression_template_option ExpressionTemplates>
BOOST_CONSTEXPR_OR_CONST bool numeric_limits<
    boost::multiprecision::number<boost::multiprecision::gmp_float<Digits10>,
                                  ExpressionTemplates>>::has_infinity;
template <unsigned Digits10,
          boost::multiprecision::expression_template_option ExpressionTemplates>
BOOST_CONSTEXPR_OR_CONST bool numeric_limits<
    boost::multiprecision::number<boost::multiprecision::gmp_float<Digits10>,
                                  ExpressionTemplates>>::has_quiet_NaN;
template <unsigned Digits10,
          boost::multiprecision::expression_template_option ExpressionTemplates>
BOOST_CONSTEXPR_OR_CONST bool numeric_limits<
    boost::multiprecision::number<boost::multiprecision::gmp_float<Digits10>,
                                  ExpressionTemplates>>::has_signaling_NaN;
template <unsigned Digits10,
          boost::multiprecision::expression_template_option ExpressionTemplates>
BOOST_CONSTEXPR_OR_CONST float_denorm_style numeric_limits<
    boost::multiprecision::number<boost::multiprecision::gmp_float<Digits10>,
                                  ExpressionTemplates>>::has_denorm;
template <unsigned Digits10,
          boost::multiprecision::expression_template_option ExpressionTemplates>
BOOST_CONSTEXPR_OR_CONST bool numeric_limits<
    boost::multiprecision::number<boost::multiprecision::gmp_float<Digits10>,
                                  ExpressionTemplates>>::has_denorm_loss;
template <unsigned Digits10,
          boost::multiprecision::expression_template_option ExpressionTemplates>
BOOST_CONSTEXPR_OR_CONST bool numeric_limits<
    boost::multiprecision::number<boost::multiprecision::gmp_float<Digits10>,
                                  ExpressionTemplates>>::is_iec559;
template <unsigned Digits10,
          boost::multiprecision::expression_template_option ExpressionTemplates>
BOOST_CONSTEXPR_OR_CONST bool numeric_limits<
    boost::multiprecision::number<boost::multiprecision::gmp_float<Digits10>,
                                  ExpressionTemplates>>::is_bounded;
template <unsigned Digits10,
          boost::multiprecision::expression_template_option ExpressionTemplates>
BOOST_CONSTEXPR_OR_CONST bool numeric_limits<
    boost::multiprecision::number<boost::multiprecision::gmp_float<Digits10>,
                                  ExpressionTemplates>>::is_modulo;
template <unsigned Digits10,
          boost::multiprecision::expression_template_option ExpressionTemplates>
BOOST_CONSTEXPR_OR_CONST bool numeric_limits<boost::multiprecision::number<
    boost::multiprecision::gmp_float<Digits10>, ExpressionTemplates>>::traps;
template <unsigned Digits10,
          boost::multiprecision::expression_template_option ExpressionTemplates>
BOOST_CONSTEXPR_OR_CONST bool numeric_limits<
    boost::multiprecision::number<boost::multiprecision::gmp_float<Digits10>,
                                  ExpressionTemplates>>::tinyness_before;
template <unsigned Digits10,
          boost::multiprecision::expression_template_option ExpressionTemplates>
BOOST_CONSTEXPR_OR_CONST float_round_style numeric_limits<
    boost::multiprecision::number<boost::multiprecision::gmp_float<Digits10>,
                                  ExpressionTemplates>>::round_style;

#endif

template <boost::multiprecision::expression_template_option ExpressionTemplates>
<<<<<<< HEAD
class numeric_limits<boost::multiprecision::number<
    boost::multiprecision::gmp_float<0>, ExpressionTemplates>> {
  typedef boost::multiprecision::number<boost::multiprecision::gmp_float<0>,
                                        ExpressionTemplates>
      number_type;

public:
  BOOST_STATIC_CONSTEXPR bool is_specialized = false;
  static number_type(min)() { return number_type(); }
  static number_type(max)() { return number_type(); }
  static number_type lowest() { return number_type(); }
  BOOST_STATIC_CONSTEXPR int digits = 0;
  BOOST_STATIC_CONSTEXPR int digits10 = 0;
  BOOST_STATIC_CONSTEXPR int max_digits10 = 0;
  BOOST_STATIC_CONSTEXPR bool is_signed = false;
  BOOST_STATIC_CONSTEXPR bool is_integer = false;
  BOOST_STATIC_CONSTEXPR bool is_exact = false;
  BOOST_STATIC_CONSTEXPR int radix = 0;
  static number_type epsilon() { return number_type(); }
  static number_type round_error() { return number_type(); }
  BOOST_STATIC_CONSTEXPR int min_exponent = 0;
  BOOST_STATIC_CONSTEXPR int min_exponent10 = 0;
  BOOST_STATIC_CONSTEXPR int max_exponent = 0;
  BOOST_STATIC_CONSTEXPR int max_exponent10 = 0;
  BOOST_STATIC_CONSTEXPR bool has_infinity = false;
  BOOST_STATIC_CONSTEXPR bool has_quiet_NaN = false;
  BOOST_STATIC_CONSTEXPR bool has_signaling_NaN = false;
  BOOST_STATIC_CONSTEXPR float_denorm_style has_denorm = denorm_absent;
  BOOST_STATIC_CONSTEXPR bool has_denorm_loss = false;
  static number_type infinity() { return number_type(); }
  static number_type quiet_NaN() { return number_type(); }
  static number_type signaling_NaN() { return number_type(); }
  static number_type denorm_min() { return number_type(); }
  BOOST_STATIC_CONSTEXPR bool is_iec559 = false;
  BOOST_STATIC_CONSTEXPR bool is_bounded = false;
  BOOST_STATIC_CONSTEXPR bool is_modulo = false;
  BOOST_STATIC_CONSTEXPR bool traps = false;
  BOOST_STATIC_CONSTEXPR bool tinyness_before = false;
  BOOST_STATIC_CONSTEXPR float_round_style round_style = round_indeterminate;
=======
class numeric_limits<boost::multiprecision::number<boost::multiprecision::gmp_float<0>, ExpressionTemplates> >
{
   typedef boost::multiprecision::number<boost::multiprecision::gmp_float<0>, ExpressionTemplates> number_type;

 public:
   BOOST_STATIC_CONSTEXPR bool is_specialized = false;
   static number_type(min)() { return number_type(); }
   static number_type(max)() { return number_type(); }
   static number_type          lowest() { return number_type(); }
   BOOST_STATIC_CONSTEXPR int  digits       = 0;
   BOOST_STATIC_CONSTEXPR int  digits10     = 0;
   BOOST_STATIC_CONSTEXPR int  max_digits10 = 0;
   BOOST_STATIC_CONSTEXPR bool is_signed    = false;
   BOOST_STATIC_CONSTEXPR bool is_integer   = false;
   BOOST_STATIC_CONSTEXPR bool is_exact     = false;
   BOOST_STATIC_CONSTEXPR int  radix        = 0;
   static number_type          epsilon() { return number_type(); }
   static number_type          round_error() { return number_type(); }
   BOOST_STATIC_CONSTEXPR int  min_exponent                  = 0;
   BOOST_STATIC_CONSTEXPR int  min_exponent10                = 0;
   BOOST_STATIC_CONSTEXPR int  max_exponent                  = 0;
   BOOST_STATIC_CONSTEXPR int  max_exponent10                = 0;
   BOOST_STATIC_CONSTEXPR bool has_infinity                  = false;
   BOOST_STATIC_CONSTEXPR bool has_quiet_NaN                 = false;
   BOOST_STATIC_CONSTEXPR bool has_signaling_NaN             = false;
   BOOST_STATIC_CONSTEXPR float_denorm_style has_denorm      = denorm_absent;
   BOOST_STATIC_CONSTEXPR bool               has_denorm_loss = false;
   static number_type                        infinity() { return number_type(); }
   static number_type                        quiet_NaN() { return number_type(); }
   static number_type                        signaling_NaN() { return number_type(); }
   static number_type                        denorm_min() { return number_type(); }
   BOOST_STATIC_CONSTEXPR bool               is_iec559       = false;
   BOOST_STATIC_CONSTEXPR bool               is_bounded      = false;
   BOOST_STATIC_CONSTEXPR bool               is_modulo       = false;
   BOOST_STATIC_CONSTEXPR bool               traps           = false;
   BOOST_STATIC_CONSTEXPR bool               tinyness_before = false;
   BOOST_STATIC_CONSTEXPR float_round_style round_style      = round_indeterminate;
>>>>>>> 536bc419
};

#ifndef BOOST_NO_INCLASS_MEMBER_INITIALIZATION

template <boost::multiprecision::expression_template_option ExpressionTemplates>
BOOST_CONSTEXPR_OR_CONST int numeric_limits<boost::multiprecision::number<
    boost::multiprecision::gmp_float<0>, ExpressionTemplates>>::digits;
template <boost::multiprecision::expression_template_option ExpressionTemplates>
BOOST_CONSTEXPR_OR_CONST int numeric_limits<boost::multiprecision::number<
    boost::multiprecision::gmp_float<0>, ExpressionTemplates>>::digits10;
template <boost::multiprecision::expression_template_option ExpressionTemplates>
BOOST_CONSTEXPR_OR_CONST int numeric_limits<boost::multiprecision::number<
    boost::multiprecision::gmp_float<0>, ExpressionTemplates>>::max_digits10;
template <boost::multiprecision::expression_template_option ExpressionTemplates>
BOOST_CONSTEXPR_OR_CONST bool numeric_limits<boost::multiprecision::number<
    boost::multiprecision::gmp_float<0>, ExpressionTemplates>>::is_signed;
template <boost::multiprecision::expression_template_option ExpressionTemplates>
BOOST_CONSTEXPR_OR_CONST bool numeric_limits<boost::multiprecision::number<
    boost::multiprecision::gmp_float<0>, ExpressionTemplates>>::is_integer;
template <boost::multiprecision::expression_template_option ExpressionTemplates>
BOOST_CONSTEXPR_OR_CONST bool numeric_limits<boost::multiprecision::number<
    boost::multiprecision::gmp_float<0>, ExpressionTemplates>>::is_exact;
template <boost::multiprecision::expression_template_option ExpressionTemplates>
BOOST_CONSTEXPR_OR_CONST int numeric_limits<boost::multiprecision::number<
    boost::multiprecision::gmp_float<0>, ExpressionTemplates>>::radix;
template <boost::multiprecision::expression_template_option ExpressionTemplates>
BOOST_CONSTEXPR_OR_CONST int numeric_limits<boost::multiprecision::number<
    boost::multiprecision::gmp_float<0>, ExpressionTemplates>>::min_exponent;
template <boost::multiprecision::expression_template_option ExpressionTemplates>
BOOST_CONSTEXPR_OR_CONST int numeric_limits<boost::multiprecision::number<
    boost::multiprecision::gmp_float<0>, ExpressionTemplates>>::min_exponent10;
template <boost::multiprecision::expression_template_option ExpressionTemplates>
BOOST_CONSTEXPR_OR_CONST int numeric_limits<boost::multiprecision::number<
    boost::multiprecision::gmp_float<0>, ExpressionTemplates>>::max_exponent;
template <boost::multiprecision::expression_template_option ExpressionTemplates>
BOOST_CONSTEXPR_OR_CONST int numeric_limits<boost::multiprecision::number<
    boost::multiprecision::gmp_float<0>, ExpressionTemplates>>::max_exponent10;
template <boost::multiprecision::expression_template_option ExpressionTemplates>
BOOST_CONSTEXPR_OR_CONST bool numeric_limits<boost::multiprecision::number<
    boost::multiprecision::gmp_float<0>, ExpressionTemplates>>::has_infinity;
template <boost::multiprecision::expression_template_option ExpressionTemplates>
BOOST_CONSTEXPR_OR_CONST bool numeric_limits<boost::multiprecision::number<
    boost::multiprecision::gmp_float<0>, ExpressionTemplates>>::has_quiet_NaN;
template <boost::multiprecision::expression_template_option ExpressionTemplates>
BOOST_CONSTEXPR_OR_CONST bool numeric_limits<
    boost::multiprecision::number<boost::multiprecision::gmp_float<0>,
                                  ExpressionTemplates>>::has_signaling_NaN;
template <boost::multiprecision::expression_template_option ExpressionTemplates>
BOOST_CONSTEXPR_OR_CONST float_denorm_style
    numeric_limits<boost::multiprecision::number<
        boost::multiprecision::gmp_float<0>, ExpressionTemplates>>::has_denorm;
template <boost::multiprecision::expression_template_option ExpressionTemplates>
BOOST_CONSTEXPR_OR_CONST bool numeric_limits<boost::multiprecision::number<
    boost::multiprecision::gmp_float<0>, ExpressionTemplates>>::has_denorm_loss;
template <boost::multiprecision::expression_template_option ExpressionTemplates>
BOOST_CONSTEXPR_OR_CONST bool numeric_limits<boost::multiprecision::number<
    boost::multiprecision::gmp_float<0>, ExpressionTemplates>>::is_iec559;
template <boost::multiprecision::expression_template_option ExpressionTemplates>
BOOST_CONSTEXPR_OR_CONST bool numeric_limits<boost::multiprecision::number<
    boost::multiprecision::gmp_float<0>, ExpressionTemplates>>::is_bounded;
template <boost::multiprecision::expression_template_option ExpressionTemplates>
BOOST_CONSTEXPR_OR_CONST bool numeric_limits<boost::multiprecision::number<
    boost::multiprecision::gmp_float<0>, ExpressionTemplates>>::is_modulo;
template <boost::multiprecision::expression_template_option ExpressionTemplates>
BOOST_CONSTEXPR_OR_CONST bool numeric_limits<boost::multiprecision::number<
    boost::multiprecision::gmp_float<0>, ExpressionTemplates>>::traps;
template <boost::multiprecision::expression_template_option ExpressionTemplates>
BOOST_CONSTEXPR_OR_CONST bool numeric_limits<boost::multiprecision::number<
    boost::multiprecision::gmp_float<0>, ExpressionTemplates>>::tinyness_before;
template <boost::multiprecision::expression_template_option ExpressionTemplates>
BOOST_CONSTEXPR_OR_CONST float_round_style
    numeric_limits<boost::multiprecision::number<
        boost::multiprecision::gmp_float<0>, ExpressionTemplates>>::round_style;

#endif

template <boost::multiprecision::expression_template_option ExpressionTemplates>
<<<<<<< HEAD
class numeric_limits<boost::multiprecision::number<
    boost::multiprecision::gmp_int, ExpressionTemplates>> {
  typedef boost::multiprecision::number<boost::multiprecision::gmp_int,
                                        ExpressionTemplates>
      number_type;

public:
  BOOST_STATIC_CONSTEXPR bool is_specialized = true;
  //
  // Largest and smallest numbers are bounded only by available memory, set
  // to zero:
  //
  static number_type(min)() { return number_type(); }
  static number_type(max)() { return number_type(); }
  static number_type lowest() { return (min)(); }
  BOOST_STATIC_CONSTEXPR int digits = INT_MAX;
  BOOST_STATIC_CONSTEXPR int digits10 = (INT_MAX / 1000) * 301L;
  BOOST_STATIC_CONSTEXPR int max_digits10 = digits10 + 3;
  BOOST_STATIC_CONSTEXPR bool is_signed = true;
  BOOST_STATIC_CONSTEXPR bool is_integer = true;
  BOOST_STATIC_CONSTEXPR bool is_exact = true;
  BOOST_STATIC_CONSTEXPR int radix = 2;
  static number_type epsilon() { return number_type(); }
  static number_type round_error() { return number_type(); }
  BOOST_STATIC_CONSTEXPR int min_exponent = 0;
  BOOST_STATIC_CONSTEXPR int min_exponent10 = 0;
  BOOST_STATIC_CONSTEXPR int max_exponent = 0;
  BOOST_STATIC_CONSTEXPR int max_exponent10 = 0;
  BOOST_STATIC_CONSTEXPR bool has_infinity = false;
  BOOST_STATIC_CONSTEXPR bool has_quiet_NaN = false;
  BOOST_STATIC_CONSTEXPR bool has_signaling_NaN = false;
  BOOST_STATIC_CONSTEXPR float_denorm_style has_denorm = denorm_absent;
  BOOST_STATIC_CONSTEXPR bool has_denorm_loss = false;
  static number_type infinity() { return number_type(); }
  static number_type quiet_NaN() { return number_type(); }
  static number_type signaling_NaN() { return number_type(); }
  static number_type denorm_min() { return number_type(); }
  BOOST_STATIC_CONSTEXPR bool is_iec559 = false;
  BOOST_STATIC_CONSTEXPR bool is_bounded = false;
  BOOST_STATIC_CONSTEXPR bool is_modulo = false;
  BOOST_STATIC_CONSTEXPR bool traps = false;
  BOOST_STATIC_CONSTEXPR bool tinyness_before = false;
  BOOST_STATIC_CONSTEXPR float_round_style round_style = round_toward_zero;
=======
class numeric_limits<boost::multiprecision::number<boost::multiprecision::gmp_int, ExpressionTemplates> >
{
   typedef boost::multiprecision::number<boost::multiprecision::gmp_int, ExpressionTemplates> number_type;

 public:
   BOOST_STATIC_CONSTEXPR bool is_specialized = true;
   //
   // Largest and smallest numbers are bounded only by available memory, set
   // to zero:
   //
   static number_type(min)()
   {
      return number_type();
   }
   static number_type(max)()
   {
      return number_type();
   }
   static number_type          lowest() { return (min)(); }
   BOOST_STATIC_CONSTEXPR int  digits       = INT_MAX;
   BOOST_STATIC_CONSTEXPR int  digits10     = (INT_MAX / 1000) * 301L;
   BOOST_STATIC_CONSTEXPR int  max_digits10 = digits10 + 3;
   BOOST_STATIC_CONSTEXPR bool is_signed    = true;
   BOOST_STATIC_CONSTEXPR bool is_integer   = true;
   BOOST_STATIC_CONSTEXPR bool is_exact     = true;
   BOOST_STATIC_CONSTEXPR int  radix        = 2;
   static number_type          epsilon() { return number_type(); }
   static number_type          round_error() { return number_type(); }
   BOOST_STATIC_CONSTEXPR int  min_exponent                  = 0;
   BOOST_STATIC_CONSTEXPR int  min_exponent10                = 0;
   BOOST_STATIC_CONSTEXPR int  max_exponent                  = 0;
   BOOST_STATIC_CONSTEXPR int  max_exponent10                = 0;
   BOOST_STATIC_CONSTEXPR bool has_infinity                  = false;
   BOOST_STATIC_CONSTEXPR bool has_quiet_NaN                 = false;
   BOOST_STATIC_CONSTEXPR bool has_signaling_NaN             = false;
   BOOST_STATIC_CONSTEXPR float_denorm_style has_denorm      = denorm_absent;
   BOOST_STATIC_CONSTEXPR bool               has_denorm_loss = false;
   static number_type                        infinity() { return number_type(); }
   static number_type                        quiet_NaN() { return number_type(); }
   static number_type                        signaling_NaN() { return number_type(); }
   static number_type                        denorm_min() { return number_type(); }
   BOOST_STATIC_CONSTEXPR bool               is_iec559       = false;
   BOOST_STATIC_CONSTEXPR bool               is_bounded      = false;
   BOOST_STATIC_CONSTEXPR bool               is_modulo       = false;
   BOOST_STATIC_CONSTEXPR bool               traps           = false;
   BOOST_STATIC_CONSTEXPR bool               tinyness_before = false;
   BOOST_STATIC_CONSTEXPR float_round_style round_style      = round_toward_zero;
>>>>>>> 536bc419
};

#ifndef BOOST_NO_INCLASS_MEMBER_INITIALIZATION

template <boost::multiprecision::expression_template_option ExpressionTemplates>
BOOST_CONSTEXPR_OR_CONST int numeric_limits<boost::multiprecision::number<
    boost::multiprecision::gmp_int, ExpressionTemplates>>::digits;
template <boost::multiprecision::expression_template_option ExpressionTemplates>
BOOST_CONSTEXPR_OR_CONST int numeric_limits<boost::multiprecision::number<
    boost::multiprecision::gmp_int, ExpressionTemplates>>::digits10;
template <boost::multiprecision::expression_template_option ExpressionTemplates>
BOOST_CONSTEXPR_OR_CONST int numeric_limits<boost::multiprecision::number<
    boost::multiprecision::gmp_int, ExpressionTemplates>>::max_digits10;
template <boost::multiprecision::expression_template_option ExpressionTemplates>
BOOST_CONSTEXPR_OR_CONST bool numeric_limits<boost::multiprecision::number<
    boost::multiprecision::gmp_int, ExpressionTemplates>>::is_signed;
template <boost::multiprecision::expression_template_option ExpressionTemplates>
BOOST_CONSTEXPR_OR_CONST bool numeric_limits<boost::multiprecision::number<
    boost::multiprecision::gmp_int, ExpressionTemplates>>::is_integer;
template <boost::multiprecision::expression_template_option ExpressionTemplates>
BOOST_CONSTEXPR_OR_CONST bool numeric_limits<boost::multiprecision::number<
    boost::multiprecision::gmp_int, ExpressionTemplates>>::is_exact;
template <boost::multiprecision::expression_template_option ExpressionTemplates>
BOOST_CONSTEXPR_OR_CONST int numeric_limits<boost::multiprecision::number<
    boost::multiprecision::gmp_int, ExpressionTemplates>>::radix;
template <boost::multiprecision::expression_template_option ExpressionTemplates>
BOOST_CONSTEXPR_OR_CONST int numeric_limits<boost::multiprecision::number<
    boost::multiprecision::gmp_int, ExpressionTemplates>>::min_exponent;
template <boost::multiprecision::expression_template_option ExpressionTemplates>
BOOST_CONSTEXPR_OR_CONST int numeric_limits<boost::multiprecision::number<
    boost::multiprecision::gmp_int, ExpressionTemplates>>::min_exponent10;
template <boost::multiprecision::expression_template_option ExpressionTemplates>
BOOST_CONSTEXPR_OR_CONST int numeric_limits<boost::multiprecision::number<
    boost::multiprecision::gmp_int, ExpressionTemplates>>::max_exponent;
template <boost::multiprecision::expression_template_option ExpressionTemplates>
BOOST_CONSTEXPR_OR_CONST int numeric_limits<boost::multiprecision::number<
    boost::multiprecision::gmp_int, ExpressionTemplates>>::max_exponent10;
template <boost::multiprecision::expression_template_option ExpressionTemplates>
BOOST_CONSTEXPR_OR_CONST bool numeric_limits<boost::multiprecision::number<
    boost::multiprecision::gmp_int, ExpressionTemplates>>::has_infinity;
template <boost::multiprecision::expression_template_option ExpressionTemplates>
BOOST_CONSTEXPR_OR_CONST bool numeric_limits<boost::multiprecision::number<
    boost::multiprecision::gmp_int, ExpressionTemplates>>::has_quiet_NaN;
template <boost::multiprecision::expression_template_option ExpressionTemplates>
BOOST_CONSTEXPR_OR_CONST bool numeric_limits<boost::multiprecision::number<
    boost::multiprecision::gmp_int, ExpressionTemplates>>::has_signaling_NaN;
template <boost::multiprecision::expression_template_option ExpressionTemplates>
BOOST_CONSTEXPR_OR_CONST float_denorm_style
    numeric_limits<boost::multiprecision::number<
        boost::multiprecision::gmp_int, ExpressionTemplates>>::has_denorm;
template <boost::multiprecision::expression_template_option ExpressionTemplates>
BOOST_CONSTEXPR_OR_CONST bool numeric_limits<boost::multiprecision::number<
    boost::multiprecision::gmp_int, ExpressionTemplates>>::has_denorm_loss;
template <boost::multiprecision::expression_template_option ExpressionTemplates>
BOOST_CONSTEXPR_OR_CONST bool numeric_limits<boost::multiprecision::number<
    boost::multiprecision::gmp_int, ExpressionTemplates>>::is_iec559;
template <boost::multiprecision::expression_template_option ExpressionTemplates>
BOOST_CONSTEXPR_OR_CONST bool numeric_limits<boost::multiprecision::number<
    boost::multiprecision::gmp_int, ExpressionTemplates>>::is_bounded;
template <boost::multiprecision::expression_template_option ExpressionTemplates>
BOOST_CONSTEXPR_OR_CONST bool numeric_limits<boost::multiprecision::number<
    boost::multiprecision::gmp_int, ExpressionTemplates>>::is_modulo;
template <boost::multiprecision::expression_template_option ExpressionTemplates>
BOOST_CONSTEXPR_OR_CONST bool numeric_limits<boost::multiprecision::number<
    boost::multiprecision::gmp_int, ExpressionTemplates>>::traps;
template <boost::multiprecision::expression_template_option ExpressionTemplates>
BOOST_CONSTEXPR_OR_CONST bool numeric_limits<boost::multiprecision::number<
    boost::multiprecision::gmp_int, ExpressionTemplates>>::tinyness_before;
template <boost::multiprecision::expression_template_option ExpressionTemplates>
BOOST_CONSTEXPR_OR_CONST float_round_style
    numeric_limits<boost::multiprecision::number<
        boost::multiprecision::gmp_int, ExpressionTemplates>>::round_style;

#endif

template <boost::multiprecision::expression_template_option ExpressionTemplates>
<<<<<<< HEAD
class numeric_limits<boost::multiprecision::number<
    boost::multiprecision::gmp_rational, ExpressionTemplates>> {
  typedef boost::multiprecision::number<boost::multiprecision::gmp_rational,
                                        ExpressionTemplates>
      number_type;

public:
  BOOST_STATIC_CONSTEXPR bool is_specialized = true;
  //
  // Largest and smallest numbers are bounded only by available memory, set
  // to zero:
  //
  static number_type(min)() { return number_type(); }
  static number_type(max)() { return number_type(); }
  static number_type lowest() { return (min)(); }
  // Digits are unbounded, use zero for now:
  BOOST_STATIC_CONSTEXPR int digits = INT_MAX;
  BOOST_STATIC_CONSTEXPR int digits10 = (INT_MAX / 1000) * 301L;
  BOOST_STATIC_CONSTEXPR int max_digits10 = digits10 + 3;
  BOOST_STATIC_CONSTEXPR bool is_signed = true;
  BOOST_STATIC_CONSTEXPR bool is_integer = false;
  BOOST_STATIC_CONSTEXPR bool is_exact = true;
  BOOST_STATIC_CONSTEXPR int radix = 2;
  static number_type epsilon() { return number_type(); }
  static number_type round_error() { return number_type(); }
  BOOST_STATIC_CONSTEXPR int min_exponent = 0;
  BOOST_STATIC_CONSTEXPR int min_exponent10 = 0;
  BOOST_STATIC_CONSTEXPR int max_exponent = 0;
  BOOST_STATIC_CONSTEXPR int max_exponent10 = 0;
  BOOST_STATIC_CONSTEXPR bool has_infinity = false;
  BOOST_STATIC_CONSTEXPR bool has_quiet_NaN = false;
  BOOST_STATIC_CONSTEXPR bool has_signaling_NaN = false;
  BOOST_STATIC_CONSTEXPR float_denorm_style has_denorm = denorm_absent;
  BOOST_STATIC_CONSTEXPR bool has_denorm_loss = false;
  static number_type infinity() { return number_type(); }
  static number_type quiet_NaN() { return number_type(); }
  static number_type signaling_NaN() { return number_type(); }
  static number_type denorm_min() { return number_type(); }
  BOOST_STATIC_CONSTEXPR bool is_iec559 = false;
  BOOST_STATIC_CONSTEXPR bool is_bounded = false;
  BOOST_STATIC_CONSTEXPR bool is_modulo = false;
  BOOST_STATIC_CONSTEXPR bool traps = false;
  BOOST_STATIC_CONSTEXPR bool tinyness_before = false;
  BOOST_STATIC_CONSTEXPR float_round_style round_style = round_toward_zero;
=======
class numeric_limits<boost::multiprecision::number<boost::multiprecision::gmp_rational, ExpressionTemplates> >
{
   typedef boost::multiprecision::number<boost::multiprecision::gmp_rational, ExpressionTemplates> number_type;

 public:
   BOOST_STATIC_CONSTEXPR bool is_specialized = true;
   //
   // Largest and smallest numbers are bounded only by available memory, set
   // to zero:
   //
   static number_type(min)()
   {
      return number_type();
   }
   static number_type(max)()
   {
      return number_type();
   }
   static number_type lowest() { return (min)(); }
   // Digits are unbounded, use zero for now:
   BOOST_STATIC_CONSTEXPR int  digits       = INT_MAX;
   BOOST_STATIC_CONSTEXPR int  digits10     = (INT_MAX / 1000) * 301L;
   BOOST_STATIC_CONSTEXPR int  max_digits10 = digits10 + 3;
   BOOST_STATIC_CONSTEXPR bool is_signed    = true;
   BOOST_STATIC_CONSTEXPR bool is_integer   = false;
   BOOST_STATIC_CONSTEXPR bool is_exact     = true;
   BOOST_STATIC_CONSTEXPR int  radix        = 2;
   static number_type          epsilon() { return number_type(); }
   static number_type          round_error() { return number_type(); }
   BOOST_STATIC_CONSTEXPR int  min_exponent                  = 0;
   BOOST_STATIC_CONSTEXPR int  min_exponent10                = 0;
   BOOST_STATIC_CONSTEXPR int  max_exponent                  = 0;
   BOOST_STATIC_CONSTEXPR int  max_exponent10                = 0;
   BOOST_STATIC_CONSTEXPR bool has_infinity                  = false;
   BOOST_STATIC_CONSTEXPR bool has_quiet_NaN                 = false;
   BOOST_STATIC_CONSTEXPR bool has_signaling_NaN             = false;
   BOOST_STATIC_CONSTEXPR float_denorm_style has_denorm      = denorm_absent;
   BOOST_STATIC_CONSTEXPR bool               has_denorm_loss = false;
   static number_type                        infinity() { return number_type(); }
   static number_type                        quiet_NaN() { return number_type(); }
   static number_type                        signaling_NaN() { return number_type(); }
   static number_type                        denorm_min() { return number_type(); }
   BOOST_STATIC_CONSTEXPR bool               is_iec559       = false;
   BOOST_STATIC_CONSTEXPR bool               is_bounded      = false;
   BOOST_STATIC_CONSTEXPR bool               is_modulo       = false;
   BOOST_STATIC_CONSTEXPR bool               traps           = false;
   BOOST_STATIC_CONSTEXPR bool               tinyness_before = false;
   BOOST_STATIC_CONSTEXPR float_round_style round_style      = round_toward_zero;
>>>>>>> 536bc419
};

#ifndef BOOST_NO_INCLASS_MEMBER_INITIALIZATION

template <boost::multiprecision::expression_template_option ExpressionTemplates>
BOOST_CONSTEXPR_OR_CONST int numeric_limits<boost::multiprecision::number<
    boost::multiprecision::gmp_rational, ExpressionTemplates>>::digits;
template <boost::multiprecision::expression_template_option ExpressionTemplates>
BOOST_CONSTEXPR_OR_CONST int numeric_limits<boost::multiprecision::number<
    boost::multiprecision::gmp_rational, ExpressionTemplates>>::digits10;
template <boost::multiprecision::expression_template_option ExpressionTemplates>
BOOST_CONSTEXPR_OR_CONST int numeric_limits<boost::multiprecision::number<
    boost::multiprecision::gmp_rational, ExpressionTemplates>>::max_digits10;
template <boost::multiprecision::expression_template_option ExpressionTemplates>
BOOST_CONSTEXPR_OR_CONST bool numeric_limits<boost::multiprecision::number<
    boost::multiprecision::gmp_rational, ExpressionTemplates>>::is_signed;
template <boost::multiprecision::expression_template_option ExpressionTemplates>
BOOST_CONSTEXPR_OR_CONST bool numeric_limits<boost::multiprecision::number<
    boost::multiprecision::gmp_rational, ExpressionTemplates>>::is_integer;
template <boost::multiprecision::expression_template_option ExpressionTemplates>
BOOST_CONSTEXPR_OR_CONST bool numeric_limits<boost::multiprecision::number<
    boost::multiprecision::gmp_rational, ExpressionTemplates>>::is_exact;
template <boost::multiprecision::expression_template_option ExpressionTemplates>
BOOST_CONSTEXPR_OR_CONST int numeric_limits<boost::multiprecision::number<
    boost::multiprecision::gmp_rational, ExpressionTemplates>>::radix;
template <boost::multiprecision::expression_template_option ExpressionTemplates>
BOOST_CONSTEXPR_OR_CONST int numeric_limits<boost::multiprecision::number<
    boost::multiprecision::gmp_rational, ExpressionTemplates>>::min_exponent;
template <boost::multiprecision::expression_template_option ExpressionTemplates>
BOOST_CONSTEXPR_OR_CONST int numeric_limits<boost::multiprecision::number<
    boost::multiprecision::gmp_rational, ExpressionTemplates>>::min_exponent10;
template <boost::multiprecision::expression_template_option ExpressionTemplates>
BOOST_CONSTEXPR_OR_CONST int numeric_limits<boost::multiprecision::number<
    boost::multiprecision::gmp_rational, ExpressionTemplates>>::max_exponent;
template <boost::multiprecision::expression_template_option ExpressionTemplates>
BOOST_CONSTEXPR_OR_CONST int numeric_limits<boost::multiprecision::number<
    boost::multiprecision::gmp_rational, ExpressionTemplates>>::max_exponent10;
template <boost::multiprecision::expression_template_option ExpressionTemplates>
BOOST_CONSTEXPR_OR_CONST bool numeric_limits<boost::multiprecision::number<
    boost::multiprecision::gmp_rational, ExpressionTemplates>>::has_infinity;
template <boost::multiprecision::expression_template_option ExpressionTemplates>
BOOST_CONSTEXPR_OR_CONST bool numeric_limits<boost::multiprecision::number<
    boost::multiprecision::gmp_rational, ExpressionTemplates>>::has_quiet_NaN;
template <boost::multiprecision::expression_template_option ExpressionTemplates>
BOOST_CONSTEXPR_OR_CONST bool numeric_limits<
    boost::multiprecision::number<boost::multiprecision::gmp_rational,
                                  ExpressionTemplates>>::has_signaling_NaN;
template <boost::multiprecision::expression_template_option ExpressionTemplates>
BOOST_CONSTEXPR_OR_CONST float_denorm_style
    numeric_limits<boost::multiprecision::number<
        boost::multiprecision::gmp_rational, ExpressionTemplates>>::has_denorm;
template <boost::multiprecision::expression_template_option ExpressionTemplates>
BOOST_CONSTEXPR_OR_CONST bool numeric_limits<boost::multiprecision::number<
    boost::multiprecision::gmp_rational, ExpressionTemplates>>::has_denorm_loss;
template <boost::multiprecision::expression_template_option ExpressionTemplates>
BOOST_CONSTEXPR_OR_CONST bool numeric_limits<boost::multiprecision::number<
    boost::multiprecision::gmp_rational, ExpressionTemplates>>::is_iec559;
template <boost::multiprecision::expression_template_option ExpressionTemplates>
BOOST_CONSTEXPR_OR_CONST bool numeric_limits<boost::multiprecision::number<
    boost::multiprecision::gmp_rational, ExpressionTemplates>>::is_bounded;
template <boost::multiprecision::expression_template_option ExpressionTemplates>
BOOST_CONSTEXPR_OR_CONST bool numeric_limits<boost::multiprecision::number<
    boost::multiprecision::gmp_rational, ExpressionTemplates>>::is_modulo;
template <boost::multiprecision::expression_template_option ExpressionTemplates>
BOOST_CONSTEXPR_OR_CONST bool numeric_limits<boost::multiprecision::number<
    boost::multiprecision::gmp_rational, ExpressionTemplates>>::traps;
template <boost::multiprecision::expression_template_option ExpressionTemplates>
BOOST_CONSTEXPR_OR_CONST bool numeric_limits<boost::multiprecision::number<
    boost::multiprecision::gmp_rational, ExpressionTemplates>>::tinyness_before;
template <boost::multiprecision::expression_template_option ExpressionTemplates>
BOOST_CONSTEXPR_OR_CONST float_round_style
    numeric_limits<boost::multiprecision::number<
        boost::multiprecision::gmp_rational, ExpressionTemplates>>::round_style;

#endif

#ifdef BOOST_MSVC
#pragma warning(pop)
#endif

} // namespace std

#endif<|MERGE_RESOLUTION|>--- conflicted
+++ resolved
@@ -34,16 +34,8 @@
 #pragma warning(pop)
 #endif
 
-<<<<<<< HEAD
-#if defined(__MPIR_VERSION) && defined(__MPIR_VERSION_MINOR) &&                \
-    defined(__MPIR_VERSION_PATCHLEVEL)
-#define BOOST_MP_MPIR_VERSION                                                  \
-  (__MPIR_VERSION * 10000 + __MPIR_VERSION_MINOR * 100 +                       \
-   __MPIR_VERSION_PATCHLEVEL)
-=======
 #if defined(__MPIR_VERSION) && defined(__MPIR_VERSION_MINOR) && defined(__MPIR_VERSION_PATCHLEVEL)
 #define BOOST_MP_MPIR_VERSION (__MPIR_VERSION * 10000 + __MPIR_VERSION_MINOR * 100 + __MPIR_VERSION_PATCHLEVEL)
->>>>>>> 536bc419
 #else
 #define BOOST_MP_MPIR_VERSION 0
 #endif
@@ -70,16 +62,6 @@
 } // namespace backends
 
 template <>
-<<<<<<< HEAD
-struct number_category<backends::gmp_int>
-    : public mpl::int_<number_kind_integer> {};
-template <>
-struct number_category<backends::gmp_rational>
-    : public mpl::int_<number_kind_rational> {};
-template <unsigned digits10>
-struct number_category<backends::gmp_float<digits10>>
-    : public mpl::int_<number_kind_floating_point> {};
-=======
 struct number_category<backends::gmp_int> : public mpl::int_<number_kind_integer>
 {};
 template <>
@@ -88,7 +70,6 @@
 template <unsigned digits10>
 struct number_category<backends::gmp_float<digits10> > : public mpl::int_<number_kind_floating_point>
 {};
->>>>>>> 536bc419
 
 namespace backends {
 //
@@ -100,58 +81,6 @@
 
 template <unsigned digits10> struct gmp_float_imp {
 #ifdef BOOST_HAS_LONG_LONG
-<<<<<<< HEAD
-  typedef mpl::list<long, boost::long_long_type> signed_types;
-  typedef mpl::list<unsigned long, boost::ulong_long_type> unsigned_types;
-#else
-  typedef mpl::list<long> signed_types;
-  typedef mpl::list<unsigned long> unsigned_types;
-#endif
-  typedef mpl::list<double, long double> float_types;
-  typedef long exponent_type;
-
-  gmp_float_imp() BOOST_NOEXCEPT {
-    m_data[0]._mp_d = 0; // uninitialized m_data
-  }
-
-  gmp_float_imp(const gmp_float_imp &o) {
-    //
-    // We have to do an init followed by a set here, otherwise *this may be at
-    // a lower precision than o: seems like mpf_init_set copies just enough bits
-    // to get the right value, but if it's then used in further calculations
-    // things go badly wrong!!
-    //
-    mpf_init2(m_data, mpf_get_prec(o.data()));
-    if (o.m_data[0]._mp_d)
-      mpf_set(m_data, o.m_data);
-  }
-#ifndef BOOST_NO_CXX11_RVALUE_REFERENCES
-  gmp_float_imp(gmp_float_imp &&o) BOOST_NOEXCEPT {
-    m_data[0] = o.m_data[0];
-    o.m_data[0]._mp_d = 0;
-  }
-#endif
-  gmp_float_imp &operator=(const gmp_float_imp &o) {
-    if (m_data[0]._mp_d == 0)
-      mpf_init2(m_data, mpf_get_prec(o.data()));
-    if (mpf_get_prec(data()) != mpf_get_prec(o.data())) {
-      mpf_t t;
-      mpf_init2(t, mpf_get_prec(o.data()));
-      mpf_set(t, o.data());
-      mpf_swap(data(), t);
-      mpf_clear(t);
-    } else {
-      if (o.m_data[0]._mp_d)
-        mpf_set(m_data, o.m_data);
-    }
-    return *this;
-  }
-#ifndef BOOST_NO_CXX11_RVALUE_REFERENCES
-  gmp_float_imp &operator=(gmp_float_imp &&o) BOOST_NOEXCEPT {
-    mpf_swap(m_data, o.m_data);
-    return *this;
-  }
-=======
    typedef mpl::list<long, boost::long_long_type>           signed_types;
    typedef mpl::list<unsigned long, boost::ulong_long_type> unsigned_types;
 #else
@@ -210,271 +139,10 @@
       mpf_swap(m_data, o.m_data);
       return *this;
    }
->>>>>>> 536bc419
 #endif
 
 #ifdef BOOST_HAS_LONG_LONG
 #if defined(ULLONG_MAX) && (ULLONG_MAX == ULONG_MAX)
-<<<<<<< HEAD
-  gmp_float_imp &operator=(boost::ulong_long_type i) {
-    *this = static_cast<unsigned long>(i);
-    return *this;
-  }
-#else
-  gmp_float_imp &operator=(boost::ulong_long_type i) {
-    if (m_data[0]._mp_d == 0)
-      mpf_init2(m_data, multiprecision::detail::digits10_2_2(
-                            digits10 ? digits10 : get_default_precision()));
-    boost::ulong_long_type mask =
-        ((((1uLL << (std::numeric_limits<unsigned long>::digits - 1)) - 1)
-          << 1) |
-         1uLL);
-    unsigned shift = 0;
-    mpf_t t;
-    mpf_init2(t, multiprecision::detail::digits10_2_2(
-                     digits10 ? digits10 : get_default_precision()));
-    mpf_set_ui(m_data, 0);
-    while (i) {
-      mpf_set_ui(t, static_cast<unsigned long>(i & mask));
-      if (shift)
-        mpf_mul_2exp(t, t, shift);
-      mpf_add(m_data, m_data, t);
-      shift += std::numeric_limits<unsigned long>::digits;
-      i >>= std::numeric_limits<unsigned long>::digits;
-    }
-    mpf_clear(t);
-    return *this;
-  }
-#endif
-  gmp_float_imp &operator=(boost::long_long_type i) {
-    if (m_data[0]._mp_d == 0)
-      mpf_init2(m_data, multiprecision::detail::digits10_2_2(
-                            digits10 ? digits10 : get_default_precision()));
-    bool neg = i < 0;
-    *this = static_cast<boost::ulong_long_type>(
-        boost::multiprecision::detail::unsigned_abs(i));
-    if (neg)
-      mpf_neg(m_data, m_data);
-    return *this;
-  }
-#endif
-  gmp_float_imp &operator=(unsigned long i) {
-    if (m_data[0]._mp_d == 0)
-      mpf_init2(m_data, multiprecision::detail::digits10_2_2(
-                            digits10 ? digits10 : get_default_precision()));
-    mpf_set_ui(m_data, i);
-    return *this;
-  }
-  gmp_float_imp &operator=(long i) {
-    if (m_data[0]._mp_d == 0)
-      mpf_init2(m_data, multiprecision::detail::digits10_2_2(
-                            digits10 ? digits10 : get_default_precision()));
-    mpf_set_si(m_data, i);
-    return *this;
-  }
-  gmp_float_imp &operator=(double d) {
-    if (m_data[0]._mp_d == 0)
-      mpf_init2(m_data, multiprecision::detail::digits10_2_2(
-                            digits10 ? digits10 : get_default_precision()));
-    mpf_set_d(m_data, d);
-    return *this;
-  }
-  gmp_float_imp &operator=(long double a) {
-    using std::floor;
-    using std::frexp;
-    using std::ldexp;
-
-    if (m_data[0]._mp_d == 0)
-      mpf_init2(m_data, multiprecision::detail::digits10_2_2(
-                            digits10 ? digits10 : get_default_precision()));
-
-    if (a == 0) {
-      mpf_set_si(m_data, 0);
-      return *this;
-    }
-
-    if (a == 1) {
-      mpf_set_si(m_data, 1);
-      return *this;
-    }
-
-    BOOST_ASSERT(!(boost::math::isinf)(a));
-    BOOST_ASSERT(!(boost::math::isnan)(a));
-
-    int e;
-    long double f, term;
-    mpf_set_ui(m_data, 0u);
-
-    f = frexp(a, &e);
-
-    static const int shift = std::numeric_limits<int>::digits - 1;
-
-    while (f) {
-      // extract int sized bits from f:
-      f = ldexp(f, shift);
-      term = floor(f);
-      e -= shift;
-      mpf_mul_2exp(m_data, m_data, shift);
-      if (term > 0)
-        mpf_add_ui(m_data, m_data, static_cast<unsigned>(term));
-      else
-        mpf_sub_ui(m_data, m_data, static_cast<unsigned>(-term));
-      f -= term;
-    }
-    if (e > 0)
-      mpf_mul_2exp(m_data, m_data, e);
-    else if (e < 0)
-      mpf_div_2exp(m_data, m_data, -e);
-    return *this;
-  }
-  gmp_float_imp &operator=(const char *s) {
-    if (m_data[0]._mp_d == 0)
-      mpf_init2(m_data, multiprecision::detail::digits10_2_2(
-                            digits10 ? digits10 : get_default_precision()));
-    if (0 != mpf_set_str(m_data, s, 10))
-      BOOST_THROW_EXCEPTION(std::runtime_error(
-          std::string("The string \"") + s +
-          std::string(
-              "\"could not be interpreted as a valid floating point number.")));
-    return *this;
-  }
-  void swap(gmp_float_imp &o) BOOST_NOEXCEPT { mpf_swap(m_data, o.m_data); }
-  std::string str(std::streamsize digits, std::ios_base::fmtflags f) const {
-    BOOST_ASSERT(m_data[0]._mp_d);
-
-    bool scientific =
-        (f & std::ios_base::scientific) == std::ios_base::scientific;
-    bool fixed = (f & std::ios_base::fixed) == std::ios_base::fixed;
-    std::streamsize org_digits(digits);
-
-    if (scientific && digits)
-      ++digits;
-
-    std::string result;
-    mp_exp_t e;
-    void *(*alloc_func_ptr)(size_t);
-    void *(*realloc_func_ptr)(void *, size_t, size_t);
-    void (*free_func_ptr)(void *, size_t);
-    mp_get_memory_functions(&alloc_func_ptr, &realloc_func_ptr, &free_func_ptr);
-
-    if (mpf_sgn(m_data) == 0) {
-      e = 0;
-      result = "0";
-      if (fixed && digits)
-        ++digits;
-    } else {
-      char *ps =
-          mpf_get_str(0, &e, 10, static_cast<std::size_t>(digits), m_data);
-      --e; // To match with what our formatter expects.
-      if (fixed && e != -1) {
-        // Oops we actually need a different number of digits to what we asked
-        // for:
-        (*free_func_ptr)((void *)ps, std::strlen(ps) + 1);
-        digits += e + 1;
-        if (digits == 0) {
-          // We need to get *all* the digits and then possibly round up,
-          // we end up with either "0" or "1" as the result.
-          ps = mpf_get_str(0, &e, 10, 0, m_data);
-          --e;
-          unsigned offset = *ps == '-' ? 1 : 0;
-          if (ps[offset] > '5') {
-            ++e;
-            ps[offset] = '1';
-            ps[offset + 1] = 0;
-          } else if (ps[offset] == '5') {
-            unsigned i = offset + 1;
-            bool round_up = false;
-            while (ps[i] != 0) {
-              if (ps[i] != '0') {
-                round_up = true;
-                break;
-              }
-              ++i;
-            }
-            if (round_up) {
-              ++e;
-              ps[offset] = '1';
-              ps[offset + 1] = 0;
-            } else {
-              ps[offset] = '0';
-              ps[offset + 1] = 0;
-            }
-          } else {
-            ps[offset] = '0';
-            ps[offset + 1] = 0;
-          }
-        } else if (digits > 0) {
-          mp_exp_t old_e = e;
-          ps = mpf_get_str(0, &e, 10, static_cast<std::size_t>(digits), m_data);
-          --e; // To match with what our formatter expects.
-          if (old_e > e) {
-            // in some cases, when we ask for more digits of precision, it will
-            // change the number of digits to the left of the decimal, if that
-            // happens, account for it here.
-            // example: cout << fixed << setprecision(3) <<
-            // mpf_float_50("99.9809")
-            digits -= old_e - e;
-            ps = mpf_get_str(0, &e, 10, static_cast<std::size_t>(digits),
-                             m_data);
-            --e; // To match with what our formatter expects.
-          }
-        } else {
-          ps = mpf_get_str(0, &e, 10, 1, m_data);
-          --e;
-          unsigned offset = *ps == '-' ? 1 : 0;
-          ps[offset] = '0';
-          ps[offset + 1] = 0;
-        }
-      }
-      result = ps;
-      (*free_func_ptr)((void *)ps, std::strlen(ps) + 1);
-    }
-    boost::multiprecision::detail::format_float_string(result, e, org_digits, f,
-                                                       mpf_sgn(m_data) == 0);
-    return result;
-  }
-  ~gmp_float_imp() BOOST_NOEXCEPT {
-    if (m_data[0]._mp_d)
-      mpf_clear(m_data);
-  }
-  void negate() BOOST_NOEXCEPT {
-    BOOST_ASSERT(m_data[0]._mp_d);
-    mpf_neg(m_data, m_data);
-  }
-  int compare(const gmp_float<digits10> &o) const BOOST_NOEXCEPT {
-    BOOST_ASSERT(m_data[0]._mp_d && o.m_data[0]._mp_d);
-    return mpf_cmp(m_data, o.m_data);
-  }
-  int compare(long i) const BOOST_NOEXCEPT {
-    BOOST_ASSERT(m_data[0]._mp_d);
-    return mpf_cmp_si(m_data, i);
-  }
-  int compare(unsigned long i) const BOOST_NOEXCEPT {
-    BOOST_ASSERT(m_data[0]._mp_d);
-    return mpf_cmp_ui(m_data, i);
-  }
-  template <class V>
-  typename enable_if<is_arithmetic<V>, int>::type compare(V v) const {
-    gmp_float<digits10> d;
-    d = v;
-    return compare(d);
-  }
-  mpf_t &data() BOOST_NOEXCEPT {
-    BOOST_ASSERT(m_data[0]._mp_d);
-    return m_data;
-  }
-  const mpf_t &data() const BOOST_NOEXCEPT {
-    BOOST_ASSERT(m_data[0]._mp_d);
-    return m_data;
-  }
-
-protected:
-  mpf_t m_data;
-  static unsigned &get_default_precision() BOOST_NOEXCEPT {
-    static unsigned val = 50;
-    return val;
-  }
-=======
    gmp_float_imp &operator=(boost::ulong_long_type i)
    {
       *this = static_cast<unsigned long>(i);
@@ -757,7 +425,6 @@
       static unsigned val = 50;
       return val;
    }
->>>>>>> 536bc419
 };
 
 } // namespace detail
@@ -766,278 +433,6 @@
 struct gmp_rational;
 
 template <unsigned digits10>
-<<<<<<< HEAD
-struct gmp_float : public detail::gmp_float_imp<digits10> {
-  gmp_float() {
-    mpf_init2(this->m_data, multiprecision::detail::digits10_2_2(digits10));
-  }
-  gmp_float(const gmp_float &o) : detail::gmp_float_imp<digits10>(o) {}
-  template <unsigned D>
-  gmp_float(const gmp_float<D> &o,
-            typename enable_if_c<D <= digits10>::type * = 0);
-  template <unsigned D>
-  explicit gmp_float(const gmp_float<D> &o,
-                     typename disable_if_c<D <= digits10>::type * = 0);
-  gmp_float(const gmp_int &o);
-  gmp_float(const gmp_rational &o);
-  gmp_float(const mpf_t val) {
-    mpf_init2(this->m_data, multiprecision::detail::digits10_2_2(digits10));
-    mpf_set(this->m_data, val);
-  }
-  gmp_float(const mpz_t val) {
-    mpf_init2(this->m_data, multiprecision::detail::digits10_2_2(digits10));
-    mpf_set_z(this->m_data, val);
-  }
-  gmp_float(const mpq_t val) {
-    mpf_init2(this->m_data, multiprecision::detail::digits10_2_2(digits10));
-    mpf_set_q(this->m_data, val);
-  }
-#ifndef BOOST_NO_CXX11_RVALUE_REFERENCES
-  gmp_float(gmp_float &&o) BOOST_NOEXCEPT
-      : detail::gmp_float_imp<digits10>(
-            static_cast<detail::gmp_float_imp<digits10> &&>(o)) {}
-#endif
-  gmp_float &operator=(const gmp_float &o) {
-    *static_cast<detail::gmp_float_imp<digits10> *>(this) =
-        static_cast<detail::gmp_float_imp<digits10> const &>(o);
-    return *this;
-  }
-#ifndef BOOST_NO_CXX11_RVALUE_REFERENCES
-  gmp_float &operator=(gmp_float &&o) BOOST_NOEXCEPT {
-    *static_cast<detail::gmp_float_imp<digits10> *>(this) =
-        static_cast<detail::gmp_float_imp<digits10> &&>(o);
-    return *this;
-  }
-#endif
-  template <unsigned D> gmp_float &operator=(const gmp_float<D> &o);
-  gmp_float &operator=(const gmp_int &o);
-  gmp_float &operator=(const gmp_rational &o);
-  gmp_float &operator=(const mpf_t val) {
-    if (this->m_data[0]._mp_d == 0)
-      mpf_init2(this->m_data, multiprecision::detail::digits10_2_2(digits10));
-    mpf_set(this->m_data, val);
-    return *this;
-  }
-  gmp_float &operator=(const mpz_t val) {
-    if (this->m_data[0]._mp_d == 0)
-      mpf_init2(this->m_data, multiprecision::detail::digits10_2_2(digits10));
-    mpf_set_z(this->m_data, val);
-    return *this;
-  }
-  gmp_float &operator=(const mpq_t val) {
-    if (this->m_data[0]._mp_d == 0)
-      mpf_init2(this->m_data, multiprecision::detail::digits10_2_2(digits10));
-    mpf_set_q(this->m_data, val);
-    return *this;
-  }
-  template <class V> gmp_float &operator=(const V &v) {
-    *static_cast<detail::gmp_float_imp<digits10> *>(this) = v;
-    return *this;
-  }
-};
-
-template <> struct gmp_float<0> : public detail::gmp_float_imp<0> {
-  gmp_float() {
-    mpf_init2(this->m_data,
-              multiprecision::detail::digits10_2_2(get_default_precision()));
-  }
-  gmp_float(const mpf_t val) {
-    mpf_init2(this->m_data,
-              multiprecision::detail::digits10_2_2(get_default_precision()));
-    mpf_set(this->m_data, val);
-  }
-  gmp_float(const mpz_t val) {
-    mpf_init2(this->m_data,
-              multiprecision::detail::digits10_2_2(get_default_precision()));
-    mpf_set_z(this->m_data, val);
-  }
-  gmp_float(const mpq_t val) {
-    mpf_init2(this->m_data,
-              multiprecision::detail::digits10_2_2(get_default_precision()));
-    mpf_set_q(this->m_data, val);
-  }
-  gmp_float(const gmp_float &o) : detail::gmp_float_imp<0>(o) {}
-  template <unsigned D> gmp_float(const gmp_float<D> &o) {
-    mpf_init2(this->m_data, mpf_get_prec(o.data()));
-    mpf_set(this->m_data, o.data());
-  }
-#ifndef BOOST_NO_CXX11_RVALUE_REFERENCES
-  gmp_float(gmp_float &&o) BOOST_NOEXCEPT
-      : detail::gmp_float_imp<0>(static_cast<detail::gmp_float_imp<0> &&>(o)) {}
-#endif
-  gmp_float(const gmp_int &o);
-  gmp_float(const gmp_rational &o);
-  gmp_float(const gmp_float &o, unsigned digits10) {
-    mpf_init2(this->m_data, multiprecision::detail::digits10_2_2(digits10));
-    mpf_set(this->m_data, o.data());
-  }
-  template <class V> gmp_float(const V &o, unsigned digits10) {
-    mpf_init2(this->m_data, multiprecision::detail::digits10_2_2(digits10));
-    *this = o;
-  }
-
-#ifndef BOOST_NO_CXX17_HDR_STRING_VIEW
-  //
-  // Support for new types in C++17
-  //
-  template <class Traits>
-  gmp_float(const std::basic_string_view<char, Traits> &o, unsigned digits10) {
-    using default_ops::assign_from_string_view;
-    mpf_init2(this->m_data, multiprecision::detail::digits10_2_2(digits10));
-    assign_from_string_view(*this, o);
-  }
-#endif
-  gmp_float &operator=(const gmp_float &o) {
-    *static_cast<detail::gmp_float_imp<0> *>(this) =
-        static_cast<detail::gmp_float_imp<0> const &>(o);
-    return *this;
-  }
-#ifndef BOOST_NO_CXX11_RVALUE_REFERENCES
-  gmp_float &operator=(gmp_float &&o) BOOST_NOEXCEPT {
-    *static_cast<detail::gmp_float_imp<0> *>(this) =
-        static_cast<detail::gmp_float_imp<0> &&>(o);
-    return *this;
-  }
-#endif
-  template <unsigned D> gmp_float &operator=(const gmp_float<D> &o) {
-    if (this->m_data[0]._mp_d == 0) {
-      mpf_init2(this->m_data, mpf_get_prec(o.data()));
-    } else {
-      mpf_set_prec(this->m_data, mpf_get_prec(o.data()));
-    }
-    mpf_set(this->m_data, o.data());
-    return *this;
-  }
-  gmp_float &operator=(const gmp_int &o);
-  gmp_float &operator=(const gmp_rational &o);
-  gmp_float &operator=(const mpf_t val) {
-    if (this->m_data[0]._mp_d == 0)
-      mpf_init2(this->m_data,
-                multiprecision::detail::digits10_2_2(get_default_precision()));
-    mpf_set(this->m_data, val);
-    return *this;
-  }
-  gmp_float &operator=(const mpz_t val) {
-    if (this->m_data[0]._mp_d == 0)
-      mpf_init2(this->m_data,
-                multiprecision::detail::digits10_2_2(get_default_precision()));
-    mpf_set_z(this->m_data, val);
-    return *this;
-  }
-  gmp_float &operator=(const mpq_t val) {
-    if (this->m_data[0]._mp_d == 0)
-      mpf_init2(this->m_data,
-                multiprecision::detail::digits10_2_2(get_default_precision()));
-    mpf_set_q(this->m_data, val);
-    return *this;
-  }
-  template <class V> gmp_float &operator=(const V &v) {
-    *static_cast<detail::gmp_float_imp<0> *>(this) = v;
-    return *this;
-  }
-  static unsigned default_precision() BOOST_NOEXCEPT {
-    return get_default_precision();
-  }
-  static void default_precision(unsigned v) BOOST_NOEXCEPT {
-    get_default_precision() = v;
-  }
-  unsigned precision() const BOOST_NOEXCEPT {
-    return static_cast<unsigned>(multiprecision::detail::digits2_2_10(
-        static_cast<unsigned long>(mpf_get_prec(this->m_data))));
-  }
-  void precision(unsigned digits10) BOOST_NOEXCEPT {
-    mpf_set_prec(this->m_data, multiprecision::detail::digits10_2_2(digits10));
-  }
-};
-
-template <unsigned digits10, class T>
-inline typename enable_if_c<is_arithmetic<T>::value, bool>::type
-eval_eq(const gmp_float<digits10> &a, const T &b) BOOST_NOEXCEPT {
-  return a.compare(b) == 0;
-}
-template <unsigned digits10, class T>
-inline typename enable_if_c<is_arithmetic<T>::value, bool>::type
-eval_lt(const gmp_float<digits10> &a, const T &b) BOOST_NOEXCEPT {
-  return a.compare(b) < 0;
-}
-template <unsigned digits10, class T>
-inline typename enable_if_c<is_arithmetic<T>::value, bool>::type
-eval_gt(const gmp_float<digits10> &a, const T &b) BOOST_NOEXCEPT {
-  return a.compare(b) > 0;
-}
-
-template <unsigned D1, unsigned D2>
-inline void eval_add(gmp_float<D1> &result, const gmp_float<D2> &o) {
-  mpf_add(result.data(), result.data(), o.data());
-}
-template <unsigned D1, unsigned D2>
-inline void eval_subtract(gmp_float<D1> &result, const gmp_float<D2> &o) {
-  mpf_sub(result.data(), result.data(), o.data());
-}
-template <unsigned D1, unsigned D2>
-inline void eval_multiply(gmp_float<D1> &result, const gmp_float<D2> &o) {
-  mpf_mul(result.data(), result.data(), o.data());
-}
-template <unsigned digits10>
-inline bool eval_is_zero(const gmp_float<digits10> &val) BOOST_NOEXCEPT {
-  return mpf_sgn(val.data()) == 0;
-}
-template <unsigned D1, unsigned D2>
-inline void eval_divide(gmp_float<D1> &result, const gmp_float<D2> &o) {
-  if (eval_is_zero(o))
-    BOOST_THROW_EXCEPTION(std::overflow_error("Division by zero."));
-  mpf_div(result.data(), result.data(), o.data());
-}
-template <unsigned digits10>
-inline void eval_add(gmp_float<digits10> &result, unsigned long i) {
-  mpf_add_ui(result.data(), result.data(), i);
-}
-template <unsigned digits10>
-inline void eval_subtract(gmp_float<digits10> &result, unsigned long i) {
-  mpf_sub_ui(result.data(), result.data(), i);
-}
-template <unsigned digits10>
-inline void eval_multiply(gmp_float<digits10> &result, unsigned long i) {
-  mpf_mul_ui(result.data(), result.data(), i);
-}
-template <unsigned digits10>
-inline void eval_divide(gmp_float<digits10> &result, unsigned long i) {
-  if (i == 0)
-    BOOST_THROW_EXCEPTION(std::overflow_error("Division by zero."));
-  mpf_div_ui(result.data(), result.data(), i);
-}
-template <unsigned digits10>
-inline void eval_add(gmp_float<digits10> &result, long i) {
-  if (i > 0)
-    mpf_add_ui(result.data(), result.data(), i);
-  else
-    mpf_sub_ui(result.data(), result.data(),
-               boost::multiprecision::detail::unsigned_abs(i));
-}
-template <unsigned digits10>
-inline void eval_subtract(gmp_float<digits10> &result, long i) {
-  if (i > 0)
-    mpf_sub_ui(result.data(), result.data(), i);
-  else
-    mpf_add_ui(result.data(), result.data(),
-               boost::multiprecision::detail::unsigned_abs(i));
-}
-template <unsigned digits10>
-inline void eval_multiply(gmp_float<digits10> &result, long i) {
-  mpf_mul_ui(result.data(), result.data(),
-             boost::multiprecision::detail::unsigned_abs(i));
-  if (i < 0)
-    mpf_neg(result.data(), result.data());
-}
-template <unsigned digits10>
-inline void eval_divide(gmp_float<digits10> &result, long i) {
-  if (i == 0)
-    BOOST_THROW_EXCEPTION(std::overflow_error("Division by zero."));
-  mpf_div_ui(result.data(), result.data(),
-             boost::multiprecision::detail::unsigned_abs(i));
-  if (i < 0)
-    mpf_neg(result.data(), result.data());
-=======
 struct gmp_float : public detail::gmp_float_imp<digits10>
 {
    gmp_float()
@@ -1343,250 +738,11 @@
    mpf_div_ui(result.data(), result.data(), boost::multiprecision::detail::unsigned_abs(i));
    if (i < 0)
       mpf_neg(result.data(), result.data());
->>>>>>> 536bc419
 }
 //
 // Specialised 3 arg versions of the basic operators:
 //
 template <unsigned D1, unsigned D2, unsigned D3>
-<<<<<<< HEAD
-inline void eval_add(gmp_float<D1> &a, const gmp_float<D2> &x,
-                     const gmp_float<D3> &y) {
-  mpf_add(a.data(), x.data(), y.data());
-}
-template <unsigned D1, unsigned D2>
-inline void eval_add(gmp_float<D1> &a, const gmp_float<D2> &x,
-                     unsigned long y) {
-  mpf_add_ui(a.data(), x.data(), y);
-}
-template <unsigned D1, unsigned D2>
-inline void eval_add(gmp_float<D1> &a, const gmp_float<D2> &x, long y) {
-  if (y < 0)
-    mpf_sub_ui(a.data(), x.data(),
-               boost::multiprecision::detail::unsigned_abs(y));
-  else
-    mpf_add_ui(a.data(), x.data(), y);
-}
-template <unsigned D1, unsigned D2>
-inline void eval_add(gmp_float<D1> &a, unsigned long x,
-                     const gmp_float<D2> &y) {
-  mpf_add_ui(a.data(), y.data(), x);
-}
-template <unsigned D1, unsigned D2>
-inline void eval_add(gmp_float<D1> &a, long x, const gmp_float<D2> &y) {
-  if (x < 0) {
-    mpf_ui_sub(a.data(), boost::multiprecision::detail::unsigned_abs(x),
-               y.data());
-    mpf_neg(a.data(), a.data());
-  } else
-    mpf_add_ui(a.data(), y.data(), x);
-}
-template <unsigned D1, unsigned D2, unsigned D3>
-inline void eval_subtract(gmp_float<D1> &a, const gmp_float<D2> &x,
-                          const gmp_float<D3> &y) {
-  mpf_sub(a.data(), x.data(), y.data());
-}
-template <unsigned D1, unsigned D2>
-inline void eval_subtract(gmp_float<D1> &a, const gmp_float<D2> &x,
-                          unsigned long y) {
-  mpf_sub_ui(a.data(), x.data(), y);
-}
-template <unsigned D1, unsigned D2>
-inline void eval_subtract(gmp_float<D1> &a, const gmp_float<D2> &x, long y) {
-  if (y < 0)
-    mpf_add_ui(a.data(), x.data(),
-               boost::multiprecision::detail::unsigned_abs(y));
-  else
-    mpf_sub_ui(a.data(), x.data(), y);
-}
-template <unsigned D1, unsigned D2>
-inline void eval_subtract(gmp_float<D1> &a, unsigned long x,
-                          const gmp_float<D2> &y) {
-  mpf_ui_sub(a.data(), x, y.data());
-}
-template <unsigned D1, unsigned D2>
-inline void eval_subtract(gmp_float<D1> &a, long x, const gmp_float<D2> &y) {
-  if (x < 0) {
-    mpf_add_ui(a.data(), y.data(),
-               boost::multiprecision::detail::unsigned_abs(x));
-    mpf_neg(a.data(), a.data());
-  } else
-    mpf_ui_sub(a.data(), x, y.data());
-}
-
-template <unsigned D1, unsigned D2, unsigned D3>
-inline void eval_multiply(gmp_float<D1> &a, const gmp_float<D2> &x,
-                          const gmp_float<D3> &y) {
-  mpf_mul(a.data(), x.data(), y.data());
-}
-template <unsigned D1, unsigned D2>
-inline void eval_multiply(gmp_float<D1> &a, const gmp_float<D2> &x,
-                          unsigned long y) {
-  mpf_mul_ui(a.data(), x.data(), y);
-}
-template <unsigned D1, unsigned D2>
-inline void eval_multiply(gmp_float<D1> &a, const gmp_float<D2> &x, long y) {
-  if (y < 0) {
-    mpf_mul_ui(a.data(), x.data(),
-               boost::multiprecision::detail::unsigned_abs(y));
-    a.negate();
-  } else
-    mpf_mul_ui(a.data(), x.data(), y);
-}
-template <unsigned D1, unsigned D2>
-inline void eval_multiply(gmp_float<D1> &a, unsigned long x,
-                          const gmp_float<D2> &y) {
-  mpf_mul_ui(a.data(), y.data(), x);
-}
-template <unsigned D1, unsigned D2>
-inline void eval_multiply(gmp_float<D1> &a, long x, const gmp_float<D2> &y) {
-  if (x < 0) {
-    mpf_mul_ui(a.data(), y.data(),
-               boost::multiprecision::detail::unsigned_abs(x));
-    mpf_neg(a.data(), a.data());
-  } else
-    mpf_mul_ui(a.data(), y.data(), x);
-}
-
-template <unsigned D1, unsigned D2, unsigned D3>
-inline void eval_divide(gmp_float<D1> &a, const gmp_float<D2> &x,
-                        const gmp_float<D3> &y) {
-  if (eval_is_zero(y))
-    BOOST_THROW_EXCEPTION(std::overflow_error("Division by zero."));
-  mpf_div(a.data(), x.data(), y.data());
-}
-template <unsigned D1, unsigned D2>
-inline void eval_divide(gmp_float<D1> &a, const gmp_float<D2> &x,
-                        unsigned long y) {
-  if (y == 0)
-    BOOST_THROW_EXCEPTION(std::overflow_error("Division by zero."));
-  mpf_div_ui(a.data(), x.data(), y);
-}
-template <unsigned D1, unsigned D2>
-inline void eval_divide(gmp_float<D1> &a, const gmp_float<D2> &x, long y) {
-  if (y == 0)
-    BOOST_THROW_EXCEPTION(std::overflow_error("Division by zero."));
-  if (y < 0) {
-    mpf_div_ui(a.data(), x.data(),
-               boost::multiprecision::detail::unsigned_abs(y));
-    a.negate();
-  } else
-    mpf_div_ui(a.data(), x.data(), y);
-}
-template <unsigned D1, unsigned D2>
-inline void eval_divide(gmp_float<D1> &a, unsigned long x,
-                        const gmp_float<D2> &y) {
-  if (eval_is_zero(y))
-    BOOST_THROW_EXCEPTION(std::overflow_error("Division by zero."));
-  mpf_ui_div(a.data(), x, y.data());
-}
-template <unsigned D1, unsigned D2>
-inline void eval_divide(gmp_float<D1> &a, long x, const gmp_float<D2> &y) {
-  if (eval_is_zero(y))
-    BOOST_THROW_EXCEPTION(std::overflow_error("Division by zero."));
-  if (x < 0) {
-    mpf_ui_div(a.data(), boost::multiprecision::detail::unsigned_abs(x),
-               y.data());
-    mpf_neg(a.data(), a.data());
-  } else
-    mpf_ui_div(a.data(), x, y.data());
-}
-
-template <unsigned digits10>
-inline int eval_get_sign(const gmp_float<digits10> &val) BOOST_NOEXCEPT {
-  return mpf_sgn(val.data());
-}
-
-template <unsigned digits10>
-inline void eval_convert_to(unsigned long *result,
-                            const gmp_float<digits10> &val) BOOST_NOEXCEPT {
-  if (0 == mpf_fits_ulong_p(val.data()))
-    *result = (std::numeric_limits<unsigned long>::max)();
-  else
-    *result = (unsigned long)mpf_get_ui(val.data());
-}
-template <unsigned digits10>
-inline void eval_convert_to(long *result,
-                            const gmp_float<digits10> &val) BOOST_NOEXCEPT {
-  if (0 == mpf_fits_slong_p(val.data())) {
-    *result = (std::numeric_limits<long>::max)();
-    *result *= mpf_sgn(val.data());
-  } else
-    *result = (long)mpf_get_si(val.data());
-}
-template <unsigned digits10>
-inline void eval_convert_to(double *result,
-                            const gmp_float<digits10> &val) BOOST_NOEXCEPT {
-  *result = mpf_get_d(val.data());
-}
-#ifdef BOOST_HAS_LONG_LONG
-template <unsigned digits10>
-inline void eval_convert_to(boost::long_long_type *result,
-                            const gmp_float<digits10> &val) {
-  gmp_float<digits10> t(val);
-  if (eval_get_sign(t) < 0)
-    t.negate();
-
-  long digits = std::numeric_limits<boost::long_long_type>::digits -
-                std::numeric_limits<long>::digits;
-
-  if (digits > 0)
-    mpf_div_2exp(t.data(), t.data(), digits);
-
-  if (!mpf_fits_slong_p(t.data())) {
-    if (eval_get_sign(val) < 0)
-      *result = (std::numeric_limits<boost::long_long_type>::min)();
-    else
-      *result = (std::numeric_limits<boost::long_long_type>::max)();
-    return;
-  };
-
-  *result = mpf_get_si(t.data());
-  while (digits > 0) {
-    *result <<= digits;
-    digits -= std::numeric_limits<unsigned long>::digits;
-    mpf_mul_2exp(t.data(), t.data(),
-                 digits >= 0
-                     ? std::numeric_limits<unsigned long>::digits
-                     : std::numeric_limits<unsigned long>::digits + digits);
-    unsigned long l = (unsigned long)mpf_get_ui(t.data());
-    if (digits < 0)
-      l >>= -digits;
-    *result |= l;
-  }
-  if (eval_get_sign(val) < 0)
-    *result = -*result;
-}
-template <unsigned digits10>
-inline void eval_convert_to(boost::ulong_long_type *result,
-                            const gmp_float<digits10> &val) {
-  gmp_float<digits10> t(val);
-
-  long digits = std::numeric_limits<boost::long_long_type>::digits -
-                std::numeric_limits<long>::digits;
-
-  if (digits > 0)
-    mpf_div_2exp(t.data(), t.data(), digits);
-
-  if (!mpf_fits_ulong_p(t.data())) {
-    *result = (std::numeric_limits<boost::long_long_type>::max)();
-    return;
-  }
-
-  *result = mpf_get_ui(t.data());
-  while (digits > 0) {
-    *result <<= digits;
-    digits -= std::numeric_limits<unsigned long>::digits;
-    mpf_mul_2exp(t.data(), t.data(),
-                 digits >= 0
-                     ? std::numeric_limits<unsigned long>::digits
-                     : std::numeric_limits<unsigned long>::digits + digits);
-    unsigned long l = (unsigned long)mpf_get_ui(t.data());
-    if (digits < 0)
-      l >>= -digits;
-    *result |= l;
-  }
-=======
 inline void eval_add(gmp_float<D1> &a, const gmp_float<D2> &x, const gmp_float<D3> &y)
 {
    mpf_add(a.data(), x.data(), y.data());
@@ -1834,7 +990,6 @@
          l >>= -digits;
       *result |= l;
    }
->>>>>>> 536bc419
 }
 #endif
 
@@ -1842,52 +997,6 @@
 // Native non-member operations:
 //
 template <unsigned Digits10>
-<<<<<<< HEAD
-inline void eval_sqrt(gmp_float<Digits10> &result,
-                      const gmp_float<Digits10> &val) {
-  mpf_sqrt(result.data(), val.data());
-}
-
-template <unsigned Digits10>
-inline void eval_abs(gmp_float<Digits10> &result,
-                     const gmp_float<Digits10> &val) {
-  mpf_abs(result.data(), val.data());
-}
-
-template <unsigned Digits10>
-inline void eval_fabs(gmp_float<Digits10> &result,
-                      const gmp_float<Digits10> &val) {
-  mpf_abs(result.data(), val.data());
-}
-template <unsigned Digits10>
-inline void eval_ceil(gmp_float<Digits10> &result,
-                      const gmp_float<Digits10> &val) {
-  mpf_ceil(result.data(), val.data());
-}
-template <unsigned Digits10>
-inline void eval_floor(gmp_float<Digits10> &result,
-                       const gmp_float<Digits10> &val) {
-  mpf_floor(result.data(), val.data());
-}
-template <unsigned Digits10>
-inline void eval_trunc(gmp_float<Digits10> &result,
-                       const gmp_float<Digits10> &val) {
-  mpf_trunc(result.data(), val.data());
-}
-template <unsigned Digits10>
-inline void eval_ldexp(gmp_float<Digits10> &result,
-                       const gmp_float<Digits10> &val, long e) {
-  if (e > 0)
-    mpf_mul_2exp(result.data(), val.data(), e);
-  else if (e < 0)
-    mpf_div_2exp(result.data(), val.data(), -e);
-  else
-    result = val;
-}
-template <unsigned Digits10>
-inline void eval_frexp(gmp_float<Digits10> &result,
-                       const gmp_float<Digits10> &val, int *e) {
-=======
 inline void eval_sqrt(gmp_float<Digits10> &result, const gmp_float<Digits10> &val)
 {
    mpf_sqrt(result.data(), val.data());
@@ -1932,30 +1041,19 @@
 template <unsigned Digits10>
 inline void eval_frexp(gmp_float<Digits10> &result, const gmp_float<Digits10> &val, int *e)
 {
->>>>>>> 536bc419
 #if (BOOST_MP_MPIR_VERSION >= 20600) && (BOOST_MP_MPIR_VERSION < 30000)
   mpir_si v;
   mpf_get_d_2exp(&v, val.data());
 #else
-<<<<<<< HEAD
-  long v;
-  mpf_get_d_2exp(&v, val.data());
-=======
    long                             v;
    mpf_get_d_2exp(&v, val.data());
->>>>>>> 536bc419
 #endif
   *e = v;
   eval_ldexp(result, val, -v);
 }
 template <unsigned Digits10>
-<<<<<<< HEAD
-inline void eval_frexp(gmp_float<Digits10> &result,
-                       const gmp_float<Digits10> &val, long *e) {
-=======
 inline void eval_frexp(gmp_float<Digits10> &result, const gmp_float<Digits10> &val, long *e)
 {
->>>>>>> 536bc419
 #if (BOOST_MP_MPIR_VERSION >= 20600) && (BOOST_MP_MPIR_VERSION < 30000)
   mpir_si v;
   mpf_get_d_2exp(&v, val.data());
@@ -1968,15 +1066,6 @@
 }
 
 template <unsigned Digits10>
-<<<<<<< HEAD
-inline std::size_t hash_value(const gmp_float<Digits10> &val) {
-  std::size_t result = 0;
-  for (int i = 0; i < std::abs(val.data()[0]._mp_size); ++i)
-    boost::hash_combine(result, val.data()[0]._mp_d[i]);
-  boost::hash_combine(result, val.data()[0]._mp_exp);
-  boost::hash_combine(result, val.data()[0]._mp_size);
-  return result;
-=======
 inline std::size_t hash_value(const gmp_float<Digits10> &val)
 {
    std::size_t result = 0;
@@ -1985,20 +1074,10 @@
    boost::hash_combine(result, val.data()[0]._mp_exp);
    boost::hash_combine(result, val.data()[0]._mp_size);
    return result;
->>>>>>> 536bc419
 }
 
 struct gmp_int {
 #ifdef BOOST_HAS_LONG_LONG
-<<<<<<< HEAD
-  typedef mpl::list<long, boost::long_long_type> signed_types;
-  typedef mpl::list<unsigned long, boost::ulong_long_type> unsigned_types;
-#else
-  typedef mpl::list<long> signed_types;
-  typedef mpl::list<unsigned long> unsigned_types;
-#endif
-  typedef mpl::list<double, long double> float_types;
-=======
    typedef mpl::list<long, boost::long_long_type>           signed_types;
    typedef mpl::list<unsigned long, boost::ulong_long_type> unsigned_types;
 #else
@@ -2006,7 +1085,6 @@
    typedef mpl::list<unsigned long> unsigned_types;
 #endif
    typedef mpl::list<double, long double> float_types;
->>>>>>> 536bc419
 
   gmp_int() { mpz_init(this->m_data); }
   gmp_int(const gmp_int &o) {
@@ -2014,614 +1092,6 @@
       mpz_init_set(m_data, o.m_data);
     else
       mpz_init(this->m_data);
-<<<<<<< HEAD
-  }
-#ifndef BOOST_NO_CXX11_RVALUE_REFERENCES
-  gmp_int(gmp_int &&o) BOOST_NOEXCEPT {
-    m_data[0] = o.m_data[0];
-    o.m_data[0]._mp_d = 0;
-  }
-#endif
-  explicit gmp_int(const mpf_t val) {
-    mpz_init(this->m_data);
-    mpz_set_f(this->m_data, val);
-  }
-  gmp_int(const mpz_t val) { mpz_init_set(this->m_data, val); }
-  explicit gmp_int(const mpq_t val) {
-    mpz_init(this->m_data);
-    mpz_set_q(this->m_data, val);
-  }
-  template <unsigned Digits10> explicit gmp_int(const gmp_float<Digits10> &o) {
-    mpz_init(this->m_data);
-    mpz_set_f(this->m_data, o.data());
-  }
-  explicit gmp_int(const gmp_rational &o);
-  gmp_int &operator=(const gmp_int &o) {
-    if (m_data[0]._mp_d == 0)
-      mpz_init(this->m_data);
-    mpz_set(m_data, o.m_data);
-    return *this;
-  }
-#ifndef BOOST_NO_CXX11_RVALUE_REFERENCES
-  gmp_int &operator=(gmp_int &&o) BOOST_NOEXCEPT {
-    mpz_swap(m_data, o.m_data);
-    return *this;
-  }
-#endif
-#ifdef BOOST_HAS_LONG_LONG
-#if defined(ULLONG_MAX) && (ULLONG_MAX == ULONG_MAX)
-  gmp_int &operator=(boost::ulong_long_type i) {
-    *this = static_cast<unsigned long>(i);
-    return *this;
-  }
-#else
-  gmp_int &operator=(boost::ulong_long_type i) {
-    if (m_data[0]._mp_d == 0)
-      mpz_init(this->m_data);
-    boost::ulong_long_type mask =
-        ((((1uLL << (std::numeric_limits<unsigned long>::digits - 1)) - 1)
-          << 1) |
-         1uLL);
-    unsigned shift = 0;
-    mpz_t t;
-    mpz_set_ui(m_data, 0);
-    mpz_init_set_ui(t, 0);
-    while (i) {
-      mpz_set_ui(t, static_cast<unsigned long>(i & mask));
-      if (shift)
-        mpz_mul_2exp(t, t, shift);
-      mpz_add(m_data, m_data, t);
-      shift += std::numeric_limits<unsigned long>::digits;
-      i >>= std::numeric_limits<unsigned long>::digits;
-    }
-    mpz_clear(t);
-    return *this;
-  }
-#endif
-  gmp_int &operator=(boost::long_long_type i) {
-    if (m_data[0]._mp_d == 0)
-      mpz_init(this->m_data);
-    bool neg = i < 0;
-    *this = boost::multiprecision::detail::unsigned_abs(i);
-    if (neg)
-      mpz_neg(m_data, m_data);
-    return *this;
-  }
-#endif
-  gmp_int &operator=(unsigned long i) {
-    if (m_data[0]._mp_d == 0)
-      mpz_init(this->m_data);
-    mpz_set_ui(m_data, i);
-    return *this;
-  }
-  gmp_int &operator=(long i) {
-    if (m_data[0]._mp_d == 0)
-      mpz_init(this->m_data);
-    mpz_set_si(m_data, i);
-    return *this;
-  }
-  gmp_int &operator=(double d) {
-    if (m_data[0]._mp_d == 0)
-      mpz_init(this->m_data);
-    mpz_set_d(m_data, d);
-    return *this;
-  }
-  gmp_int &operator=(long double a) {
-    using std::floor;
-    using std::frexp;
-    using std::ldexp;
-
-    if (m_data[0]._mp_d == 0)
-      mpz_init(this->m_data);
-
-    if (a == 0) {
-      mpz_set_si(m_data, 0);
-      return *this;
-    }
-
-    if (a == 1) {
-      mpz_set_si(m_data, 1);
-      return *this;
-    }
-
-    BOOST_ASSERT(!(boost::math::isinf)(a));
-    BOOST_ASSERT(!(boost::math::isnan)(a));
-
-    int e;
-    long double f, term;
-    mpz_set_ui(m_data, 0u);
-
-    f = frexp(a, &e);
-
-    static const int shift = std::numeric_limits<int>::digits - 1;
-
-    while (f) {
-      // extract int sized bits from f:
-      f = ldexp(f, shift);
-      term = floor(f);
-      e -= shift;
-      mpz_mul_2exp(m_data, m_data, shift);
-      if (term > 0)
-        mpz_add_ui(m_data, m_data, static_cast<unsigned>(term));
-      else
-        mpz_sub_ui(m_data, m_data, static_cast<unsigned>(-term));
-      f -= term;
-    }
-    if (e > 0)
-      mpz_mul_2exp(m_data, m_data, e);
-    else if (e < 0)
-      mpz_div_2exp(m_data, m_data, -e);
-    return *this;
-  }
-  gmp_int &operator=(const char *s) {
-    if (m_data[0]._mp_d == 0)
-      mpz_init(this->m_data);
-    std::size_t n = s ? std::strlen(s) : 0;
-    int radix = 10;
-    if (n && (*s == '0')) {
-      if ((n > 1) && ((s[1] == 'x') || (s[1] == 'X'))) {
-        radix = 16;
-        s += 2;
-        n -= 2;
-      } else {
-        radix = 8;
-        n -= 1;
-      }
-    }
-    if (n) {
-      if (0 != mpz_set_str(m_data, s, radix))
-        BOOST_THROW_EXCEPTION(std::runtime_error(
-            std::string("The string \"") + s +
-            std::string("\"could not be interpreted as a valid integer.")));
-    } else
-      mpz_set_ui(m_data, 0);
-    return *this;
-  }
-  gmp_int &operator=(const mpf_t val) {
-    if (m_data[0]._mp_d == 0)
-      mpz_init(this->m_data);
-    mpz_set_f(this->m_data, val);
-    return *this;
-  }
-  gmp_int &operator=(const mpz_t val) {
-    if (m_data[0]._mp_d == 0)
-      mpz_init(this->m_data);
-    mpz_set(this->m_data, val);
-    return *this;
-  }
-  gmp_int &operator=(const mpq_t val) {
-    if (m_data[0]._mp_d == 0)
-      mpz_init(this->m_data);
-    mpz_set_q(this->m_data, val);
-    return *this;
-  }
-  template <unsigned Digits10>
-  gmp_int &operator=(const gmp_float<Digits10> &o) {
-    if (m_data[0]._mp_d == 0)
-      mpz_init(this->m_data);
-    mpz_set_f(this->m_data, o.data());
-    return *this;
-  }
-  gmp_int &operator=(const gmp_rational &o);
-  void swap(gmp_int &o) { mpz_swap(m_data, o.m_data); }
-  std::string str(std::streamsize /*digits*/, std::ios_base::fmtflags f) const {
-    BOOST_ASSERT(m_data[0]._mp_d);
-
-    int base = 10;
-    if ((f & std::ios_base::oct) == std::ios_base::oct)
-      base = 8;
-    else if ((f & std::ios_base::hex) == std::ios_base::hex)
-      base = 16;
-    //
-    // sanity check, bases 8 and 16 are only available for positive numbers:
-    //
-    if ((base != 10) && (mpz_sgn(m_data) < 0))
-      BOOST_THROW_EXCEPTION(
-          std::runtime_error("Formatted output in bases 8 or 16 is only "
-                             "available for positive numbers"));
-    void *(*alloc_func_ptr)(size_t);
-    void *(*realloc_func_ptr)(void *, size_t, size_t);
-    void (*free_func_ptr)(void *, size_t);
-    const char *ps = mpz_get_str(0, base, m_data);
-    std::string s = ps;
-    mp_get_memory_functions(&alloc_func_ptr, &realloc_func_ptr, &free_func_ptr);
-    (*free_func_ptr)((void *)ps, std::strlen(ps) + 1);
-    if (f & std::ios_base::uppercase)
-      for (size_t i = 0; i < s.length(); ++i)
-        s[i] = std::toupper(s[i]);
-    if ((base != 10) && (f & std::ios_base::showbase)) {
-      int pos = s[0] == '-' ? 1 : 0;
-      const char *pp =
-          base == 8 ? "0" : (f & std::ios_base::uppercase) ? "0X" : "0x";
-      s.insert(static_cast<std::string::size_type>(pos), pp);
-    }
-    if ((f & std::ios_base::showpos) && (s[0] != '-'))
-      s.insert(static_cast<std::string::size_type>(0), 1, '+');
-
-    return s;
-  }
-  ~gmp_int() BOOST_NOEXCEPT {
-    if (m_data[0]._mp_d)
-      mpz_clear(m_data);
-  }
-  void negate() BOOST_NOEXCEPT {
-    BOOST_ASSERT(m_data[0]._mp_d);
-    mpz_neg(m_data, m_data);
-  }
-  int compare(const gmp_int &o) const BOOST_NOEXCEPT {
-    BOOST_ASSERT(m_data[0]._mp_d && o.m_data[0]._mp_d);
-    return mpz_cmp(m_data, o.m_data);
-  }
-  int compare(long i) const BOOST_NOEXCEPT {
-    BOOST_ASSERT(m_data[0]._mp_d);
-    return mpz_cmp_si(m_data, i);
-  }
-  int compare(unsigned long i) const BOOST_NOEXCEPT {
-    BOOST_ASSERT(m_data[0]._mp_d);
-    return mpz_cmp_ui(m_data, i);
-  }
-  template <class V> int compare(V v) const {
-    gmp_int d;
-    d = v;
-    return compare(d);
-  }
-  mpz_t &data() BOOST_NOEXCEPT {
-    BOOST_ASSERT(m_data[0]._mp_d);
-    return m_data;
-  }
-  const mpz_t &data() const BOOST_NOEXCEPT {
-    BOOST_ASSERT(m_data[0]._mp_d);
-    return m_data;
-  }
-
-protected:
-  mpz_t m_data;
-};
-
-template <class T>
-inline typename enable_if<is_arithmetic<T>, bool>::type
-eval_eq(const gmp_int &a, const T &b) {
-  return a.compare(b) == 0;
-}
-template <class T>
-inline typename enable_if<is_arithmetic<T>, bool>::type
-eval_lt(const gmp_int &a, const T &b) {
-  return a.compare(b) < 0;
-}
-template <class T>
-inline typename enable_if<is_arithmetic<T>, bool>::type
-eval_gt(const gmp_int &a, const T &b) {
-  return a.compare(b) > 0;
-}
-
-inline bool eval_is_zero(const gmp_int &val) {
-  return mpz_sgn(val.data()) == 0;
-}
-inline void eval_add(gmp_int &t, const gmp_int &o) {
-  mpz_add(t.data(), t.data(), o.data());
-}
-inline void eval_multiply_add(gmp_int &t, const gmp_int &a, const gmp_int &b) {
-  mpz_addmul(t.data(), a.data(), b.data());
-}
-inline void eval_multiply_subtract(gmp_int &t, const gmp_int &a,
-                                   const gmp_int &b) {
-  mpz_submul(t.data(), a.data(), b.data());
-}
-inline void eval_subtract(gmp_int &t, const gmp_int &o) {
-  mpz_sub(t.data(), t.data(), o.data());
-}
-inline void eval_multiply(gmp_int &t, const gmp_int &o) {
-  mpz_mul(t.data(), t.data(), o.data());
-}
-inline void eval_divide(gmp_int &t, const gmp_int &o) {
-  if (eval_is_zero(o))
-    BOOST_THROW_EXCEPTION(std::overflow_error("Division by zero."));
-  mpz_tdiv_q(t.data(), t.data(), o.data());
-}
-inline void eval_modulus(gmp_int &t, const gmp_int &o) {
-  mpz_tdiv_r(t.data(), t.data(), o.data());
-}
-inline void eval_add(gmp_int &t, unsigned long i) {
-  mpz_add_ui(t.data(), t.data(), i);
-}
-inline void eval_multiply_add(gmp_int &t, const gmp_int &a, unsigned long i) {
-  mpz_addmul_ui(t.data(), a.data(), i);
-}
-inline void eval_multiply_subtract(gmp_int &t, const gmp_int &a,
-                                   unsigned long i) {
-  mpz_submul_ui(t.data(), a.data(), i);
-}
-inline void eval_subtract(gmp_int &t, unsigned long i) {
-  mpz_sub_ui(t.data(), t.data(), i);
-}
-inline void eval_multiply(gmp_int &t, unsigned long i) {
-  mpz_mul_ui(t.data(), t.data(), i);
-}
-inline void eval_modulus(gmp_int &t, unsigned long i) {
-  mpz_tdiv_r_ui(t.data(), t.data(), i);
-}
-inline void eval_divide(gmp_int &t, unsigned long i) {
-  if (i == 0)
-    BOOST_THROW_EXCEPTION(std::overflow_error("Division by zero."));
-  mpz_tdiv_q_ui(t.data(), t.data(), i);
-}
-inline void eval_add(gmp_int &t, long i) {
-  if (i > 0)
-    mpz_add_ui(t.data(), t.data(), i);
-  else
-    mpz_sub_ui(t.data(), t.data(),
-               boost::multiprecision::detail::unsigned_abs(i));
-}
-inline void eval_multiply_add(gmp_int &t, const gmp_int &a, long i) {
-  if (i > 0)
-    mpz_addmul_ui(t.data(), a.data(), i);
-  else
-    mpz_submul_ui(t.data(), a.data(),
-                  boost::multiprecision::detail::unsigned_abs(i));
-}
-inline void eval_multiply_subtract(gmp_int &t, const gmp_int &a, long i) {
-  if (i > 0)
-    mpz_submul_ui(t.data(), a.data(), i);
-  else
-    mpz_addmul_ui(t.data(), a.data(),
-                  boost::multiprecision::detail::unsigned_abs(i));
-}
-inline void eval_subtract(gmp_int &t, long i) {
-  if (i > 0)
-    mpz_sub_ui(t.data(), t.data(), i);
-  else
-    mpz_add_ui(t.data(), t.data(),
-               boost::multiprecision::detail::unsigned_abs(i));
-}
-inline void eval_multiply(gmp_int &t, long i) {
-  mpz_mul_ui(t.data(), t.data(),
-             boost::multiprecision::detail::unsigned_abs(i));
-  if (i < 0)
-    mpz_neg(t.data(), t.data());
-}
-inline void eval_modulus(gmp_int &t, long i) {
-  mpz_tdiv_r_ui(t.data(), t.data(),
-                boost::multiprecision::detail::unsigned_abs(i));
-}
-inline void eval_divide(gmp_int &t, long i) {
-  if (i == 0)
-    BOOST_THROW_EXCEPTION(std::overflow_error("Division by zero."));
-  mpz_tdiv_q_ui(t.data(), t.data(),
-                boost::multiprecision::detail::unsigned_abs(i));
-  if (i < 0)
-    mpz_neg(t.data(), t.data());
-}
-template <class UI> inline void eval_left_shift(gmp_int &t, UI i) {
-  mpz_mul_2exp(t.data(), t.data(), static_cast<unsigned long>(i));
-}
-template <class UI> inline void eval_right_shift(gmp_int &t, UI i) {
-  mpz_fdiv_q_2exp(t.data(), t.data(), static_cast<unsigned long>(i));
-}
-template <class UI>
-inline void eval_left_shift(gmp_int &t, const gmp_int &v, UI i) {
-  mpz_mul_2exp(t.data(), v.data(), static_cast<unsigned long>(i));
-}
-template <class UI>
-inline void eval_right_shift(gmp_int &t, const gmp_int &v, UI i) {
-  mpz_fdiv_q_2exp(t.data(), v.data(), static_cast<unsigned long>(i));
-}
-
-inline void eval_bitwise_and(gmp_int &result, const gmp_int &v) {
-  mpz_and(result.data(), result.data(), v.data());
-}
-
-inline void eval_bitwise_or(gmp_int &result, const gmp_int &v) {
-  mpz_ior(result.data(), result.data(), v.data());
-}
-
-inline void eval_bitwise_xor(gmp_int &result, const gmp_int &v) {
-  mpz_xor(result.data(), result.data(), v.data());
-}
-
-inline void eval_add(gmp_int &t, const gmp_int &p, const gmp_int &o) {
-  mpz_add(t.data(), p.data(), o.data());
-}
-inline void eval_subtract(gmp_int &t, const gmp_int &p, const gmp_int &o) {
-  mpz_sub(t.data(), p.data(), o.data());
-}
-inline void eval_multiply(gmp_int &t, const gmp_int &p, const gmp_int &o) {
-  mpz_mul(t.data(), p.data(), o.data());
-}
-inline void eval_divide(gmp_int &t, const gmp_int &p, const gmp_int &o) {
-  if (eval_is_zero(o))
-    BOOST_THROW_EXCEPTION(std::overflow_error("Division by zero."));
-  mpz_tdiv_q(t.data(), p.data(), o.data());
-}
-inline void eval_modulus(gmp_int &t, const gmp_int &p, const gmp_int &o) {
-  mpz_tdiv_r(t.data(), p.data(), o.data());
-}
-inline void eval_add(gmp_int &t, const gmp_int &p, unsigned long i) {
-  mpz_add_ui(t.data(), p.data(), i);
-}
-inline void eval_subtract(gmp_int &t, const gmp_int &p, unsigned long i) {
-  mpz_sub_ui(t.data(), p.data(), i);
-}
-inline void eval_multiply(gmp_int &t, const gmp_int &p, unsigned long i) {
-  mpz_mul_ui(t.data(), p.data(), i);
-}
-inline void eval_modulus(gmp_int &t, const gmp_int &p, unsigned long i) {
-  mpz_tdiv_r_ui(t.data(), p.data(), i);
-}
-inline void eval_divide(gmp_int &t, const gmp_int &p, unsigned long i) {
-  if (i == 0)
-    BOOST_THROW_EXCEPTION(std::overflow_error("Division by zero."));
-  mpz_tdiv_q_ui(t.data(), p.data(), i);
-}
-inline void eval_add(gmp_int &t, const gmp_int &p, long i) {
-  if (i > 0)
-    mpz_add_ui(t.data(), p.data(), i);
-  else
-    mpz_sub_ui(t.data(), p.data(),
-               boost::multiprecision::detail::unsigned_abs(i));
-}
-inline void eval_subtract(gmp_int &t, const gmp_int &p, long i) {
-  if (i > 0)
-    mpz_sub_ui(t.data(), p.data(), i);
-  else
-    mpz_add_ui(t.data(), p.data(),
-               boost::multiprecision::detail::unsigned_abs(i));
-}
-inline void eval_multiply(gmp_int &t, const gmp_int &p, long i) {
-  mpz_mul_ui(t.data(), p.data(),
-             boost::multiprecision::detail::unsigned_abs(i));
-  if (i < 0)
-    mpz_neg(t.data(), t.data());
-}
-inline void eval_modulus(gmp_int &t, const gmp_int &p, long i) {
-  mpz_tdiv_r_ui(t.data(), p.data(),
-                boost::multiprecision::detail::unsigned_abs(i));
-}
-inline void eval_divide(gmp_int &t, const gmp_int &p, long i) {
-  if (i == 0)
-    BOOST_THROW_EXCEPTION(std::overflow_error("Division by zero."));
-  mpz_tdiv_q_ui(t.data(), p.data(),
-                boost::multiprecision::detail::unsigned_abs(i));
-  if (i < 0)
-    mpz_neg(t.data(), t.data());
-}
-
-inline void eval_bitwise_and(gmp_int &result, const gmp_int &u,
-                             const gmp_int &v) {
-  mpz_and(result.data(), u.data(), v.data());
-}
-
-inline void eval_bitwise_or(gmp_int &result, const gmp_int &u,
-                            const gmp_int &v) {
-  mpz_ior(result.data(), u.data(), v.data());
-}
-
-inline void eval_bitwise_xor(gmp_int &result, const gmp_int &u,
-                             const gmp_int &v) {
-  mpz_xor(result.data(), u.data(), v.data());
-}
-
-inline void eval_complement(gmp_int &result, const gmp_int &u) {
-  mpz_com(result.data(), u.data());
-}
-
-inline int eval_get_sign(const gmp_int &val) { return mpz_sgn(val.data()); }
-inline void eval_convert_to(unsigned long *result, const gmp_int &val) {
-  if (mpz_sgn(val.data()) < 0) {
-    BOOST_THROW_EXCEPTION(
-        std::range_error("Conversion from negative integer to an unsigned type "
-                         "results in undefined behaviour"));
-  } else
-    *result = (unsigned long)mpz_get_ui(val.data());
-}
-inline void eval_convert_to(long *result, const gmp_int &val) {
-  if (0 == mpz_fits_slong_p(val.data())) {
-    *result = mpz_sgn(val.data()) < 0 ? (std::numeric_limits<long>::min)()
-                                      : (std::numeric_limits<long>::max)();
-  } else
-    *result = (signed long)mpz_get_si(val.data());
-}
-inline void eval_convert_to(double *result, const gmp_int &val) {
-  *result = mpz_get_d(val.data());
-}
-
-inline void eval_abs(gmp_int &result, const gmp_int &val) {
-  mpz_abs(result.data(), val.data());
-}
-
-inline void eval_gcd(gmp_int &result, const gmp_int &a, const gmp_int &b) {
-  mpz_gcd(result.data(), a.data(), b.data());
-}
-inline void eval_lcm(gmp_int &result, const gmp_int &a, const gmp_int &b) {
-  mpz_lcm(result.data(), a.data(), b.data());
-}
-template <class I>
-inline typename enable_if_c<(is_unsigned<I>::value &&
-                             (sizeof(I) <= sizeof(unsigned long)))>::type
-eval_gcd(gmp_int &result, const gmp_int &a, const I b) {
-  mpz_gcd_ui(result.data(), a.data(), b);
-}
-template <class I>
-inline typename enable_if_c<(is_unsigned<I>::value &&
-                             (sizeof(I) <= sizeof(unsigned long)))>::type
-eval_lcm(gmp_int &result, const gmp_int &a, const I b) {
-  mpz_lcm_ui(result.data(), a.data(), b);
-}
-template <class I>
-inline typename enable_if_c<(is_signed<I>::value &&
-                             (sizeof(I) <= sizeof(long)))>::type
-eval_gcd(gmp_int &result, const gmp_int &a, const I b) {
-  mpz_gcd_ui(result.data(), a.data(),
-             boost::multiprecision::detail::unsigned_abs(b));
-}
-template <class I>
-inline typename enable_if_c<is_signed<I>::value &&
-                            ((sizeof(I) <= sizeof(long)))>::type
-eval_lcm(gmp_int &result, const gmp_int &a, const I b) {
-  mpz_lcm_ui(result.data(), a.data(),
-             boost::multiprecision::detail::unsigned_abs(b));
-}
-
-inline void eval_integer_sqrt(gmp_int &s, gmp_int &r, const gmp_int &x) {
-  mpz_sqrtrem(s.data(), r.data(), x.data());
-}
-
-inline unsigned eval_lsb(const gmp_int &val) {
-  int c = eval_get_sign(val);
-  if (c == 0) {
-    BOOST_THROW_EXCEPTION(std::range_error("No bits were set in the operand."));
-  }
-  if (c < 0) {
-    BOOST_THROW_EXCEPTION(
-        std::range_error("Testing individual bits in negative values is not "
-                         "supported - results are undefined."));
-  }
-  return static_cast<unsigned>(mpz_scan1(val.data(), 0));
-}
-
-inline unsigned eval_msb(const gmp_int &val) {
-  int c = eval_get_sign(val);
-  if (c == 0) {
-    BOOST_THROW_EXCEPTION(std::range_error("No bits were set in the operand."));
-  }
-  if (c < 0) {
-    BOOST_THROW_EXCEPTION(
-        std::range_error("Testing individual bits in negative values is not "
-                         "supported - results are undefined."));
-  }
-  return static_cast<unsigned>(mpz_sizeinbase(val.data(), 2) - 1);
-}
-
-inline bool eval_bit_test(const gmp_int &val, unsigned index) {
-  return mpz_tstbit(val.data(), index) ? true : false;
-}
-
-inline void eval_bit_set(gmp_int &val, unsigned index) {
-  mpz_setbit(val.data(), index);
-}
-
-inline void eval_bit_unset(gmp_int &val, unsigned index) {
-  mpz_clrbit(val.data(), index);
-}
-
-inline void eval_bit_flip(gmp_int &val, unsigned index) {
-  mpz_combit(val.data(), index);
-}
-
-inline void eval_qr(const gmp_int &x, const gmp_int &y, gmp_int &q,
-                    gmp_int &r) {
-  mpz_tdiv_qr(q.data(), r.data(), x.data(), y.data());
-}
-
-template <class Integer>
-inline typename enable_if<is_unsigned<Integer>, Integer>::type
-eval_integer_modulus(const gmp_int &x, Integer val) {
-#if defined(__MPIR_VERSION) && (__MPIR_VERSION >= 3)
-  if ((sizeof(Integer) <= sizeof(mpir_ui)) ||
-      (val <= (std::numeric_limits<mpir_ui>::max)()))
-#else
-  if ((sizeof(Integer) <= sizeof(long)) ||
-      (val <= (std::numeric_limits<unsigned long>::max)()))
-=======
    }
    gmp_int(const gmp_int &o)
    {
@@ -3316,7 +1786,6 @@
    if ((sizeof(Integer) <= sizeof(mpir_ui)) || (val <= (std::numeric_limits<mpir_ui>::max)()))
 #else
    if ((sizeof(Integer) <= sizeof(long)) || (val <= (std::numeric_limits<unsigned long>::max)()))
->>>>>>> 536bc419
 #endif
   {
     return static_cast<Integer>(mpz_tdiv_ui(x.data(), val));
@@ -3325,20 +1794,6 @@
   }
 }
 template <class Integer>
-<<<<<<< HEAD
-inline typename enable_if<is_signed<Integer>, Integer>::type
-eval_integer_modulus(const gmp_int &x, Integer val) {
-  return eval_integer_modulus(x,
-                              boost::multiprecision::detail::unsigned_abs(val));
-}
-inline void eval_powm(gmp_int &result, const gmp_int &base, const gmp_int &p,
-                      const gmp_int &m) {
-  if (eval_get_sign(p) < 0) {
-    BOOST_THROW_EXCEPTION(
-        std::runtime_error("powm requires a positive exponent."));
-  }
-  mpz_powm(result.data(), base.data(), p.data(), m.data());
-=======
 inline typename enable_if<is_signed<Integer>, Integer>::type eval_integer_modulus(const gmp_int &x, Integer val)
 {
    return eval_integer_modulus(x, boost::multiprecision::detail::unsigned_abs(val));
@@ -3350,38 +1805,10 @@
       BOOST_THROW_EXCEPTION(std::runtime_error("powm requires a positive exponent."));
    }
    mpz_powm(result.data(), base.data(), p.data(), m.data());
->>>>>>> 536bc419
 }
 
 template <class Integer>
 inline typename enable_if<
-<<<<<<< HEAD
-    mpl::and_<is_unsigned<Integer>,
-              mpl::bool_<sizeof(Integer) <= sizeof(unsigned long)>>>::type
-eval_powm(gmp_int &result, const gmp_int &base, Integer p, const gmp_int &m) {
-  mpz_powm_ui(result.data(), base.data(), p, m.data());
-}
-template <class Integer>
-inline typename enable_if<
-    mpl::and_<is_signed<Integer>,
-              mpl::bool_<sizeof(Integer) <= sizeof(unsigned long)>>>::type
-eval_powm(gmp_int &result, const gmp_int &base, Integer p, const gmp_int &m) {
-  if (p < 0) {
-    BOOST_THROW_EXCEPTION(
-        std::runtime_error("powm requires a positive exponent."));
-  }
-  mpz_powm_ui(result.data(), base.data(), p, m.data());
-}
-
-inline std::size_t hash_value(const gmp_int &val) {
-  // We should really use mpz_limbs_read here, but that's unsupported on older
-  // versions:
-  std::size_t result = 0;
-  for (int i = 0; i < std::abs(val.data()[0]._mp_size); ++i)
-    boost::hash_combine(result, val.data()[0]._mp_d[i]);
-  boost::hash_combine(result, val.data()[0]._mp_size);
-  return result;
-=======
     mpl::and_<
         is_unsigned<Integer>,
         mpl::bool_<sizeof(Integer) <= sizeof(unsigned long)> > >::type
@@ -3411,7 +1838,6 @@
       boost::hash_combine(result, val.data()[0]._mp_d[i]);
    boost::hash_combine(result, val.data()[0]._mp_size);
    return result;
->>>>>>> 536bc419
 }
 
 struct gmp_rational;
@@ -3419,32 +1845,6 @@
 
 struct gmp_rational {
 #ifdef BOOST_HAS_LONG_LONG
-<<<<<<< HEAD
-  typedef mpl::list<long, boost::long_long_type> signed_types;
-  typedef mpl::list<unsigned long, boost::ulong_long_type> unsigned_types;
-#else
-  typedef mpl::list<long> signed_types;
-  typedef mpl::list<unsigned long> unsigned_types;
-#endif
-  typedef mpl::list<double, long double> float_types;
-
-  gmp_rational() { mpq_init(this->m_data); }
-  gmp_rational(const gmp_rational &o) {
-    mpq_init(m_data);
-    if (o.m_data[0]._mp_num._mp_d)
-      mpq_set(m_data, o.m_data);
-  }
-  gmp_rational(const gmp_int &o) {
-    mpq_init(m_data);
-    mpq_set_z(m_data, o.data());
-  }
-#ifndef BOOST_NO_CXX11_RVALUE_REFERENCES
-  gmp_rational(gmp_rational &&o) BOOST_NOEXCEPT {
-    m_data[0] = o.m_data[0];
-    o.m_data[0]._mp_num._mp_d = 0;
-    o.m_data[0]._mp_den._mp_d = 0;
-  }
-=======
    typedef mpl::list<long, boost::long_long_type>           signed_types;
    typedef mpl::list<unsigned long, boost::ulong_long_type> unsigned_types;
 #else
@@ -3475,7 +1875,6 @@
       o.m_data[0]._mp_num._mp_d = 0;
       o.m_data[0]._mp_den._mp_d = 0;
    }
->>>>>>> 536bc419
 #endif
   gmp_rational(const mpq_t o) {
     mpq_init(m_data);
@@ -3488,291 +1887,6 @@
   gmp_rational &operator=(const gmp_rational &o) {
     if (m_data[0]._mp_den._mp_d == 0)
       mpq_init(m_data);
-<<<<<<< HEAD
-    mpq_set(m_data, o.m_data);
-    return *this;
-  }
-#ifndef BOOST_NO_CXX11_RVALUE_REFERENCES
-  gmp_rational &operator=(gmp_rational &&o) BOOST_NOEXCEPT {
-    mpq_swap(m_data, o.m_data);
-    return *this;
-  }
-#endif
-#ifdef BOOST_HAS_LONG_LONG
-#if defined(ULLONG_MAX) && (ULLONG_MAX == ULONG_MAX)
-  gmp_rational &operator=(boost::ulong_long_type i) {
-    *this = static_cast<unsigned long>(i);
-    return *this;
-  }
-#else
-  gmp_rational &operator=(boost::ulong_long_type i) {
-    if (m_data[0]._mp_den._mp_d == 0)
-      mpq_init(m_data);
-    gmp_int zi;
-    zi = i;
-    mpq_set_z(m_data, zi.data());
-    return *this;
-  }
-  gmp_rational &operator=(boost::long_long_type i) {
-    if (m_data[0]._mp_den._mp_d == 0)
-      mpq_init(m_data);
-    bool neg = i < 0;
-    *this = boost::multiprecision::detail::unsigned_abs(i);
-    if (neg)
-      mpq_neg(m_data, m_data);
-    return *this;
-  }
-#endif
-#endif
-  gmp_rational &operator=(unsigned long i) {
-    if (m_data[0]._mp_den._mp_d == 0)
-      mpq_init(m_data);
-    mpq_set_ui(m_data, i, 1);
-    return *this;
-  }
-  gmp_rational &operator=(long i) {
-    if (m_data[0]._mp_den._mp_d == 0)
-      mpq_init(m_data);
-    mpq_set_si(m_data, i, 1);
-    return *this;
-  }
-  gmp_rational &operator=(double d) {
-    if (m_data[0]._mp_den._mp_d == 0)
-      mpq_init(m_data);
-    mpq_set_d(m_data, d);
-    return *this;
-  }
-  gmp_rational &operator=(long double a) {
-    using default_ops::eval_add;
-    using default_ops::eval_subtract;
-    using std::floor;
-    using std::frexp;
-    using std::ldexp;
-
-    if (m_data[0]._mp_den._mp_d == 0)
-      mpq_init(m_data);
-
-    if (a == 0) {
-      mpq_set_si(m_data, 0, 1);
-      return *this;
-    }
-
-    if (a == 1) {
-      mpq_set_si(m_data, 1, 1);
-      return *this;
-    }
-
-    BOOST_ASSERT(!(boost::math::isinf)(a));
-    BOOST_ASSERT(!(boost::math::isnan)(a));
-
-    int e;
-    long double f, term;
-    mpq_set_ui(m_data, 0, 1);
-    mpq_set_ui(m_data, 0u, 1);
-    gmp_rational t;
-
-    f = frexp(a, &e);
-
-    static const int shift = std::numeric_limits<int>::digits - 1;
-
-    while (f) {
-      // extract int sized bits from f:
-      f = ldexp(f, shift);
-      term = floor(f);
-      e -= shift;
-      mpq_mul_2exp(m_data, m_data, shift);
-      t = static_cast<long>(term);
-      eval_add(*this, t);
-      f -= term;
-    }
-    if (e > 0)
-      mpq_mul_2exp(m_data, m_data, e);
-    else if (e < 0)
-      mpq_div_2exp(m_data, m_data, -e);
-    return *this;
-  }
-  gmp_rational &operator=(const char *s) {
-    if (m_data[0]._mp_den._mp_d == 0)
-      mpq_init(m_data);
-    if (0 != mpq_set_str(m_data, s, 10))
-      BOOST_THROW_EXCEPTION(std::runtime_error(
-          std::string("The string \"") + s +
-          std::string(
-              "\"could not be interpreted as a valid rational number.")));
-    return *this;
-  }
-  gmp_rational &operator=(const gmp_int &o) {
-    if (m_data[0]._mp_den._mp_d == 0)
-      mpq_init(m_data);
-    mpq_set_z(m_data, o.data());
-    return *this;
-  }
-  gmp_rational &operator=(const mpq_t o) {
-    if (m_data[0]._mp_den._mp_d == 0)
-      mpq_init(m_data);
-    mpq_set(m_data, o);
-    return *this;
-  }
-  gmp_rational &operator=(const mpz_t o) {
-    if (m_data[0]._mp_den._mp_d == 0)
-      mpq_init(m_data);
-    mpq_set_z(m_data, o);
-    return *this;
-  }
-  void swap(gmp_rational &o) { mpq_swap(m_data, o.m_data); }
-  std::string str(std::streamsize /*digits*/,
-                  std::ios_base::fmtflags /*f*/) const {
-    BOOST_ASSERT(m_data[0]._mp_num._mp_d);
-    // TODO make a better job of this including handling of f!!
-    void *(*alloc_func_ptr)(size_t);
-    void *(*realloc_func_ptr)(void *, size_t, size_t);
-    void (*free_func_ptr)(void *, size_t);
-    const char *ps = mpq_get_str(0, 10, m_data);
-    std::string s = ps;
-    mp_get_memory_functions(&alloc_func_ptr, &realloc_func_ptr, &free_func_ptr);
-    (*free_func_ptr)((void *)ps, std::strlen(ps) + 1);
-    return s;
-  }
-  ~gmp_rational() {
-    if (m_data[0]._mp_num._mp_d || m_data[0]._mp_den._mp_d)
-      mpq_clear(m_data);
-  }
-  void negate() {
-    BOOST_ASSERT(m_data[0]._mp_num._mp_d);
-    mpq_neg(m_data, m_data);
-  }
-  int compare(const gmp_rational &o) const {
-    BOOST_ASSERT(m_data[0]._mp_num._mp_d && o.m_data[0]._mp_num._mp_d);
-    return mpq_cmp(m_data, o.m_data);
-  }
-  template <class V> int compare(V v) const {
-    gmp_rational d;
-    d = v;
-    return compare(d);
-  }
-  int compare(unsigned long v) const {
-    BOOST_ASSERT(m_data[0]._mp_num._mp_d);
-    return mpq_cmp_ui(m_data, v, 1);
-  }
-  int compare(long v) const {
-    BOOST_ASSERT(m_data[0]._mp_num._mp_d);
-    return mpq_cmp_si(m_data, v, 1);
-  }
-  mpq_t &data() {
-    BOOST_ASSERT(m_data[0]._mp_num._mp_d);
-    return m_data;
-  }
-  const mpq_t &data() const {
-    BOOST_ASSERT(m_data[0]._mp_num._mp_d);
-    return m_data;
-  }
-
-protected:
-  mpq_t m_data;
-};
-
-inline bool eval_is_zero(const gmp_rational &val) {
-  return mpq_sgn(val.data()) == 0;
-}
-template <class T> inline bool eval_eq(gmp_rational &a, const T &b) {
-  return a.compare(b) == 0;
-}
-template <class T> inline bool eval_lt(gmp_rational &a, const T &b) {
-  return a.compare(b) < 0;
-}
-template <class T> inline bool eval_gt(gmp_rational &a, const T &b) {
-  return a.compare(b) > 0;
-}
-
-inline void eval_add(gmp_rational &t, const gmp_rational &o) {
-  mpq_add(t.data(), t.data(), o.data());
-}
-inline void eval_subtract(gmp_rational &t, const gmp_rational &o) {
-  mpq_sub(t.data(), t.data(), o.data());
-}
-inline void eval_multiply(gmp_rational &t, const gmp_rational &o) {
-  mpq_mul(t.data(), t.data(), o.data());
-}
-inline void eval_divide(gmp_rational &t, const gmp_rational &o) {
-  if (eval_is_zero(o))
-    BOOST_THROW_EXCEPTION(std::overflow_error("Division by zero."));
-  mpq_div(t.data(), t.data(), o.data());
-}
-inline void eval_add(gmp_rational &t, const gmp_rational &p,
-                     const gmp_rational &o) {
-  mpq_add(t.data(), p.data(), o.data());
-}
-inline void eval_subtract(gmp_rational &t, const gmp_rational &p,
-                          const gmp_rational &o) {
-  mpq_sub(t.data(), p.data(), o.data());
-}
-inline void eval_multiply(gmp_rational &t, const gmp_rational &p,
-                          const gmp_rational &o) {
-  mpq_mul(t.data(), p.data(), o.data());
-}
-inline void eval_divide(gmp_rational &t, const gmp_rational &p,
-                        const gmp_rational &o) {
-  if (eval_is_zero(o))
-    BOOST_THROW_EXCEPTION(std::overflow_error("Division by zero."));
-  mpq_div(t.data(), p.data(), o.data());
-}
-
-inline int eval_get_sign(const gmp_rational &val) {
-  return mpq_sgn(val.data());
-}
-inline void eval_convert_to(double *result, const gmp_rational &val) {
-  //
-  // This does not round correctly:
-  //
-  //*result = mpq_get_d(val.data());
-  //
-  // This does:
-  //
-  boost::multiprecision::detail::generic_convert_rational_to_float(*result,
-                                                                   val);
-}
-
-inline void eval_convert_to(long *result, const gmp_rational &val) {
-  double r;
-  eval_convert_to(&r, val);
-  *result = static_cast<long>(r);
-}
-
-inline void eval_convert_to(unsigned long *result, const gmp_rational &val) {
-  double r;
-  eval_convert_to(&r, val);
-  *result = static_cast<long>(r);
-}
-
-inline void eval_abs(gmp_rational &result, const gmp_rational &val) {
-  mpq_abs(result.data(), val.data());
-}
-
-inline void assign_components(gmp_rational &result, unsigned long v1,
-                              unsigned long v2) {
-  mpq_set_ui(result.data(), v1, v2);
-  mpq_canonicalize(result.data());
-}
-inline void assign_components(gmp_rational &result, long v1, long v2) {
-  mpq_set_si(result.data(), v1, v2);
-  mpq_canonicalize(result.data());
-}
-inline void assign_components(gmp_rational &result, gmp_int const &v1,
-                              gmp_int const &v2) {
-  mpz_set(mpq_numref(result.data()), v1.data());
-  mpz_set(mpq_denref(result.data()), v2.data());
-  mpq_canonicalize(result.data());
-}
-
-inline std::size_t hash_value(const gmp_rational &val) {
-  std::size_t result = 0;
-  for (int i = 0; i < std::abs(val.data()[0]._mp_num._mp_size); ++i)
-    boost::hash_combine(result, val.data()[0]._mp_num._mp_d[i]);
-  for (int i = 0; i < std::abs(val.data()[0]._mp_den._mp_size); ++i)
-    boost::hash_combine(result, val.data()[0]._mp_den._mp_d[i]);
-  boost::hash_combine(result, val.data()[0]._mp_num._mp_size);
-  return result;
-=======
       mpq_set(m_data, o);
    }
    gmp_rational(const mpz_t o)
@@ -4108,7 +2222,6 @@
       boost::hash_combine(result, val.data()[0]._mp_den._mp_d[i]);
    boost::hash_combine(result, val.data()[0]._mp_num._mp_size);
    return result;
->>>>>>> 536bc419
 }
 
 //
@@ -4116,101 +2229,6 @@
 //
 template <unsigned Digits10>
 template <unsigned D>
-<<<<<<< HEAD
-inline gmp_float<Digits10>::gmp_float(
-    const gmp_float<D> &o, typename enable_if_c<D <= Digits10>::type *) {
-  mpf_init2(this->m_data,
-            multiprecision::detail::digits10_2_2(
-                Digits10 ? Digits10 : this->get_default_precision()));
-  mpf_set(this->m_data, o.data());
-}
-template <unsigned Digits10>
-template <unsigned D>
-inline gmp_float<Digits10>::gmp_float(
-    const gmp_float<D> &o, typename disable_if_c<D <= Digits10>::type *) {
-  mpf_init2(this->m_data,
-            multiprecision::detail::digits10_2_2(
-                Digits10 ? Digits10 : this->get_default_precision()));
-  mpf_set(this->m_data, o.data());
-}
-template <unsigned Digits10>
-inline gmp_float<Digits10>::gmp_float(const gmp_int &o) {
-  mpf_init2(this->m_data,
-            multiprecision::detail::digits10_2_2(
-                Digits10 ? Digits10 : this->get_default_precision()));
-  mpf_set_z(this->data(), o.data());
-}
-template <unsigned Digits10>
-inline gmp_float<Digits10>::gmp_float(const gmp_rational &o) {
-  mpf_init2(this->m_data,
-            multiprecision::detail::digits10_2_2(
-                Digits10 ? Digits10 : this->get_default_precision()));
-  mpf_set_q(this->data(), o.data());
-}
-template <unsigned Digits10>
-template <unsigned D>
-inline gmp_float<Digits10> &gmp_float<Digits10>::
-operator=(const gmp_float<D> &o) {
-  if (this->m_data[0]._mp_d == 0)
-    mpf_init2(this->m_data,
-              multiprecision::detail::digits10_2_2(
-                  Digits10 ? Digits10 : this->get_default_precision()));
-  mpf_set(this->m_data, o.data());
-  return *this;
-}
-template <unsigned Digits10>
-inline gmp_float<Digits10> &gmp_float<Digits10>::operator=(const gmp_int &o) {
-  if (this->m_data[0]._mp_d == 0)
-    mpf_init2(this->m_data,
-              multiprecision::detail::digits10_2_2(
-                  Digits10 ? Digits10 : this->get_default_precision()));
-  mpf_set_z(this->data(), o.data());
-  return *this;
-}
-template <unsigned Digits10>
-inline gmp_float<Digits10> &gmp_float<Digits10>::
-operator=(const gmp_rational &o) {
-  if (this->m_data[0]._mp_d == 0)
-    mpf_init2(this->m_data,
-              multiprecision::detail::digits10_2_2(
-                  Digits10 ? Digits10 : this->get_default_precision()));
-  mpf_set_q(this->data(), o.data());
-  return *this;
-}
-inline gmp_float<0>::gmp_float(const gmp_int &o) {
-  mpf_init2(this->m_data,
-            multiprecision::detail::digits10_2_2(get_default_precision()));
-  mpf_set_z(this->data(), o.data());
-}
-inline gmp_float<0>::gmp_float(const gmp_rational &o) {
-  mpf_init2(this->m_data,
-            multiprecision::detail::digits10_2_2(get_default_precision()));
-  mpf_set_q(this->data(), o.data());
-}
-inline gmp_float<0> &gmp_float<0>::operator=(const gmp_int &o) {
-  if (this->m_data[0]._mp_d == 0)
-    mpf_init2(this->m_data, multiprecision::detail::digits10_2_2(
-                                this->get_default_precision()));
-  mpf_set_z(this->data(), o.data());
-  return *this;
-}
-inline gmp_float<0> &gmp_float<0>::operator=(const gmp_rational &o) {
-  if (this->m_data[0]._mp_d == 0)
-    mpf_init2(this->m_data, multiprecision::detail::digits10_2_2(
-                                this->get_default_precision()));
-  mpf_set_q(this->data(), o.data());
-  return *this;
-}
-inline gmp_int::gmp_int(const gmp_rational &o) {
-  mpz_init(this->m_data);
-  mpz_set_q(this->m_data, o.data());
-}
-inline gmp_int &gmp_int::operator=(const gmp_rational &o) {
-  if (this->m_data[0]._mp_d == 0)
-    mpz_init(this->m_data);
-  mpz_set_q(this->m_data, o.data());
-  return *this;
-=======
 inline gmp_float<Digits10>::gmp_float(const gmp_float<D> &o, typename enable_if_c<D <= Digits10>::type *)
 {
    mpf_init2(this->m_data, multiprecision::detail::digits10_2_2(Digits10 ? Digits10 : this->get_default_precision()));
@@ -4295,7 +2313,6 @@
       mpz_init(this->m_data);
    mpz_set_q(this->m_data, o.data());
    return *this;
->>>>>>> 536bc419
 }
 
 } // namespace backends
@@ -4310,18 +2327,6 @@
 };
 
 template <expression_template_option ET>
-<<<<<<< HEAD
-inline number<gmp_int, ET> numerator(const number<gmp_rational, ET> &val) {
-  number<gmp_int, ET> result;
-  mpz_set(result.backend().data(), (mpq_numref(val.backend().data())));
-  return result;
-}
-template <expression_template_option ET>
-inline number<gmp_int, ET> denominator(const number<gmp_rational, ET> &val) {
-  number<gmp_int, ET> result;
-  mpz_set(result.backend().data(), (mpq_denref(val.backend().data())));
-  return result;
-=======
 inline number<gmp_int, ET> numerator(const number<gmp_rational, ET> &val)
 {
    number<gmp_int, ET> result;
@@ -4334,7 +2339,6 @@
    number<gmp_int, ET> result;
    mpz_set(result.backend().data(), (mpq_denref(val.backend().data())));
    return result;
->>>>>>> 536bc419
 }
 
 namespace detail {
@@ -4342,50 +2346,6 @@
 #ifdef BOOST_NO_SFINAE_EXPR
 
 template <>
-<<<<<<< HEAD
-struct is_explicitly_convertible<canonical<mpf_t, gmp_int>::type, gmp_int>
-    : public mpl::true_ {};
-template <>
-struct is_explicitly_convertible<canonical<mpq_t, gmp_int>::type, gmp_int>
-    : public mpl::true_ {};
-template <unsigned Digits10>
-struct is_explicitly_convertible<gmp_float<Digits10>, gmp_int>
-    : public mpl::true_ {};
-template <>
-struct is_explicitly_convertible<gmp_rational, gmp_int> : public mpl::true_ {};
-template <unsigned D1, unsigned D2>
-struct is_explicitly_convertible<gmp_float<D1>, gmp_float<D2>>
-    : public mpl::true_ {};
-
-#endif
-
-template <> struct digits2<number<gmp_float<0>, et_on>> {
-  static long value() {
-    return multiprecision::detail::digits10_2_2(
-        gmp_float<0>::default_precision());
-  }
-};
-
-template <> struct digits2<number<gmp_float<0>, et_off>> {
-  static long value() {
-    return multiprecision::detail::digits10_2_2(
-        gmp_float<0>::default_precision());
-  }
-};
-
-template <> struct digits2<number<debug_adaptor<gmp_float<0>>, et_on>> {
-  static long value() {
-    return multiprecision::detail::digits10_2_2(
-        gmp_float<0>::default_precision());
-  }
-};
-
-template <> struct digits2<number<debug_adaptor<gmp_float<0>>, et_off>> {
-  static long value() {
-    return multiprecision::detail::digits10_2_2(
-        gmp_float<0>::default_precision());
-  }
-=======
 struct is_explicitly_convertible<canonical<mpf_t, gmp_int>::type, gmp_int> : public mpl::true_
 {};
 template <>
@@ -4437,40 +2397,11 @@
    {
       return multiprecision::detail::digits10_2_2(gmp_float<0>::default_precision());
    }
->>>>>>> 536bc419
 };
 
 } // namespace detail
 
 template <>
-<<<<<<< HEAD
-struct number_category<detail::canonical<mpz_t, gmp_int>::type>
-    : public mpl::int_<number_kind_integer> {};
-template <>
-struct number_category<detail::canonical<mpq_t, gmp_rational>::type>
-    : public mpl::int_<number_kind_rational> {};
-template <>
-struct number_category<detail::canonical<mpf_t, gmp_float<0>>::type>
-    : public mpl::int_<number_kind_floating_point> {};
-
-namespace detail {
-template <>
-struct is_variable_precision<backends::gmp_float<0>> : public true_type {};
-} // namespace detail
-
-typedef number<gmp_float<50>> mpf_float_50;
-typedef number<gmp_float<100>> mpf_float_100;
-typedef number<gmp_float<500>> mpf_float_500;
-typedef number<gmp_float<1000>> mpf_float_1000;
-typedef number<gmp_float<0>> mpf_float;
-typedef number<gmp_int> mpz_int;
-typedef number<gmp_rational> mpq_rational;
-
-} // namespace multiprecision
-
-namespace math {
-namespace tools {
-=======
 struct number_category<detail::canonical<mpz_t, gmp_int>::type> : public mpl::int_<number_kind_integer>
 {};
 template <>
@@ -4497,7 +2428,6 @@
 } // namespace multiprecision
 
 namespace math { namespace tools {
->>>>>>> 536bc419
 
 template <>
 inline int digits<boost::multiprecision::mpf_float>()
@@ -4505,90 +2435,28 @@
     BOOST_NOEXCEPT
 #endif
 {
-<<<<<<< HEAD
-  return multiprecision::detail::digits10_2_2(
-      boost::multiprecision::mpf_float::default_precision());
-}
-template <>
-inline int
-digits<boost::multiprecision::number<boost::multiprecision::gmp_float<0>,
-                                     boost::multiprecision::et_off>>()
-=======
    return multiprecision::detail::digits10_2_2(boost::multiprecision::mpf_float::default_precision());
 }
 template <>
 inline int digits<boost::multiprecision::number<boost::multiprecision::gmp_float<0>, boost::multiprecision::et_off> >()
->>>>>>> 536bc419
 #ifdef BOOST_MATH_NOEXCEPT
     BOOST_NOEXCEPT
 #endif
 {
-<<<<<<< HEAD
-  return multiprecision::detail::digits10_2_2(
-      boost::multiprecision::mpf_float::default_precision());
-=======
    return multiprecision::detail::digits10_2_2(boost::multiprecision::mpf_float::default_precision());
->>>>>>> 536bc419
 }
 
 template <>
 inline boost::multiprecision::mpf_float
-<<<<<<< HEAD
-max_value<boost::multiprecision::mpf_float>() {
-  boost::multiprecision::mpf_float result(0.5);
-  mpf_mul_2exp(result.backend().data(), result.backend().data(),
-               (std::numeric_limits<mp_exp_t>::max)() / 64 + 1);
-  return result;
-=======
 max_value<boost::multiprecision::mpf_float>()
 {
    boost::multiprecision::mpf_float result(0.5);
    mpf_mul_2exp(result.backend().data(), result.backend().data(), (std::numeric_limits<mp_exp_t>::max)() / 64 + 1);
    return result;
->>>>>>> 536bc419
 }
 
 template <>
 inline boost::multiprecision::mpf_float
-<<<<<<< HEAD
-min_value<boost::multiprecision::mpf_float>() {
-  boost::multiprecision::mpf_float result(0.5);
-  mpf_div_2exp(result.backend().data(), result.backend().data(),
-               (std::numeric_limits<mp_exp_t>::min)() / 64 + 1);
-  return result;
-}
-
-template <>
-inline boost::multiprecision::number<boost::multiprecision::gmp_float<0>,
-                                     boost::multiprecision::et_off>
-max_value<boost::multiprecision::number<boost::multiprecision::gmp_float<0>,
-                                        boost::multiprecision::et_off>>() {
-  boost::multiprecision::number<boost::multiprecision::gmp_float<0>,
-                                boost::multiprecision::et_off>
-      result(0.5);
-  mpf_mul_2exp(result.backend().data(), result.backend().data(),
-               (std::numeric_limits<mp_exp_t>::max)() / 64 + 1);
-  return result;
-}
-
-template <>
-inline boost::multiprecision::number<boost::multiprecision::gmp_float<0>,
-                                     boost::multiprecision::et_off>
-min_value<boost::multiprecision::number<boost::multiprecision::gmp_float<0>,
-                                        boost::multiprecision::et_off>>() {
-  boost::multiprecision::number<boost::multiprecision::gmp_float<0>,
-                                boost::multiprecision::et_off>
-      result(0.5);
-  mpf_div_2exp(result.backend().data(), result.backend().data(),
-               (std::numeric_limits<mp_exp_t>::max)() / 64 + 1);
-  return result;
-}
-
-template <>
-inline int
-digits<boost::multiprecision::number<boost::multiprecision::debug_adaptor<
-    boost::multiprecision::mpf_float::backend_type>>>()
-=======
 min_value<boost::multiprecision::mpf_float>()
 {
    boost::multiprecision::mpf_float result(0.5);
@@ -4616,77 +2484,18 @@
 
 template <>
 inline int digits<boost::multiprecision::number<boost::multiprecision::debug_adaptor<boost::multiprecision::mpf_float::backend_type> > >()
->>>>>>> 536bc419
 #ifdef BOOST_MATH_NOEXCEPT
     BOOST_NOEXCEPT
 #endif
 {
-<<<<<<< HEAD
-  return multiprecision::detail::digits10_2_2(
-      boost::multiprecision::number<boost::multiprecision::debug_adaptor<
-          boost::multiprecision::mpf_float::backend_type>>::
-          default_precision());
-}
-template <>
-inline int digits<boost::multiprecision::number<
-    boost::multiprecision::debug_adaptor<boost::multiprecision::gmp_float<0>>,
-    boost::multiprecision::et_off>>()
-=======
    return multiprecision::detail::digits10_2_2(boost::multiprecision::number<boost::multiprecision::debug_adaptor<boost::multiprecision::mpf_float::backend_type> >::default_precision());
 }
 template <>
 inline int digits<boost::multiprecision::number<boost::multiprecision::debug_adaptor<boost::multiprecision::gmp_float<0> >, boost::multiprecision::et_off> >()
->>>>>>> 536bc419
 #ifdef BOOST_MATH_NOEXCEPT
     BOOST_NOEXCEPT
 #endif
 {
-<<<<<<< HEAD
-  return multiprecision::detail::digits10_2_2(
-      boost::multiprecision::number<boost::multiprecision::debug_adaptor<
-          boost::multiprecision::mpf_float::backend_type>>::
-          default_precision());
-}
-
-template <>
-inline boost::multiprecision::number<boost::multiprecision::debug_adaptor<
-    boost::multiprecision::mpf_float::backend_type>>
-max_value<boost::multiprecision::number<boost::multiprecision::debug_adaptor<
-    boost::multiprecision::mpf_float::backend_type>>>() {
-  return max_value<boost::multiprecision::mpf_float>().backend();
-}
-
-template <>
-inline boost::multiprecision::number<boost::multiprecision::debug_adaptor<
-    boost::multiprecision::mpf_float::backend_type>>
-min_value<boost::multiprecision::number<boost::multiprecision::debug_adaptor<
-    boost::multiprecision::mpf_float::backend_type>>>() {
-  return min_value<boost::multiprecision::mpf_float>().backend();
-}
-
-template <>
-inline boost::multiprecision::number<
-    boost::multiprecision::debug_adaptor<boost::multiprecision::gmp_float<0>>,
-    boost::multiprecision::et_off>
-max_value<boost::multiprecision::number<
-    boost::multiprecision::debug_adaptor<boost::multiprecision::gmp_float<0>>,
-    boost::multiprecision::et_off>>() {
-  return max_value<boost::multiprecision::mpf_float>().backend();
-}
-
-template <>
-inline boost::multiprecision::number<
-    boost::multiprecision::debug_adaptor<boost::multiprecision::gmp_float<0>>,
-    boost::multiprecision::et_off>
-min_value<boost::multiprecision::number<
-    boost::multiprecision::debug_adaptor<boost::multiprecision::gmp_float<0>>,
-    boost::multiprecision::et_off>>() {
-  return min_value<boost::multiprecision::mpf_float>().backend();
-}
-
-} // namespace tools
-} // namespace math
-=======
    return multiprecision::detail::digits10_2_2(boost::multiprecision::number<boost::multiprecision::debug_adaptor<boost::multiprecision::mpf_float::backend_type> >::default_precision());
 }
 
@@ -4719,7 +2528,6 @@
 }
 
 }} // namespace math::tools
->>>>>>> 536bc419
 
 } // namespace boost
 
@@ -4729,123 +2537,6 @@
 // numeric_limits [partial] specializations for the types declared in this
 // header:
 //
-<<<<<<< HEAD
-template <unsigned Digits10,
-          boost::multiprecision::expression_template_option ExpressionTemplates>
-class numeric_limits<boost::multiprecision::number<
-    boost::multiprecision::gmp_float<Digits10>, ExpressionTemplates>> {
-  typedef boost::multiprecision::number<
-      boost::multiprecision::gmp_float<Digits10>, ExpressionTemplates>
-      number_type;
-
-public:
-  BOOST_STATIC_CONSTEXPR bool is_specialized = true;
-  //
-  // min and max values chosen so as to not cause segfaults when calling
-  // mpf_get_str on 64-bit Linux builds.  Possibly we could use larger
-  // exponent values elsewhere.
-  //
-  static number_type(min)() {
-    initializer.do_nothing();
-    static std::pair<bool, number_type> value;
-    if (!value.first) {
-      value.first = true;
-      value.second = 1;
-      mpf_div_2exp(value.second.backend().data(), value.second.backend().data(),
-                   (std::numeric_limits<mp_exp_t>::max)() / 64 + 1);
-    }
-    return value.second;
-  }
-  static number_type(max)() {
-    initializer.do_nothing();
-    static std::pair<bool, number_type> value;
-    if (!value.first) {
-      value.first = true;
-      value.second = 1;
-      mpf_mul_2exp(value.second.backend().data(), value.second.backend().data(),
-                   (std::numeric_limits<mp_exp_t>::max)() / 64 + 1);
-    }
-    return value.second;
-  }
-  BOOST_STATIC_CONSTEXPR number_type lowest() { return -(max)(); }
-  BOOST_STATIC_CONSTEXPR int digits = static_cast<int>(
-      (Digits10 * 1000L) / 301L + ((Digits10 * 1000L) % 301L ? 2 : 1));
-  BOOST_STATIC_CONSTEXPR int digits10 = Digits10;
-  // Have to allow for a possible extra limb inside the gmp data structure:
-  BOOST_STATIC_CONSTEXPR int max_digits10 =
-      Digits10 + 3 + ((GMP_LIMB_BITS * 301L) / 1000L);
-  BOOST_STATIC_CONSTEXPR bool is_signed = true;
-  BOOST_STATIC_CONSTEXPR bool is_integer = false;
-  BOOST_STATIC_CONSTEXPR bool is_exact = false;
-  BOOST_STATIC_CONSTEXPR int radix = 2;
-  static number_type epsilon() {
-    initializer.do_nothing();
-    static std::pair<bool, number_type> value;
-    if (!value.first) {
-      value.first = true;
-      value.second = 1;
-      mpf_div_2exp(value.second.backend().data(), value.second.backend().data(),
-                   std::numeric_limits<number_type>::digits - 1);
-    }
-    return value.second;
-  }
-  // What value should this be????
-  static number_type round_error() {
-    // returns epsilon/2
-    initializer.do_nothing();
-    static std::pair<bool, number_type> value;
-    if (!value.first) {
-      value.first = true;
-      value.second = 1;
-    }
-    return value.second;
-  }
-  BOOST_STATIC_CONSTEXPR long min_exponent = LONG_MIN;
-  BOOST_STATIC_CONSTEXPR long min_exponent10 = (LONG_MIN / 1000) * 301L;
-  BOOST_STATIC_CONSTEXPR long max_exponent = LONG_MAX;
-  BOOST_STATIC_CONSTEXPR long max_exponent10 = (LONG_MAX / 1000) * 301L;
-  BOOST_STATIC_CONSTEXPR bool has_infinity = false;
-  BOOST_STATIC_CONSTEXPR bool has_quiet_NaN = false;
-  BOOST_STATIC_CONSTEXPR bool has_signaling_NaN = false;
-  BOOST_STATIC_CONSTEXPR float_denorm_style has_denorm = denorm_absent;
-  BOOST_STATIC_CONSTEXPR bool has_denorm_loss = false;
-  BOOST_STATIC_CONSTEXPR number_type infinity() { return number_type(); }
-  BOOST_STATIC_CONSTEXPR number_type quiet_NaN() { return number_type(); }
-  BOOST_STATIC_CONSTEXPR number_type signaling_NaN() { return number_type(); }
-  BOOST_STATIC_CONSTEXPR number_type denorm_min() { return number_type(); }
-  BOOST_STATIC_CONSTEXPR bool is_iec559 = false;
-  BOOST_STATIC_CONSTEXPR bool is_bounded = true;
-  BOOST_STATIC_CONSTEXPR bool is_modulo = false;
-  BOOST_STATIC_CONSTEXPR bool traps = true;
-  BOOST_STATIC_CONSTEXPR bool tinyness_before = false;
-  BOOST_STATIC_CONSTEXPR float_round_style round_style = round_indeterminate;
-
-private:
-  struct data_initializer {
-    data_initializer() {
-      std::numeric_limits<boost::multiprecision::number<
-          boost::multiprecision::gmp_float<digits10>>>::epsilon();
-      std::numeric_limits<boost::multiprecision::number<
-          boost::multiprecision::gmp_float<digits10>>>::round_error();
-      (std::numeric_limits<boost::multiprecision::number<
-           boost::multiprecision::gmp_float<digits10>>>::min)();
-      (std::numeric_limits<boost::multiprecision::number<
-           boost::multiprecision::gmp_float<digits10>>>::max)();
-    }
-    void do_nothing() const {}
-  };
-  static const data_initializer initializer;
-};
-
-template <unsigned Digits10,
-          boost::multiprecision::expression_template_option ExpressionTemplates>
-const typename numeric_limits<
-    boost::multiprecision::number<boost::multiprecision::gmp_float<Digits10>,
-                                  ExpressionTemplates>>::data_initializer
-    numeric_limits<boost::multiprecision::number<
-        boost::multiprecision::gmp_float<Digits10>,
-        ExpressionTemplates>>::initializer;
-=======
 template <unsigned Digits10, boost::multiprecision::expression_template_option ExpressionTemplates>
 class numeric_limits<boost::multiprecision::number<boost::multiprecision::gmp_float<Digits10>, ExpressionTemplates> >
 {
@@ -4956,7 +2647,6 @@
 
 template <unsigned Digits10, boost::multiprecision::expression_template_option ExpressionTemplates>
 const typename numeric_limits<boost::multiprecision::number<boost::multiprecision::gmp_float<Digits10>, ExpressionTemplates> >::data_initializer numeric_limits<boost::multiprecision::number<boost::multiprecision::gmp_float<Digits10>, ExpressionTemplates> >::initializer;
->>>>>>> 536bc419
 
 #ifndef BOOST_NO_INCLASS_MEMBER_INITIALIZATION
 
@@ -5069,47 +2759,6 @@
 #endif
 
 template <boost::multiprecision::expression_template_option ExpressionTemplates>
-<<<<<<< HEAD
-class numeric_limits<boost::multiprecision::number<
-    boost::multiprecision::gmp_float<0>, ExpressionTemplates>> {
-  typedef boost::multiprecision::number<boost::multiprecision::gmp_float<0>,
-                                        ExpressionTemplates>
-      number_type;
-
-public:
-  BOOST_STATIC_CONSTEXPR bool is_specialized = false;
-  static number_type(min)() { return number_type(); }
-  static number_type(max)() { return number_type(); }
-  static number_type lowest() { return number_type(); }
-  BOOST_STATIC_CONSTEXPR int digits = 0;
-  BOOST_STATIC_CONSTEXPR int digits10 = 0;
-  BOOST_STATIC_CONSTEXPR int max_digits10 = 0;
-  BOOST_STATIC_CONSTEXPR bool is_signed = false;
-  BOOST_STATIC_CONSTEXPR bool is_integer = false;
-  BOOST_STATIC_CONSTEXPR bool is_exact = false;
-  BOOST_STATIC_CONSTEXPR int radix = 0;
-  static number_type epsilon() { return number_type(); }
-  static number_type round_error() { return number_type(); }
-  BOOST_STATIC_CONSTEXPR int min_exponent = 0;
-  BOOST_STATIC_CONSTEXPR int min_exponent10 = 0;
-  BOOST_STATIC_CONSTEXPR int max_exponent = 0;
-  BOOST_STATIC_CONSTEXPR int max_exponent10 = 0;
-  BOOST_STATIC_CONSTEXPR bool has_infinity = false;
-  BOOST_STATIC_CONSTEXPR bool has_quiet_NaN = false;
-  BOOST_STATIC_CONSTEXPR bool has_signaling_NaN = false;
-  BOOST_STATIC_CONSTEXPR float_denorm_style has_denorm = denorm_absent;
-  BOOST_STATIC_CONSTEXPR bool has_denorm_loss = false;
-  static number_type infinity() { return number_type(); }
-  static number_type quiet_NaN() { return number_type(); }
-  static number_type signaling_NaN() { return number_type(); }
-  static number_type denorm_min() { return number_type(); }
-  BOOST_STATIC_CONSTEXPR bool is_iec559 = false;
-  BOOST_STATIC_CONSTEXPR bool is_bounded = false;
-  BOOST_STATIC_CONSTEXPR bool is_modulo = false;
-  BOOST_STATIC_CONSTEXPR bool traps = false;
-  BOOST_STATIC_CONSTEXPR bool tinyness_before = false;
-  BOOST_STATIC_CONSTEXPR float_round_style round_style = round_indeterminate;
-=======
 class numeric_limits<boost::multiprecision::number<boost::multiprecision::gmp_float<0>, ExpressionTemplates> >
 {
    typedef boost::multiprecision::number<boost::multiprecision::gmp_float<0>, ExpressionTemplates> number_type;
@@ -5147,7 +2796,6 @@
    BOOST_STATIC_CONSTEXPR bool               traps           = false;
    BOOST_STATIC_CONSTEXPR bool               tinyness_before = false;
    BOOST_STATIC_CONSTEXPR float_round_style round_style      = round_indeterminate;
->>>>>>> 536bc419
 };
 
 #ifndef BOOST_NO_INCLASS_MEMBER_INITIALIZATION
@@ -5225,51 +2873,6 @@
 #endif
 
 template <boost::multiprecision::expression_template_option ExpressionTemplates>
-<<<<<<< HEAD
-class numeric_limits<boost::multiprecision::number<
-    boost::multiprecision::gmp_int, ExpressionTemplates>> {
-  typedef boost::multiprecision::number<boost::multiprecision::gmp_int,
-                                        ExpressionTemplates>
-      number_type;
-
-public:
-  BOOST_STATIC_CONSTEXPR bool is_specialized = true;
-  //
-  // Largest and smallest numbers are bounded only by available memory, set
-  // to zero:
-  //
-  static number_type(min)() { return number_type(); }
-  static number_type(max)() { return number_type(); }
-  static number_type lowest() { return (min)(); }
-  BOOST_STATIC_CONSTEXPR int digits = INT_MAX;
-  BOOST_STATIC_CONSTEXPR int digits10 = (INT_MAX / 1000) * 301L;
-  BOOST_STATIC_CONSTEXPR int max_digits10 = digits10 + 3;
-  BOOST_STATIC_CONSTEXPR bool is_signed = true;
-  BOOST_STATIC_CONSTEXPR bool is_integer = true;
-  BOOST_STATIC_CONSTEXPR bool is_exact = true;
-  BOOST_STATIC_CONSTEXPR int radix = 2;
-  static number_type epsilon() { return number_type(); }
-  static number_type round_error() { return number_type(); }
-  BOOST_STATIC_CONSTEXPR int min_exponent = 0;
-  BOOST_STATIC_CONSTEXPR int min_exponent10 = 0;
-  BOOST_STATIC_CONSTEXPR int max_exponent = 0;
-  BOOST_STATIC_CONSTEXPR int max_exponent10 = 0;
-  BOOST_STATIC_CONSTEXPR bool has_infinity = false;
-  BOOST_STATIC_CONSTEXPR bool has_quiet_NaN = false;
-  BOOST_STATIC_CONSTEXPR bool has_signaling_NaN = false;
-  BOOST_STATIC_CONSTEXPR float_denorm_style has_denorm = denorm_absent;
-  BOOST_STATIC_CONSTEXPR bool has_denorm_loss = false;
-  static number_type infinity() { return number_type(); }
-  static number_type quiet_NaN() { return number_type(); }
-  static number_type signaling_NaN() { return number_type(); }
-  static number_type denorm_min() { return number_type(); }
-  BOOST_STATIC_CONSTEXPR bool is_iec559 = false;
-  BOOST_STATIC_CONSTEXPR bool is_bounded = false;
-  BOOST_STATIC_CONSTEXPR bool is_modulo = false;
-  BOOST_STATIC_CONSTEXPR bool traps = false;
-  BOOST_STATIC_CONSTEXPR bool tinyness_before = false;
-  BOOST_STATIC_CONSTEXPR float_round_style round_style = round_toward_zero;
-=======
 class numeric_limits<boost::multiprecision::number<boost::multiprecision::gmp_int, ExpressionTemplates> >
 {
    typedef boost::multiprecision::number<boost::multiprecision::gmp_int, ExpressionTemplates> number_type;
@@ -5317,7 +2920,6 @@
    BOOST_STATIC_CONSTEXPR bool               traps           = false;
    BOOST_STATIC_CONSTEXPR bool               tinyness_before = false;
    BOOST_STATIC_CONSTEXPR float_round_style round_style      = round_toward_zero;
->>>>>>> 536bc419
 };
 
 #ifndef BOOST_NO_INCLASS_MEMBER_INITIALIZATION
@@ -5394,52 +2996,6 @@
 #endif
 
 template <boost::multiprecision::expression_template_option ExpressionTemplates>
-<<<<<<< HEAD
-class numeric_limits<boost::multiprecision::number<
-    boost::multiprecision::gmp_rational, ExpressionTemplates>> {
-  typedef boost::multiprecision::number<boost::multiprecision::gmp_rational,
-                                        ExpressionTemplates>
-      number_type;
-
-public:
-  BOOST_STATIC_CONSTEXPR bool is_specialized = true;
-  //
-  // Largest and smallest numbers are bounded only by available memory, set
-  // to zero:
-  //
-  static number_type(min)() { return number_type(); }
-  static number_type(max)() { return number_type(); }
-  static number_type lowest() { return (min)(); }
-  // Digits are unbounded, use zero for now:
-  BOOST_STATIC_CONSTEXPR int digits = INT_MAX;
-  BOOST_STATIC_CONSTEXPR int digits10 = (INT_MAX / 1000) * 301L;
-  BOOST_STATIC_CONSTEXPR int max_digits10 = digits10 + 3;
-  BOOST_STATIC_CONSTEXPR bool is_signed = true;
-  BOOST_STATIC_CONSTEXPR bool is_integer = false;
-  BOOST_STATIC_CONSTEXPR bool is_exact = true;
-  BOOST_STATIC_CONSTEXPR int radix = 2;
-  static number_type epsilon() { return number_type(); }
-  static number_type round_error() { return number_type(); }
-  BOOST_STATIC_CONSTEXPR int min_exponent = 0;
-  BOOST_STATIC_CONSTEXPR int min_exponent10 = 0;
-  BOOST_STATIC_CONSTEXPR int max_exponent = 0;
-  BOOST_STATIC_CONSTEXPR int max_exponent10 = 0;
-  BOOST_STATIC_CONSTEXPR bool has_infinity = false;
-  BOOST_STATIC_CONSTEXPR bool has_quiet_NaN = false;
-  BOOST_STATIC_CONSTEXPR bool has_signaling_NaN = false;
-  BOOST_STATIC_CONSTEXPR float_denorm_style has_denorm = denorm_absent;
-  BOOST_STATIC_CONSTEXPR bool has_denorm_loss = false;
-  static number_type infinity() { return number_type(); }
-  static number_type quiet_NaN() { return number_type(); }
-  static number_type signaling_NaN() { return number_type(); }
-  static number_type denorm_min() { return number_type(); }
-  BOOST_STATIC_CONSTEXPR bool is_iec559 = false;
-  BOOST_STATIC_CONSTEXPR bool is_bounded = false;
-  BOOST_STATIC_CONSTEXPR bool is_modulo = false;
-  BOOST_STATIC_CONSTEXPR bool traps = false;
-  BOOST_STATIC_CONSTEXPR bool tinyness_before = false;
-  BOOST_STATIC_CONSTEXPR float_round_style round_style = round_toward_zero;
-=======
 class numeric_limits<boost::multiprecision::number<boost::multiprecision::gmp_rational, ExpressionTemplates> >
 {
    typedef boost::multiprecision::number<boost::multiprecision::gmp_rational, ExpressionTemplates> number_type;
@@ -5488,7 +3044,6 @@
    BOOST_STATIC_CONSTEXPR bool               traps           = false;
    BOOST_STATIC_CONSTEXPR bool               tinyness_before = false;
    BOOST_STATIC_CONSTEXPR float_round_style round_style      = round_toward_zero;
->>>>>>> 536bc419
 };
 
 #ifndef BOOST_NO_INCLASS_MEMBER_INITIALIZATION
