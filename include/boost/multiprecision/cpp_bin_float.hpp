--- conflicted
+++ resolved
@@ -1478,11 +1478,7 @@
    BOOST_STATIC_CONSTEXPR int digits = boost::multiprecision::cpp_bin_float<Digits, DigitBase, Allocator, Exponent, MinE, MaxE>::bit_count;
    BOOST_STATIC_CONSTEXPR int digits10 = (digits - 1) * 301 / 1000;
    // Is this really correct???
-<<<<<<< HEAD
-   BOOST_STATIC_CONSTEXPR int max_digits10 = (digits * 301 / 1000) + 2;
-=======
    BOOST_STATIC_CONSTEXPR int max_digits10 = (digits * 301 / 1000) + 3;
->>>>>>> 3d454688
    BOOST_STATIC_CONSTEXPR bool is_signed = true;
    BOOST_STATIC_CONSTEXPR bool is_integer = false;
    BOOST_STATIC_CONSTEXPR bool is_exact = false;
