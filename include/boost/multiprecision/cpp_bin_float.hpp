///////////////////////////////////////////////////////////////
//  Copyright 2013 John Maddock. Distributed under the Boost
//  Software License, Version 1.0. (See accompanying file
//  LICENSE_1_0.txt or copy at https://www.boost.org/LICENSE_1_0.txt

#ifndef BOOST_MATH_CPP_BIN_FLOAT_HPP
#define BOOST_MATH_CPP_BIN_FLOAT_HPP

#include <boost/multiprecision/cpp_int.hpp>
#include <boost/multiprecision/integer.hpp>
#include <boost/math/special_functions/trunc.hpp>
#include <boost/multiprecision/detail/float_string_cvt.hpp>

//
// Some includes we need from Boost.Math, since we rely on that library to
// provide these functions:
//
#include <boost/math/special_functions/asinh.hpp>
#include <boost/math/special_functions/acosh.hpp>
#include <boost/math/special_functions/atanh.hpp>
#include <boost/math/special_functions/cbrt.hpp>
#include <boost/math/special_functions/expm1.hpp>
#include <boost/math/special_functions/gamma.hpp>

#ifdef BOOST_HAS_FLOAT128
#include <quadmath.h>
#endif

namespace boost {
namespace multiprecision {
namespace backends {

enum digit_base_type
{
   digit_base_2  = 2,
   digit_base_10 = 10
};

#ifdef BOOST_MSVC
#pragma warning(push)
#pragma warning(disable : 4522 6326) // multiple assignment operators specified, comparison of two constants
#endif

namespace detail {

template <class U>
inline typename enable_if_c<is_unsigned<U>::value, bool>::type is_negative(U) {
  return false;
}
template <class S>
inline typename disable_if_c<is_unsigned<S>::value, bool>::type
is_negative(S s) {
  return s < 0;
}

template <class Float, int, bool = number_category<Float>::value == number_kind_floating_point>
struct is_cpp_bin_float_implicitly_constructible_from_type
{
   static const bool value = false;
};

template <class Float, int bit_count>
struct is_cpp_bin_float_implicitly_constructible_from_type<Float, bit_count, true>
{
   static const bool value = (std::numeric_limits<Float>::digits <= (int)bit_count) && (std::numeric_limits<Float>::radix == 2) && std::numeric_limits<Float>::is_specialized
#ifdef BOOST_HAS_FLOAT128
                             && !boost::is_same<Float, __float128>::value
#endif
                             && (is_floating_point<Float>::value || is_number<Float>::value);
};

template <class Float, int, bool = number_category<Float>::value == number_kind_floating_point>
struct is_cpp_bin_float_explicitly_constructible_from_type
{
   static const bool value = false;
};

template <class Float, int bit_count>
struct is_cpp_bin_float_explicitly_constructible_from_type<Float, bit_count, true>
{
   static const bool value = (std::numeric_limits<Float>::digits > (int)bit_count) && (std::numeric_limits<Float>::radix == 2) && std::numeric_limits<Float>::is_specialized
#ifdef BOOST_HAS_FLOAT128
                             && !boost::is_same<Float, __float128>::value
#endif
       ;
};

} // namespace detail

template <unsigned Digits, digit_base_type DigitBase = digit_base_10, class Allocator = void, class Exponent = int, Exponent MinExponent = 0, Exponent MaxExponent = 0>
class cpp_bin_float
{
 public:
   static const unsigned                                                                                                                                                          bit_count = DigitBase == digit_base_2 ? Digits : (Digits * 1000uL) / 301uL + (((Digits * 1000uL) % 301) ? 2u : 1u);
   typedef cpp_int_backend<is_void<Allocator>::value ? bit_count : 0, bit_count, is_void<Allocator>::value ? unsigned_magnitude : signed_magnitude, unchecked, Allocator>         rep_type;
   typedef cpp_int_backend<is_void<Allocator>::value ? 2 * bit_count : 0, 2 * bit_count, is_void<Allocator>::value ? unsigned_magnitude : signed_magnitude, unchecked, Allocator> double_rep_type;

   typedef typename rep_type::signed_types              signed_types;
   typedef typename rep_type::unsigned_types            unsigned_types;
   typedef boost::mpl::list<float, double, long double> float_types;
   typedef Exponent                                     exponent_type;

   static const exponent_type max_exponent_limit = boost::integer_traits<exponent_type>::const_max - 2 * static_cast<exponent_type>(bit_count);
   static const exponent_type min_exponent_limit = boost::integer_traits<exponent_type>::const_min + 2 * static_cast<exponent_type>(bit_count);

   BOOST_STATIC_ASSERT_MSG(MinExponent >= min_exponent_limit, "Template parameter MinExponent is too negative for our internal logic to function correctly, sorry!");
   BOOST_STATIC_ASSERT_MSG(MaxExponent <= max_exponent_limit, "Template parameter MaxExponent is too large for our internal logic to function correctly, sorry!");
   BOOST_STATIC_ASSERT_MSG(MinExponent <= 0, "Template parameter MinExponent can not be positive!");
   BOOST_STATIC_ASSERT_MSG(MaxExponent >= 0, "Template parameter MaxExponent can not be negative!");

   static const exponent_type max_exponent = MaxExponent == 0 ? max_exponent_limit : MaxExponent;
   static const exponent_type min_exponent = MinExponent == 0 ? min_exponent_limit : MinExponent;

   static const exponent_type exponent_zero     = max_exponent + 1;
   static const exponent_type exponent_infinity = max_exponent + 2;
   static const exponent_type exponent_nan      = max_exponent + 3;

 private:
   rep_type      m_data;
   exponent_type m_exponent;
   bool          m_sign;

 public:
   cpp_bin_float() BOOST_MP_NOEXCEPT_IF(noexcept(rep_type())) : m_data(), m_exponent(exponent_zero), m_sign(false) {}

   cpp_bin_float(const cpp_bin_float& o) BOOST_MP_NOEXCEPT_IF(noexcept(rep_type(std::declval<const rep_type&>())))
       : m_data(o.m_data), m_exponent(o.m_exponent), m_sign(o.m_sign) {}

   template <unsigned D, digit_base_type B, class A, class E, E MinE, E MaxE>
   cpp_bin_float(const cpp_bin_float<D, B, A, E, MinE, MaxE>& o, typename boost::enable_if_c<(bit_count >= cpp_bin_float<D, B, A, E, MinE, MaxE>::bit_count)>::type const* = 0)
   {
      *this = o;
   }
   template <unsigned D, digit_base_type B, class A, class E, E MinE, E MaxE>
   explicit cpp_bin_float(const cpp_bin_float<D, B, A, E, MinE, MaxE>& o, typename boost::disable_if_c<(bit_count >= cpp_bin_float<D, B, A, E, MinE, MaxE>::bit_count)>::type const* = 0)
       : m_exponent(o.exponent()), m_sign(o.sign())
   {
      *this = o;
   }
   template <class Float>
   cpp_bin_float(const Float& f,
                 typename boost::enable_if_c<detail::is_cpp_bin_float_implicitly_constructible_from_type<Float, bit_count>::value>::type const* = 0)
       : m_data(), m_exponent(0), m_sign(false)
   {
      this->assign_float(f);
   }

   template <class Float>
   explicit cpp_bin_float(const Float& f,
                          typename boost::enable_if_c<detail::is_cpp_bin_float_explicitly_constructible_from_type<Float, bit_count>::value>::type const* = 0)
       : m_data(), m_exponent(0), m_sign(false)
   {
      this->assign_float(f);
   }
#ifdef BOOST_HAS_FLOAT128
   template <class Float>
   cpp_bin_float(const Float& f,
                 typename boost::enable_if_c<
                     boost::is_same<Float, __float128>::value && ((int)bit_count >= 113)>::type const* = 0)
       : m_data(), m_exponent(0), m_sign(false)
   {
      this->assign_float(f);
   }
   template <class Float>
   explicit cpp_bin_float(const Float& f,
                          typename boost::enable_if_c<
                              boost::is_same<Float, __float128>::value && ((int)bit_count < 113)>::type const* = 0)
       : m_data(), m_exponent(0), m_sign(false)
   {
      this->assign_float(f);
   }
#endif
   cpp_bin_float& operator=(const cpp_bin_float& o) BOOST_MP_NOEXCEPT_IF(noexcept(std::declval<rep_type&>() = std::declval<const rep_type&>()))
   {
      m_data     = o.m_data;
      m_exponent = o.m_exponent;
      m_sign     = o.m_sign;
      return *this;
   }

   template <unsigned D, digit_base_type B, class A, class E, E MinE, E MaxE>
   cpp_bin_float& operator=(const cpp_bin_float<D, B, A, E, MinE, MaxE>& f)
   {
      switch (eval_fpclassify(f))
      {
      case FP_ZERO:
         m_data     = limb_type(0);
         m_sign     = f.sign();
         m_exponent = exponent_zero;
         break;
      case FP_NAN:
         m_data     = limb_type(0);
         m_sign     = false;
         m_exponent = exponent_nan;
         break;
         ;
      case FP_INFINITE:
         m_data     = limb_type(0);
         m_sign     = f.sign();
         m_exponent = exponent_infinity;
         break;
      default:
         typename cpp_bin_float<D, B, A, E, MinE, MaxE>::rep_type b(f.bits());
         this->exponent() = f.exponent() + (E)bit_count - (E)cpp_bin_float<D, B, A, E, MinE, MaxE>::bit_count;
         this->sign()     = f.sign();
         copy_and_round(*this, b);
      }
      return *this;
   }
#ifdef BOOST_HAS_FLOAT128
   template <class Float>
   typename boost::enable_if_c<
       (number_category<Float>::value == number_kind_floating_point)
           //&& (std::numeric_limits<Float>::digits <= (int)bit_count)
           && ((std::numeric_limits<Float>::radix == 2) || (boost::is_same<Float, __float128>::value)),
       cpp_bin_float&>::type
   operator=(const Float& f)
#else
   template <class Float>
   typename boost::enable_if_c<
       (number_category<Float>::value == number_kind_floating_point)
           //&& (std::numeric_limits<Float>::digits <= (int)bit_count)
           && (std::numeric_limits<Float>::radix == 2),
       cpp_bin_float&>::type
   operator=(const Float& f)
#endif
  {
    return assign_float(f);
  }

#ifdef BOOST_HAS_FLOAT128
   template <class Float>
   typename boost::enable_if_c<boost::is_same<Float, __float128>::value, cpp_bin_float&>::type assign_float(Float f)
   {
      using default_ops::eval_add;
      typedef typename boost::multiprecision::detail::canonical<int, cpp_bin_float>::type bf_int_type;
      if (f == 0)
      {
         m_data     = limb_type(0);
         m_sign     = (signbitq(f) > 0);
         m_exponent = exponent_zero;
         return *this;
      }
      else if (isnanq(f))
      {
         m_data     = limb_type(0);
         m_sign     = false;
         m_exponent = exponent_nan;
         return *this;
      }
      else if (isinfq(f))
      {
         m_data     = limb_type(0);
         m_sign     = (f < 0);
         m_exponent = exponent_infinity;
         return *this;
      }
      if (f < 0)
      {
         *this = -f;
         this->negate();
         return *this;
      }

      typedef typename mpl::front<unsigned_types>::type ui_type;
      m_data     = static_cast<ui_type>(0u);
      m_sign     = false;
      m_exponent = 0;

      static const int bits = sizeof(int) * CHAR_BIT - 1;
      int              e;
      f = frexpq(f, &e);
      while (f)
      {
         f = ldexpq(f, bits);
         e -= bits;
         int ipart = (int)truncq(f);
         f -= ipart;
         m_exponent += bits;
         cpp_bin_float t;
         t = static_cast<bf_int_type>(ipart);
         eval_add(*this, t);
      }
      m_exponent += static_cast<Exponent>(e);
      return *this;
    }

    typedef typename mpl::front<unsigned_types>::type ui_type;
    m_data = static_cast<ui_type>(0u);
    m_sign = false;
    m_exponent = 0;

    static const int bits = sizeof(int) * CHAR_BIT - 1;
    int e;
    f = frexpq(f, &e);
    while (f) {
      f = ldexpq(f, bits);
      e -= bits;
      int ipart = (int)truncq(f);
      f -= ipart;
      m_exponent += bits;
      cpp_bin_float t;
      t = static_cast<bf_int_type>(ipart);
      eval_add(*this, t);
    }
    m_exponent += static_cast<Exponent>(e);
    return *this;
  }
#endif
#ifdef BOOST_HAS_FLOAT128
   template <class Float>
   typename boost::enable_if_c<is_floating_point<Float>::value && !is_same<Float, __float128>::value, cpp_bin_float&>::type assign_float(Float f)
#else
   template <class Float>
   typename boost::enable_if_c<is_floating_point<Float>::value, cpp_bin_float&>::type assign_float(Float f)
#endif
   {
      BOOST_MATH_STD_USING
      using default_ops::eval_add;
      typedef typename boost::multiprecision::detail::canonical<int, cpp_bin_float>::type bf_int_type;

      switch ((boost::math::fpclassify)(f))
      {
      case FP_ZERO:
         m_data     = limb_type(0);
         m_sign     = ((boost::math::signbit)(f) > 0);
         m_exponent = exponent_zero;
         return *this;
      case FP_NAN:
         m_data     = limb_type(0);
         m_sign     = false;
         m_exponent = exponent_nan;
         return *this;
      case FP_INFINITE:
         m_data     = limb_type(0);
         m_sign     = (f < 0);
         m_exponent = exponent_infinity;
         return *this;
      }
      if (f < 0)
      {
         *this = -f;
         this->negate();
         return *this;
      }

      typedef typename mpl::front<unsigned_types>::type ui_type;
      m_data     = static_cast<ui_type>(0u);
      m_sign     = false;
      m_exponent = 0;

      static const int bits = sizeof(int) * CHAR_BIT - 1;
      int              e;
      f = frexp(f, &e);
      while (f)
      {
         f = ldexp(f, bits);
         e -= bits;
#ifndef BOOST_MATH_NO_LONG_DOUBLE_MATH_FUNCTIONS
      int ipart = itrunc(f);
#else
      int ipart = static_cast<int>(f);
#endif
      f -= ipart;
      m_exponent += bits;
      cpp_bin_float t;
      t = static_cast<bf_int_type>(ipart);
      eval_add(*this, t);
    }
    m_exponent += static_cast<Exponent>(e);
    return *this;
  }

  template <class Float>
  typename boost::enable_if_c<
      (number_category<Float>::value == number_kind_floating_point) &&
          !boost::is_floating_point<Float>::value && is_number<Float>::value,
      cpp_bin_float &>::type
  assign_float(Float f) {
    BOOST_MATH_STD_USING
    using default_ops::eval_add;
    using default_ops::eval_convert_to;
    using default_ops::eval_get_sign;
    using default_ops::eval_subtract;

    typedef typename boost::multiprecision::detail::canonical<int, Float>::type
        f_int_type;
    typedef typename boost::multiprecision::detail::canonical<
        int, cpp_bin_float>::type bf_int_type;

    switch (eval_fpclassify(f)) {
    case FP_ZERO:
      m_data = limb_type(0);
      m_sign = ((boost::math::signbit)(f) > 0);
      m_exponent = exponent_zero;
      return *this;
   }

   template <class Float>
   typename boost::enable_if_c<
       (number_category<Float>::value == number_kind_floating_point) && !boost::is_floating_point<Float>::value && is_number<Float>::value,
       cpp_bin_float&>::type
   assign_float(Float f)
   {
      BOOST_MATH_STD_USING
      using default_ops::eval_add;
      using default_ops::eval_convert_to;
      using default_ops::eval_get_sign;
      using default_ops::eval_subtract;

      typedef typename boost::multiprecision::detail::canonical<int, Float>::type         f_int_type;
      typedef typename boost::multiprecision::detail::canonical<int, cpp_bin_float>::type bf_int_type;

      switch (eval_fpclassify(f))
      {
      case FP_ZERO:
         m_data     = limb_type(0);
         m_sign     = ((boost::math::signbit)(f) > 0);
         m_exponent = exponent_zero;
         return *this;
      case FP_NAN:
         m_data     = limb_type(0);
         m_sign     = false;
         m_exponent = exponent_nan;
         return *this;
      case FP_INFINITE:
         m_data     = limb_type(0);
         m_sign     = (f < 0);
         m_exponent = exponent_infinity;
         return *this;
      }
      if (eval_get_sign(f) < 0)
      {
         f.negate();
         *this = f;
         this->negate();
         return *this;
      }

      typedef typename mpl::front<unsigned_types>::type ui_type;
      m_data     = static_cast<ui_type>(0u);
      m_sign     = false;
      m_exponent = 0;

      static const int bits = sizeof(int) * CHAR_BIT - 1;
      int              e;
      eval_frexp(f, f, &e);
      while (eval_get_sign(f) != 0)
      {
         eval_ldexp(f, f, bits);
         e -= bits;
         int ipart;
         eval_convert_to(&ipart, f);
         eval_subtract(f, static_cast<f_int_type>(ipart));
         m_exponent += bits;
         eval_add(*this, static_cast<bf_int_type>(ipart));
      }
      m_exponent += e;
      if (m_exponent > max_exponent)
         m_exponent = exponent_infinity;
      if (m_exponent < min_exponent)
      {
         m_data     = limb_type(0u);
         m_exponent = exponent_zero;
         m_sign     = ((boost::math::signbit)(f) > 0);
      }
      else if (eval_get_sign(m_data) == 0)
      {
         m_exponent = exponent_zero;
         m_sign     = ((boost::math::signbit)(f) > 0);
      }
      return *this;
   }

   template <class I>
   typename boost::enable_if<is_integral<I>, cpp_bin_float&>::type operator=(const I& i)
   {
      using default_ops::eval_bit_test;
      if (!i)
      {
         m_data     = static_cast<limb_type>(0);
         m_exponent = exponent_zero;
         m_sign     = false;
      }
      else
      {
         typedef typename make_unsigned<I>::type                                            ui_type;
         ui_type                                                                            fi = static_cast<ui_type>(boost::multiprecision::detail::unsigned_abs(i));
         typedef typename boost::multiprecision::detail::canonical<ui_type, rep_type>::type ar_type;
         m_data         = static_cast<ar_type>(fi);
         unsigned shift = msb(fi);
         if (shift >= bit_count)
         {
            m_exponent = static_cast<Exponent>(shift);
            m_data     = static_cast<ar_type>(fi >> (shift + 1 - bit_count));
         }
         else
         {
            m_exponent = static_cast<Exponent>(shift);
            eval_left_shift(m_data, bit_count - shift - 1);
         }
         BOOST_ASSERT(eval_bit_test(m_data, bit_count - 1));
         m_sign = detail::is_negative(i);
      }
      return *this;
   }

   cpp_bin_float& operator=(const char* s);

   void swap(cpp_bin_float& o) BOOST_NOEXCEPT
   {
      m_data.swap(o.m_data);
      std::swap(m_exponent, o.m_exponent);
      std::swap(m_sign, o.m_sign);
   }

   std::string str(std::streamsize dig, std::ios_base::fmtflags f) const;

   void negate()
   {
      if (m_exponent != exponent_nan)
         m_sign = !m_sign;
   }

   int compare(const cpp_bin_float& o) const BOOST_NOEXCEPT
   {
      if (m_sign != o.m_sign)
         return (m_exponent == exponent_zero) && (m_exponent == o.m_exponent) ? 0 : m_sign ? -1 : 1;
      int result;
      if (m_exponent == exponent_nan)
         return -1;
      else if (m_exponent != o.m_exponent)
      {
         if (m_exponent == exponent_zero)
            result = -1;
         else if (o.m_exponent == exponent_zero)
            result = 1;
         else
            result = m_exponent > o.m_exponent ? 1 : -1;
      }
      else
         result = m_data.compare(o.m_data);
      if (m_sign)
         result = -result;
      return result;
   }
   template <class A>
   int compare(const A& o) const BOOST_NOEXCEPT
   {
      cpp_bin_float b;
      b = o;
      return compare(b);
   }

   rep_type&            bits() { return m_data; }
   const rep_type&      bits() const { return m_data; }
   exponent_type&       exponent() { return m_exponent; }
   const exponent_type& exponent() const { return m_exponent; }
   bool&                sign() { return m_sign; }
   const bool&          sign() const { return m_sign; }
   void                 check_invariants()
   {
      using default_ops::eval_bit_test;
      using default_ops::eval_is_zero;
      if ((m_exponent <= max_exponent) && (m_exponent >= min_exponent))
      {
         BOOST_ASSERT(eval_bit_test(m_data, bit_count - 1));
      }
      BOOST_ASSERT(eval_bit_test(m_data, bit_count - 1));
      m_sign = detail::is_negative(i);
    }
    return *this;
  }

  cpp_bin_float &operator=(const char *s);

  void swap(cpp_bin_float &o) BOOST_NOEXCEPT {
    m_data.swap(o.m_data);
    std::swap(m_exponent, o.m_exponent);
    std::swap(m_sign, o.m_sign);
  }

  std::string str(std::streamsize dig, std::ios_base::fmtflags f) const;

  void negate() {
    if (m_exponent != exponent_nan)
      m_sign = !m_sign;
  }

  int compare(const cpp_bin_float &o) const BOOST_NOEXCEPT {
    if (m_sign != o.m_sign)
      return (m_exponent == exponent_zero) && (m_exponent == o.m_exponent)
                 ? 0
                 : m_sign ? -1 : 1;
    int result;
    if (m_exponent == exponent_nan)
      return -1;
    else if (m_exponent != o.m_exponent) {
      if (m_exponent == exponent_zero)
        result = -1;
      else if (o.m_exponent == exponent_zero)
        result = 1;
      else
      {
         BOOST_ASSERT(m_exponent > max_exponent);
         BOOST_ASSERT(m_exponent <= exponent_nan);
         BOOST_ASSERT(eval_is_zero(m_data));
      }
   }
   template <class Archive>
   void serialize(Archive& ar, const unsigned int /*version*/)
   {
      ar& boost::serialization::make_nvp("data", m_data);
      ar& boost::serialization::make_nvp("exponent", m_exponent);
      ar& boost::serialization::make_nvp("sign", m_sign);
   }
};

#ifdef BOOST_MSVC
#pragma warning(pop)
#endif

template <unsigned Digits, digit_base_type DigitBase, class Allocator, class Exponent, Exponent MinE, Exponent MaxE, class Int>
inline void copy_and_round(cpp_bin_float<Digits, DigitBase, Allocator, Exponent, MinE, MaxE>& res, Int& arg, int bits_to_keep = cpp_bin_float<Digits, DigitBase, Allocator, Exponent, MinE, MaxE>::bit_count)
{
   // Precondition: exponent of res must have been set before this function is called
   // as we may need to adjust it based on how many bits_to_keep in arg are set.
   using default_ops::eval_bit_test;
   using default_ops::eval_get_sign;
   using default_ops::eval_increment;
   using default_ops::eval_left_shift;
   using default_ops::eval_lsb;
   using default_ops::eval_msb;
   using default_ops::eval_right_shift;

   // cancellation may have resulted in arg being all zeros:
   if (eval_get_sign(arg) == 0)
   {
      res.exponent() = cpp_bin_float<Digits, DigitBase, Allocator, Exponent, MinE, MaxE>::exponent_zero;
      res.sign()     = false;
      res.bits()     = static_cast<limb_type>(0u);
      return;
   }
   int msb = eval_msb(arg);
   if (static_cast<int>(bits_to_keep) > msb + 1)
   {
      // Must have had cancellation in subtraction,
      // or be converting from a narrower type, so shift left:
      res.bits() = arg;
      eval_left_shift(res.bits(), bits_to_keep - msb - 1);
      res.exponent() -= static_cast<Exponent>(bits_to_keep - msb - 1);
   }
   else if (static_cast<int>(bits_to_keep) < msb + 1)
   {
      // We have more bits_to_keep than we need, so round as required,
      // first get the rounding bit:
      bool roundup = eval_bit_test(arg, msb - bits_to_keep);
      // Then check for a tie:
      if (roundup && (msb - bits_to_keep == (int)eval_lsb(arg)))
      {
         // Ties round towards even:
         if (!eval_bit_test(arg, msb - bits_to_keep + 1))
            roundup = false;
      }
      // Shift off the bits_to_keep we don't need:
      eval_right_shift(arg, msb - bits_to_keep + 1);
      res.exponent() += static_cast<Exponent>(msb - bits_to_keep + 1);
      if (roundup)
      {
         eval_increment(arg);
         if (bits_to_keep)
         {
            if (eval_bit_test(arg, bits_to_keep))
            {
               // This happens very very rairly, all the bits left after
               // truncation must be 1's and we're rounding up an order of magnitude:
               eval_right_shift(arg, 1u);
               ++res.exponent();
            }
         }
         else
         {
            // We get here when bits_to_keep is zero but we're rounding up,
            // as a result we end up with a single digit that is a 1:
            ++bits_to_keep;
         }
      }
      if (bits_to_keep != cpp_bin_float<Digits, DigitBase, Allocator, Exponent, MinE, MaxE>::bit_count)
      {
         // Normalize result when we're rounding to fewer bits than we can hold, only happens in conversions
         // to narrower types:
         eval_left_shift(arg, cpp_bin_float<Digits, DigitBase, Allocator, Exponent, MinE, MaxE>::bit_count - bits_to_keep);
         res.exponent() -= static_cast<Exponent>(cpp_bin_float<Digits, DigitBase, Allocator, Exponent, MinE, MaxE>::bit_count - bits_to_keep);
      }
      res.bits() = arg;
   }
   else
   {
      res.bits() = arg;
   }
   if (!bits_to_keep && !res.bits().limbs()[0])
   {
      // We're keeping zero bits and did not round up, so result is zero:
      res.exponent() = cpp_bin_float<Digits, DigitBase, Allocator, Exponent, MinE, MaxE>::exponent_zero;
      return;
   }
   // Result must be normalized:
   BOOST_ASSERT(((int)eval_msb(res.bits()) == cpp_bin_float<Digits, DigitBase, Allocator, Exponent, MinE, MaxE>::bit_count - 1));

   if (res.exponent() > cpp_bin_float<Digits, DigitBase, Allocator, Exponent, MinE, MaxE>::max_exponent)
   {
      // Overflow:
      res.exponent() = cpp_bin_float<Digits, DigitBase, Allocator, Exponent, MinE, MaxE>::exponent_infinity;
      res.bits()     = static_cast<limb_type>(0u);
   }
   else if (res.exponent() < cpp_bin_float<Digits, DigitBase, Allocator, Exponent, MinE, MaxE>::min_exponent)
   {
      // Underflow:
      res.exponent() = cpp_bin_float<Digits, DigitBase, Allocator, Exponent, MinE, MaxE>::exponent_zero;
      res.bits()     = static_cast<limb_type>(0u);
   }
}

template <unsigned Digits, digit_base_type DigitBase, class Allocator, class Exponent, Exponent MinE, Exponent MaxE>
inline void do_eval_add(cpp_bin_float<Digits, DigitBase, Allocator, Exponent, MinE, MaxE>& res, const cpp_bin_float<Digits, DigitBase, Allocator, Exponent, MinE, MaxE>& a, const cpp_bin_float<Digits, DigitBase, Allocator, Exponent, MinE, MaxE>& b)
{
   if (a.exponent() < b.exponent())
   {
      bool s = a.sign();
      do_eval_add(res, b, a);
      if (res.sign() != s)
         res.negate();
      return;
   }

   using default_ops::eval_add;
   using default_ops::eval_bit_test;

   typedef typename cpp_bin_float<Digits, DigitBase, Allocator, Exponent, MinE, MaxE>::exponent_type exponent_type;

   typename cpp_bin_float<Digits, DigitBase, Allocator, Exponent, MinE, MaxE>::double_rep_type dt;

   // Special cases first:
   switch (a.exponent())
   {
   case cpp_bin_float<Digits, DigitBase, Allocator, Exponent, MinE, MaxE>::exponent_zero:
   {
      bool s     = a.sign();
      res        = b;
      res.sign() = s;
      return;
   }
   case cpp_bin_float<Digits, DigitBase, Allocator, Exponent, MinE, MaxE>::exponent_infinity:
      if (b.exponent() == cpp_bin_float<Digits, DigitBase, Allocator, Exponent, MinE, MaxE>::exponent_nan)
         res = b;
      else
         res = a;
      return; // result is still infinite.
   case cpp_bin_float<Digits, DigitBase, Allocator, Exponent, MinE, MaxE>::exponent_nan:
      res = a;
      return; // result is still a NaN.
   }
   switch (b.exponent())
   {
   case cpp_bin_float<Digits, DigitBase, Allocator, Exponent, MinE, MaxE>::exponent_zero:
      res = a;
      return;
   case cpp_bin_float<Digits, DigitBase, Allocator, Exponent, MinE, MaxE>::exponent_infinity:
      res = b;
      if (res.sign())
         res.negate();
      return; // result is infinite.
   case cpp_bin_float<Digits, DigitBase, Allocator, Exponent, MinE, MaxE>::exponent_nan:
      res = b;
      return; // result is a NaN.
   }

   BOOST_STATIC_ASSERT(boost::integer_traits<exponent_type>::const_max - cpp_bin_float<Digits, DigitBase, Allocator, Exponent, MinE, MaxE>::bit_count > cpp_bin_float<Digits, DigitBase, Allocator, Exponent, MinE, MaxE>::max_exponent);

   bool s = a.sign();
   dt     = a.bits();
   if (a.exponent() > (int)cpp_bin_float<Digits, DigitBase, Allocator, Exponent, MinE, MaxE>::bit_count + b.exponent())
   {
      res.exponent() = a.exponent();
   }
   else
   {
      exponent_type e_diff = a.exponent() - b.exponent();
      BOOST_ASSERT(e_diff >= 0);
      eval_left_shift(dt, e_diff);
      res.exponent() = a.exponent() - e_diff;
      eval_add(dt, b.bits());
   }

   copy_and_round(res, dt);
   res.check_invariants();
   if (res.sign() != s)
      res.negate();
    return; // result is infinite.
  case cpp_bin_float<Digits, DigitBase, Allocator, Exponent, MinE,
                     MaxE>::exponent_nan:
    res = b;
    return; // result is a NaN.
  }

  BOOST_STATIC_ASSERT(boost::integer_traits<exponent_type>::const_max -
                          cpp_bin_float<Digits, DigitBase, Allocator, Exponent,
                                        MinE, MaxE>::bit_count >
                      cpp_bin_float<Digits, DigitBase, Allocator, Exponent,
                                    MinE, MaxE>::max_exponent);

  bool s = a.sign();
  dt = a.bits();
  if (a.exponent() > (int)cpp_bin_float<Digits, DigitBase, Allocator, Exponent,
                                        MinE, MaxE>::bit_count +
                         b.exponent()) {
    res.exponent() = a.exponent();
  } else {
    exponent_type e_diff = a.exponent() - b.exponent();
    BOOST_ASSERT(e_diff >= 0);
    eval_left_shift(dt, e_diff);
    res.exponent() = a.exponent() - e_diff;
    eval_add(dt, b.bits());
  }

  copy_and_round(res, dt);
  res.check_invariants();
  if (res.sign() != s)
    res.negate();
}

template <unsigned Digits, digit_base_type DigitBase, class Allocator, class Exponent, Exponent MinE, Exponent MaxE>
inline void do_eval_subtract(cpp_bin_float<Digits, DigitBase, Allocator, Exponent, MinE, MaxE>& res, const cpp_bin_float<Digits, DigitBase, Allocator, Exponent, MinE, MaxE>& a, const cpp_bin_float<Digits, DigitBase, Allocator, Exponent, MinE, MaxE>& b)
{
   using default_ops::eval_bit_test;
   using default_ops::eval_decrement;
   using default_ops::eval_subtract;

   typename cpp_bin_float<Digits, DigitBase, Allocator, Exponent, MinE, MaxE>::double_rep_type dt;

   // Special cases first:
   switch (a.exponent())
   {
   case cpp_bin_float<Digits, DigitBase, Allocator, Exponent, MinE, MaxE>::exponent_zero:
      if (b.exponent() == cpp_bin_float<Digits, DigitBase, Allocator, Exponent, MinE, MaxE>::exponent_nan)
         res = std::numeric_limits<number<cpp_bin_float<Digits, DigitBase, Allocator, Exponent, MinE, MaxE> > >::quiet_NaN().backend();
      else
      {
         bool s = a.sign();
         res    = b;
         if (res.exponent() == cpp_bin_float<Digits, DigitBase, Allocator, Exponent, MinE, MaxE>::exponent_zero)
            res.sign() = false;
         else if (res.sign() == s)
            res.negate();
      }
      return;
   case cpp_bin_float<Digits, DigitBase, Allocator, Exponent, MinE, MaxE>::exponent_infinity:
      if ((b.exponent() == cpp_bin_float<Digits, DigitBase, Allocator, Exponent, MinE, MaxE>::exponent_nan) || (b.exponent() == cpp_bin_float<Digits, DigitBase, Allocator, Exponent, MinE, MaxE>::exponent_infinity))
         res = std::numeric_limits<number<cpp_bin_float<Digits, DigitBase, Allocator, Exponent, MinE, MaxE> > >::quiet_NaN().backend();
      else
         res = a;
      return;
   case cpp_bin_float<Digits, DigitBase, Allocator, Exponent, MinE, MaxE>::exponent_nan:
      res = a;
      return; // result is still a NaN.
   }
   switch (b.exponent())
   {
   case cpp_bin_float<Digits, DigitBase, Allocator, Exponent, MinE, MaxE>::exponent_zero:
      res = a;
      return;
   case cpp_bin_float<Digits, DigitBase, Allocator, Exponent, MinE, MaxE>::exponent_infinity:
      res.exponent() = cpp_bin_float<Digits, DigitBase, Allocator, Exponent, MinE, MaxE>::exponent_infinity;
      res.sign()     = !a.sign();
      res.bits()     = static_cast<limb_type>(0u);
      return; // result is a NaN.
   case cpp_bin_float<Digits, DigitBase, Allocator, Exponent, MinE, MaxE>::exponent_nan:
      res = b;
      return; // result is still a NaN.
   }

   bool s = a.sign();
   if ((a.exponent() > b.exponent()) || ((a.exponent() == b.exponent()) && a.bits().compare(b.bits()) >= 0))
   {
      dt = a.bits();
      if (a.exponent() <= (int)cpp_bin_float<Digits, DigitBase, Allocator, Exponent, MinE, MaxE>::bit_count + b.exponent())
      {
         typename cpp_bin_float<Digits, DigitBase, Allocator, Exponent, MinE, MaxE>::exponent_type e_diff = a.exponent() - b.exponent();
         eval_left_shift(dt, e_diff);
         res.exponent() = a.exponent() - e_diff;
         eval_subtract(dt, b.bits());
      }
      else if (a.exponent() == (int)cpp_bin_float<Digits, DigitBase, Allocator, Exponent, MinE, MaxE>::bit_count + b.exponent() + 1)
      {
         if (eval_lsb(b.bits()) != cpp_bin_float<Digits, DigitBase, Allocator, Exponent, MinE, MaxE>::bit_count - 1)
         {
            eval_left_shift(dt, 1);
            eval_decrement(dt);
            res.exponent() = a.exponent() - 1;
         }
         else
            res.exponent() = a.exponent();
      }
      else
         res.exponent() = a.exponent();
   }
   else
   {
      dt = b.bits();
      if (b.exponent() <= (int)cpp_bin_float<Digits, DigitBase, Allocator, Exponent, MinE, MaxE>::bit_count + a.exponent())
      {
         typename cpp_bin_float<Digits, DigitBase, Allocator, Exponent, MinE, MaxE>::exponent_type e_diff = a.exponent() - b.exponent();
         eval_left_shift(dt, -e_diff);
         res.exponent() = b.exponent() + e_diff;
         eval_subtract(dt, a.bits());
      }
      else if (b.exponent() == (int)cpp_bin_float<Digits, DigitBase, Allocator, Exponent, MinE, MaxE>::bit_count + a.exponent() + 1)
      {
         if (eval_lsb(a.bits()) != cpp_bin_float<Digits, DigitBase, Allocator, Exponent, MinE, MaxE>::bit_count - 1)
         {
            eval_left_shift(dt, 1);
            eval_decrement(dt);
            res.exponent() = b.exponent() - 1;
         }
         else
            res.exponent() = b.exponent();
      }
      else
         res.exponent() = b.exponent();
      s = !s;
   }

   copy_and_round(res, dt);
   if (res.exponent() == cpp_bin_float<Digits, DigitBase, Allocator, Exponent, MinE, MaxE>::exponent_zero)
      res.sign() = false;
   else if (res.sign() != s)
      res.negate();
   res.check_invariants();
}

template <unsigned Digits, digit_base_type DigitBase, class Allocator, class Exponent, Exponent MinE, Exponent MaxE>
inline void eval_add(cpp_bin_float<Digits, DigitBase, Allocator, Exponent, MinE, MaxE>& res, const cpp_bin_float<Digits, DigitBase, Allocator, Exponent, MinE, MaxE>& a, const cpp_bin_float<Digits, DigitBase, Allocator, Exponent, MinE, MaxE>& b)
{
   if (a.sign() == b.sign())
      do_eval_add(res, a, b);
   else
      do_eval_subtract(res, a, b);
}

<<<<<<< HEAD
template <unsigned Digits, digit_base_type DigitBase, class Allocator,
          class Exponent, Exponent MinE, Exponent MaxE>
inline void
eval_add(cpp_bin_float<Digits, DigitBase, Allocator, Exponent, MinE, MaxE> &res,
         const cpp_bin_float<Digits, DigitBase, Allocator, Exponent, MinE, MaxE>
             &a) {
  return eval_add(res, res, a);
=======
template <unsigned Digits, digit_base_type DigitBase, class Allocator, class Exponent, Exponent MinE, Exponent MaxE>
inline void eval_add(cpp_bin_float<Digits, DigitBase, Allocator, Exponent, MinE, MaxE>& res, const cpp_bin_float<Digits, DigitBase, Allocator, Exponent, MinE, MaxE>& a)
{
   return eval_add(res, res, a);
>>>>>>> a67ddfec
}

template <unsigned Digits, digit_base_type DigitBase, class Allocator, class Exponent, Exponent MinE, Exponent MaxE>
inline void eval_subtract(cpp_bin_float<Digits, DigitBase, Allocator, Exponent, MinE, MaxE>& res, const cpp_bin_float<Digits, DigitBase, Allocator, Exponent, MinE, MaxE>& a, const cpp_bin_float<Digits, DigitBase, Allocator, Exponent, MinE, MaxE>& b)
{
   if (a.sign() != b.sign())
      do_eval_add(res, a, b);
   else
      do_eval_subtract(res, a, b);
}

<<<<<<< HEAD
template <unsigned Digits, digit_base_type DigitBase, class Allocator,
          class Exponent, Exponent MinE, Exponent MaxE>
inline void eval_subtract(
    cpp_bin_float<Digits, DigitBase, Allocator, Exponent, MinE, MaxE> &res,
    const cpp_bin_float<Digits, DigitBase, Allocator, Exponent, MinE, MaxE>
        &a) {
  return eval_subtract(res, res, a);
=======
template <unsigned Digits, digit_base_type DigitBase, class Allocator, class Exponent, Exponent MinE, Exponent MaxE>
inline void eval_subtract(cpp_bin_float<Digits, DigitBase, Allocator, Exponent, MinE, MaxE>& res, const cpp_bin_float<Digits, DigitBase, Allocator, Exponent, MinE, MaxE>& a)
{
   return eval_subtract(res, res, a);
>>>>>>> a67ddfec
}

template <unsigned Digits, digit_base_type DigitBase, class Allocator, class Exponent, Exponent MinE, Exponent MaxE>
inline void eval_multiply(cpp_bin_float<Digits, DigitBase, Allocator, Exponent, MinE, MaxE>& res, const cpp_bin_float<Digits, DigitBase, Allocator, Exponent, MinE, MaxE>& a, const cpp_bin_float<Digits, DigitBase, Allocator, Exponent, MinE, MaxE>& b)
{
   using default_ops::eval_bit_test;
   using default_ops::eval_multiply;

   // Special cases first:
   switch (a.exponent())
   {
   case cpp_bin_float<Digits, DigitBase, Allocator, Exponent, MinE, MaxE>::exponent_zero:
   {
      if (b.exponent() == cpp_bin_float<Digits, DigitBase, Allocator, Exponent, MinE, MaxE>::exponent_nan)
         res = b;
      else if (b.exponent() == cpp_bin_float<Digits, DigitBase, Allocator, Exponent, MinE, MaxE>::exponent_infinity)
         res = std::numeric_limits<number<cpp_bin_float<Digits, DigitBase, Allocator, Exponent, MinE, MaxE> > >::quiet_NaN().backend();
      else
      {
         bool s     = a.sign() != b.sign();
         res        = a;
         res.sign() = s;
      }
      return;
   }
   case cpp_bin_float<Digits, DigitBase, Allocator, Exponent, MinE, MaxE>::exponent_infinity:
      switch (b.exponent())
      {
      case cpp_bin_float<Digits, DigitBase, Allocator, Exponent, MinE, MaxE>::exponent_zero:
         res = std::numeric_limits<number<cpp_bin_float<Digits, DigitBase, Allocator, Exponent, MinE, MaxE> > >::quiet_NaN().backend();
         break;
      case cpp_bin_float<Digits, DigitBase, Allocator, Exponent, MinE, MaxE>::exponent_nan:
         res = b;
         break;
      default:
         bool s     = a.sign() != b.sign();
         res        = a;
         res.sign() = s;
         break;
      }
      return;
   case cpp_bin_float<Digits, DigitBase, Allocator, Exponent, MinE, MaxE>::exponent_nan:
      res = a;
      return;
   }
   if (b.exponent() > cpp_bin_float<Digits, DigitBase, Allocator, Exponent, MinE, MaxE>::max_exponent)
   {
      bool s     = a.sign() != b.sign();
      res        = b;
      res.sign() = s;
      break;
    }
    return;
  case cpp_bin_float<Digits, DigitBase, Allocator, Exponent, MinE,
                     MaxE>::exponent_nan:
    res = a;
    return;
  }
  if (b.exponent() > cpp_bin_float<Digits, DigitBase, Allocator, Exponent, MinE,
                                   MaxE>::max_exponent) {
    bool s = a.sign() != b.sign();
    res = b;
    res.sign() = s;
    return;
  }
  if ((a.exponent() > 0) && (b.exponent() > 0)) {
    if (cpp_bin_float<Digits, DigitBase, Allocator, Exponent, MinE,
                      MaxE>::max_exponent +
            2 - a.exponent() <
        b.exponent()) {
      // We will certainly overflow:
      bool s = a.sign() != b.sign();
      res.exponent() = cpp_bin_float<Digits, DigitBase, Allocator, Exponent,
                                     MinE, MaxE>::exponent_infinity;
      res.sign() = s;
      res.bits() = static_cast<limb_type>(0u);
      return;
   }
   if ((a.exponent() > 0) && (b.exponent() > 0))
   {
      if (cpp_bin_float<Digits, DigitBase, Allocator, Exponent, MinE, MaxE>::max_exponent + 2 - a.exponent() < b.exponent())
      {
         // We will certainly overflow:
         bool s         = a.sign() != b.sign();
         res.exponent() = cpp_bin_float<Digits, DigitBase, Allocator, Exponent, MinE, MaxE>::exponent_infinity;
         res.sign()     = s;
         res.bits()     = static_cast<limb_type>(0u);
         return;
      }
   }
   if ((a.exponent() < 0) && (b.exponent() < 0))
   {
      if (cpp_bin_float<Digits, DigitBase, Allocator, Exponent, MinE, MaxE>::min_exponent - 2 - a.exponent() > b.exponent())
      {
         // We will certainly underflow:
         res.exponent() = cpp_bin_float<Digits, DigitBase, Allocator, Exponent, MinE, MaxE>::exponent_zero;
         res.sign()     = a.sign() != b.sign();
         res.bits()     = static_cast<limb_type>(0u);
         return;
      }
   }

   typename cpp_bin_float<Digits, DigitBase, Allocator, Exponent, MinE, MaxE>::double_rep_type dt;
   eval_multiply(dt, a.bits(), b.bits());
   res.exponent() = a.exponent() + b.exponent() - (Exponent)cpp_bin_float<Digits, DigitBase, Allocator, Exponent, MinE, MaxE>::bit_count + 1;
   copy_and_round(res, dt);
   res.check_invariants();
   res.sign() = a.sign() != b.sign();
}

<<<<<<< HEAD
template <unsigned Digits, digit_base_type DigitBase, class Allocator,
          class Exponent, Exponent MinE, Exponent MaxE>
inline void eval_multiply(
    cpp_bin_float<Digits, DigitBase, Allocator, Exponent, MinE, MaxE> &res,
    const cpp_bin_float<Digits, DigitBase, Allocator, Exponent, MinE, MaxE>
        &a) {
  eval_multiply(res, res, a);
=======
template <unsigned Digits, digit_base_type DigitBase, class Allocator, class Exponent, Exponent MinE, Exponent MaxE>
inline void eval_multiply(cpp_bin_float<Digits, DigitBase, Allocator, Exponent, MinE, MaxE>& res, const cpp_bin_float<Digits, DigitBase, Allocator, Exponent, MinE, MaxE>& a)
{
   eval_multiply(res, res, a);
>>>>>>> a67ddfec
}

template <unsigned Digits, digit_base_type DigitBase, class Allocator, class Exponent, Exponent MinE, Exponent MaxE, class U>
inline typename enable_if_c<is_unsigned<U>::value>::type eval_multiply(cpp_bin_float<Digits, DigitBase, Allocator, Exponent, MinE, MaxE>& res, const cpp_bin_float<Digits, DigitBase, Allocator, Exponent, MinE, MaxE>& a, const U& b)
{
   using default_ops::eval_bit_test;
   using default_ops::eval_multiply;

   // Special cases first:
   switch (a.exponent())
   {
   case cpp_bin_float<Digits, DigitBase, Allocator, Exponent, MinE, MaxE>::exponent_zero:
   {
      bool s     = a.sign();
      res        = a;
      res.sign() = s;
      return;
   }
   case cpp_bin_float<Digits, DigitBase, Allocator, Exponent, MinE, MaxE>::exponent_infinity:
      if (b == 0)
         res = std::numeric_limits<number<cpp_bin_float<Digits, DigitBase, Allocator, Exponent, MinE, MaxE> > >::quiet_NaN().backend();
      else
         res = a;
      return;
   case cpp_bin_float<Digits, DigitBase, Allocator, Exponent, MinE, MaxE>::exponent_nan:
      res = a;
      return;
   }

   typename cpp_bin_float<Digits, DigitBase, Allocator, Exponent, MinE, MaxE>::double_rep_type                                                                     dt;
   typedef typename boost::multiprecision::detail::canonical<U, typename cpp_bin_float<Digits, DigitBase, Allocator, Exponent, MinE, MaxE>::double_rep_type>::type canon_ui_type;
   eval_multiply(dt, a.bits(), static_cast<canon_ui_type>(b));
   res.exponent() = a.exponent();
   copy_and_round(res, dt);
   res.check_invariants();
   res.sign() = a.sign();
}

<<<<<<< HEAD
template <unsigned Digits, digit_base_type DigitBase, class Allocator,
          class Exponent, Exponent MinE, Exponent MaxE, class U>
inline typename enable_if_c<is_unsigned<U>::value>::type eval_multiply(
    cpp_bin_float<Digits, DigitBase, Allocator, Exponent, MinE, MaxE> &res,
    const U &b) {
  eval_multiply(res, res, b);
=======
template <unsigned Digits, digit_base_type DigitBase, class Allocator, class Exponent, Exponent MinE, Exponent MaxE, class U>
inline typename enable_if_c<is_unsigned<U>::value>::type eval_multiply(cpp_bin_float<Digits, DigitBase, Allocator, Exponent, MinE, MaxE>& res, const U& b)
{
   eval_multiply(res, res, b);
>>>>>>> a67ddfec
}

template <unsigned Digits, digit_base_type DigitBase, class Allocator, class Exponent, Exponent MinE, Exponent MaxE, class S>
inline typename enable_if_c<is_signed<S>::value>::type eval_multiply(cpp_bin_float<Digits, DigitBase, Allocator, Exponent, MinE, MaxE>& res, const cpp_bin_float<Digits, DigitBase, Allocator, Exponent, MinE, MaxE>& a, const S& b)
{
   typedef typename make_unsigned<S>::type ui_type;
   eval_multiply(res, a, static_cast<ui_type>(boost::multiprecision::detail::unsigned_abs(b)));
   if (b < 0)
      res.negate();
}

<<<<<<< HEAD
template <unsigned Digits, digit_base_type DigitBase, class Allocator,
          class Exponent, Exponent MinE, Exponent MaxE, class S>
inline typename enable_if_c<is_signed<S>::value>::type eval_multiply(
    cpp_bin_float<Digits, DigitBase, Allocator, Exponent, MinE, MaxE> &res,
    const S &b) {
  eval_multiply(res, res, b);
}

template <unsigned Digits, digit_base_type DigitBase, class Allocator,
          class Exponent, Exponent MinE, Exponent MaxE>
inline void eval_divide(
    cpp_bin_float<Digits, DigitBase, Allocator, Exponent, MinE, MaxE> &res,
    const cpp_bin_float<Digits, DigitBase, Allocator, Exponent, MinE, MaxE> &u,
    const cpp_bin_float<Digits, DigitBase, Allocator, Exponent, MinE, MaxE>
        &v) {
=======
template <unsigned Digits, digit_base_type DigitBase, class Allocator, class Exponent, Exponent MinE, Exponent MaxE, class S>
inline typename enable_if_c<is_signed<S>::value>::type eval_multiply(cpp_bin_float<Digits, DigitBase, Allocator, Exponent, MinE, MaxE>& res, const S& b)
{
   eval_multiply(res, res, b);
}

template <unsigned Digits, digit_base_type DigitBase, class Allocator, class Exponent, Exponent MinE, Exponent MaxE>
inline void eval_divide(cpp_bin_float<Digits, DigitBase, Allocator, Exponent, MinE, MaxE>& res, const cpp_bin_float<Digits, DigitBase, Allocator, Exponent, MinE, MaxE>& u, const cpp_bin_float<Digits, DigitBase, Allocator, Exponent, MinE, MaxE>& v)
{
>>>>>>> a67ddfec
#ifdef BOOST_MSVC
#pragma warning(push)
#pragma warning(disable : 6326) // comparison of two constants
#endif
   using default_ops::eval_bit_test;
   using default_ops::eval_get_sign;
   using default_ops::eval_increment;
   using default_ops::eval_qr;
   using default_ops::eval_subtract;

   //
   // Special cases first:
   //
   switch (u.exponent())
   {
   case cpp_bin_float<Digits, DigitBase, Allocator, Exponent, MinE, MaxE>::exponent_zero:
   {
      switch (v.exponent())
      {
      case cpp_bin_float<Digits, DigitBase, Allocator, Exponent, MinE, MaxE>::exponent_zero:
      case cpp_bin_float<Digits, DigitBase, Allocator, Exponent, MinE, MaxE>::exponent_nan:
         res = std::numeric_limits<number<cpp_bin_float<Digits, DigitBase, Allocator, Exponent, MinE, MaxE> > >::quiet_NaN().backend();
         return;
      }
      bool s     = u.sign() != v.sign();
      res        = u;
      res.sign() = s;
      return;
   }
   case cpp_bin_float<Digits, DigitBase, Allocator, Exponent, MinE, MaxE>::exponent_infinity:
   {
      switch (v.exponent())
      {
      case cpp_bin_float<Digits, DigitBase, Allocator, Exponent, MinE, MaxE>::exponent_infinity:
      case cpp_bin_float<Digits, DigitBase, Allocator, Exponent, MinE, MaxE>::exponent_nan:
         res = std::numeric_limits<number<cpp_bin_float<Digits, DigitBase, Allocator, Exponent, MinE, MaxE> > >::quiet_NaN().backend();
         return;
      }
      bool s     = u.sign() != v.sign();
      res        = u;
      res.sign() = s;
      return;
   }
   case cpp_bin_float<Digits, DigitBase, Allocator, Exponent, MinE, MaxE>::exponent_nan:
      res = std::numeric_limits<number<cpp_bin_float<Digits, DigitBase, Allocator, Exponent, MinE, MaxE> > >::quiet_NaN().backend();
      return;
   }
   switch (v.exponent())
   {
   case cpp_bin_float<Digits, DigitBase, Allocator, Exponent, MinE, MaxE>::exponent_zero:
   {
      bool s     = u.sign() != v.sign();
      res        = std::numeric_limits<number<cpp_bin_float<Digits, DigitBase, Allocator, Exponent, MinE, MaxE> > >::infinity().backend();
      res.sign() = s;
      return;
   }
   case cpp_bin_float<Digits, DigitBase, Allocator, Exponent, MinE, MaxE>::exponent_infinity:
      res.exponent() = cpp_bin_float<Digits, DigitBase, Allocator, Exponent, MinE, MaxE>::exponent_zero;
      res.bits()     = limb_type(0);
      res.sign()     = u.sign() != v.sign();
      return;
    }
  } else if ((v.exponent() > 0) && (u.exponent() < 0)) {
    // Check for underflow:
    if (cpp_bin_float<Digits, DigitBase, Allocator, Exponent, MinE,
                      MaxE>::min_exponent +
            v.exponent() >
        u.exponent()) {
      // We will certainly underflow:
      res.exponent() = cpp_bin_float<Digits, DigitBase, Allocator, Exponent,
                                     MinE, MaxE>::exponent_zero;
      res.sign() = u.sign() != v.sign();
      res.bits() = static_cast<limb_type>(0u);
      return;
   }

   // We can scale u and v so that both are integers, then perform integer
   // division to obtain quotient q and remainder r, such that:
   //
   // q * v + r = u
   //
   // and hense:
   //
   // q + r/v = u/v
   //
   // From this, assuming q has cpp_bin_float<Digits, DigitBase, Allocator, Exponent, MinE, MaxE>::bit_count
   // bits we only need to determine whether
   // r/v is less than, equal to, or greater than 0.5 to determine rounding -
   // this we can do with a shift and comparison.
   //
   // We can set the exponent and sign of the result up front:
   //
   if ((v.exponent() < 0) && (u.exponent() > 0))
   {
      // Check for overflow:
      if (cpp_bin_float<Digits, DigitBase, Allocator, Exponent, MinE, MaxE>::max_exponent + v.exponent() < u.exponent() - 1)
      {
         res.exponent() = cpp_bin_float<Digits, DigitBase, Allocator, Exponent, MinE, MaxE>::exponent_infinity;
         res.sign()     = u.sign() != v.sign();
         res.bits()     = static_cast<limb_type>(0u);
         return;
      }
   }
   else if ((v.exponent() > 0) && (u.exponent() < 0))
   {
      // Check for underflow:
      if (cpp_bin_float<Digits, DigitBase, Allocator, Exponent, MinE, MaxE>::min_exponent + v.exponent() > u.exponent())
      {
         // We will certainly underflow:
         res.exponent() = cpp_bin_float<Digits, DigitBase, Allocator, Exponent, MinE, MaxE>::exponent_zero;
         res.sign()     = u.sign() != v.sign();
         res.bits()     = static_cast<limb_type>(0u);
         return;
      }
   }
   res.exponent() = u.exponent() - v.exponent() - 1;
   res.sign()     = u.sign() != v.sign();
   //
   // Now get the quotient and remainder:
   //
   typename cpp_bin_float<Digits, DigitBase, Allocator, Exponent, MinE, MaxE>::double_rep_type t(u.bits()), t2(v.bits()), q, r;
   eval_left_shift(t, cpp_bin_float<Digits, DigitBase, Allocator, Exponent, MinE, MaxE>::bit_count);
   eval_qr(t, t2, q, r);
   //
   // We now have either "cpp_bin_float<Digits, DigitBase, Allocator, Exponent, MinE, MaxE>::bit_count"
   // or "cpp_bin_float<Digits, DigitBase, Allocator, Exponent, MinE, MaxE>::bit_count+1" significant
   // bits in q.
   //
   static const unsigned limb_bits = sizeof(limb_type) * CHAR_BIT;
   if (eval_bit_test(q, cpp_bin_float<Digits, DigitBase, Allocator, Exponent, MinE, MaxE>::bit_count))
   {
      //
      // OK we have cpp_bin_float<Digits, DigitBase, Allocator, Exponent, MinE, MaxE>::bit_count+1 bits,
      // so we already have rounding info,
      // we just need to changes things if the last bit is 1 and either the
      // remainder is non-zero (ie we do not have a tie) or the quotient would
      // be odd if it were shifted to the correct number of bits (ie a tiebreak).
      //
      BOOST_ASSERT((eval_msb(q) == cpp_bin_float<Digits, DigitBase, Allocator, Exponent, MinE, MaxE>::bit_count));
      if ((q.limbs()[0] & 1u) && (eval_get_sign(r) || (q.limbs()[0] & 2u)))
      {
         eval_increment(q);
      }
   }
   else
   {
      //
      // We have exactly "cpp_bin_float<Digits, DigitBase, Allocator, Exponent, MinE, MaxE>::bit_count" bits in q.
      // Get rounding info, which we can get by comparing 2r with v.
      // We want to call copy_and_round to handle rounding and general cleanup,
      // so we'll left shift q and add some fake digits on the end to represent
      // how we'll be rounding.
      //
      BOOST_ASSERT((eval_msb(q) == cpp_bin_float<Digits, DigitBase, Allocator, Exponent, MinE, MaxE>::bit_count - 1));
      static const unsigned lshift = (cpp_bin_float<Digits, DigitBase, Allocator, Exponent, MinE, MaxE>::bit_count < limb_bits) ? 2 : limb_bits;
      eval_left_shift(q, lshift);
      res.exponent() -= lshift;
      eval_left_shift(r, 1u);
      int c = r.compare(v.bits());
      if (c == 0)
         q.limbs()[0] |= static_cast<limb_type>(1u) << (lshift - 1);
      else if (c > 0)
         q.limbs()[0] |= (static_cast<limb_type>(1u) << (lshift - 1)) + static_cast<limb_type>(1u);
   }
   copy_and_round(res, q);
#ifdef BOOST_MSVC
#pragma warning(pop)
#endif
}

<<<<<<< HEAD
template <unsigned Digits, digit_base_type DigitBase, class Allocator,
          class Exponent, Exponent MinE, Exponent MaxE>
inline void eval_divide(
    cpp_bin_float<Digits, DigitBase, Allocator, Exponent, MinE, MaxE> &res,
    const cpp_bin_float<Digits, DigitBase, Allocator, Exponent, MinE, MaxE>
        &arg) {
  eval_divide(res, res, arg);
}

template <unsigned Digits, digit_base_type DigitBase, class Allocator,
          class Exponent, Exponent MinE, Exponent MaxE, class U>
inline typename enable_if_c<is_unsigned<U>::value>::type eval_divide(
    cpp_bin_float<Digits, DigitBase, Allocator, Exponent, MinE, MaxE> &res,
    const cpp_bin_float<Digits, DigitBase, Allocator, Exponent, MinE, MaxE> &u,
    const U &v) {
=======
template <unsigned Digits, digit_base_type DigitBase, class Allocator, class Exponent, Exponent MinE, Exponent MaxE>
inline void eval_divide(cpp_bin_float<Digits, DigitBase, Allocator, Exponent, MinE, MaxE>& res, const cpp_bin_float<Digits, DigitBase, Allocator, Exponent, MinE, MaxE>& arg)
{
   eval_divide(res, res, arg);
}

template <unsigned Digits, digit_base_type DigitBase, class Allocator, class Exponent, Exponent MinE, Exponent MaxE, class U>
inline typename enable_if_c<is_unsigned<U>::value>::type eval_divide(cpp_bin_float<Digits, DigitBase, Allocator, Exponent, MinE, MaxE>& res, const cpp_bin_float<Digits, DigitBase, Allocator, Exponent, MinE, MaxE>& u, const U& v)
{
>>>>>>> a67ddfec
#ifdef BOOST_MSVC
#pragma warning(push)
#pragma warning(disable : 6326) // comparison of two constants
#endif
   using default_ops::eval_bit_test;
   using default_ops::eval_get_sign;
   using default_ops::eval_increment;
   using default_ops::eval_qr;
   using default_ops::eval_subtract;

   //
   // Special cases first:
   //
   switch (u.exponent())
   {
   case cpp_bin_float<Digits, DigitBase, Allocator, Exponent, MinE, MaxE>::exponent_zero:
   {
      if (v == 0)
      {
         res = std::numeric_limits<number<cpp_bin_float<Digits, DigitBase, Allocator, Exponent, MinE, MaxE> > >::quiet_NaN().backend();
         return;
      }
      bool s     = u.sign() != (v < 0);
      res        = u;
      res.sign() = s;
      return;
   }
   case cpp_bin_float<Digits, DigitBase, Allocator, Exponent, MinE, MaxE>::exponent_infinity:
      res = u;
      return;
   case cpp_bin_float<Digits, DigitBase, Allocator, Exponent, MinE, MaxE>::exponent_nan:
      res = std::numeric_limits<number<cpp_bin_float<Digits, DigitBase, Allocator, Exponent, MinE, MaxE> > >::quiet_NaN().backend();
      return;
   }
   if (v == 0)
   {
      bool s     = u.sign();
      res        = std::numeric_limits<number<cpp_bin_float<Digits, DigitBase, Allocator, Exponent, MinE, MaxE> > >::infinity().backend();
      res.sign() = s;
      return;
   }

   // We can scale u and v so that both are integers, then perform integer
   // division to obtain quotient q and remainder r, such that:
   //
   // q * v + r = u
   //
   // and hense:
   //
   // q + r/v = u/v
   //
   // From this, assuming q has "cpp_bin_float<Digits, DigitBase, Allocator, Exponent, MinE, MaxE>::bit_count" cpp_bin_float<Digits, DigitBase, Allocator, Exponent, MinE, MaxE>::bit_count, we only need to determine whether
   // r/v is less than, equal to, or greater than 0.5 to determine rounding -
   // this we can do with a shift and comparison.
   //
   // We can set the exponent and sign of the result up front:
   //
   int gb         = msb(v);
   res.exponent() = u.exponent() - static_cast<Exponent>(gb) - static_cast<Exponent>(1);
   res.sign()     = u.sign();
   //
   // Now get the quotient and remainder:
   //
   typename cpp_bin_float<Digits, DigitBase, Allocator, Exponent, MinE, MaxE>::double_rep_type t(u.bits()), q, r;
   eval_left_shift(t, gb + 1);
   eval_qr(t, number<typename cpp_bin_float<Digits, DigitBase, Allocator, Exponent, MinE, MaxE>::double_rep_type>::canonical_value(v), q, r);
   //
   // We now have either "cpp_bin_float<Digits, DigitBase, Allocator, Exponent, MinE, MaxE>::bit_count" or "cpp_bin_float<Digits, DigitBase, Allocator, Exponent, MinE, MaxE>::bit_count+1" significant cpp_bin_float<Digits, DigitBase, Allocator, Exponent, MinE, MaxE>::bit_count in q.
   //
   static const unsigned limb_bits = sizeof(limb_type) * CHAR_BIT;
   if (eval_bit_test(q, cpp_bin_float<Digits, DigitBase, Allocator, Exponent, MinE, MaxE>::bit_count))
   {
      //
      // OK we have cpp_bin_float<Digits, DigitBase, Allocator, Exponent, MinE, MaxE>::bit_count+1 cpp_bin_float<Digits, DigitBase, Allocator, Exponent, MinE, MaxE>::bit_count, so we already have rounding info,
      // we just need to changes things if the last bit is 1 and the
      // remainder is non-zero (ie we do not have a tie).
      //
      BOOST_ASSERT((eval_msb(q) == cpp_bin_float<Digits, DigitBase, Allocator, Exponent, MinE, MaxE>::bit_count));
      if ((q.limbs()[0] & 1u) && eval_get_sign(r))
      {
         eval_increment(q);
      }
   }
   else
   {
      //
      // We have exactly "cpp_bin_float<Digits, DigitBase, Allocator, Exponent, MinE, MaxE>::bit_count" cpp_bin_float<Digits, DigitBase, Allocator, Exponent, MinE, MaxE>::bit_count in q.
      // Get rounding info, which we can get by comparing 2r with v.
      // We want to call copy_and_round to handle rounding and general cleanup,
      // so we'll left shift q and add some fake cpp_bin_float<Digits, DigitBase, Allocator, Exponent, MinE, MaxE>::bit_count on the end to represent
      // how we'll be rounding.
      //
      BOOST_ASSERT((eval_msb(q) == cpp_bin_float<Digits, DigitBase, Allocator, Exponent, MinE, MaxE>::bit_count - 1));
      static const unsigned lshift = cpp_bin_float<Digits, DigitBase, Allocator, Exponent, MinE, MaxE>::bit_count < limb_bits ? 2 : limb_bits;
      eval_left_shift(q, lshift);
      res.exponent() -= lshift;
      eval_left_shift(r, 1u);
      int c = r.compare(number<typename cpp_bin_float<Digits, DigitBase, Allocator, Exponent, MinE, MaxE>::double_rep_type>::canonical_value(v));
      if (c == 0)
         q.limbs()[0] |= static_cast<limb_type>(1u) << (lshift - 1);
      else if (c > 0)
         q.limbs()[0] |= (static_cast<limb_type>(1u) << (lshift - 1)) + static_cast<limb_type>(1u);
   }
   copy_and_round(res, q);
#ifdef BOOST_MSVC
#pragma warning(pop)
#endif
}

<<<<<<< HEAD
template <unsigned Digits, digit_base_type DigitBase, class Allocator,
          class Exponent, Exponent MinE, Exponent MaxE, class U>
inline typename enable_if_c<is_unsigned<U>::value>::type eval_divide(
    cpp_bin_float<Digits, DigitBase, Allocator, Exponent, MinE, MaxE> &res,
    const U &v) {
  eval_divide(res, res, v);
=======
template <unsigned Digits, digit_base_type DigitBase, class Allocator, class Exponent, Exponent MinE, Exponent MaxE, class U>
inline typename enable_if_c<is_unsigned<U>::value>::type eval_divide(cpp_bin_float<Digits, DigitBase, Allocator, Exponent, MinE, MaxE>& res, const U& v)
{
   eval_divide(res, res, v);
>>>>>>> a67ddfec
}

template <unsigned Digits, digit_base_type DigitBase, class Allocator, class Exponent, Exponent MinE, Exponent MaxE, class S>
inline typename enable_if_c<is_signed<S>::value>::type eval_divide(cpp_bin_float<Digits, DigitBase, Allocator, Exponent, MinE, MaxE>& res, const cpp_bin_float<Digits, DigitBase, Allocator, Exponent, MinE, MaxE>& u, const S& v)
{
   typedef typename make_unsigned<S>::type ui_type;
   eval_divide(res, u, static_cast<ui_type>(boost::multiprecision::detail::unsigned_abs(v)));
   if (v < 0)
      res.negate();
}

<<<<<<< HEAD
template <unsigned Digits, digit_base_type DigitBase, class Allocator,
          class Exponent, Exponent MinE, Exponent MaxE, class S>
inline typename enable_if_c<is_signed<S>::value>::type eval_divide(
    cpp_bin_float<Digits, DigitBase, Allocator, Exponent, MinE, MaxE> &res,
    const S &v) {
  eval_divide(res, res, v);
}

template <unsigned Digits, digit_base_type DigitBase, class Allocator,
          class Exponent, Exponent MinE, Exponent MaxE>
inline int eval_get_sign(const cpp_bin_float<Digits, DigitBase, Allocator,
                                             Exponent, MinE, MaxE> &arg) {
  return arg.exponent() == cpp_bin_float<Digits, DigitBase, Allocator, Exponent,
                                         MinE, MaxE>::exponent_zero
             ? 0
             : arg.sign() ? -1 : 1;
}

template <unsigned Digits, digit_base_type DigitBase, class Allocator,
          class Exponent, Exponent MinE, Exponent MaxE>
inline bool eval_is_zero(const cpp_bin_float<Digits, DigitBase, Allocator,
                                             Exponent, MinE, MaxE> &arg) {
  return arg.exponent() == cpp_bin_float<Digits, DigitBase, Allocator, Exponent,
                                         MinE, MaxE>::exponent_zero;
=======
template <unsigned Digits, digit_base_type DigitBase, class Allocator, class Exponent, Exponent MinE, Exponent MaxE, class S>
inline typename enable_if_c<is_signed<S>::value>::type eval_divide(cpp_bin_float<Digits, DigitBase, Allocator, Exponent, MinE, MaxE>& res, const S& v)
{
   eval_divide(res, res, v);
}

template <unsigned Digits, digit_base_type DigitBase, class Allocator, class Exponent, Exponent MinE, Exponent MaxE>
inline int eval_get_sign(const cpp_bin_float<Digits, DigitBase, Allocator, Exponent, MinE, MaxE>& arg)
{
   return arg.exponent() == cpp_bin_float<Digits, DigitBase, Allocator, Exponent, MinE, MaxE>::exponent_zero ? 0 : arg.sign() ? -1 : 1;
}

template <unsigned Digits, digit_base_type DigitBase, class Allocator, class Exponent, Exponent MinE, Exponent MaxE>
inline bool eval_is_zero(const cpp_bin_float<Digits, DigitBase, Allocator, Exponent, MinE, MaxE>& arg)
{
   return arg.exponent() == cpp_bin_float<Digits, DigitBase, Allocator, Exponent, MinE, MaxE>::exponent_zero;
>>>>>>> a67ddfec
}

template <unsigned Digits, digit_base_type DigitBase, class Allocator, class Exponent, Exponent MinE, Exponent MaxE>
inline bool eval_eq(const cpp_bin_float<Digits, DigitBase, Allocator, Exponent, MinE, MaxE>& a, cpp_bin_float<Digits, DigitBase, Allocator, Exponent, MinE, MaxE>& b)
{
   if (a.exponent() == b.exponent())
   {
      if (a.exponent() == cpp_bin_float<Digits, DigitBase, Allocator, Exponent, MinE, MaxE>::exponent_zero)
         return true;
      return (a.sign() == b.sign()) && (a.bits().compare(b.bits()) == 0) && (a.exponent() != cpp_bin_float<Digits, DigitBase, Allocator, Exponent, MinE, MaxE>::exponent_nan);
   }
   return false;
}

template <unsigned Digits, digit_base_type DigitBase, class Allocator, class Exponent, Exponent MinE, Exponent MaxE>
inline void eval_convert_to(boost::long_long_type* res, const cpp_bin_float<Digits, DigitBase, Allocator, Exponent, MinE, MaxE>& arg)
{
   switch (arg.exponent())
   {
   case cpp_bin_float<Digits, DigitBase, Allocator, Exponent, MinE, MaxE>::exponent_zero:
      *res = 0;
      return;
   case cpp_bin_float<Digits, DigitBase, Allocator, Exponent, MinE, MaxE>::exponent_nan:
      BOOST_THROW_EXCEPTION(std::runtime_error("Could not convert NaN to integer."));
   case cpp_bin_float<Digits, DigitBase, Allocator, Exponent, MinE, MaxE>::exponent_infinity:
      *res = (std::numeric_limits<boost::long_long_type>::max)();
      if (arg.sign())
         *res = -*res;
      return;
   }
   typedef typename mpl::if_c<sizeof(typename cpp_bin_float<Digits, DigitBase, Allocator, Exponent, MinE, MaxE>::exponent_type) < sizeof(int), int, typename cpp_bin_float<Digits, DigitBase, Allocator, Exponent, MinE, MaxE>::exponent_type>::type shift_type;
   typename cpp_bin_float<Digits, DigitBase, Allocator, Exponent, MinE, MaxE>::rep_type                                                                                                                                                              man(arg.bits());
   shift_type                                                                                                                                                                                                                                        shift = (shift_type)cpp_bin_float<Digits, DigitBase, Allocator, Exponent, MinE, MaxE>::bit_count - 1 - arg.exponent();
   if (shift > (shift_type)cpp_bin_float<Digits, DigitBase, Allocator, Exponent, MinE, MaxE>::bit_count - 1)
   {
      *res = 0;
      return;
   }
   if (arg.sign() && (arg.compare((std::numeric_limits<boost::long_long_type>::min)()) <= 0))
   {
      *res = (std::numeric_limits<boost::long_long_type>::min)();
      return;
   }
   else if (!arg.sign() && (arg.compare((std::numeric_limits<boost::long_long_type>::max)()) >= 0))
   {
      *res = (std::numeric_limits<boost::long_long_type>::max)();
      return;
   }

   if (shift < 0)
   {
      if (cpp_bin_float<Digits, DigitBase, Allocator, Exponent, MinE, MaxE>::bit_count - shift <= std::numeric_limits<boost::long_long_type>::digits)
      {
         // We have more bits in long_long_type than the float, so it's OK to left shift:
         eval_convert_to(res, man);
         *res <<= -shift;
      }
      else
      {
         *res = (std::numeric_limits<boost::long_long_type>::max)();
         return;
      }
   }
   else
   {
      eval_right_shift(man, shift);
      eval_convert_to(res, man);
   }
   if (arg.sign())
   {
      *res = -*res;
   }
}

template <unsigned Digits, digit_base_type DigitBase, class Allocator, class Exponent, Exponent MinE, Exponent MaxE>
inline void eval_convert_to(boost::ulong_long_type* res, const cpp_bin_float<Digits, DigitBase, Allocator, Exponent, MinE, MaxE>& arg)
{
   switch (arg.exponent())
   {
   case cpp_bin_float<Digits, DigitBase, Allocator, Exponent, MinE, MaxE>::exponent_zero:
      *res = 0;
      return;
   case cpp_bin_float<Digits, DigitBase, Allocator, Exponent, MinE, MaxE>::exponent_nan:
      BOOST_THROW_EXCEPTION(std::runtime_error("Could not convert NaN to integer."));
   case cpp_bin_float<Digits, DigitBase, Allocator, Exponent, MinE, MaxE>::exponent_infinity:
      *res = (std::numeric_limits<boost::ulong_long_type>::max)();
      return;
   }
   typename cpp_bin_float<Digits, DigitBase, Allocator, Exponent, MinE, MaxE>::rep_type                                                                                                                                                              man(arg.bits());
   typedef typename mpl::if_c<sizeof(typename cpp_bin_float<Digits, DigitBase, Allocator, Exponent, MinE, MaxE>::exponent_type) < sizeof(int), int, typename cpp_bin_float<Digits, DigitBase, Allocator, Exponent, MinE, MaxE>::exponent_type>::type shift_type;
   shift_type                                                                                                                                                                                                                                        shift = (shift_type)cpp_bin_float<Digits, DigitBase, Allocator, Exponent, MinE, MaxE>::bit_count - 1 - arg.exponent();
   if (shift > (shift_type)cpp_bin_float<Digits, DigitBase, Allocator, Exponent, MinE, MaxE>::bit_count - 1)
   {
      *res = 0;
      return;
   }
   else if (shift < 0)
   {
      if (cpp_bin_float<Digits, DigitBase, Allocator, Exponent, MinE, MaxE>::bit_count - shift <= std::numeric_limits<boost::ulong_long_type>::digits)
      {
         // We have more bits in ulong_long_type than the float, so it's OK to left shift:
         eval_convert_to(res, man);
         *res <<= -shift;
         return;
      }
      *res = (std::numeric_limits<boost::ulong_long_type>::max)();
      return;
    }
    *res = (std::numeric_limits<boost::ulong_long_type>::max)();
    return;
  }
  eval_right_shift(man, shift);
  eval_convert_to(res, man);
}

template <class Float, unsigned Digits, digit_base_type DigitBase, class Allocator, class Exponent, Exponent MinE, Exponent MaxE>
inline typename boost::enable_if_c<boost::is_float<Float>::value>::type eval_convert_to(Float* res, const cpp_bin_float<Digits, DigitBase, Allocator, Exponent, MinE, MaxE>& original_arg)
{
   typedef cpp_bin_float<std::numeric_limits<Float>::digits, digit_base_2, void, Exponent, MinE, MaxE> conv_type;
   typedef typename common_type<typename conv_type::exponent_type, int>::type                          common_exp_type;
   //
   // Special cases first:
   //
   switch (original_arg.exponent())
   {
   case cpp_bin_float<Digits, DigitBase, Allocator, Exponent, MinE, MaxE>::exponent_zero:
      *res = 0;
      if (original_arg.sign())
         *res = -*res;
      return;
   case cpp_bin_float<Digits, DigitBase, Allocator, Exponent, MinE, MaxE>::exponent_nan:
      *res = std::numeric_limits<Float>::quiet_NaN();
      return;
   case cpp_bin_float<Digits, DigitBase, Allocator, Exponent, MinE, MaxE>::exponent_infinity:
      *res = (std::numeric_limits<Float>::infinity)();
      if (original_arg.sign())
         *res = -*res;
      return;
   }
   //
   // Check for super large exponent that must be converted to infinity:
   //
   if (original_arg.exponent() > std::numeric_limits<Float>::max_exponent)
   {
      *res = std::numeric_limits<Float>::has_infinity ? std::numeric_limits<Float>::infinity() : (std::numeric_limits<Float>::max)();
      if (original_arg.sign())
         *res = -*res;
      return;
   }
   //
   // Figure out how many digits we will have in our result,
   // allowing for a possibly denormalized result:
   //
   common_exp_type digits_to_round_to = std::numeric_limits<Float>::digits;
   if (original_arg.exponent() < std::numeric_limits<Float>::min_exponent - 1)
   {
      common_exp_type diff = original_arg.exponent();
      diff -= std::numeric_limits<Float>::min_exponent - 1;
      digits_to_round_to += diff;
   }
   if (digits_to_round_to < 0)
   {
      // Result must be zero:
      *res = 0;
      if (original_arg.sign())
         *res = -*res;
      return;
   }
   //
   // Perform rounding first, then afterwards extract the digits:
   //
   cpp_bin_float<std::numeric_limits<Float>::digits, digit_base_2, Allocator, Exponent, MinE, MaxE> arg;
   typename cpp_bin_float<Digits, DigitBase, Allocator, Exponent, MinE, MaxE>::rep_type             bits(original_arg.bits());
   arg.exponent() = original_arg.exponent();
   copy_and_round(arg, bits, (int)digits_to_round_to);
   common_exp_type e = arg.exponent();
   e -= cpp_bin_float<Digits, DigitBase, Allocator, Exponent, MinE, MaxE>::bit_count - 1;
   static const unsigned limbs_needed      = std::numeric_limits<Float>::digits / (sizeof(*arg.bits().limbs()) * CHAR_BIT) + (std::numeric_limits<Float>::digits % (sizeof(*arg.bits().limbs()) * CHAR_BIT) ? 1 : 0);
   unsigned              first_limb_needed = arg.bits().size() - limbs_needed;
   *res                                    = 0;
   e += first_limb_needed * sizeof(*arg.bits().limbs()) * CHAR_BIT;
   while (first_limb_needed < arg.bits().size())
   {
      *res += std::ldexp(static_cast<Float>(arg.bits().limbs()[first_limb_needed]), static_cast<int>(e));
      ++first_limb_needed;
      e += sizeof(*arg.bits().limbs()) * CHAR_BIT;
   }
   if (original_arg.sign())
      *res = -*res;
    return;
  }
  //
  // Perform rounding first, then afterwards extract the digits:
  //
  cpp_bin_float<std::numeric_limits<Float>::digits, digit_base_2, Allocator,
                Exponent, MinE, MaxE>
      arg;
  typename cpp_bin_float<Digits, DigitBase, Allocator, Exponent, MinE,
                         MaxE>::rep_type bits(original_arg.bits());
  arg.exponent() = original_arg.exponent();
  copy_and_round(arg, bits, (int)digits_to_round_to);
  common_exp_type e = arg.exponent();
  e -= cpp_bin_float<Digits, DigitBase, Allocator, Exponent, MinE,
                     MaxE>::bit_count -
       1;
  static const unsigned limbs_needed =
      std::numeric_limits<Float>::digits /
          (sizeof(*arg.bits().limbs()) * CHAR_BIT) +
      (std::numeric_limits<Float>::digits %
               (sizeof(*arg.bits().limbs()) * CHAR_BIT)
           ? 1
           : 0);
  unsigned first_limb_needed = arg.bits().size() - limbs_needed;
  *res = 0;
  e += first_limb_needed * sizeof(*arg.bits().limbs()) * CHAR_BIT;
  while (first_limb_needed < arg.bits().size()) {
    *res +=
        std::ldexp(static_cast<Float>(arg.bits().limbs()[first_limb_needed]),
                   static_cast<int>(e));
    ++first_limb_needed;
    e += sizeof(*arg.bits().limbs()) * CHAR_BIT;
  }
  if (original_arg.sign())
    *res = -*res;
}

template <unsigned Digits, digit_base_type DigitBase, class Allocator, class Exponent, Exponent MinE, Exponent MaxE>
inline void eval_frexp(cpp_bin_float<Digits, DigitBase, Allocator, Exponent, MinE, MaxE>& res, const cpp_bin_float<Digits, DigitBase, Allocator, Exponent, MinE, MaxE>& arg, Exponent* e)
{
   switch (arg.exponent())
   {
   case cpp_bin_float<Digits, DigitBase, Allocator, Exponent, MinE, MaxE>::exponent_zero:
   case cpp_bin_float<Digits, DigitBase, Allocator, Exponent, MinE, MaxE>::exponent_nan:
   case cpp_bin_float<Digits, DigitBase, Allocator, Exponent, MinE, MaxE>::exponent_infinity:
      *e  = 0;
      res = arg;
      return;
   }
   res            = arg;
   *e             = arg.exponent() + 1;
   res.exponent() = -1;
}

template <unsigned Digits, digit_base_type DigitBase, class Allocator, class Exponent, Exponent MinE, Exponent MaxE, class I>
inline void eval_frexp(cpp_bin_float<Digits, DigitBase, Allocator, Exponent, MinE, MaxE>& res, const cpp_bin_float<Digits, DigitBase, Allocator, Exponent, MinE, MaxE>& arg, I* pe)
{
   Exponent e;
   eval_frexp(res, arg, &e);
   if ((e > (std::numeric_limits<I>::max)()) || (e < (std::numeric_limits<I>::min)()))
   {
      BOOST_THROW_EXCEPTION(std::runtime_error("Exponent was outside of the range of the argument type to frexp."));
   }
   *pe = static_cast<I>(e);
}

template <unsigned Digits, digit_base_type DigitBase, class Allocator, class Exponent, Exponent MinE, Exponent MaxE>
inline void eval_ldexp(cpp_bin_float<Digits, DigitBase, Allocator, Exponent, MinE, MaxE>& res, const cpp_bin_float<Digits, DigitBase, Allocator, Exponent, MinE, MaxE>& arg, Exponent e)
{
   switch (arg.exponent())
   {
   case cpp_bin_float<Digits, DigitBase, Allocator, Exponent, MinE, MaxE>::exponent_zero:
   case cpp_bin_float<Digits, DigitBase, Allocator, Exponent, MinE, MaxE>::exponent_nan:
   case cpp_bin_float<Digits, DigitBase, Allocator, Exponent, MinE, MaxE>::exponent_infinity:
      res = arg;
      return;
   }
   if ((e > 0) && (cpp_bin_float<Digits, DigitBase, Allocator, Exponent, MinE, MaxE>::max_exponent - e < arg.exponent()))
   {
      // Overflow:
      res        = std::numeric_limits<number<cpp_bin_float<Digits, DigitBase, Allocator, Exponent, MinE, MaxE> > >::infinity().backend();
      res.sign() = arg.sign();
   }
   else if ((e < 0) && (cpp_bin_float<Digits, DigitBase, Allocator, Exponent, MinE, MaxE>::min_exponent - e > arg.exponent()))
   {
      // Underflow:
      res = limb_type(0);
   }
   else
   {
      res = arg;
      res.exponent() += e;
   }
}

template <unsigned Digits, digit_base_type DigitBase, class Allocator, class Exponent, Exponent MinE, Exponent MaxE, class I>
inline typename enable_if_c<is_unsigned<I>::value>::type eval_ldexp(cpp_bin_float<Digits, DigitBase, Allocator, Exponent, MinE, MaxE>& res, const cpp_bin_float<Digits, DigitBase, Allocator, Exponent, MinE, MaxE>& arg, I e)
{
   typedef typename make_signed<I>::type si_type;
   if (e > static_cast<I>((std::numeric_limits<si_type>::max)()))
      res = std::numeric_limits<number<cpp_bin_float<Digits, DigitBase, Allocator, Exponent, MinE, MaxE> > >::infinity().backend();
   else
      eval_ldexp(res, arg, static_cast<si_type>(e));
}

template <unsigned Digits, digit_base_type DigitBase, class Allocator, class Exponent, Exponent MinE, Exponent MaxE, class I>
inline typename enable_if_c<is_signed<I>::value>::type eval_ldexp(cpp_bin_float<Digits, DigitBase, Allocator, Exponent, MinE, MaxE>& res, const cpp_bin_float<Digits, DigitBase, Allocator, Exponent, MinE, MaxE>& arg, I e)
{
   if ((e > (std::numeric_limits<Exponent>::max)()) || (e < (std::numeric_limits<Exponent>::min)()))
   {
      res = std::numeric_limits<number<cpp_bin_float<Digits, DigitBase, Allocator, Exponent, MinE, MaxE> > >::infinity().backend();
      if (e < 0)
         res.negate();
   }
   else
      eval_ldexp(res, arg, static_cast<Exponent>(e));
}

/*
* Sign manipulation
*/

template <unsigned Digits, digit_base_type DigitBase, class Allocator, class Exponent, Exponent MinE, Exponent MaxE>
inline void eval_abs(cpp_bin_float<Digits, DigitBase, Allocator, Exponent, MinE, MaxE>& res, const cpp_bin_float<Digits, DigitBase, Allocator, Exponent, MinE, MaxE>& arg)
{
   res        = arg;
   res.sign() = false;
}

template <unsigned Digits, digit_base_type DigitBase, class Allocator, class Exponent, Exponent MinE, Exponent MaxE>
inline void eval_fabs(cpp_bin_float<Digits, DigitBase, Allocator, Exponent, MinE, MaxE>& res, const cpp_bin_float<Digits, DigitBase, Allocator, Exponent, MinE, MaxE>& arg)
{
   res        = arg;
   res.sign() = false;
}

template <unsigned Digits, digit_base_type DigitBase, class Allocator, class Exponent, Exponent MinE, Exponent MaxE>
inline int eval_fpclassify(const cpp_bin_float<Digits, DigitBase, Allocator, Exponent, MinE, MaxE>& arg)
{
   switch (arg.exponent())
   {
   case cpp_bin_float<Digits, DigitBase, Allocator, Exponent, MinE, MaxE>::exponent_zero:
      return FP_ZERO;
   case cpp_bin_float<Digits, DigitBase, Allocator, Exponent, MinE, MaxE>::exponent_infinity:
      return FP_INFINITE;
   case cpp_bin_float<Digits, DigitBase, Allocator, Exponent, MinE, MaxE>::exponent_nan:
      return FP_NAN;
   }
   return FP_NORMAL;
}

template <unsigned Digits, digit_base_type DigitBase, class Allocator, class Exponent, Exponent MinE, Exponent MaxE>
inline void eval_sqrt(cpp_bin_float<Digits, DigitBase, Allocator, Exponent, MinE, MaxE>& res, const cpp_bin_float<Digits, DigitBase, Allocator, Exponent, MinE, MaxE>& arg)
{
   using default_ops::eval_bit_test;
   using default_ops::eval_increment;
   using default_ops::eval_integer_sqrt;
   switch (arg.exponent())
   {
   case cpp_bin_float<Digits, DigitBase, Allocator, Exponent, MinE, MaxE>::exponent_nan:
      errno = EDOM;
    } else
      res = arg;
      return;
   case cpp_bin_float<Digits, DigitBase, Allocator, Exponent, MinE, MaxE>::exponent_infinity:
      if (arg.sign())
      {
         res   = std::numeric_limits<number<cpp_bin_float<Digits, DigitBase, Allocator, Exponent, MinE, MaxE> > >::quiet_NaN().backend();
         errno = EDOM;
      }
      else
         res = arg;
      return;
   }
   if (arg.sign())
   {
      res   = std::numeric_limits<number<cpp_bin_float<Digits, DigitBase, Allocator, Exponent, MinE, MaxE> > >::quiet_NaN().backend();
      errno = EDOM;
      return;
   }

   typename cpp_bin_float<Digits, DigitBase, Allocator, Exponent, MinE, MaxE>::double_rep_type t(arg.bits()), r, s;
   eval_left_shift(t, arg.exponent() & 1 ? cpp_bin_float<Digits, DigitBase, Allocator, Exponent, MinE, MaxE>::bit_count : cpp_bin_float<Digits, DigitBase, Allocator, Exponent, MinE, MaxE>::bit_count - 1);
   eval_integer_sqrt(s, r, t);

   if (!eval_bit_test(s, cpp_bin_float<Digits, DigitBase, Allocator, Exponent, MinE, MaxE>::bit_count))
   {
      // We have exactly the right number of cpp_bin_float<Digits, DigitBase, Allocator, Exponent, MinE, MaxE>::bit_count in the result, round as required:
      if (s.compare(r) < 0)
      {
         eval_increment(s);
      }
   }
   typename cpp_bin_float<Digits, DigitBase, Allocator, Exponent, MinE, MaxE>::exponent_type ae = arg.exponent();
   res.exponent()                                                                               = ae / 2;
   if ((ae & 1) && (ae < 0))
      --res.exponent();
   copy_and_round(res, s);
}

template <unsigned Digits, digit_base_type DigitBase, class Allocator, class Exponent, Exponent MinE, Exponent MaxE>
inline void eval_floor(cpp_bin_float<Digits, DigitBase, Allocator, Exponent, MinE, MaxE>& res, const cpp_bin_float<Digits, DigitBase, Allocator, Exponent, MinE, MaxE>& arg)
{
   using default_ops::eval_increment;
   switch (arg.exponent())
   {
   case cpp_bin_float<Digits, DigitBase, Allocator, Exponent, MinE, MaxE>::exponent_nan:
      errno = EDOM;
      // fallthrough...
   case cpp_bin_float<Digits, DigitBase, Allocator, Exponent, MinE, MaxE>::exponent_zero:
   case cpp_bin_float<Digits, DigitBase, Allocator, Exponent, MinE, MaxE>::exponent_infinity:
      res = arg;
      return;
   }
   typedef typename mpl::if_c<sizeof(typename cpp_bin_float<Digits, DigitBase, Allocator, Exponent, MinE, MaxE>::exponent_type) < sizeof(int), int, typename cpp_bin_float<Digits, DigitBase, Allocator, Exponent, MinE, MaxE>::exponent_type>::type shift_type;
   shift_type                                                                                                                                                                                                                                        shift =
       (shift_type)cpp_bin_float<Digits, DigitBase, Allocator, Exponent, MinE, MaxE>::bit_count - arg.exponent() - 1;
   if ((arg.exponent() > (shift_type)cpp_bin_float<Digits, DigitBase, Allocator, Exponent, MinE, MaxE>::max_exponent) || (shift <= 0))
   {
      // Either arg is already an integer, or a special value:
      res = arg;
      return;
   }
   if (shift >= (shift_type)cpp_bin_float<Digits, DigitBase, Allocator, Exponent, MinE, MaxE>::bit_count)
   {
      res = static_cast<signed_limb_type>(arg.sign() ? -1 : 0);
      return;
   }
   bool fractional = (shift_type)eval_lsb(arg.bits()) < shift;
   res             = arg;
   eval_right_shift(res.bits(), shift);
   if (fractional && res.sign())
   {
      eval_increment(res.bits());
      if (eval_msb(res.bits()) != cpp_bin_float<Digits, DigitBase, Allocator, Exponent, MinE, MaxE>::bit_count - 1 - shift)
      {
         // Must have extended result by one bit in the increment:
         --shift;
         ++res.exponent();
      }
   }
   eval_left_shift(res.bits(), shift);
}

template <unsigned Digits, digit_base_type DigitBase, class Allocator, class Exponent, Exponent MinE, Exponent MaxE>
inline void eval_ceil(cpp_bin_float<Digits, DigitBase, Allocator, Exponent, MinE, MaxE>& res, const cpp_bin_float<Digits, DigitBase, Allocator, Exponent, MinE, MaxE>& arg)
{
   using default_ops::eval_increment;
   switch (arg.exponent())
   {
   case cpp_bin_float<Digits, DigitBase, Allocator, Exponent, MinE, MaxE>::exponent_infinity:
      errno = EDOM;
      // fallthrough...
   case cpp_bin_float<Digits, DigitBase, Allocator, Exponent, MinE, MaxE>::exponent_zero:
   case cpp_bin_float<Digits, DigitBase, Allocator, Exponent, MinE, MaxE>::exponent_nan:
      res = arg;
      return;
   }
   typedef typename mpl::if_c<sizeof(typename cpp_bin_float<Digits, DigitBase, Allocator, Exponent, MinE, MaxE>::exponent_type) < sizeof(int), int, typename cpp_bin_float<Digits, DigitBase, Allocator, Exponent, MinE, MaxE>::exponent_type>::type shift_type;
   shift_type                                                                                                                                                                                                                                        shift = (shift_type)cpp_bin_float<Digits, DigitBase, Allocator, Exponent, MinE, MaxE>::bit_count - arg.exponent() - 1;
   if ((arg.exponent() > (shift_type)cpp_bin_float<Digits, DigitBase, Allocator, Exponent, MinE, MaxE>::max_exponent) || (shift <= 0))
   {
      // Either arg is already an integer, or a special value:
      res = arg;
      return;
   }
   if (shift >= (shift_type)cpp_bin_float<Digits, DigitBase, Allocator, Exponent, MinE, MaxE>::bit_count)
   {
      bool s     = arg.sign(); // takes care of signed zeros
      res        = static_cast<signed_limb_type>(arg.sign() ? 0 : 1);
      res.sign() = s;
      return;
   }
   bool fractional = (shift_type)eval_lsb(arg.bits()) < shift;
   res             = arg;
   eval_right_shift(res.bits(), shift);
   if (fractional && !res.sign())
   {
      eval_increment(res.bits());
      if (eval_msb(res.bits()) != cpp_bin_float<Digits, DigitBase, Allocator, Exponent, MinE, MaxE>::bit_count - 1 - shift)
      {
         // Must have extended result by one bit in the increment:
         --shift;
         ++res.exponent();
      }
   }
   eval_left_shift(res.bits(), shift);
}

template <unsigned D1, backends::digit_base_type B1, class A1, class E1, E1 M1, E1 M2>
int eval_signbit(const cpp_bin_float<D1, B1, A1, E1, M1, M2>& val)
{
   return val.sign();
}

template <unsigned D1, backends::digit_base_type B1, class A1, class E1, E1 M1, E1 M2>
inline std::size_t hash_value(const cpp_bin_float<D1, B1, A1, E1, M1, M2>& val)
{
   std::size_t result = hash_value(val.bits());
   boost::hash_combine(result, val.exponent());
   boost::hash_combine(result, val.sign());
   return result;
}

} // namespace backends

#ifdef BOOST_NO_SFINAE_EXPR

namespace detail {

template <unsigned D1, backends::digit_base_type B1, class A1, class E1, E1 M1, E1 M2, unsigned D2, backends::digit_base_type B2, class A2, class E2, E2 M3, E2 M4>
struct is_explicitly_convertible<backends::cpp_bin_float<D1, B1, A1, E1, M1, M2>, backends::cpp_bin_float<D2, B2, A2, E2, M3, M4> > : public mpl::true_
{};
template <class FloatT, unsigned D2, backends::digit_base_type B2, class A2, class E2, E2 M3, E2 M4>
struct is_explicitly_convertible<FloatT, backends::cpp_bin_float<D2, B2, A2, E2, M3, M4> > : public boost::is_floating_point<FloatT>
{};

} // namespace detail
#endif

template <unsigned Digits, boost::multiprecision::backends::digit_base_type DigitBase, class Exponent, Exponent MinE, Exponent MaxE, class Allocator, boost::multiprecision::expression_template_option ExpressionTemplates>
inline boost::multiprecision::number<boost::multiprecision::backends::cpp_bin_float<Digits, DigitBase, Allocator, Exponent, MinE, MaxE>, ExpressionTemplates>
    copysign BOOST_PREVENT_MACRO_SUBSTITUTION(
        const boost::multiprecision::number<boost::multiprecision::backends::cpp_bin_float<Digits, DigitBase, Allocator, Exponent, MinE, MaxE>, ExpressionTemplates>& a,
        const boost::multiprecision::number<boost::multiprecision::backends::cpp_bin_float<Digits, DigitBase, Allocator, Exponent, MinE, MaxE>, ExpressionTemplates>& b)
{
   boost::multiprecision::number<boost::multiprecision::backends::cpp_bin_float<Digits, DigitBase, Allocator, Exponent, MinE, MaxE>, ExpressionTemplates> res(a);
   res.backend().sign() = b.backend().sign();
   return res;
}

using backends::cpp_bin_float;
using backends::digit_base_10;
using backends::digit_base_2;

template <unsigned Digits, backends::digit_base_type DigitBase, class Exponent, Exponent MinE, Exponent MaxE, class Allocator>
struct number_category<cpp_bin_float<Digits, DigitBase, Allocator, Exponent, MinE, MaxE> > : public boost::mpl::int_<boost::multiprecision::number_kind_floating_point>
{};

template <unsigned Digits, backends::digit_base_type DigitBase, class Allocator, class Exponent, Exponent MinE, Exponent MaxE>
struct expression_template_default<cpp_bin_float<Digits, DigitBase, Allocator, Exponent, MinE, MaxE> >
{
   static const expression_template_option value = is_void<Allocator>::value ? et_off : et_on;
};

typedef number<backends::cpp_bin_float<50> >  cpp_bin_float_50;
typedef number<backends::cpp_bin_float<100> > cpp_bin_float_100;

typedef number<backends::cpp_bin_float<24, backends::digit_base_2, void, boost::int16_t, -126, 127>, et_off>        cpp_bin_float_single;
typedef number<backends::cpp_bin_float<53, backends::digit_base_2, void, boost::int16_t, -1022, 1023>, et_off>      cpp_bin_float_double;
typedef number<backends::cpp_bin_float<64, backends::digit_base_2, void, boost::int16_t, -16382, 16383>, et_off>    cpp_bin_float_double_extended;
typedef number<backends::cpp_bin_float<113, backends::digit_base_2, void, boost::int16_t, -16382, 16383>, et_off>   cpp_bin_float_quad;
typedef number<backends::cpp_bin_float<237, backends::digit_base_2, void, boost::int32_t, -262142, 262143>, et_off> cpp_bin_float_oct;

} // namespace multiprecision

namespace math {

using boost::multiprecision::copysign;
using boost::multiprecision::signbit;

} // namespace math

} // namespace boost

#include <boost/multiprecision/cpp_bin_float/io.hpp>
#include <boost/multiprecision/cpp_bin_float/transcendental.hpp>

namespace std {

//
// numeric_limits [partial] specializations for the types declared in this
// header:
//
template <unsigned Digits, boost::multiprecision::backends::digit_base_type DigitBase, class Allocator, class Exponent, Exponent MinE, Exponent MaxE, boost::multiprecision::expression_template_option ExpressionTemplates>
class numeric_limits<boost::multiprecision::number<boost::multiprecision::cpp_bin_float<Digits, DigitBase, Allocator, Exponent, MinE, MaxE>, ExpressionTemplates> >
{
   typedef boost::multiprecision::number<boost::multiprecision::cpp_bin_float<Digits, DigitBase, Allocator, Exponent, MinE, MaxE>, ExpressionTemplates> number_type;

 public:
   BOOST_STATIC_CONSTEXPR bool is_specialized = true;
   static number_type(min)()
   {
      initializer.do_nothing();
      static std::pair<bool, number_type> value;
      if (!value.first)
      {
         value.first = true;
         typedef typename boost::mpl::front<typename number_type::backend_type::unsigned_types>::type ui_type;
         value.second.backend()            = ui_type(1u);
         value.second.backend().exponent() = boost::multiprecision::cpp_bin_float<Digits, DigitBase, Allocator, Exponent, MinE, MaxE>::min_exponent;
      }
      return value.second;
   }
   static number_type(max)()
   {
      initializer.do_nothing();
      static std::pair<bool, number_type> value;
      if (!value.first)
      {
         value.first = true;
         if (boost::is_void<Allocator>::value)
            eval_complement(value.second.backend().bits(), value.second.backend().bits());
         else
         {
            // We jump through hoops here using the backend type directly just to keep VC12 happy
            // (ie compiler workaround, for very strange compiler bug):
            using boost::multiprecision::default_ops::eval_add;
            using boost::multiprecision::default_ops::eval_decrement;
            using boost::multiprecision::default_ops::eval_left_shift;
            typedef typename number_type::backend_type::rep_type                                int_backend_type;
            typedef typename boost::mpl::front<typename int_backend_type::unsigned_types>::type ui_type;
            int_backend_type                                                                    i;
            i = ui_type(1u);
            eval_left_shift(i, boost::multiprecision::cpp_bin_float<Digits, DigitBase, Allocator, Exponent, MinE, MaxE>::bit_count - 1);
            int_backend_type j(i);
            eval_decrement(i);
            eval_add(j, i);
            value.second.backend().bits() = j;
         }
         value.second.backend().exponent() = boost::multiprecision::cpp_bin_float<Digits, DigitBase, Allocator, Exponent, MinE, MaxE>::max_exponent;
      }
      return value.second;
   }
   BOOST_STATIC_CONSTEXPR number_type lowest()
   {
      return -(max)();
   }
   BOOST_STATIC_CONSTEXPR int digits   = boost::multiprecision::cpp_bin_float<Digits, DigitBase, Allocator, Exponent, MinE, MaxE>::bit_count;
   BOOST_STATIC_CONSTEXPR int digits10 = (digits - 1) * 301 / 1000;
   // Is this really correct???
   BOOST_STATIC_CONSTEXPR int  max_digits10 = (digits * 301 / 1000) + 3;
   BOOST_STATIC_CONSTEXPR bool is_signed    = true;
   BOOST_STATIC_CONSTEXPR bool is_integer   = false;
   BOOST_STATIC_CONSTEXPR bool is_exact     = false;
   BOOST_STATIC_CONSTEXPR int  radix        = 2;
   static number_type          epsilon()
   {
      initializer.do_nothing();
      static std::pair<bool, number_type> value;
      if (!value.first)
      {
         // We jump through hoops here just to keep VC12 happy (ie compiler workaround, for very strange compiler bug):
         typedef typename boost::mpl::front<typename number_type::backend_type::unsigned_types>::type ui_type;
         value.first            = true;
         value.second.backend() = ui_type(1u);
         value.second           = ldexp(value.second, 1 - (int)digits);
      }
      return value.second;
   }
   // What value should this be????
   static number_type round_error()
   {
      // returns 0.5
      initializer.do_nothing();
      static std::pair<bool, number_type> value;
      if (!value.first)
      {
         value.first = true;
         // We jump through hoops here just to keep VC12 happy (ie compiler workaround, for very strange compiler bug):
         typedef typename boost::mpl::front<typename number_type::backend_type::unsigned_types>::type ui_type;
         value.second.backend() = ui_type(1u);
         value.second           = ldexp(value.second, -1);
      }
      return value.second;
   }
   BOOST_STATIC_CONSTEXPR typename boost::multiprecision::cpp_bin_float<Digits, DigitBase, Allocator, Exponent, MinE, MaxE>::exponent_type min_exponent      = boost::multiprecision::cpp_bin_float<Digits, DigitBase, Allocator, Exponent, MinE, MaxE>::min_exponent;
   BOOST_STATIC_CONSTEXPR typename boost::multiprecision::cpp_bin_float<Digits, DigitBase, Allocator, Exponent, MinE, MaxE>::exponent_type min_exponent10    = (min_exponent / 1000) * 301L;
   BOOST_STATIC_CONSTEXPR typename boost::multiprecision::cpp_bin_float<Digits, DigitBase, Allocator, Exponent, MinE, MaxE>::exponent_type max_exponent      = boost::multiprecision::cpp_bin_float<Digits, DigitBase, Allocator, Exponent, MinE, MaxE>::max_exponent;
   BOOST_STATIC_CONSTEXPR typename boost::multiprecision::cpp_bin_float<Digits, DigitBase, Allocator, Exponent, MinE, MaxE>::exponent_type max_exponent10    = (max_exponent / 1000) * 301L;
   BOOST_STATIC_CONSTEXPR bool                                                                                                             has_infinity      = true;
   BOOST_STATIC_CONSTEXPR bool                                                                                                             has_quiet_NaN     = true;
   BOOST_STATIC_CONSTEXPR bool                                                                                                             has_signaling_NaN = false;
   BOOST_STATIC_CONSTEXPR float_denorm_style has_denorm                                                                                                      = denorm_absent;
   BOOST_STATIC_CONSTEXPR bool               has_denorm_loss                                                                                                 = false;
   static number_type                        infinity()
   {
      initializer.do_nothing();
      static std::pair<bool, number_type> value;
      if (!value.first)
      {
         value.first                       = true;
         value.second.backend().exponent() = boost::multiprecision::cpp_bin_float<Digits, DigitBase, Allocator, Exponent, MinE, MaxE>::exponent_infinity;
      }
      return value.second;
   }
   static number_type quiet_NaN()
   {
      initializer.do_nothing();
      static std::pair<bool, number_type> value;
      if (!value.first)
      {
         value.first                       = true;
         value.second.backend().exponent() = boost::multiprecision::cpp_bin_float<Digits, DigitBase, Allocator, Exponent, MinE, MaxE>::exponent_nan;
      }
      return value.second;
   }
   BOOST_STATIC_CONSTEXPR number_type signaling_NaN()
   {
      return number_type(0);
   }
   BOOST_STATIC_CONSTEXPR number_type denorm_min() { return number_type(0); }
   BOOST_STATIC_CONSTEXPR bool        is_iec559         = false;
   BOOST_STATIC_CONSTEXPR bool        is_bounded        = true;
   BOOST_STATIC_CONSTEXPR bool        is_modulo         = false;
   BOOST_STATIC_CONSTEXPR bool        traps             = true;
   BOOST_STATIC_CONSTEXPR bool        tinyness_before   = false;
   BOOST_STATIC_CONSTEXPR float_round_style round_style = round_to_nearest;

 private:
   struct data_initializer
   {
      data_initializer()
      {
         std::numeric_limits<boost::multiprecision::number<boost::multiprecision::cpp_bin_float<Digits, DigitBase, Allocator, Exponent, MinE, MaxE> > >::epsilon();
         std::numeric_limits<boost::multiprecision::number<boost::multiprecision::cpp_bin_float<Digits, DigitBase, Allocator, Exponent, MinE, MaxE> > >::round_error();
         (std::numeric_limits<boost::multiprecision::number<boost::multiprecision::cpp_bin_float<Digits, DigitBase, Allocator, Exponent, MinE, MaxE> > >::min)();
         (std::numeric_limits<boost::multiprecision::number<boost::multiprecision::cpp_bin_float<Digits, DigitBase, Allocator, Exponent, MinE, MaxE> > >::max)();
         std::numeric_limits<boost::multiprecision::number<boost::multiprecision::cpp_bin_float<Digits, DigitBase, Allocator, Exponent, MinE, MaxE> > >::infinity();
         std::numeric_limits<boost::multiprecision::number<boost::multiprecision::cpp_bin_float<Digits, DigitBase, Allocator, Exponent, MinE, MaxE> > >::quiet_NaN();
      }
      void do_nothing() const {}
   };
   static const data_initializer initializer;
};

template <unsigned Digits, boost::multiprecision::backends::digit_base_type DigitBase, class Allocator, class Exponent, Exponent MinE, Exponent MaxE, boost::multiprecision::expression_template_option ExpressionTemplates>
const typename numeric_limits<boost::multiprecision::number<boost::multiprecision::cpp_bin_float<Digits, DigitBase, Allocator, Exponent, MinE, MaxE>, ExpressionTemplates> >::data_initializer numeric_limits<boost::multiprecision::number<boost::multiprecision::cpp_bin_float<Digits, DigitBase, Allocator, Exponent, MinE, MaxE>, ExpressionTemplates> >::initializer;

#ifndef BOOST_NO_INCLASS_MEMBER_INITIALIZATION

template <unsigned Digits,
          boost::multiprecision::backends::digit_base_type DigitBase,
          class Allocator, class Exponent, Exponent MinE, Exponent MaxE,
          boost::multiprecision::expression_template_option ExpressionTemplates>
BOOST_CONSTEXPR_OR_CONST int numeric_limits<boost::multiprecision::number<
    boost::multiprecision::cpp_bin_float<Digits, DigitBase, Allocator, Exponent,
                                         MinE, MaxE>,
    ExpressionTemplates>>::digits;
template <unsigned Digits,
          boost::multiprecision::backends::digit_base_type DigitBase,
          class Allocator, class Exponent, Exponent MinE, Exponent MaxE,
          boost::multiprecision::expression_template_option ExpressionTemplates>
BOOST_CONSTEXPR_OR_CONST int numeric_limits<boost::multiprecision::number<
    boost::multiprecision::cpp_bin_float<Digits, DigitBase, Allocator, Exponent,
                                         MinE, MaxE>,
    ExpressionTemplates>>::digits10;
template <unsigned Digits,
          boost::multiprecision::backends::digit_base_type DigitBase,
          class Allocator, class Exponent, Exponent MinE, Exponent MaxE,
          boost::multiprecision::expression_template_option ExpressionTemplates>
BOOST_CONSTEXPR_OR_CONST int numeric_limits<boost::multiprecision::number<
    boost::multiprecision::cpp_bin_float<Digits, DigitBase, Allocator, Exponent,
                                         MinE, MaxE>,
    ExpressionTemplates>>::max_digits10;
template <unsigned Digits,
          boost::multiprecision::backends::digit_base_type DigitBase,
          class Allocator, class Exponent, Exponent MinE, Exponent MaxE,
          boost::multiprecision::expression_template_option ExpressionTemplates>
BOOST_CONSTEXPR_OR_CONST bool numeric_limits<boost::multiprecision::number<
    boost::multiprecision::cpp_bin_float<Digits, DigitBase, Allocator, Exponent,
                                         MinE, MaxE>,
    ExpressionTemplates>>::is_signed;
template <unsigned Digits,
          boost::multiprecision::backends::digit_base_type DigitBase,
          class Allocator, class Exponent, Exponent MinE, Exponent MaxE,
          boost::multiprecision::expression_template_option ExpressionTemplates>
BOOST_CONSTEXPR_OR_CONST bool numeric_limits<boost::multiprecision::number<
    boost::multiprecision::cpp_bin_float<Digits, DigitBase, Allocator, Exponent,
                                         MinE, MaxE>,
    ExpressionTemplates>>::is_integer;
template <unsigned Digits,
          boost::multiprecision::backends::digit_base_type DigitBase,
          class Allocator, class Exponent, Exponent MinE, Exponent MaxE,
          boost::multiprecision::expression_template_option ExpressionTemplates>
BOOST_CONSTEXPR_OR_CONST bool numeric_limits<boost::multiprecision::number<
    boost::multiprecision::cpp_bin_float<Digits, DigitBase, Allocator, Exponent,
                                         MinE, MaxE>,
    ExpressionTemplates>>::is_exact;
template <unsigned Digits,
          boost::multiprecision::backends::digit_base_type DigitBase,
          class Allocator, class Exponent, Exponent MinE, Exponent MaxE,
          boost::multiprecision::expression_template_option ExpressionTemplates>
BOOST_CONSTEXPR_OR_CONST int numeric_limits<boost::multiprecision::number<
    boost::multiprecision::cpp_bin_float<Digits, DigitBase, Allocator, Exponent,
                                         MinE, MaxE>,
    ExpressionTemplates>>::radix;
template <unsigned Digits,
          boost::multiprecision::backends::digit_base_type DigitBase,
          class Allocator, class Exponent, Exponent MinE, Exponent MaxE,
          boost::multiprecision::expression_template_option ExpressionTemplates>
BOOST_CONSTEXPR_OR_CONST typename boost::multiprecision::cpp_bin_float<
    Digits, DigitBase, Allocator, Exponent, MinE, MaxE>::exponent_type
    numeric_limits<boost::multiprecision::number<
        boost::multiprecision::cpp_bin_float<Digits, DigitBase, Allocator,
                                             Exponent, MinE, MaxE>,
        ExpressionTemplates>>::min_exponent;
template <unsigned Digits,
          boost::multiprecision::backends::digit_base_type DigitBase,
          class Allocator, class Exponent, Exponent MinE, Exponent MaxE,
          boost::multiprecision::expression_template_option ExpressionTemplates>
BOOST_CONSTEXPR_OR_CONST typename boost::multiprecision::cpp_bin_float<
    Digits, DigitBase, Allocator, Exponent, MinE, MaxE>::exponent_type
    numeric_limits<boost::multiprecision::number<
        boost::multiprecision::cpp_bin_float<Digits, DigitBase, Allocator,
                                             Exponent, MinE, MaxE>,
        ExpressionTemplates>>::min_exponent10;
template <unsigned Digits,
          boost::multiprecision::backends::digit_base_type DigitBase,
          class Allocator, class Exponent, Exponent MinE, Exponent MaxE,
          boost::multiprecision::expression_template_option ExpressionTemplates>
BOOST_CONSTEXPR_OR_CONST typename boost::multiprecision::cpp_bin_float<
    Digits, DigitBase, Allocator, Exponent, MinE, MaxE>::exponent_type
    numeric_limits<boost::multiprecision::number<
        boost::multiprecision::cpp_bin_float<Digits, DigitBase, Allocator,
                                             Exponent, MinE, MaxE>,
        ExpressionTemplates>>::max_exponent;
template <unsigned Digits,
          boost::multiprecision::backends::digit_base_type DigitBase,
          class Allocator, class Exponent, Exponent MinE, Exponent MaxE,
          boost::multiprecision::expression_template_option ExpressionTemplates>
BOOST_CONSTEXPR_OR_CONST typename boost::multiprecision::cpp_bin_float<
    Digits, DigitBase, Allocator, Exponent, MinE, MaxE>::exponent_type
    numeric_limits<boost::multiprecision::number<
        boost::multiprecision::cpp_bin_float<Digits, DigitBase, Allocator,
                                             Exponent, MinE, MaxE>,
        ExpressionTemplates>>::max_exponent10;
template <unsigned Digits,
          boost::multiprecision::backends::digit_base_type DigitBase,
          class Allocator, class Exponent, Exponent MinE, Exponent MaxE,
          boost::multiprecision::expression_template_option ExpressionTemplates>
BOOST_CONSTEXPR_OR_CONST bool numeric_limits<boost::multiprecision::number<
    boost::multiprecision::cpp_bin_float<Digits, DigitBase, Allocator, Exponent,
                                         MinE, MaxE>,
    ExpressionTemplates>>::has_infinity;
template <unsigned Digits,
          boost::multiprecision::backends::digit_base_type DigitBase,
          class Allocator, class Exponent, Exponent MinE, Exponent MaxE,
          boost::multiprecision::expression_template_option ExpressionTemplates>
BOOST_CONSTEXPR_OR_CONST bool numeric_limits<boost::multiprecision::number<
    boost::multiprecision::cpp_bin_float<Digits, DigitBase, Allocator, Exponent,
                                         MinE, MaxE>,
    ExpressionTemplates>>::has_quiet_NaN;
template <unsigned Digits,
          boost::multiprecision::backends::digit_base_type DigitBase,
          class Allocator, class Exponent, Exponent MinE, Exponent MaxE,
          boost::multiprecision::expression_template_option ExpressionTemplates>
BOOST_CONSTEXPR_OR_CONST bool numeric_limits<boost::multiprecision::number<
    boost::multiprecision::cpp_bin_float<Digits, DigitBase, Allocator, Exponent,
                                         MinE, MaxE>,
    ExpressionTemplates>>::has_signaling_NaN;
template <unsigned Digits,
          boost::multiprecision::backends::digit_base_type DigitBase,
          class Allocator, class Exponent, Exponent MinE, Exponent MaxE,
          boost::multiprecision::expression_template_option ExpressionTemplates>
BOOST_CONSTEXPR_OR_CONST float_denorm_style
    numeric_limits<boost::multiprecision::number<
        boost::multiprecision::cpp_bin_float<Digits, DigitBase, Allocator,
                                             Exponent, MinE, MaxE>,
        ExpressionTemplates>>::has_denorm;
template <unsigned Digits,
          boost::multiprecision::backends::digit_base_type DigitBase,
          class Allocator, class Exponent, Exponent MinE, Exponent MaxE,
          boost::multiprecision::expression_template_option ExpressionTemplates>
BOOST_CONSTEXPR_OR_CONST bool numeric_limits<boost::multiprecision::number<
    boost::multiprecision::cpp_bin_float<Digits, DigitBase, Allocator, Exponent,
                                         MinE, MaxE>,
    ExpressionTemplates>>::has_denorm_loss;
template <unsigned Digits,
          boost::multiprecision::backends::digit_base_type DigitBase,
          class Allocator, class Exponent, Exponent MinE, Exponent MaxE,
          boost::multiprecision::expression_template_option ExpressionTemplates>
BOOST_CONSTEXPR_OR_CONST bool numeric_limits<boost::multiprecision::number<
    boost::multiprecision::cpp_bin_float<Digits, DigitBase, Allocator, Exponent,
                                         MinE, MaxE>,
    ExpressionTemplates>>::is_iec559;
template <unsigned Digits,
          boost::multiprecision::backends::digit_base_type DigitBase,
          class Allocator, class Exponent, Exponent MinE, Exponent MaxE,
          boost::multiprecision::expression_template_option ExpressionTemplates>
BOOST_CONSTEXPR_OR_CONST bool numeric_limits<boost::multiprecision::number<
    boost::multiprecision::cpp_bin_float<Digits, DigitBase, Allocator, Exponent,
                                         MinE, MaxE>,
    ExpressionTemplates>>::is_bounded;
template <unsigned Digits,
          boost::multiprecision::backends::digit_base_type DigitBase,
          class Allocator, class Exponent, Exponent MinE, Exponent MaxE,
          boost::multiprecision::expression_template_option ExpressionTemplates>
BOOST_CONSTEXPR_OR_CONST bool numeric_limits<boost::multiprecision::number<
    boost::multiprecision::cpp_bin_float<Digits, DigitBase, Allocator, Exponent,
                                         MinE, MaxE>,
    ExpressionTemplates>>::is_modulo;
template <unsigned Digits,
          boost::multiprecision::backends::digit_base_type DigitBase,
          class Allocator, class Exponent, Exponent MinE, Exponent MaxE,
          boost::multiprecision::expression_template_option ExpressionTemplates>
BOOST_CONSTEXPR_OR_CONST bool numeric_limits<boost::multiprecision::number<
    boost::multiprecision::cpp_bin_float<Digits, DigitBase, Allocator, Exponent,
                                         MinE, MaxE>,
    ExpressionTemplates>>::traps;
template <unsigned Digits,
          boost::multiprecision::backends::digit_base_type DigitBase,
          class Allocator, class Exponent, Exponent MinE, Exponent MaxE,
          boost::multiprecision::expression_template_option ExpressionTemplates>
BOOST_CONSTEXPR_OR_CONST bool numeric_limits<boost::multiprecision::number<
    boost::multiprecision::cpp_bin_float<Digits, DigitBase, Allocator, Exponent,
                                         MinE, MaxE>,
    ExpressionTemplates>>::tinyness_before;
template <unsigned Digits,
          boost::multiprecision::backends::digit_base_type DigitBase,
          class Allocator, class Exponent, Exponent MinE, Exponent MaxE,
          boost::multiprecision::expression_template_option ExpressionTemplates>
BOOST_CONSTEXPR_OR_CONST float_round_style
    numeric_limits<boost::multiprecision::number<
        boost::multiprecision::cpp_bin_float<Digits, DigitBase, Allocator,
                                             Exponent, MinE, MaxE>,
        ExpressionTemplates>>::round_style;

#endif

} // namespace std

#endif<|MERGE_RESOLUTION|>--- conflicted
+++ resolved
@@ -947,20 +947,10 @@
       do_eval_subtract(res, a, b);
 }
 
-<<<<<<< HEAD
-template <unsigned Digits, digit_base_type DigitBase, class Allocator,
-          class Exponent, Exponent MinE, Exponent MaxE>
-inline void
-eval_add(cpp_bin_float<Digits, DigitBase, Allocator, Exponent, MinE, MaxE> &res,
-         const cpp_bin_float<Digits, DigitBase, Allocator, Exponent, MinE, MaxE>
-             &a) {
-  return eval_add(res, res, a);
-=======
 template <unsigned Digits, digit_base_type DigitBase, class Allocator, class Exponent, Exponent MinE, Exponent MaxE>
 inline void eval_add(cpp_bin_float<Digits, DigitBase, Allocator, Exponent, MinE, MaxE>& res, const cpp_bin_float<Digits, DigitBase, Allocator, Exponent, MinE, MaxE>& a)
 {
    return eval_add(res, res, a);
->>>>>>> a67ddfec
 }
 
 template <unsigned Digits, digit_base_type DigitBase, class Allocator, class Exponent, Exponent MinE, Exponent MaxE>
@@ -972,20 +962,10 @@
       do_eval_subtract(res, a, b);
 }
 
-<<<<<<< HEAD
-template <unsigned Digits, digit_base_type DigitBase, class Allocator,
-          class Exponent, Exponent MinE, Exponent MaxE>
-inline void eval_subtract(
-    cpp_bin_float<Digits, DigitBase, Allocator, Exponent, MinE, MaxE> &res,
-    const cpp_bin_float<Digits, DigitBase, Allocator, Exponent, MinE, MaxE>
-        &a) {
-  return eval_subtract(res, res, a);
-=======
 template <unsigned Digits, digit_base_type DigitBase, class Allocator, class Exponent, Exponent MinE, Exponent MaxE>
 inline void eval_subtract(cpp_bin_float<Digits, DigitBase, Allocator, Exponent, MinE, MaxE>& res, const cpp_bin_float<Digits, DigitBase, Allocator, Exponent, MinE, MaxE>& a)
 {
    return eval_subtract(res, res, a);
->>>>>>> a67ddfec
 }
 
 template <unsigned Digits, digit_base_type DigitBase, class Allocator, class Exponent, Exponent MinE, Exponent MaxE>
@@ -1096,20 +1076,10 @@
    res.sign() = a.sign() != b.sign();
 }
 
-<<<<<<< HEAD
-template <unsigned Digits, digit_base_type DigitBase, class Allocator,
-          class Exponent, Exponent MinE, Exponent MaxE>
-inline void eval_multiply(
-    cpp_bin_float<Digits, DigitBase, Allocator, Exponent, MinE, MaxE> &res,
-    const cpp_bin_float<Digits, DigitBase, Allocator, Exponent, MinE, MaxE>
-        &a) {
-  eval_multiply(res, res, a);
-=======
 template <unsigned Digits, digit_base_type DigitBase, class Allocator, class Exponent, Exponent MinE, Exponent MaxE>
 inline void eval_multiply(cpp_bin_float<Digits, DigitBase, Allocator, Exponent, MinE, MaxE>& res, const cpp_bin_float<Digits, DigitBase, Allocator, Exponent, MinE, MaxE>& a)
 {
    eval_multiply(res, res, a);
->>>>>>> a67ddfec
 }
 
 template <unsigned Digits, digit_base_type DigitBase, class Allocator, class Exponent, Exponent MinE, Exponent MaxE, class U>
@@ -1148,19 +1118,10 @@
    res.sign() = a.sign();
 }
 
-<<<<<<< HEAD
-template <unsigned Digits, digit_base_type DigitBase, class Allocator,
-          class Exponent, Exponent MinE, Exponent MaxE, class U>
-inline typename enable_if_c<is_unsigned<U>::value>::type eval_multiply(
-    cpp_bin_float<Digits, DigitBase, Allocator, Exponent, MinE, MaxE> &res,
-    const U &b) {
-  eval_multiply(res, res, b);
-=======
 template <unsigned Digits, digit_base_type DigitBase, class Allocator, class Exponent, Exponent MinE, Exponent MaxE, class U>
 inline typename enable_if_c<is_unsigned<U>::value>::type eval_multiply(cpp_bin_float<Digits, DigitBase, Allocator, Exponent, MinE, MaxE>& res, const U& b)
 {
    eval_multiply(res, res, b);
->>>>>>> a67ddfec
 }
 
 template <unsigned Digits, digit_base_type DigitBase, class Allocator, class Exponent, Exponent MinE, Exponent MaxE, class S>
@@ -1172,23 +1133,6 @@
       res.negate();
 }
 
-<<<<<<< HEAD
-template <unsigned Digits, digit_base_type DigitBase, class Allocator,
-          class Exponent, Exponent MinE, Exponent MaxE, class S>
-inline typename enable_if_c<is_signed<S>::value>::type eval_multiply(
-    cpp_bin_float<Digits, DigitBase, Allocator, Exponent, MinE, MaxE> &res,
-    const S &b) {
-  eval_multiply(res, res, b);
-}
-
-template <unsigned Digits, digit_base_type DigitBase, class Allocator,
-          class Exponent, Exponent MinE, Exponent MaxE>
-inline void eval_divide(
-    cpp_bin_float<Digits, DigitBase, Allocator, Exponent, MinE, MaxE> &res,
-    const cpp_bin_float<Digits, DigitBase, Allocator, Exponent, MinE, MaxE> &u,
-    const cpp_bin_float<Digits, DigitBase, Allocator, Exponent, MinE, MaxE>
-        &v) {
-=======
 template <unsigned Digits, digit_base_type DigitBase, class Allocator, class Exponent, Exponent MinE, Exponent MaxE, class S>
 inline typename enable_if_c<is_signed<S>::value>::type eval_multiply(cpp_bin_float<Digits, DigitBase, Allocator, Exponent, MinE, MaxE>& res, const S& b)
 {
@@ -1198,7 +1142,6 @@
 template <unsigned Digits, digit_base_type DigitBase, class Allocator, class Exponent, Exponent MinE, Exponent MaxE>
 inline void eval_divide(cpp_bin_float<Digits, DigitBase, Allocator, Exponent, MinE, MaxE>& res, const cpp_bin_float<Digits, DigitBase, Allocator, Exponent, MinE, MaxE>& u, const cpp_bin_float<Digits, DigitBase, Allocator, Exponent, MinE, MaxE>& v)
 {
->>>>>>> a67ddfec
 #ifdef BOOST_MSVC
 #pragma warning(push)
 #pragma warning(disable : 6326) // comparison of two constants
@@ -1369,23 +1312,6 @@
 #endif
 }
 
-<<<<<<< HEAD
-template <unsigned Digits, digit_base_type DigitBase, class Allocator,
-          class Exponent, Exponent MinE, Exponent MaxE>
-inline void eval_divide(
-    cpp_bin_float<Digits, DigitBase, Allocator, Exponent, MinE, MaxE> &res,
-    const cpp_bin_float<Digits, DigitBase, Allocator, Exponent, MinE, MaxE>
-        &arg) {
-  eval_divide(res, res, arg);
-}
-
-template <unsigned Digits, digit_base_type DigitBase, class Allocator,
-          class Exponent, Exponent MinE, Exponent MaxE, class U>
-inline typename enable_if_c<is_unsigned<U>::value>::type eval_divide(
-    cpp_bin_float<Digits, DigitBase, Allocator, Exponent, MinE, MaxE> &res,
-    const cpp_bin_float<Digits, DigitBase, Allocator, Exponent, MinE, MaxE> &u,
-    const U &v) {
-=======
 template <unsigned Digits, digit_base_type DigitBase, class Allocator, class Exponent, Exponent MinE, Exponent MaxE>
 inline void eval_divide(cpp_bin_float<Digits, DigitBase, Allocator, Exponent, MinE, MaxE>& res, const cpp_bin_float<Digits, DigitBase, Allocator, Exponent, MinE, MaxE>& arg)
 {
@@ -1395,7 +1321,6 @@
 template <unsigned Digits, digit_base_type DigitBase, class Allocator, class Exponent, Exponent MinE, Exponent MaxE, class U>
 inline typename enable_if_c<is_unsigned<U>::value>::type eval_divide(cpp_bin_float<Digits, DigitBase, Allocator, Exponent, MinE, MaxE>& res, const cpp_bin_float<Digits, DigitBase, Allocator, Exponent, MinE, MaxE>& u, const U& v)
 {
->>>>>>> a67ddfec
 #ifdef BOOST_MSVC
 #pragma warning(push)
 #pragma warning(disable : 6326) // comparison of two constants
@@ -1505,19 +1430,10 @@
 #endif
 }
 
-<<<<<<< HEAD
-template <unsigned Digits, digit_base_type DigitBase, class Allocator,
-          class Exponent, Exponent MinE, Exponent MaxE, class U>
-inline typename enable_if_c<is_unsigned<U>::value>::type eval_divide(
-    cpp_bin_float<Digits, DigitBase, Allocator, Exponent, MinE, MaxE> &res,
-    const U &v) {
-  eval_divide(res, res, v);
-=======
 template <unsigned Digits, digit_base_type DigitBase, class Allocator, class Exponent, Exponent MinE, Exponent MaxE, class U>
 inline typename enable_if_c<is_unsigned<U>::value>::type eval_divide(cpp_bin_float<Digits, DigitBase, Allocator, Exponent, MinE, MaxE>& res, const U& v)
 {
    eval_divide(res, res, v);
->>>>>>> a67ddfec
 }
 
 template <unsigned Digits, digit_base_type DigitBase, class Allocator, class Exponent, Exponent MinE, Exponent MaxE, class S>
@@ -1529,32 +1445,6 @@
       res.negate();
 }
 
-<<<<<<< HEAD
-template <unsigned Digits, digit_base_type DigitBase, class Allocator,
-          class Exponent, Exponent MinE, Exponent MaxE, class S>
-inline typename enable_if_c<is_signed<S>::value>::type eval_divide(
-    cpp_bin_float<Digits, DigitBase, Allocator, Exponent, MinE, MaxE> &res,
-    const S &v) {
-  eval_divide(res, res, v);
-}
-
-template <unsigned Digits, digit_base_type DigitBase, class Allocator,
-          class Exponent, Exponent MinE, Exponent MaxE>
-inline int eval_get_sign(const cpp_bin_float<Digits, DigitBase, Allocator,
-                                             Exponent, MinE, MaxE> &arg) {
-  return arg.exponent() == cpp_bin_float<Digits, DigitBase, Allocator, Exponent,
-                                         MinE, MaxE>::exponent_zero
-             ? 0
-             : arg.sign() ? -1 : 1;
-}
-
-template <unsigned Digits, digit_base_type DigitBase, class Allocator,
-          class Exponent, Exponent MinE, Exponent MaxE>
-inline bool eval_is_zero(const cpp_bin_float<Digits, DigitBase, Allocator,
-                                             Exponent, MinE, MaxE> &arg) {
-  return arg.exponent() == cpp_bin_float<Digits, DigitBase, Allocator, Exponent,
-                                         MinE, MaxE>::exponent_zero;
-=======
 template <unsigned Digits, digit_base_type DigitBase, class Allocator, class Exponent, Exponent MinE, Exponent MaxE, class S>
 inline typename enable_if_c<is_signed<S>::value>::type eval_divide(cpp_bin_float<Digits, DigitBase, Allocator, Exponent, MinE, MaxE>& res, const S& v)
 {
@@ -1571,7 +1461,6 @@
 inline bool eval_is_zero(const cpp_bin_float<Digits, DigitBase, Allocator, Exponent, MinE, MaxE>& arg)
 {
    return arg.exponent() == cpp_bin_float<Digits, DigitBase, Allocator, Exponent, MinE, MaxE>::exponent_zero;
->>>>>>> a67ddfec
 }
 
 template <unsigned Digits, digit_base_type DigitBase, class Allocator, class Exponent, Exponent MinE, Exponent MaxE>
