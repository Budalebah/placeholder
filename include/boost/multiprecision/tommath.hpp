--- conflicted
+++ resolved
@@ -19,29 +19,17 @@
 #include <limits>
 #include <tommath.h>
 
-<<<<<<< HEAD
-namespace boost {
-namespace multiprecision {
-=======
 namespace boost { namespace multiprecision {
->>>>>>> a67ddfec
 namespace backends {
 
 namespace detail {
 
-<<<<<<< HEAD
-inline void check_tommath_result(unsigned v) {
-  if (v != MP_OKAY) {
-    BOOST_THROW_EXCEPTION(std::runtime_error(mp_error_to_string(v)));
-  }
-=======
 inline void check_tommath_result(unsigned v)
 {
    if (v != MP_OKAY)
    {
       BOOST_THROW_EXCEPTION(std::runtime_error(mp_error_to_string(v)));
    }
->>>>>>> a67ddfec
 }
 
 } // namespace detail
@@ -51,18 +39,11 @@
 void eval_multiply(tommath_int &t, const tommath_int &o);
 void eval_add(tommath_int &t, const tommath_int &o);
 
-<<<<<<< HEAD
-struct tommath_int {
-  typedef mpl::list<boost::int32_t, boost::long_long_type> signed_types;
-  typedef mpl::list<boost::uint32_t, boost::ulong_long_type> unsigned_types;
-  typedef mpl::list<long double> float_types;
-=======
 struct tommath_int
 {
    typedef mpl::list<boost::int32_t, boost::long_long_type>   signed_types;
    typedef mpl::list<boost::uint32_t, boost::ulong_long_type> unsigned_types;
    typedef mpl::list<long double>                             float_types;
->>>>>>> a67ddfec
 
   tommath_int() { detail::check_tommath_result(mp_init(&m_data)); }
   tommath_int(const tommath_int &o) {
@@ -70,360 +51,6 @@
         mp_init_copy(&m_data, const_cast<::mp_int *>(&o.m_data)));
   }
 #ifndef BOOST_NO_CXX11_RVALUE_REFERENCES
-<<<<<<< HEAD
-  tommath_int(tommath_int &&o) BOOST_NOEXCEPT {
-    m_data = o.m_data;
-    o.m_data.dp = 0;
-  }
-  tommath_int &operator=(tommath_int &&o) {
-    mp_exch(&m_data, &o.m_data);
-    return *this;
-  }
-#endif
-  tommath_int &operator=(const tommath_int &o) {
-    if (m_data.dp == 0)
-      detail::check_tommath_result(mp_init(&m_data));
-    if (o.m_data.dp)
-      detail::check_tommath_result(
-          mp_copy(const_cast<::mp_int *>(&o.m_data), &m_data));
-    return *this;
-  }
-  tommath_int &operator=(boost::ulong_long_type i) {
-    if (m_data.dp == 0)
-      detail::check_tommath_result(mp_init(&m_data));
-    boost::ulong_long_type mask =
-        ((1uLL << std::numeric_limits<unsigned>::digits) - 1);
-    unsigned shift = 0;
-    ::mp_int t;
-    detail::check_tommath_result(mp_init(&t));
-    mp_zero(&m_data);
-    while (i) {
-      detail::check_tommath_result(
-          mp_set_int(&t, static_cast<unsigned>(i & mask)));
-      if (shift)
-        detail::check_tommath_result(mp_mul_2d(&t, shift, &t));
-      detail::check_tommath_result((mp_add(&m_data, &t, &m_data)));
-      shift += std::numeric_limits<unsigned>::digits;
-      i >>= std::numeric_limits<unsigned>::digits;
-    }
-    mp_clear(&t);
-    return *this;
-  }
-  tommath_int &operator=(boost::long_long_type i) {
-    if (m_data.dp == 0)
-      detail::check_tommath_result(mp_init(&m_data));
-    bool neg = i < 0;
-    *this = boost::multiprecision::detail::unsigned_abs(i);
-    if (neg)
-      detail::check_tommath_result(mp_neg(&m_data, &m_data));
-    return *this;
-  }
-  //
-  // Note that although mp_set_int takes an unsigned long as an argument
-  // it only sets the first 32-bits to the result, and ignores the rest.
-  // So use uint32_t as the largest type to pass to this function.
-  //
-  tommath_int &operator=(boost::uint32_t i) {
-    if (m_data.dp == 0)
-      detail::check_tommath_result(mp_init(&m_data));
-    detail::check_tommath_result((mp_set_int(&m_data, i)));
-    return *this;
-  }
-  tommath_int &operator=(boost::int32_t i) {
-    if (m_data.dp == 0)
-      detail::check_tommath_result(mp_init(&m_data));
-    bool neg = i < 0;
-    *this = boost::multiprecision::detail::unsigned_abs(i);
-    if (neg)
-      detail::check_tommath_result(mp_neg(&m_data, &m_data));
-    return *this;
-  }
-  tommath_int &operator=(long double a) {
-    using std::floor;
-    using std::frexp;
-    using std::ldexp;
-
-    if (m_data.dp == 0)
-      detail::check_tommath_result(mp_init(&m_data));
-
-    if (a == 0) {
-      detail::check_tommath_result(mp_set_int(&m_data, 0));
-      return *this;
-    }
-
-    if (a == 1) {
-      detail::check_tommath_result(mp_set_int(&m_data, 1));
-      return *this;
-    }
-
-    BOOST_ASSERT(!(boost::math::isinf)(a));
-    BOOST_ASSERT(!(boost::math::isnan)(a));
-
-    int e;
-    long double f, term;
-    detail::check_tommath_result(mp_set_int(&m_data, 0u));
-    ::mp_int t;
-    detail::check_tommath_result(mp_init(&t));
-
-    f = frexp(a, &e);
-
-    static const int shift = std::numeric_limits<int>::digits - 1;
-
-    while (f) {
-      // extract int sized bits from f:
-      f = ldexp(f, shift);
-      term = floor(f);
-      e -= shift;
-      detail::check_tommath_result(mp_mul_2d(&m_data, shift, &m_data));
-      if (term > 0) {
-        detail::check_tommath_result(mp_set_int(&t, static_cast<int>(term)));
-        detail::check_tommath_result(mp_add(&m_data, &t, &m_data));
-      } else {
-        detail::check_tommath_result(mp_set_int(&t, static_cast<int>(-term)));
-        detail::check_tommath_result(mp_sub(&m_data, &t, &m_data));
-      }
-      f -= term;
-    }
-    if (e > 0)
-      detail::check_tommath_result(mp_mul_2d(&m_data, e, &m_data));
-    else if (e < 0) {
-      tommath_int t2;
-      detail::check_tommath_result(mp_div_2d(&m_data, -e, &m_data, &t2.data()));
-    }
-    mp_clear(&t);
-    return *this;
-  }
-  tommath_int &operator=(const char *s) {
-    //
-    // We don't use libtommath's own routine because it doesn't error check the
-    // input :-(
-    //
-    if (m_data.dp == 0)
-      detail::check_tommath_result(mp_init(&m_data));
-    std::size_t n = s ? std::strlen(s) : 0;
-    *this = static_cast<boost::uint32_t>(0u);
-    unsigned radix = 10;
-    bool isneg = false;
-    if (n && (*s == '-')) {
-      --n;
-      ++s;
-      isneg = true;
-    }
-    if (n && (*s == '0')) {
-      if ((n > 1) && ((s[1] == 'x') || (s[1] == 'X'))) {
-        radix = 16;
-        s += 2;
-        n -= 2;
-      } else {
-        radix = 8;
-        n -= 1;
-      }
-    }
-    if (n) {
-      if (radix == 8 || radix == 16) {
-        unsigned shift = radix == 8 ? 3 : 4;
-        unsigned block_count = DIGIT_BIT / shift;
-        unsigned block_shift = shift * block_count;
-        boost::ulong_long_type val, block;
-        while (*s) {
-          block = 0;
-          for (unsigned i = 0; (i < block_count); ++i) {
-            if (*s >= '0' && *s <= '9')
-              val = *s - '0';
-            else if (*s >= 'a' && *s <= 'f')
-              val = 10 + *s - 'a';
-            else if (*s >= 'A' && *s <= 'F')
-              val = 10 + *s - 'A';
-            else
-              val = 400;
-            if (val > radix) {
-              BOOST_THROW_EXCEPTION(std::runtime_error(
-                  "Unexpected content found while parsing character string."));
-            }
-            block <<= shift;
-            block |= val;
-            if (!*++s) {
-              // final shift is different:
-              block_shift = (i + 1) * shift;
-              break;
-            }
-          }
-          detail::check_tommath_result(
-              mp_mul_2d(&data(), block_shift, &data()));
-          if (data().used)
-            data().dp[0] |= block;
-          else
-            *this = block;
-        }
-      } else {
-        // Base 10, we extract blocks of size 10^9 at a time, that way
-        // the number of multiplications is kept to a minimum:
-        boost::uint32_t block_mult = 1000000000;
-        while (*s) {
-          boost::uint32_t block = 0;
-          for (unsigned i = 0; i < 9; ++i) {
-            boost::uint32_t val;
-            if (*s >= '0' && *s <= '9')
-              val = *s - '0';
-            else
-              BOOST_THROW_EXCEPTION(std::runtime_error(
-                  "Unexpected character encountered in input."));
-            block *= 10;
-            block += val;
-            if (!*++s) {
-              static const boost::uint32_t block_multiplier[9] = {
-                  10,      100,      1000,      10000,     100000,
-                  1000000, 10000000, 100000000, 1000000000};
-              block_mult = block_multiplier[i];
-              break;
-            }
-          }
-          tommath_int t;
-          t = block_mult;
-          eval_multiply(*this, t);
-          t = block;
-          eval_add(*this, t);
-        }
-      }
-    }
-    if (isneg)
-      this->negate();
-    return *this;
-  }
-  std::string str(std::streamsize /*digits*/, std::ios_base::fmtflags f) const {
-    BOOST_ASSERT(m_data.dp);
-    int base = 10;
-    if ((f & std::ios_base::oct) == std::ios_base::oct)
-      base = 8;
-    else if ((f & std::ios_base::hex) == std::ios_base::hex)
-      base = 16;
-    //
-    // sanity check, bases 8 and 16 are only available for positive numbers:
-    //
-    if ((base != 10) && m_data.sign)
-      BOOST_THROW_EXCEPTION(
-          std::runtime_error("Formatted output in bases 8 or 16 is only "
-                             "available for positive numbers"));
-    int s;
-    detail::check_tommath_result(
-        mp_radix_size(const_cast<::mp_int *>(&m_data), base, &s));
-    boost::scoped_array<char> a(new char[s + 1]);
-    detail::check_tommath_result(
-        mp_toradix_n(const_cast<::mp_int *>(&m_data), a.get(), base, s + 1));
-    std::string result = a.get();
-    if (f & std::ios_base::uppercase)
-      for (size_t i = 0; i < result.length(); ++i)
-        result[i] = std::toupper(result[i]);
-    if ((base != 10) && (f & std::ios_base::showbase)) {
-      int pos = result[0] == '-' ? 1 : 0;
-      const char *pp =
-          base == 8 ? "0" : (f & std::ios_base::uppercase) ? "0X" : "0x";
-      result.insert(static_cast<std::string::size_type>(pos), pp);
-    }
-    if ((f & std::ios_base::showpos) && (result[0] != '-'))
-      result.insert(static_cast<std::string::size_type>(0), 1, '+');
-    return result;
-  }
-  ~tommath_int() {
-    if (m_data.dp)
-      mp_clear(&m_data);
-  }
-  void negate() {
-    BOOST_ASSERT(m_data.dp);
-    mp_neg(&m_data, &m_data);
-  }
-  int compare(const tommath_int &o) const {
-    BOOST_ASSERT(m_data.dp && o.m_data.dp);
-    return mp_cmp(const_cast<::mp_int *>(&m_data),
-                  const_cast<::mp_int *>(&o.m_data));
-  }
-  template <class V> int compare(V v) const {
-    tommath_int d;
-    tommath_int t(*this);
-    detail::check_tommath_result(mp_shrink(&t.data()));
-    d = v;
-    return t.compare(d);
-  }
-  ::mp_int &data() {
-    BOOST_ASSERT(m_data.dp);
-    return m_data;
-  }
-  const ::mp_int &data() const {
-    BOOST_ASSERT(m_data.dp);
-    return m_data;
-  }
-  void swap(tommath_int &o) BOOST_NOEXCEPT { mp_exch(&m_data, &o.data()); }
-
-protected:
-  ::mp_int m_data;
-};
-
-#define BOOST_MP_TOMMATH_BIT_OP_CHECK(x)                                       \
-  if (SIGN(&x.data()))                                                         \
-  BOOST_THROW_EXCEPTION(std::runtime_error(                                    \
-      "Bitwise operations on libtommath negative valued integers are "         \
-      "disabled as they produce unpredictable results"))
-
-int eval_get_sign(const tommath_int &val);
-
-inline void eval_add(tommath_int &t, const tommath_int &o) {
-  detail::check_tommath_result(
-      mp_add(&t.data(), const_cast<::mp_int *>(&o.data()), &t.data()));
-}
-inline void eval_subtract(tommath_int &t, const tommath_int &o) {
-  detail::check_tommath_result(
-      mp_sub(&t.data(), const_cast<::mp_int *>(&o.data()), &t.data()));
-}
-inline void eval_multiply(tommath_int &t, const tommath_int &o) {
-  detail::check_tommath_result(
-      mp_mul(&t.data(), const_cast<::mp_int *>(&o.data()), &t.data()));
-}
-inline void eval_divide(tommath_int &t, const tommath_int &o) {
-  using default_ops::eval_is_zero;
-  tommath_int temp;
-  if (eval_is_zero(o))
-    BOOST_THROW_EXCEPTION(std::overflow_error("Integer division by zero"));
-  detail::check_tommath_result(mp_div(
-      &t.data(), const_cast<::mp_int *>(&o.data()), &t.data(), &temp.data()));
-}
-inline void eval_modulus(tommath_int &t, const tommath_int &o) {
-  using default_ops::eval_is_zero;
-  if (eval_is_zero(o))
-    BOOST_THROW_EXCEPTION(std::overflow_error("Integer division by zero"));
-  bool neg = eval_get_sign(t) < 0;
-  bool neg2 = eval_get_sign(o) < 0;
-  detail::check_tommath_result(
-      mp_mod(&t.data(), const_cast<::mp_int *>(&o.data()), &t.data()));
-  if ((neg != neg2) && (eval_get_sign(t) != 0)) {
-    t.negate();
-    detail::check_tommath_result(
-        mp_add(&t.data(), const_cast<::mp_int *>(&o.data()), &t.data()));
-    t.negate();
-  } else if (neg && (t.compare(o) == 0)) {
-    mp_zero(&t.data());
-  }
-}
-template <class UI> inline void eval_left_shift(tommath_int &t, UI i) {
-  detail::check_tommath_result(
-      mp_mul_2d(&t.data(), static_cast<unsigned>(i), &t.data()));
-}
-template <class UI> inline void eval_right_shift(tommath_int &t, UI i) {
-  using default_ops::eval_decrement;
-  using default_ops::eval_increment;
-  bool neg = eval_get_sign(t) < 0;
-  tommath_int d;
-  if (neg)
-    eval_increment(t);
-  detail::check_tommath_result(
-      mp_div_2d(&t.data(), static_cast<unsigned>(i), &t.data(), &d.data()));
-  if (neg)
-    eval_decrement(t);
-}
-template <class UI>
-inline void eval_left_shift(tommath_int &t, const tommath_int &v, UI i) {
-  detail::check_tommath_result(mp_mul_2d(const_cast<::mp_int *>(&v.data()),
-                                         static_cast<unsigned>(i), &t.data()));
-=======
    tommath_int(tommath_int&& o) BOOST_NOEXCEPT
    {
       m_data      = o.m_data;
@@ -808,7 +435,6 @@
 inline void eval_left_shift(tommath_int& t, const tommath_int& v, UI i)
 {
    detail::check_tommath_result(mp_mul_2d(const_cast< ::mp_int*>(&v.data()), static_cast<unsigned>(i), &t.data()));
->>>>>>> a67ddfec
 }
 /*
 template <class UI>
@@ -819,102 +445,6 @@
 static_cast<unsigned long>(i), &t.data(), &d.data()));
 }
 */
-<<<<<<< HEAD
-inline void eval_bitwise_and(tommath_int &result, const tommath_int &v) {
-  BOOST_MP_TOMMATH_BIT_OP_CHECK(result);
-  BOOST_MP_TOMMATH_BIT_OP_CHECK(v);
-  detail::check_tommath_result(mp_and(
-      &result.data(), const_cast<::mp_int *>(&v.data()), &result.data()));
-}
-
-inline void eval_bitwise_or(tommath_int &result, const tommath_int &v) {
-  BOOST_MP_TOMMATH_BIT_OP_CHECK(result);
-  BOOST_MP_TOMMATH_BIT_OP_CHECK(v);
-  detail::check_tommath_result(
-      mp_or(&result.data(), const_cast<::mp_int *>(&v.data()), &result.data()));
-}
-
-inline void eval_bitwise_xor(tommath_int &result, const tommath_int &v) {
-  BOOST_MP_TOMMATH_BIT_OP_CHECK(result);
-  BOOST_MP_TOMMATH_BIT_OP_CHECK(v);
-  detail::check_tommath_result(mp_xor(
-      &result.data(), const_cast<::mp_int *>(&v.data()), &result.data()));
-}
-
-inline void eval_add(tommath_int &t, const tommath_int &p,
-                     const tommath_int &o) {
-  detail::check_tommath_result(mp_add(const_cast<::mp_int *>(&p.data()),
-                                      const_cast<::mp_int *>(&o.data()),
-                                      &t.data()));
-}
-inline void eval_subtract(tommath_int &t, const tommath_int &p,
-                          const tommath_int &o) {
-  detail::check_tommath_result(mp_sub(const_cast<::mp_int *>(&p.data()),
-                                      const_cast<::mp_int *>(&o.data()),
-                                      &t.data()));
-}
-inline void eval_multiply(tommath_int &t, const tommath_int &p,
-                          const tommath_int &o) {
-  detail::check_tommath_result(mp_mul(const_cast<::mp_int *>(&p.data()),
-                                      const_cast<::mp_int *>(&o.data()),
-                                      &t.data()));
-}
-inline void eval_divide(tommath_int &t, const tommath_int &p,
-                        const tommath_int &o) {
-  using default_ops::eval_is_zero;
-  tommath_int d;
-  if (eval_is_zero(o))
-    BOOST_THROW_EXCEPTION(std::overflow_error("Integer division by zero"));
-  detail::check_tommath_result(mp_div(const_cast<::mp_int *>(&p.data()),
-                                      const_cast<::mp_int *>(&o.data()),
-                                      &t.data(), &d.data()));
-}
-inline void eval_modulus(tommath_int &t, const tommath_int &p,
-                         const tommath_int &o) {
-  using default_ops::eval_is_zero;
-  if (eval_is_zero(o))
-    BOOST_THROW_EXCEPTION(std::overflow_error("Integer division by zero"));
-  bool neg = eval_get_sign(p) < 0;
-  bool neg2 = eval_get_sign(o) < 0;
-  detail::check_tommath_result(mp_mod(const_cast<::mp_int *>(&p.data()),
-                                      const_cast<::mp_int *>(&o.data()),
-                                      &t.data()));
-  if ((neg != neg2) && (eval_get_sign(t) != 0)) {
-    t.negate();
-    detail::check_tommath_result(
-        mp_add(&t.data(), const_cast<::mp_int *>(&o.data()), &t.data()));
-    t.negate();
-  } else if (neg && (t.compare(o) == 0)) {
-    mp_zero(&t.data());
-  }
-}
-
-inline void eval_bitwise_and(tommath_int &result, const tommath_int &u,
-                             const tommath_int &v) {
-  BOOST_MP_TOMMATH_BIT_OP_CHECK(u);
-  BOOST_MP_TOMMATH_BIT_OP_CHECK(v);
-  detail::check_tommath_result(mp_and(const_cast<::mp_int *>(&u.data()),
-                                      const_cast<::mp_int *>(&v.data()),
-                                      &result.data()));
-}
-
-inline void eval_bitwise_or(tommath_int &result, const tommath_int &u,
-                            const tommath_int &v) {
-  BOOST_MP_TOMMATH_BIT_OP_CHECK(u);
-  BOOST_MP_TOMMATH_BIT_OP_CHECK(v);
-  detail::check_tommath_result(mp_or(const_cast<::mp_int *>(&u.data()),
-                                     const_cast<::mp_int *>(&v.data()),
-                                     &result.data()));
-}
-
-inline void eval_bitwise_xor(tommath_int &result, const tommath_int &u,
-                             const tommath_int &v) {
-  BOOST_MP_TOMMATH_BIT_OP_CHECK(u);
-  BOOST_MP_TOMMATH_BIT_OP_CHECK(v);
-  detail::check_tommath_result(mp_xor(const_cast<::mp_int *>(&u.data()),
-                                      const_cast<::mp_int *>(&v.data()),
-                                      &result.data()));
-=======
 inline void eval_bitwise_and(tommath_int& result, const tommath_int& v)
 {
    BOOST_MP_TOMMATH_BIT_OP_CHECK(result);
@@ -995,7 +525,6 @@
    BOOST_MP_TOMMATH_BIT_OP_CHECK(u);
    BOOST_MP_TOMMATH_BIT_OP_CHECK(v);
    detail::check_tommath_result(mp_xor(const_cast< ::mp_int*>(&u.data()), const_cast< ::mp_int*>(&v.data()), &result.data()));
->>>>>>> a67ddfec
 }
 /*
 inline void eval_complement(tommath_int& result, const tommath_int& u)
@@ -1060,80 +589,6 @@
 std::ios_base::fmtflags(0))));
 }
 */
-<<<<<<< HEAD
-inline void eval_abs(tommath_int &result, const tommath_int &val) {
-  detail::check_tommath_result(
-      mp_abs(const_cast<::mp_int *>(&val.data()), &result.data()));
-}
-inline void eval_gcd(tommath_int &result, const tommath_int &a,
-                     const tommath_int &b) {
-  detail::check_tommath_result(mp_gcd(const_cast<::mp_int *>(&a.data()),
-                                      const_cast<::mp_int *>(&b.data()),
-                                      const_cast<::mp_int *>(&result.data())));
-}
-inline void eval_lcm(tommath_int &result, const tommath_int &a,
-                     const tommath_int &b) {
-  detail::check_tommath_result(mp_lcm(const_cast<::mp_int *>(&a.data()),
-                                      const_cast<::mp_int *>(&b.data()),
-                                      const_cast<::mp_int *>(&result.data())));
-}
-inline void eval_powm(tommath_int &result, const tommath_int &base,
-                      const tommath_int &p, const tommath_int &m) {
-  if (eval_get_sign(p) < 0) {
-    BOOST_THROW_EXCEPTION(
-        std::runtime_error("powm requires a positive exponent."));
-  }
-  detail::check_tommath_result(mp_exptmod(
-      const_cast<::mp_int *>(&base.data()), const_cast<::mp_int *>(&p.data()),
-      const_cast<::mp_int *>(&m.data()), &result.data()));
-}
-
-inline void eval_qr(const tommath_int &x, const tommath_int &y, tommath_int &q,
-                    tommath_int &r) {
-  detail::check_tommath_result(mp_div(const_cast<::mp_int *>(&x.data()),
-                                      const_cast<::mp_int *>(&y.data()),
-                                      &q.data(), &r.data()));
-}
-
-inline unsigned eval_lsb(const tommath_int &val) {
-  int c = eval_get_sign(val);
-  if (c == 0) {
-    BOOST_THROW_EXCEPTION(std::range_error("No bits were set in the operand."));
-  }
-  if (c < 0) {
-    BOOST_THROW_EXCEPTION(
-        std::range_error("Testing individual bits in negative values is not "
-                         "supported - results are undefined."));
-  }
-  return mp_cnt_lsb(const_cast<::mp_int *>(&val.data()));
-}
-
-inline unsigned eval_msb(const tommath_int &val) {
-  int c = eval_get_sign(val);
-  if (c == 0) {
-    BOOST_THROW_EXCEPTION(std::range_error("No bits were set in the operand."));
-  }
-  if (c < 0) {
-    BOOST_THROW_EXCEPTION(
-        std::range_error("Testing individual bits in negative values is not "
-                         "supported - results are undefined."));
-  }
-  return mp_count_bits(const_cast<::mp_int *>(&val.data())) - 1;
-}
-
-template <class Integer>
-inline typename enable_if<is_unsigned<Integer>, Integer>::type
-eval_integer_modulus(const tommath_int &x, Integer val) {
-  static const mp_digit m = (static_cast<mp_digit>(1) << DIGIT_BIT) - 1;
-  if (val <= m) {
-    mp_digit d;
-    detail::check_tommath_result(mp_mod_d(const_cast<::mp_int *>(&x.data()),
-                                          static_cast<mp_digit>(val), &d));
-    return d;
-  } else {
-    return default_ops::eval_integer_modulus(x, val);
-  }
-=======
 inline void eval_abs(tommath_int& result, const tommath_int& val)
 {
    detail::check_tommath_result(mp_abs(const_cast< ::mp_int*>(&val.data()), &result.data()));
@@ -1203,7 +658,6 @@
    {
       return default_ops::eval_integer_modulus(x, val);
    }
->>>>>>> a67ddfec
 }
 template <class Integer>
 inline typename enable_if<is_signed<Integer>, Integer>::type
@@ -1212,15 +666,6 @@
                               boost::multiprecision::detail::unsigned_abs(val));
 }
 
-<<<<<<< HEAD
-inline std::size_t hash_value(const tommath_int &val) {
-  std::size_t result = 0;
-  std::size_t len = val.data().used;
-  for (std::size_t i = 0; i < len; ++i)
-    boost::hash_combine(result, val.data().dp[i]);
-  boost::hash_combine(result, val.data().sign);
-  return result;
-=======
 inline std::size_t hash_value(const tommath_int& val)
 {
    std::size_t result = 0;
@@ -1229,7 +674,6 @@
       boost::hash_combine(result, val.data().dp[i]);
    boost::hash_combine(result, val.data().sign);
    return result;
->>>>>>> a67ddfec
 }
 
 } // namespace backends
@@ -1237,63 +681,6 @@
 using boost::multiprecision::backends::tommath_int;
 
 template <>
-<<<<<<< HEAD
-struct number_category<tommath_int> : public mpl::int_<number_kind_integer> {};
-
-typedef number<tommath_int> tom_int;
-typedef rational_adaptor<tommath_int> tommath_rational;
-typedef number<tommath_rational> tom_rational;
-
-} // namespace multiprecision
-} // namespace boost
-
-namespace std {
-
-template <boost::multiprecision::expression_template_option ExpressionTemplates>
-class numeric_limits<boost::multiprecision::number<
-    boost::multiprecision::tommath_int, ExpressionTemplates>> {
-  typedef boost::multiprecision::number<boost::multiprecision::tommath_int,
-                                        ExpressionTemplates>
-      number_type;
-
-public:
-  BOOST_STATIC_CONSTEXPR bool is_specialized = true;
-  //
-  // Largest and smallest numbers are bounded only by available memory, set
-  // to zero:
-  //
-  static number_type(min)() { return number_type(); }
-  static number_type(max)() { return number_type(); }
-  static number_type lowest() { return (min)(); }
-  BOOST_STATIC_CONSTEXPR int digits = INT_MAX;
-  BOOST_STATIC_CONSTEXPR int digits10 = (INT_MAX / 1000) * 301L;
-  BOOST_STATIC_CONSTEXPR int max_digits10 = digits10 + 3;
-  BOOST_STATIC_CONSTEXPR bool is_signed = true;
-  BOOST_STATIC_CONSTEXPR bool is_integer = true;
-  BOOST_STATIC_CONSTEXPR bool is_exact = true;
-  BOOST_STATIC_CONSTEXPR int radix = 2;
-  static number_type epsilon() { return number_type(); }
-  static number_type round_error() { return number_type(); }
-  BOOST_STATIC_CONSTEXPR int min_exponent = 0;
-  BOOST_STATIC_CONSTEXPR int min_exponent10 = 0;
-  BOOST_STATIC_CONSTEXPR int max_exponent = 0;
-  BOOST_STATIC_CONSTEXPR int max_exponent10 = 0;
-  BOOST_STATIC_CONSTEXPR bool has_infinity = false;
-  BOOST_STATIC_CONSTEXPR bool has_quiet_NaN = false;
-  BOOST_STATIC_CONSTEXPR bool has_signaling_NaN = false;
-  BOOST_STATIC_CONSTEXPR float_denorm_style has_denorm = denorm_absent;
-  BOOST_STATIC_CONSTEXPR bool has_denorm_loss = false;
-  static number_type infinity() { return number_type(); }
-  static number_type quiet_NaN() { return number_type(); }
-  static number_type signaling_NaN() { return number_type(); }
-  static number_type denorm_min() { return number_type(); }
-  BOOST_STATIC_CONSTEXPR bool is_iec559 = false;
-  BOOST_STATIC_CONSTEXPR bool is_bounded = false;
-  BOOST_STATIC_CONSTEXPR bool is_modulo = false;
-  BOOST_STATIC_CONSTEXPR bool traps = false;
-  BOOST_STATIC_CONSTEXPR bool tinyness_before = false;
-  BOOST_STATIC_CONSTEXPR float_round_style round_style = round_toward_zero;
-=======
 struct number_category<tommath_int> : public mpl::int_<number_kind_integer>
 {};
 
@@ -1353,7 +740,6 @@
    BOOST_STATIC_CONSTEXPR bool               traps           = false;
    BOOST_STATIC_CONSTEXPR bool               tinyness_before = false;
    BOOST_STATIC_CONSTEXPR float_round_style round_style      = round_toward_zero;
->>>>>>> a67ddfec
 };
 
 #ifndef BOOST_NO_INCLASS_MEMBER_INITIALIZATION
