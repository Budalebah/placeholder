--- conflicted
+++ resolved
@@ -13,24 +13,6 @@
 namespace multiprecision {
 
 template <class Integer, class I2>
-<<<<<<< HEAD
-typename enable_if_c<is_integral<Integer>::value && is_integral<I2>::value,
-                     Integer &>::type
-multiply(Integer &result, const I2 &a, const I2 &b) {
-  return result = static_cast<Integer>(a) * static_cast<Integer>(b);
-}
-template <class Integer, class I2>
-typename enable_if_c<is_integral<Integer>::value && is_integral<I2>::value,
-                     Integer &>::type
-add(Integer &result, const I2 &a, const I2 &b) {
-  return result = static_cast<Integer>(a) + static_cast<Integer>(b);
-}
-template <class Integer, class I2>
-typename enable_if_c<is_integral<Integer>::value && is_integral<I2>::value,
-                     Integer &>::type
-subtract(Integer &result, const I2 &a, const I2 &b) {
-  return result = static_cast<Integer>(a) - static_cast<Integer>(b);
-=======
 typename enable_if_c<is_integral<Integer>::value && is_integral<I2>::value, Integer&>::type
 multiply(Integer& result, const I2& a, const I2& b)
 {
@@ -47,7 +29,6 @@
 subtract(Integer& result, const I2& a, const I2& b)
 {
    return result = static_cast<Integer>(a) - static_cast<Integer>(b);
->>>>>>> a67ddfec
 }
 
 template <class Integer>
@@ -70,27 +51,6 @@
 // be recognised by boost::int_t because they're larger than
 // boost::long_long_type), otherwise synthesize a cpp_int to do the job.
 //
-<<<<<<< HEAD
-template <class I> struct double_integer {
-  static const unsigned int_t_digits =
-      2 * sizeof(I) <= sizeof(boost::long_long_type)
-          ? std::numeric_limits<I>::digits * 2
-          : 1;
-
-  typedef typename mpl::if_c<
-      2 * sizeof(I) <= sizeof(boost::long_long_type),
-      typename mpl::if_c<is_signed<I>::value,
-                         typename boost::int_t<int_t_digits>::least,
-                         typename boost::uint_t<int_t_digits>::least>::type,
-      typename mpl::if_c<
-          2 * sizeof(I) <= sizeof(double_limb_type),
-          typename mpl::if_c<is_signed<I>::value, signed_double_limb_type,
-                             double_limb_type>::type,
-          number<cpp_int_backend<
-              sizeof(I) * CHAR_BIT * 2, sizeof(I) * CHAR_BIT * 2,
-              (is_signed<I>::value ? signed_magnitude : unsigned_magnitude),
-              unchecked, void>>>::type>::type type;
-=======
 template <class I>
 struct double_integer
 {
@@ -110,166 +70,11 @@
                signed_double_limb_type,
                double_limb_type>::type,
            number<cpp_int_backend<sizeof(I) * CHAR_BIT * 2, sizeof(I) * CHAR_BIT * 2, (is_signed<I>::value ? signed_magnitude : unsigned_magnitude), unchecked, void> > >::type>::type type;
->>>>>>> a67ddfec
 };
 
 } // namespace detail
 
 template <class I1, class I2, class I3>
-<<<<<<< HEAD
-typename enable_if_c<is_integral<I1>::value && is_unsigned<I2>::value &&
-                         is_integral<I3>::value,
-                     I1>::type
-powm(const I1 &a, I2 b, I3 c) {
-  typedef typename detail::double_integer<I1>::type double_type;
-
-  I1 x(1), y(a);
-  double_type result;
-
-  while (b > 0) {
-    if (b & 1) {
-      multiply(result, x, y);
-      x = integer_modulus(result, c);
-    }
-    multiply(result, y, y);
-    y = integer_modulus(result, c);
-    b >>= 1;
-  }
-  return x % c;
-}
-
-template <class I1, class I2, class I3>
-inline typename enable_if_c<is_integral<I1>::value && is_signed<I2>::value &&
-                                is_integral<I3>::value,
-                            I1>::type
-powm(const I1 &a, I2 b, I3 c) {
-  if (b < 0) {
-    BOOST_THROW_EXCEPTION(
-        std::runtime_error("powm requires a positive exponent."));
-  }
-  return powm(a, static_cast<typename make_unsigned<I2>::type>(b), c);
-}
-
-template <class Integer>
-typename enable_if_c<is_integral<Integer>::value, unsigned>::type
-lsb(const Integer &val) {
-  if (val <= 0) {
-    if (val == 0) {
-      BOOST_THROW_EXCEPTION(
-          std::range_error("No bits were set in the operand."));
-    } else {
-      BOOST_THROW_EXCEPTION(
-          std::range_error("Testing individual bits in negative values is not "
-                           "supported - results are undefined."));
-    }
-  }
-  return detail::find_lsb(val);
-}
-
-template <class Integer>
-typename enable_if_c<is_integral<Integer>::value, unsigned>::type
-msb(Integer val) {
-  if (val <= 0) {
-    if (val == 0) {
-      BOOST_THROW_EXCEPTION(
-          std::range_error("No bits were set in the operand."));
-    } else {
-      BOOST_THROW_EXCEPTION(
-          std::range_error("Testing individual bits in negative values is not "
-                           "supported - results are undefined."));
-    }
-  }
-  return detail::find_msb(val);
-}
-
-template <class Integer>
-typename enable_if_c<is_integral<Integer>::value, bool>::type
-bit_test(const Integer &val, unsigned index) {
-  Integer mask = 1;
-  if (index >= sizeof(Integer) * CHAR_BIT)
-    return 0;
-  if (index)
-    mask <<= index;
-  return val & mask ? true : false;
-}
-
-template <class Integer>
-typename enable_if_c<is_integral<Integer>::value, Integer &>::type
-bit_set(Integer &val, unsigned index) {
-  Integer mask = 1;
-  if (index >= sizeof(Integer) * CHAR_BIT)
-    return val;
-  if (index)
-    mask <<= index;
-  val |= mask;
-  return val;
-}
-
-template <class Integer>
-typename enable_if_c<is_integral<Integer>::value, Integer &>::type
-bit_unset(Integer &val, unsigned index) {
-  Integer mask = 1;
-  if (index >= sizeof(Integer) * CHAR_BIT)
-    return val;
-  if (index)
-    mask <<= index;
-  val &= ~mask;
-  return val;
-}
-
-template <class Integer>
-typename enable_if_c<is_integral<Integer>::value, Integer &>::type
-bit_flip(Integer &val, unsigned index) {
-  Integer mask = 1;
-  if (index >= sizeof(Integer) * CHAR_BIT)
-    return val;
-  if (index)
-    mask <<= index;
-  val ^= mask;
-  return val;
-}
-
-template <class Integer>
-typename enable_if_c<is_integral<Integer>::value, Integer>::type
-sqrt(const Integer &x, Integer &r) {
-  //
-  // This is slow bit-by-bit integer square root, see for example
-  // http://en.wikipedia.org/wiki/Methods_of_computing_square_roots#Binary_numeral_system_.28base_2.29
-  // There are better methods such as
-  // http://hal.inria.fr/docs/00/07/28/54/PDF/RR-3805.pdf and
-  // http://hal.inria.fr/docs/00/07/21/13/PDF/RR-4475.pdf which should be
-  // implemented at some point.
-  //
-  Integer s = 0;
-  if (x == 0) {
-    r = 0;
-    return s;
-  }
-  int g = msb(x);
-  if (g == 0) {
-    r = 1;
-    return s;
-  }
-
-  Integer t = 0;
-  r = x;
-  g /= 2;
-  bit_set(s, g);
-  bit_set(t, 2 * g);
-  r = x - t;
-  --g;
-  do {
-    t = s;
-    t <<= g + 1;
-    bit_set(t, 2 * g);
-    if (t <= r) {
-      bit_set(s, g);
-      r -= t;
-    }
-    --g;
-  } while (g >= 0);
-  return s;
-=======
 typename enable_if_c<is_integral<I1>::value && is_unsigned<I2>::value && is_integral<I3>::value, I1>::type
 powm(const I1& a, I2 b, I3 c)
 {
@@ -427,7 +232,6 @@
       --g;
    } while (g >= 0);
    return s;
->>>>>>> a67ddfec
 }
 
 template <class Integer>
@@ -437,11 +241,6 @@
   return sqrt(x, r);
 }
 
-<<<<<<< HEAD
-} // namespace multiprecision
-} // namespace boost
-=======
 }} // namespace boost::multiprecision
->>>>>>> a67ddfec
 
 #endif