--- conflicted
+++ resolved
@@ -495,21 +495,6 @@
       t.swap(*this);
     } else
       mpc_set_f(this->m_data, val, GMP_RNDN);
-<<<<<<< HEAD
-    return *this;
-  }
-  template <unsigned digits10>
-  mpc_complex_backend(gmp_float<digits10> const &val)
-      : detail::mpc_complex_imp<0>((unsigned)mpf_get_prec(val.data())) {
-    mpc_set_f(this->m_data, val.data(), GMP_RNDN);
-  }
-  template <unsigned digits10>
-  mpc_complex_backend &operator=(gmp_float<digits10> const &val) {
-    if (mpc_get_prec(data()) != mpf_get_prec(val.data())) {
-      mpc_complex_backend t(val);
-      t.swap(*this);
-    } else
-=======
    }
    mpc_complex_backend& operator=(mpf_srcptr val)
    {
@@ -525,7 +510,6 @@
    template <unsigned digits10>
    mpc_complex_backend(gmp_float<digits10> const& val) : detail::mpc_complex_imp<0>((unsigned)mpf_get_prec(val.data()))
    {
->>>>>>> 536bc419
       mpc_set_f(this->m_data, val.data(), GMP_RNDN);
     return *this;
   }
