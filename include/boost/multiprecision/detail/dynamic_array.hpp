///////////////////////////////////////////////////////////////////////////////
//  Copyright 2012 John Maddock.
//  Copyright Christopher Kormanyos 2013. Distributed under the Boost
//  Software License, Version 1.0. (See accompanying file
//  LICENSE_1_0.txt or copy at http://www.boost.org/LICENSE_1_0.txt)
//

#ifndef BOOST_MP_DETAIL_DYNAMIC_ARRAY_HPP
#define BOOST_MP_DETAIL_DYNAMIC_ARRAY_HPP

<<<<<<< HEAD
#include <boost/multiprecision/detail/rebind.hpp>
#include <vector>

namespace boost {
namespace multiprecision {
namespace backends {
namespace detail {
template <class value_type, const boost::uint32_t elem_number,
          class my_allocator>
struct dynamic_array
    : public std::vector<value_type,
                         typename rebind<value_type, my_allocator>::type> {
  dynamic_array()
      : std::vector<value_type,
                    typename rebind<value_type, my_allocator>::type>(
            static_cast<typename std::vector<
                value_type,
                typename rebind<value_type, my_allocator>::type>::size_type>(
                elem_number),
            static_cast<value_type>(0)) {}

  value_type *data() { return &(*(this->begin())); }
  const value_type *data() const { return &(*(this->begin())); }
};
} // namespace detail
} // namespace backends
} // namespace multiprecision
} // namespace boost
=======
#include <vector>
#include <boost/multiprecision/detail/rebind.hpp>

namespace boost { namespace multiprecision { namespace backends { namespace detail {
template <class value_type, const boost::uint32_t elem_number, class my_allocator>
struct dynamic_array : public std::vector<value_type, typename rebind<value_type, my_allocator>::type>
{
   dynamic_array() : std::vector<value_type, typename rebind<value_type, my_allocator>::type>(static_cast<typename std::vector<value_type, typename rebind<value_type, my_allocator>::type>::size_type>(elem_number), static_cast<value_type>(0))
   {
   }

   value_type*       data() { return &(*(this->begin())); }
   const value_type* data() const { return &(*(this->begin())); }
};
}}}} // namespace boost::multiprecision::backends::detail
>>>>>>> a67ddfec

#endif // BOOST_MP_DETAIL_DYNAMIC_ARRAY_HPP<|MERGE_RESOLUTION|>--- conflicted
+++ resolved
@@ -8,36 +8,6 @@
 #ifndef BOOST_MP_DETAIL_DYNAMIC_ARRAY_HPP
 #define BOOST_MP_DETAIL_DYNAMIC_ARRAY_HPP
 
-<<<<<<< HEAD
-#include <boost/multiprecision/detail/rebind.hpp>
-#include <vector>
-
-namespace boost {
-namespace multiprecision {
-namespace backends {
-namespace detail {
-template <class value_type, const boost::uint32_t elem_number,
-          class my_allocator>
-struct dynamic_array
-    : public std::vector<value_type,
-                         typename rebind<value_type, my_allocator>::type> {
-  dynamic_array()
-      : std::vector<value_type,
-                    typename rebind<value_type, my_allocator>::type>(
-            static_cast<typename std::vector<
-                value_type,
-                typename rebind<value_type, my_allocator>::type>::size_type>(
-                elem_number),
-            static_cast<value_type>(0)) {}
-
-  value_type *data() { return &(*(this->begin())); }
-  const value_type *data() const { return &(*(this->begin())); }
-};
-} // namespace detail
-} // namespace backends
-} // namespace multiprecision
-} // namespace boost
-=======
 #include <vector>
 #include <boost/multiprecision/detail/rebind.hpp>
 
@@ -53,6 +23,5 @@
    const value_type* data() const { return &(*(this->begin())); }
 };
 }}}} // namespace boost::multiprecision::backends::detail
->>>>>>> a67ddfec
 
 #endif // BOOST_MP_DETAIL_DYNAMIC_ARRAY_HPP