///////////////////////////////////////////////////////////////
//  Copyright 2012 John Maddock. Distributed under the Boost
//  Software License, Version 1.0. (See accompanying file
//  LICENSE_1_0.txt or copy at https://www.boost.org/LICENSE_1_0.txt

#ifndef BOOST_MP_INT_FUNC_HPP
#define BOOST_MP_INT_FUNC_HPP

#include <boost/multiprecision/number.hpp>

<<<<<<< HEAD
namespace boost {
namespace multiprecision {
=======
namespace boost { namespace multiprecision {
>>>>>>> 536bc419

namespace default_ops {

template <class Backend>
<<<<<<< HEAD
inline void eval_qr(const Backend &x, const Backend &y, Backend &q,
                    Backend &r) {
  eval_divide(q, x, y);
  eval_modulus(r, x, y);
}

template <class Backend, class Integer>
inline Integer eval_integer_modulus(const Backend &x, Integer val) {
  BOOST_MP_USING_ABS
  using default_ops::eval_convert_to;
  using default_ops::eval_modulus;
  typedef
      typename boost::multiprecision::detail::canonical<Integer, Backend>::type
          int_type;
  Backend t;
  eval_modulus(t, x, static_cast<int_type>(val));
  Integer result;
  eval_convert_to(&result, t);
  return abs(result);
=======
inline void eval_qr(const Backend &x, const Backend &y, Backend &q, Backend &r)
{
   eval_divide(q, x, y);
   eval_modulus(r, x, y);
}

template <class Backend, class Integer>
inline Integer eval_integer_modulus(const Backend &x, Integer val)
{
   BOOST_MP_USING_ABS
   using default_ops::eval_convert_to;
   using default_ops::eval_modulus;
   typedef typename boost::multiprecision::detail::canonical<Integer, Backend>::type int_type;
   Backend                                                                           t;
   eval_modulus(t, x, static_cast<int_type>(val));
   Integer result;
   eval_convert_to(&result, t);
   return abs(result);
>>>>>>> 536bc419
}

#ifdef BOOST_MSVC
#pragma warning(push)
#pragma warning(disable : 4127)
#endif

<<<<<<< HEAD
template <class B> inline void eval_gcd(B &result, const B &a, const B &b) {
  using default_ops::eval_get_sign;
  using default_ops::eval_is_zero;
  using default_ops::eval_lsb;

  int shift;

  B u(a), v(b);

  int s = eval_get_sign(u);

  /* GCD(0,x) := x */
  if (s < 0) {
    u.negate();
  } else if (s == 0) {
    result = v;
    return;
  }
  s = eval_get_sign(v);
  if (s < 0) {
    v.negate();
  } else if (s == 0) {
    result = u;
    return;
  }

  /* Let shift := lg K, where K is the greatest power of 2
  dividing both u and v. */

  unsigned us = eval_lsb(u);
  unsigned vs = eval_lsb(v);
  shift = (std::min)(us, vs);
  eval_right_shift(u, us);
  eval_right_shift(v, vs);

  do {
    /* Now u and v are both odd, so diff(u, v) is even.
    Let u = min(u, v), v = diff(u, v)/2. */
    s = u.compare(v);
    if (s > 0)
      u.swap(v);
    if (s == 0)
      break;
    eval_subtract(v, u);
    vs = eval_lsb(v);
    eval_right_shift(v, vs);
  } while (true);

  result = u;
  eval_left_shift(result, shift);
=======
template <class B>
inline void eval_gcd(B &result, const B &a, const B &b)
{
   using default_ops::eval_get_sign;
   using default_ops::eval_is_zero;
   using default_ops::eval_lsb;

   int shift;

   B u(a), v(b);

   int s = eval_get_sign(u);

   /* GCD(0,x) := x */
   if (s < 0)
   {
      u.negate();
   }
   else if (s == 0)
   {
      result = v;
      return;
   }
   s = eval_get_sign(v);
   if (s < 0)
   {
      v.negate();
   }
   else if (s == 0)
   {
      result = u;
      return;
   }

   /* Let shift := lg K, where K is the greatest power of 2
   dividing both u and v. */

   unsigned us = eval_lsb(u);
   unsigned vs = eval_lsb(v);
   shift       = (std::min)(us, vs);
   eval_right_shift(u, us);
   eval_right_shift(v, vs);

   do
   {
      /* Now u and v are both odd, so diff(u, v) is even.
      Let u = min(u, v), v = diff(u, v)/2. */
      s = u.compare(v);
      if (s > 0)
         u.swap(v);
      if (s == 0)
         break;
      eval_subtract(v, u);
      vs = eval_lsb(v);
      eval_right_shift(v, vs);
   } while (true);

   result = u;
   eval_left_shift(result, shift);
>>>>>>> 536bc419
}

#ifdef BOOST_MSVC
#pragma warning(pop)
#endif

<<<<<<< HEAD
template <class B> inline void eval_lcm(B &result, const B &a, const B &b) {
  typedef typename mpl::front<typename B::unsigned_types>::type ui_type;
  B t;
  eval_gcd(t, a, b);

  if (eval_is_zero(t)) {
    result = static_cast<ui_type>(0);
  } else {
    eval_divide(result, a, t);
    eval_multiply(result, b);
  }
  if (eval_get_sign(result) < 0)
    result.negate();
=======
template <class B>
inline void eval_lcm(B &result, const B &a, const B &b)
{
   typedef typename mpl::front<typename B::unsigned_types>::type ui_type;
   B                                                             t;
   eval_gcd(t, a, b);

   if (eval_is_zero(t))
   {
      result = static_cast<ui_type>(0);
   }
   else
   {
      eval_divide(result, a, t);
      eval_multiply(result, b);
   }
   if (eval_get_sign(result) < 0)
      result.negate();
>>>>>>> 536bc419
}

} // namespace default_ops

template <class Backend, expression_template_option ExpressionTemplates>
<<<<<<< HEAD
inline typename enable_if_c<number_category<Backend>::value ==
                            number_kind_integer>::type
divide_qr(const number<Backend, ExpressionTemplates> &x,
          const number<Backend, ExpressionTemplates> &y,
          number<Backend, ExpressionTemplates> &q,
          number<Backend, ExpressionTemplates> &r) {
  using default_ops::eval_qr;
  eval_qr(x.backend(), y.backend(), q.backend(), r.backend());
}

template <class Backend, expression_template_option ExpressionTemplates,
          class tag, class A1, class A2, class A3, class A4>
inline typename enable_if_c<number_category<Backend>::value ==
                            number_kind_integer>::type
divide_qr(const number<Backend, ExpressionTemplates> &x,
          const multiprecision::detail::expression<tag, A1, A2, A3, A4> &y,
          number<Backend, ExpressionTemplates> &q,
          number<Backend, ExpressionTemplates> &r) {
  divide_qr(x, number<Backend, ExpressionTemplates>(y), q, r);
}

template <class tag, class A1, class A2, class A3, class A4, class Backend,
          expression_template_option ExpressionTemplates>
inline typename enable_if_c<number_category<Backend>::value ==
                            number_kind_integer>::type
divide_qr(const multiprecision::detail::expression<tag, A1, A2, A3, A4> &x,
          const number<Backend, ExpressionTemplates> &y,
          number<Backend, ExpressionTemplates> &q,
          number<Backend, ExpressionTemplates> &r) {
  divide_qr(number<Backend, ExpressionTemplates>(x), y, q, r);
}

template <class tag, class A1, class A2, class A3, class A4, class tagb,
          class A1b, class A2b, class A3b, class A4b, class Backend,
          expression_template_option ExpressionTemplates>
inline typename enable_if_c<number_category<Backend>::value ==
                            number_kind_integer>::type
divide_qr(const multiprecision::detail::expression<tag, A1, A2, A3, A4> &x,
          const multiprecision::detail::expression<tagb, A1b, A2b, A3b, A4b> &y,
          number<Backend, ExpressionTemplates> &q,
          number<Backend, ExpressionTemplates> &r) {
  divide_qr(number<Backend, ExpressionTemplates>(x),
            number<Backend, ExpressionTemplates>(y), q, r);
}

template <class Backend, expression_template_option ExpressionTemplates,
          class Integer>
inline
    typename enable_if<mpl::and_<is_integral<Integer>,
                                 mpl::bool_<number_category<Backend>::value ==
                                            number_kind_integer>>,
                       Integer>::type
    integer_modulus(const number<Backend, ExpressionTemplates> &x,
                    Integer val) {
  using default_ops::eval_integer_modulus;
  return eval_integer_modulus(x.backend(), val);
}

template <class tag, class A1, class A2, class A3, class A4, class Integer>
inline typename enable_if<
    mpl::and_<
        is_integral<Integer>,
        mpl::bool_<number_category<typename multiprecision::detail::expression<
                       tag, A1, A2, A3, A4>::result_type>::value ==
                   number_kind_integer>>,
    Integer>::type
integer_modulus(
    const multiprecision::detail::expression<tag, A1, A2, A3, A4> &x,
    Integer val) {
  typedef
      typename multiprecision::detail::expression<tag, A1, A2, A3,
                                                  A4>::result_type result_type;
  return integer_modulus(result_type(x), val);
}

template <class Backend, expression_template_option ExpressionTemplates>
inline
    typename enable_if_c<number_category<Backend>::value == number_kind_integer,
                         unsigned>::type
    lsb(const number<Backend, ExpressionTemplates> &x) {
  using default_ops::eval_lsb;
  return eval_lsb(x.backend());
}

template <class tag, class A1, class A2, class A3, class A4>
inline typename enable_if_c<
    number_category<typename multiprecision::detail::expression<
        tag, A1, A2, A3, A4>::result_type>::value == number_kind_integer,
    unsigned>::type
lsb(const multiprecision::detail::expression<tag, A1, A2, A3, A4> &x) {
  typedef
      typename multiprecision::detail::expression<tag, A1, A2, A3,
                                                  A4>::result_type number_type;
  number_type n(x);
  using default_ops::eval_lsb;
  return eval_lsb(n.backend());
}

template <class Backend, expression_template_option ExpressionTemplates>
inline
    typename enable_if_c<number_category<Backend>::value == number_kind_integer,
                         unsigned>::type
    msb(const number<Backend, ExpressionTemplates> &x) {
  using default_ops::eval_msb;
  return eval_msb(x.backend());
}

template <class tag, class A1, class A2, class A3, class A4>
inline typename enable_if_c<
    number_category<typename multiprecision::detail::expression<
        tag, A1, A2, A3, A4>::result_type>::value == number_kind_integer,
    unsigned>::type
msb(const multiprecision::detail::expression<tag, A1, A2, A3, A4> &x) {
  typedef
      typename multiprecision::detail::expression<tag, A1, A2, A3,
                                                  A4>::result_type number_type;
  number_type n(x);
  using default_ops::eval_msb;
  return eval_msb(n.backend());
}

template <class Backend, expression_template_option ExpressionTemplates>
inline
    typename enable_if_c<number_category<Backend>::value == number_kind_integer,
                         bool>::type
    bit_test(const number<Backend, ExpressionTemplates> &x, unsigned index) {
  using default_ops::eval_bit_test;
  return eval_bit_test(x.backend(), index);
}

template <class tag, class A1, class A2, class A3, class A4>
inline typename enable_if_c<
    number_category<typename multiprecision::detail::expression<
        tag, A1, A2, A3, A4>::result_type>::value == number_kind_integer,
    bool>::type
bit_test(const multiprecision::detail::expression<tag, A1, A2, A3, A4> &x,
         unsigned index) {
  typedef
      typename multiprecision::detail::expression<tag, A1, A2, A3,
                                                  A4>::result_type number_type;
  number_type n(x);
  using default_ops::eval_bit_test;
  return eval_bit_test(n.backend(), index);
}

template <class Backend, expression_template_option ExpressionTemplates>
inline
    typename enable_if_c<number_category<Backend>::value == number_kind_integer,
                         number<Backend, ExpressionTemplates> &>::type
    bit_set(number<Backend, ExpressionTemplates> &x, unsigned index) {
  using default_ops::eval_bit_set;
  eval_bit_set(x.backend(), index);
  return x;
}

template <class Backend, expression_template_option ExpressionTemplates>
inline
    typename enable_if_c<number_category<Backend>::value == number_kind_integer,
                         number<Backend, ExpressionTemplates> &>::type
    bit_unset(number<Backend, ExpressionTemplates> &x, unsigned index) {
  using default_ops::eval_bit_unset;
  eval_bit_unset(x.backend(), index);
  return x;
}

template <class Backend, expression_template_option ExpressionTemplates>
inline
    typename enable_if_c<number_category<Backend>::value == number_kind_integer,
                         number<Backend, ExpressionTemplates> &>::type
    bit_flip(number<Backend, ExpressionTemplates> &x, unsigned index) {
  using default_ops::eval_bit_flip;
  eval_bit_flip(x.backend(), index);
  return x;
=======
inline typename enable_if_c<number_category<Backend>::value == number_kind_integer>::type
divide_qr(const number<Backend, ExpressionTemplates> &x, const number<Backend, ExpressionTemplates> &y,
          number<Backend, ExpressionTemplates> &q, number<Backend, ExpressionTemplates> &r)
{
   using default_ops::eval_qr;
   eval_qr(x.backend(), y.backend(), q.backend(), r.backend());
}

template <class Backend, expression_template_option ExpressionTemplates, class tag, class A1, class A2, class A3, class A4>
inline typename enable_if_c<number_category<Backend>::value == number_kind_integer>::type
divide_qr(const number<Backend, ExpressionTemplates> &x, const multiprecision::detail::expression<tag, A1, A2, A3, A4> &y,
          number<Backend, ExpressionTemplates> &q, number<Backend, ExpressionTemplates> &r)
{
   divide_qr(x, number<Backend, ExpressionTemplates>(y), q, r);
}

template <class tag, class A1, class A2, class A3, class A4, class Backend, expression_template_option ExpressionTemplates>
inline typename enable_if_c<number_category<Backend>::value == number_kind_integer>::type
divide_qr(const multiprecision::detail::expression<tag, A1, A2, A3, A4> &x, const number<Backend, ExpressionTemplates> &y,
          number<Backend, ExpressionTemplates> &q, number<Backend, ExpressionTemplates> &r)
{
   divide_qr(number<Backend, ExpressionTemplates>(x), y, q, r);
}

template <class tag, class A1, class A2, class A3, class A4, class tagb, class A1b, class A2b, class A3b, class A4b, class Backend, expression_template_option ExpressionTemplates>
inline typename enable_if_c<number_category<Backend>::value == number_kind_integer>::type
divide_qr(const multiprecision::detail::expression<tag, A1, A2, A3, A4> &x, const multiprecision::detail::expression<tagb, A1b, A2b, A3b, A4b> &y,
          number<Backend, ExpressionTemplates> &q, number<Backend, ExpressionTemplates> &r)
{
   divide_qr(number<Backend, ExpressionTemplates>(x), number<Backend, ExpressionTemplates>(y), q, r);
}

template <class Backend, expression_template_option ExpressionTemplates, class Integer>
inline typename enable_if<mpl::and_<is_integral<Integer>, mpl::bool_<number_category<Backend>::value == number_kind_integer> >, Integer>::type
integer_modulus(const number<Backend, ExpressionTemplates> &x, Integer val)
{
   using default_ops::eval_integer_modulus;
   return eval_integer_modulus(x.backend(), val);
}

template <class tag, class A1, class A2, class A3, class A4, class Integer>
inline typename enable_if<mpl::and_<is_integral<Integer>, mpl::bool_<number_category<typename multiprecision::detail::expression<tag, A1, A2, A3, A4>::result_type>::value == number_kind_integer> >, Integer>::type
integer_modulus(const multiprecision::detail::expression<tag, A1, A2, A3, A4> &x, Integer val)
{
   typedef typename multiprecision::detail::expression<tag, A1, A2, A3, A4>::result_type result_type;
   return integer_modulus(result_type(x), val);
}

template <class Backend, expression_template_option ExpressionTemplates>
inline typename enable_if_c<number_category<Backend>::value == number_kind_integer, unsigned>::type
lsb(const number<Backend, ExpressionTemplates> &x)
{
   using default_ops::eval_lsb;
   return eval_lsb(x.backend());
}

template <class tag, class A1, class A2, class A3, class A4>
inline typename enable_if_c<number_category<typename multiprecision::detail::expression<tag, A1, A2, A3, A4>::result_type>::value == number_kind_integer, unsigned>::type
lsb(const multiprecision::detail::expression<tag, A1, A2, A3, A4> &x)
{
   typedef typename multiprecision::detail::expression<tag, A1, A2, A3, A4>::result_type number_type;
   number_type                                                                           n(x);
   using default_ops::eval_lsb;
   return eval_lsb(n.backend());
}

template <class Backend, expression_template_option ExpressionTemplates>
inline typename enable_if_c<number_category<Backend>::value == number_kind_integer, unsigned>::type
msb(const number<Backend, ExpressionTemplates> &x)
{
   using default_ops::eval_msb;
   return eval_msb(x.backend());
}

template <class tag, class A1, class A2, class A3, class A4>
inline typename enable_if_c<number_category<typename multiprecision::detail::expression<tag, A1, A2, A3, A4>::result_type>::value == number_kind_integer, unsigned>::type
msb(const multiprecision::detail::expression<tag, A1, A2, A3, A4> &x)
{
   typedef typename multiprecision::detail::expression<tag, A1, A2, A3, A4>::result_type number_type;
   number_type                                                                           n(x);
   using default_ops::eval_msb;
   return eval_msb(n.backend());
}

template <class Backend, expression_template_option ExpressionTemplates>
inline typename enable_if_c<number_category<Backend>::value == number_kind_integer, bool>::type
bit_test(const number<Backend, ExpressionTemplates> &x, unsigned index)
{
   using default_ops::eval_bit_test;
   return eval_bit_test(x.backend(), index);
}

template <class tag, class A1, class A2, class A3, class A4>
inline typename enable_if_c<number_category<typename multiprecision::detail::expression<tag, A1, A2, A3, A4>::result_type>::value == number_kind_integer, bool>::type
bit_test(const multiprecision::detail::expression<tag, A1, A2, A3, A4> &x, unsigned index)
{
   typedef typename multiprecision::detail::expression<tag, A1, A2, A3, A4>::result_type number_type;
   number_type                                                                           n(x);
   using default_ops::eval_bit_test;
   return eval_bit_test(n.backend(), index);
}

template <class Backend, expression_template_option ExpressionTemplates>
inline typename enable_if_c<number_category<Backend>::value == number_kind_integer, number<Backend, ExpressionTemplates> &>::type
bit_set(number<Backend, ExpressionTemplates> &x, unsigned index)
{
   using default_ops::eval_bit_set;
   eval_bit_set(x.backend(), index);
   return x;
}

template <class Backend, expression_template_option ExpressionTemplates>
inline typename enable_if_c<number_category<Backend>::value == number_kind_integer, number<Backend, ExpressionTemplates> &>::type
bit_unset(number<Backend, ExpressionTemplates> &x, unsigned index)
{
   using default_ops::eval_bit_unset;
   eval_bit_unset(x.backend(), index);
   return x;
}

template <class Backend, expression_template_option ExpressionTemplates>
inline typename enable_if_c<number_category<Backend>::value == number_kind_integer, number<Backend, ExpressionTemplates> &>::type
bit_flip(number<Backend, ExpressionTemplates> &x, unsigned index)
{
   using default_ops::eval_bit_flip;
   eval_bit_flip(x.backend(), index);
   return x;
>>>>>>> 536bc419
}

namespace default_ops {

//
// Within powm, we need a type with twice as many digits as the argument type,
// define a traits class to obtain that type:
//
template <class Backend> struct double_precision_type { typedef Backend type; };

//
// If the exponent is a signed integer type, then we need to
// check the value is positive:
//
template <class Backend>
<<<<<<< HEAD
inline void check_sign_of_backend(const Backend &v, const mpl::true_) {
  if (eval_get_sign(v) < 0) {
    BOOST_THROW_EXCEPTION(
        std::runtime_error("powm requires a positive exponent."));
  }
=======
inline void check_sign_of_backend(const Backend &v, const mpl::true_)
{
   if (eval_get_sign(v) < 0)
   {
      BOOST_THROW_EXCEPTION(std::runtime_error("powm requires a positive exponent."));
   }
>>>>>>> 536bc419
}
template <class Backend>
inline void check_sign_of_backend(const Backend &, const mpl::false_) {}
//
// Calculate (a^p)%c:
//
template <class Backend>
<<<<<<< HEAD
void eval_powm(Backend &result, const Backend &a, const Backend &p,
               const Backend &c) {
  using default_ops::eval_bit_test;
  using default_ops::eval_get_sign;
  using default_ops::eval_modulus;
  using default_ops::eval_multiply;
  using default_ops::eval_right_shift;

  typedef typename double_precision_type<Backend>::type double_type;
  typedef typename boost::multiprecision::detail::canonical<
      unsigned char, double_type>::type ui_type;

  check_sign_of_backend(
      p, mpl::bool_<std::numeric_limits<number<Backend>>::is_signed>());

  double_type x, y(a), b(p), t;
  x = ui_type(1u);

  while (eval_get_sign(b) > 0) {
    if (eval_bit_test(b, 0)) {
      eval_multiply(t, x, y);
      eval_modulus(x, t, c);
    }
    eval_multiply(t, y, y);
    eval_modulus(y, t, c);
    eval_right_shift(b, ui_type(1));
  }
  Backend x2(x);
  eval_modulus(result, x2, c);
}

template <class Backend, class Integer>
void eval_powm(Backend &result, const Backend &a, const Backend &p, Integer c) {
  typedef typename double_precision_type<Backend>::type double_type;
  typedef typename boost::multiprecision::detail::canonical<
      unsigned char, double_type>::type ui_type;
  typedef typename boost::multiprecision::detail::canonical<
      Integer, double_type>::type i1_type;
  typedef
      typename boost::multiprecision::detail::canonical<Integer, Backend>::type
          i2_type;

  using default_ops::eval_bit_test;
  using default_ops::eval_get_sign;
  using default_ops::eval_modulus;
  using default_ops::eval_multiply;
  using default_ops::eval_right_shift;

  check_sign_of_backend(
      p, mpl::bool_<std::numeric_limits<number<Backend>>::is_signed>());

  if (eval_get_sign(p) < 0) {
    BOOST_THROW_EXCEPTION(
        std::runtime_error("powm requires a positive exponent."));
  }

  double_type x, y(a), b(p), t;
  x = ui_type(1u);

  while (eval_get_sign(b) > 0) {
    if (eval_bit_test(b, 0)) {
      eval_multiply(t, x, y);
      eval_modulus(x, t, static_cast<i1_type>(c));
    }
    eval_multiply(t, y, y);
    eval_modulus(y, t, static_cast<i1_type>(c));
    eval_right_shift(b, ui_type(1));
  }
  Backend x2(x);
  eval_modulus(result, x2, static_cast<i2_type>(c));
}

template <class Backend, class Integer>
typename enable_if<is_unsigned<Integer>>::type
eval_powm(Backend &result, const Backend &a, Integer b, const Backend &c) {
  typedef typename double_precision_type<Backend>::type double_type;
  typedef typename boost::multiprecision::detail::canonical<
      unsigned char, double_type>::type ui_type;

  using default_ops::eval_bit_test;
  using default_ops::eval_get_sign;
  using default_ops::eval_modulus;
  using default_ops::eval_multiply;
  using default_ops::eval_right_shift;

  double_type x, y(a), t;
  x = ui_type(1u);

  while (b > 0) {
    if (b & 1) {
      eval_multiply(t, x, y);
      eval_modulus(x, t, c);
    }
    eval_multiply(t, y, y);
    eval_modulus(y, t, c);
    b >>= 1;
  }
  Backend x2(x);
  eval_modulus(result, x2, c);
}

template <class Backend, class Integer>
typename enable_if<is_signed<Integer>>::type
eval_powm(Backend &result, const Backend &a, Integer b, const Backend &c) {
  if (b < 0) {
    BOOST_THROW_EXCEPTION(
        std::runtime_error("powm requires a positive exponent."));
  }
  eval_powm(result, a, static_cast<typename make_unsigned<Integer>::type>(b),
            c);
}

template <class Backend, class Integer1, class Integer2>
typename enable_if<is_unsigned<Integer1>>::type
eval_powm(Backend &result, const Backend &a, Integer1 b, Integer2 c) {
  typedef typename double_precision_type<Backend>::type double_type;
  typedef typename boost::multiprecision::detail::canonical<
      unsigned char, double_type>::type ui_type;
  typedef typename boost::multiprecision::detail::canonical<
      Integer1, double_type>::type i1_type;
  typedef
      typename boost::multiprecision::detail::canonical<Integer2, Backend>::type
          i2_type;

  using default_ops::eval_bit_test;
  using default_ops::eval_get_sign;
  using default_ops::eval_modulus;
  using default_ops::eval_multiply;
  using default_ops::eval_right_shift;

  double_type x, y(a), t;
  x = ui_type(1u);

  while (b > 0) {
    if (b & 1) {
      eval_multiply(t, x, y);
      eval_modulus(x, t, static_cast<i1_type>(c));
    }
    eval_multiply(t, y, y);
    eval_modulus(y, t, static_cast<i1_type>(c));
    b >>= 1;
  }
  Backend x2(x);
  eval_modulus(result, x2, static_cast<i2_type>(c));
}

template <class Backend, class Integer1, class Integer2>
typename enable_if<is_signed<Integer1>>::type
eval_powm(Backend &result, const Backend &a, Integer1 b, Integer2 c) {
  if (b < 0) {
    BOOST_THROW_EXCEPTION(
        std::runtime_error("powm requires a positive exponent."));
  }
  eval_powm(result, a, static_cast<typename make_unsigned<Integer1>::type>(b),
            c);
}

struct powm_func {
  template <class T, class U, class V>
  void operator()(T &result, const T &b, const U &p, const V &m) const {
    eval_powm(result, b, p, m);
  }
=======
void eval_powm(Backend &result, const Backend &a, const Backend &p, const Backend &c)
{
   using default_ops::eval_bit_test;
   using default_ops::eval_get_sign;
   using default_ops::eval_modulus;
   using default_ops::eval_multiply;
   using default_ops::eval_right_shift;

   typedef typename double_precision_type<Backend>::type                                       double_type;
   typedef typename boost::multiprecision::detail::canonical<unsigned char, double_type>::type ui_type;

   check_sign_of_backend(p, mpl::bool_<std::numeric_limits<number<Backend> >::is_signed>());

   double_type x, y(a), b(p), t;
   x = ui_type(1u);

   while (eval_get_sign(b) > 0)
   {
      if (eval_bit_test(b, 0))
      {
         eval_multiply(t, x, y);
         eval_modulus(x, t, c);
      }
      eval_multiply(t, y, y);
      eval_modulus(y, t, c);
      eval_right_shift(b, ui_type(1));
   }
   Backend x2(x);
   eval_modulus(result, x2, c);
}

template <class Backend, class Integer>
void eval_powm(Backend &result, const Backend &a, const Backend &p, Integer c)
{
   typedef typename double_precision_type<Backend>::type                                       double_type;
   typedef typename boost::multiprecision::detail::canonical<unsigned char, double_type>::type ui_type;
   typedef typename boost::multiprecision::detail::canonical<Integer, double_type>::type       i1_type;
   typedef typename boost::multiprecision::detail::canonical<Integer, Backend>::type           i2_type;

   using default_ops::eval_bit_test;
   using default_ops::eval_get_sign;
   using default_ops::eval_modulus;
   using default_ops::eval_multiply;
   using default_ops::eval_right_shift;

   check_sign_of_backend(p, mpl::bool_<std::numeric_limits<number<Backend> >::is_signed>());

   if (eval_get_sign(p) < 0)
   {
      BOOST_THROW_EXCEPTION(std::runtime_error("powm requires a positive exponent."));
   }

   double_type x, y(a), b(p), t;
   x = ui_type(1u);

   while (eval_get_sign(b) > 0)
   {
      if (eval_bit_test(b, 0))
      {
         eval_multiply(t, x, y);
         eval_modulus(x, t, static_cast<i1_type>(c));
      }
      eval_multiply(t, y, y);
      eval_modulus(y, t, static_cast<i1_type>(c));
      eval_right_shift(b, ui_type(1));
   }
   Backend x2(x);
   eval_modulus(result, x2, static_cast<i2_type>(c));
}

template <class Backend, class Integer>
typename enable_if<is_unsigned<Integer> >::type eval_powm(Backend &result, const Backend &a, Integer b, const Backend &c)
{
   typedef typename double_precision_type<Backend>::type                                       double_type;
   typedef typename boost::multiprecision::detail::canonical<unsigned char, double_type>::type ui_type;

   using default_ops::eval_bit_test;
   using default_ops::eval_get_sign;
   using default_ops::eval_modulus;
   using default_ops::eval_multiply;
   using default_ops::eval_right_shift;

   double_type x, y(a), t;
   x = ui_type(1u);

   while (b > 0)
   {
      if (b & 1)
      {
         eval_multiply(t, x, y);
         eval_modulus(x, t, c);
      }
      eval_multiply(t, y, y);
      eval_modulus(y, t, c);
      b >>= 1;
   }
   Backend x2(x);
   eval_modulus(result, x2, c);
}

template <class Backend, class Integer>
typename enable_if<is_signed<Integer> >::type eval_powm(Backend &result, const Backend &a, Integer b, const Backend &c)
{
   if (b < 0)
   {
      BOOST_THROW_EXCEPTION(std::runtime_error("powm requires a positive exponent."));
   }
   eval_powm(result, a, static_cast<typename make_unsigned<Integer>::type>(b), c);
}

template <class Backend, class Integer1, class Integer2>
typename enable_if<is_unsigned<Integer1> >::type eval_powm(Backend &result, const Backend &a, Integer1 b, Integer2 c)
{
   typedef typename double_precision_type<Backend>::type                                       double_type;
   typedef typename boost::multiprecision::detail::canonical<unsigned char, double_type>::type ui_type;
   typedef typename boost::multiprecision::detail::canonical<Integer1, double_type>::type      i1_type;
   typedef typename boost::multiprecision::detail::canonical<Integer2, Backend>::type          i2_type;

   using default_ops::eval_bit_test;
   using default_ops::eval_get_sign;
   using default_ops::eval_modulus;
   using default_ops::eval_multiply;
   using default_ops::eval_right_shift;

   double_type x, y(a), t;
   x = ui_type(1u);

   while (b > 0)
   {
      if (b & 1)
      {
         eval_multiply(t, x, y);
         eval_modulus(x, t, static_cast<i1_type>(c));
      }
      eval_multiply(t, y, y);
      eval_modulus(y, t, static_cast<i1_type>(c));
      b >>= 1;
   }
   Backend x2(x);
   eval_modulus(result, x2, static_cast<i2_type>(c));
}

template <class Backend, class Integer1, class Integer2>
typename enable_if<is_signed<Integer1> >::type eval_powm(Backend &result, const Backend &a, Integer1 b, Integer2 c)
{
   if (b < 0)
   {
      BOOST_THROW_EXCEPTION(std::runtime_error("powm requires a positive exponent."));
   }
   eval_powm(result, a, static_cast<typename make_unsigned<Integer1>::type>(b), c);
}

struct powm_func
{
   template <class T, class U, class V>
   void operator()(T &result, const T &b, const U &p, const V &m) const
   {
      eval_powm(result, b, p, m);
   }
>>>>>>> 536bc419
};

} // namespace default_ops

template <class T, class U, class V>
inline typename enable_if<
<<<<<<< HEAD
    mpl::and_<mpl::bool_<number_category<T>::value == number_kind_integer>,
              mpl::or_<is_number<T>, is_number_expression<T>>,
              mpl::or_<is_number<U>, is_number_expression<U>, is_integral<U>>,
              mpl::or_<is_number<V>, is_number_expression<V>, is_integral<V>>>,
    typename mpl::if_<
        is_no_et_number<T>, T,
        typename mpl::if_<
            is_no_et_number<U>, U,
            typename mpl::if_<
                is_no_et_number<V>, V,
                detail::expression<detail::function, default_ops::powm_func, T,
                                   U, V>>::type>::type>::type>::type
powm(const T &b, const U &p, const V &mod) {
  return detail::expression<detail::function, default_ops::powm_func, T, U, V>(
      default_ops::powm_func(), b, p, mod);
}

} // namespace multiprecision
} // namespace boost
=======
    mpl::and_<
        mpl::bool_<number_category<T>::value == number_kind_integer>,
        mpl::or_<
            is_number<T>,
            is_number_expression<T> >,
        mpl::or_<
            is_number<U>,
            is_number_expression<U>,
            is_integral<U> >,
        mpl::or_<
            is_number<V>,
            is_number_expression<V>,
            is_integral<V> > >,
    typename mpl::if_<
        is_no_et_number<T>,
        T,
        typename mpl::if_<
            is_no_et_number<U>,
            U,
            typename mpl::if_<
                is_no_et_number<V>,
                V,
                detail::expression<detail::function, default_ops::powm_func, T, U, V> >::type>::type>::type>::type
powm(const T &b, const U &p, const V &mod)
{
   return detail::expression<detail::function, default_ops::powm_func, T, U, V>(
       default_ops::powm_func(), b, p, mod);
}

}} // namespace boost::multiprecision
>>>>>>> 536bc419

#endif<|MERGE_RESOLUTION|>--- conflicted
+++ resolved
@@ -8,37 +8,11 @@
 
 #include <boost/multiprecision/number.hpp>
 
-<<<<<<< HEAD
-namespace boost {
-namespace multiprecision {
-=======
 namespace boost { namespace multiprecision {
->>>>>>> 536bc419
 
 namespace default_ops {
 
 template <class Backend>
-<<<<<<< HEAD
-inline void eval_qr(const Backend &x, const Backend &y, Backend &q,
-                    Backend &r) {
-  eval_divide(q, x, y);
-  eval_modulus(r, x, y);
-}
-
-template <class Backend, class Integer>
-inline Integer eval_integer_modulus(const Backend &x, Integer val) {
-  BOOST_MP_USING_ABS
-  using default_ops::eval_convert_to;
-  using default_ops::eval_modulus;
-  typedef
-      typename boost::multiprecision::detail::canonical<Integer, Backend>::type
-          int_type;
-  Backend t;
-  eval_modulus(t, x, static_cast<int_type>(val));
-  Integer result;
-  eval_convert_to(&result, t);
-  return abs(result);
-=======
 inline void eval_qr(const Backend &x, const Backend &y, Backend &q, Backend &r)
 {
    eval_divide(q, x, y);
@@ -57,7 +31,6 @@
    Integer result;
    eval_convert_to(&result, t);
    return abs(result);
->>>>>>> 536bc419
 }
 
 #ifdef BOOST_MSVC
@@ -65,58 +38,6 @@
 #pragma warning(disable : 4127)
 #endif
 
-<<<<<<< HEAD
-template <class B> inline void eval_gcd(B &result, const B &a, const B &b) {
-  using default_ops::eval_get_sign;
-  using default_ops::eval_is_zero;
-  using default_ops::eval_lsb;
-
-  int shift;
-
-  B u(a), v(b);
-
-  int s = eval_get_sign(u);
-
-  /* GCD(0,x) := x */
-  if (s < 0) {
-    u.negate();
-  } else if (s == 0) {
-    result = v;
-    return;
-  }
-  s = eval_get_sign(v);
-  if (s < 0) {
-    v.negate();
-  } else if (s == 0) {
-    result = u;
-    return;
-  }
-
-  /* Let shift := lg K, where K is the greatest power of 2
-  dividing both u and v. */
-
-  unsigned us = eval_lsb(u);
-  unsigned vs = eval_lsb(v);
-  shift = (std::min)(us, vs);
-  eval_right_shift(u, us);
-  eval_right_shift(v, vs);
-
-  do {
-    /* Now u and v are both odd, so diff(u, v) is even.
-    Let u = min(u, v), v = diff(u, v)/2. */
-    s = u.compare(v);
-    if (s > 0)
-      u.swap(v);
-    if (s == 0)
-      break;
-    eval_subtract(v, u);
-    vs = eval_lsb(v);
-    eval_right_shift(v, vs);
-  } while (true);
-
-  result = u;
-  eval_left_shift(result, shift);
-=======
 template <class B>
 inline void eval_gcd(B &result, const B &a, const B &b)
 {
@@ -176,28 +97,12 @@
 
    result = u;
    eval_left_shift(result, shift);
->>>>>>> 536bc419
 }
 
 #ifdef BOOST_MSVC
 #pragma warning(pop)
 #endif
 
-<<<<<<< HEAD
-template <class B> inline void eval_lcm(B &result, const B &a, const B &b) {
-  typedef typename mpl::front<typename B::unsigned_types>::type ui_type;
-  B t;
-  eval_gcd(t, a, b);
-
-  if (eval_is_zero(t)) {
-    result = static_cast<ui_type>(0);
-  } else {
-    eval_divide(result, a, t);
-    eval_multiply(result, b);
-  }
-  if (eval_get_sign(result) < 0)
-    result.negate();
-=======
 template <class B>
 inline void eval_lcm(B &result, const B &a, const B &b)
 {
@@ -216,187 +121,11 @@
    }
    if (eval_get_sign(result) < 0)
       result.negate();
->>>>>>> 536bc419
 }
 
 } // namespace default_ops
 
 template <class Backend, expression_template_option ExpressionTemplates>
-<<<<<<< HEAD
-inline typename enable_if_c<number_category<Backend>::value ==
-                            number_kind_integer>::type
-divide_qr(const number<Backend, ExpressionTemplates> &x,
-          const number<Backend, ExpressionTemplates> &y,
-          number<Backend, ExpressionTemplates> &q,
-          number<Backend, ExpressionTemplates> &r) {
-  using default_ops::eval_qr;
-  eval_qr(x.backend(), y.backend(), q.backend(), r.backend());
-}
-
-template <class Backend, expression_template_option ExpressionTemplates,
-          class tag, class A1, class A2, class A3, class A4>
-inline typename enable_if_c<number_category<Backend>::value ==
-                            number_kind_integer>::type
-divide_qr(const number<Backend, ExpressionTemplates> &x,
-          const multiprecision::detail::expression<tag, A1, A2, A3, A4> &y,
-          number<Backend, ExpressionTemplates> &q,
-          number<Backend, ExpressionTemplates> &r) {
-  divide_qr(x, number<Backend, ExpressionTemplates>(y), q, r);
-}
-
-template <class tag, class A1, class A2, class A3, class A4, class Backend,
-          expression_template_option ExpressionTemplates>
-inline typename enable_if_c<number_category<Backend>::value ==
-                            number_kind_integer>::type
-divide_qr(const multiprecision::detail::expression<tag, A1, A2, A3, A4> &x,
-          const number<Backend, ExpressionTemplates> &y,
-          number<Backend, ExpressionTemplates> &q,
-          number<Backend, ExpressionTemplates> &r) {
-  divide_qr(number<Backend, ExpressionTemplates>(x), y, q, r);
-}
-
-template <class tag, class A1, class A2, class A3, class A4, class tagb,
-          class A1b, class A2b, class A3b, class A4b, class Backend,
-          expression_template_option ExpressionTemplates>
-inline typename enable_if_c<number_category<Backend>::value ==
-                            number_kind_integer>::type
-divide_qr(const multiprecision::detail::expression<tag, A1, A2, A3, A4> &x,
-          const multiprecision::detail::expression<tagb, A1b, A2b, A3b, A4b> &y,
-          number<Backend, ExpressionTemplates> &q,
-          number<Backend, ExpressionTemplates> &r) {
-  divide_qr(number<Backend, ExpressionTemplates>(x),
-            number<Backend, ExpressionTemplates>(y), q, r);
-}
-
-template <class Backend, expression_template_option ExpressionTemplates,
-          class Integer>
-inline
-    typename enable_if<mpl::and_<is_integral<Integer>,
-                                 mpl::bool_<number_category<Backend>::value ==
-                                            number_kind_integer>>,
-                       Integer>::type
-    integer_modulus(const number<Backend, ExpressionTemplates> &x,
-                    Integer val) {
-  using default_ops::eval_integer_modulus;
-  return eval_integer_modulus(x.backend(), val);
-}
-
-template <class tag, class A1, class A2, class A3, class A4, class Integer>
-inline typename enable_if<
-    mpl::and_<
-        is_integral<Integer>,
-        mpl::bool_<number_category<typename multiprecision::detail::expression<
-                       tag, A1, A2, A3, A4>::result_type>::value ==
-                   number_kind_integer>>,
-    Integer>::type
-integer_modulus(
-    const multiprecision::detail::expression<tag, A1, A2, A3, A4> &x,
-    Integer val) {
-  typedef
-      typename multiprecision::detail::expression<tag, A1, A2, A3,
-                                                  A4>::result_type result_type;
-  return integer_modulus(result_type(x), val);
-}
-
-template <class Backend, expression_template_option ExpressionTemplates>
-inline
-    typename enable_if_c<number_category<Backend>::value == number_kind_integer,
-                         unsigned>::type
-    lsb(const number<Backend, ExpressionTemplates> &x) {
-  using default_ops::eval_lsb;
-  return eval_lsb(x.backend());
-}
-
-template <class tag, class A1, class A2, class A3, class A4>
-inline typename enable_if_c<
-    number_category<typename multiprecision::detail::expression<
-        tag, A1, A2, A3, A4>::result_type>::value == number_kind_integer,
-    unsigned>::type
-lsb(const multiprecision::detail::expression<tag, A1, A2, A3, A4> &x) {
-  typedef
-      typename multiprecision::detail::expression<tag, A1, A2, A3,
-                                                  A4>::result_type number_type;
-  number_type n(x);
-  using default_ops::eval_lsb;
-  return eval_lsb(n.backend());
-}
-
-template <class Backend, expression_template_option ExpressionTemplates>
-inline
-    typename enable_if_c<number_category<Backend>::value == number_kind_integer,
-                         unsigned>::type
-    msb(const number<Backend, ExpressionTemplates> &x) {
-  using default_ops::eval_msb;
-  return eval_msb(x.backend());
-}
-
-template <class tag, class A1, class A2, class A3, class A4>
-inline typename enable_if_c<
-    number_category<typename multiprecision::detail::expression<
-        tag, A1, A2, A3, A4>::result_type>::value == number_kind_integer,
-    unsigned>::type
-msb(const multiprecision::detail::expression<tag, A1, A2, A3, A4> &x) {
-  typedef
-      typename multiprecision::detail::expression<tag, A1, A2, A3,
-                                                  A4>::result_type number_type;
-  number_type n(x);
-  using default_ops::eval_msb;
-  return eval_msb(n.backend());
-}
-
-template <class Backend, expression_template_option ExpressionTemplates>
-inline
-    typename enable_if_c<number_category<Backend>::value == number_kind_integer,
-                         bool>::type
-    bit_test(const number<Backend, ExpressionTemplates> &x, unsigned index) {
-  using default_ops::eval_bit_test;
-  return eval_bit_test(x.backend(), index);
-}
-
-template <class tag, class A1, class A2, class A3, class A4>
-inline typename enable_if_c<
-    number_category<typename multiprecision::detail::expression<
-        tag, A1, A2, A3, A4>::result_type>::value == number_kind_integer,
-    bool>::type
-bit_test(const multiprecision::detail::expression<tag, A1, A2, A3, A4> &x,
-         unsigned index) {
-  typedef
-      typename multiprecision::detail::expression<tag, A1, A2, A3,
-                                                  A4>::result_type number_type;
-  number_type n(x);
-  using default_ops::eval_bit_test;
-  return eval_bit_test(n.backend(), index);
-}
-
-template <class Backend, expression_template_option ExpressionTemplates>
-inline
-    typename enable_if_c<number_category<Backend>::value == number_kind_integer,
-                         number<Backend, ExpressionTemplates> &>::type
-    bit_set(number<Backend, ExpressionTemplates> &x, unsigned index) {
-  using default_ops::eval_bit_set;
-  eval_bit_set(x.backend(), index);
-  return x;
-}
-
-template <class Backend, expression_template_option ExpressionTemplates>
-inline
-    typename enable_if_c<number_category<Backend>::value == number_kind_integer,
-                         number<Backend, ExpressionTemplates> &>::type
-    bit_unset(number<Backend, ExpressionTemplates> &x, unsigned index) {
-  using default_ops::eval_bit_unset;
-  eval_bit_unset(x.backend(), index);
-  return x;
-}
-
-template <class Backend, expression_template_option ExpressionTemplates>
-inline
-    typename enable_if_c<number_category<Backend>::value == number_kind_integer,
-                         number<Backend, ExpressionTemplates> &>::type
-    bit_flip(number<Backend, ExpressionTemplates> &x, unsigned index) {
-  using default_ops::eval_bit_flip;
-  eval_bit_flip(x.backend(), index);
-  return x;
-=======
 inline typename enable_if_c<number_category<Backend>::value == number_kind_integer>::type
 divide_qr(const number<Backend, ExpressionTemplates> &x, const number<Backend, ExpressionTemplates> &y,
           number<Backend, ExpressionTemplates> &q, number<Backend, ExpressionTemplates> &r)
@@ -524,7 +253,6 @@
    using default_ops::eval_bit_flip;
    eval_bit_flip(x.backend(), index);
    return x;
->>>>>>> 536bc419
 }
 
 namespace default_ops {
@@ -540,20 +268,12 @@
 // check the value is positive:
 //
 template <class Backend>
-<<<<<<< HEAD
-inline void check_sign_of_backend(const Backend &v, const mpl::true_) {
-  if (eval_get_sign(v) < 0) {
-    BOOST_THROW_EXCEPTION(
-        std::runtime_error("powm requires a positive exponent."));
-  }
-=======
 inline void check_sign_of_backend(const Backend &v, const mpl::true_)
 {
    if (eval_get_sign(v) < 0)
    {
       BOOST_THROW_EXCEPTION(std::runtime_error("powm requires a positive exponent."));
    }
->>>>>>> 536bc419
 }
 template <class Backend>
 inline void check_sign_of_backend(const Backend &, const mpl::false_) {}
@@ -561,170 +281,6 @@
 // Calculate (a^p)%c:
 //
 template <class Backend>
-<<<<<<< HEAD
-void eval_powm(Backend &result, const Backend &a, const Backend &p,
-               const Backend &c) {
-  using default_ops::eval_bit_test;
-  using default_ops::eval_get_sign;
-  using default_ops::eval_modulus;
-  using default_ops::eval_multiply;
-  using default_ops::eval_right_shift;
-
-  typedef typename double_precision_type<Backend>::type double_type;
-  typedef typename boost::multiprecision::detail::canonical<
-      unsigned char, double_type>::type ui_type;
-
-  check_sign_of_backend(
-      p, mpl::bool_<std::numeric_limits<number<Backend>>::is_signed>());
-
-  double_type x, y(a), b(p), t;
-  x = ui_type(1u);
-
-  while (eval_get_sign(b) > 0) {
-    if (eval_bit_test(b, 0)) {
-      eval_multiply(t, x, y);
-      eval_modulus(x, t, c);
-    }
-    eval_multiply(t, y, y);
-    eval_modulus(y, t, c);
-    eval_right_shift(b, ui_type(1));
-  }
-  Backend x2(x);
-  eval_modulus(result, x2, c);
-}
-
-template <class Backend, class Integer>
-void eval_powm(Backend &result, const Backend &a, const Backend &p, Integer c) {
-  typedef typename double_precision_type<Backend>::type double_type;
-  typedef typename boost::multiprecision::detail::canonical<
-      unsigned char, double_type>::type ui_type;
-  typedef typename boost::multiprecision::detail::canonical<
-      Integer, double_type>::type i1_type;
-  typedef
-      typename boost::multiprecision::detail::canonical<Integer, Backend>::type
-          i2_type;
-
-  using default_ops::eval_bit_test;
-  using default_ops::eval_get_sign;
-  using default_ops::eval_modulus;
-  using default_ops::eval_multiply;
-  using default_ops::eval_right_shift;
-
-  check_sign_of_backend(
-      p, mpl::bool_<std::numeric_limits<number<Backend>>::is_signed>());
-
-  if (eval_get_sign(p) < 0) {
-    BOOST_THROW_EXCEPTION(
-        std::runtime_error("powm requires a positive exponent."));
-  }
-
-  double_type x, y(a), b(p), t;
-  x = ui_type(1u);
-
-  while (eval_get_sign(b) > 0) {
-    if (eval_bit_test(b, 0)) {
-      eval_multiply(t, x, y);
-      eval_modulus(x, t, static_cast<i1_type>(c));
-    }
-    eval_multiply(t, y, y);
-    eval_modulus(y, t, static_cast<i1_type>(c));
-    eval_right_shift(b, ui_type(1));
-  }
-  Backend x2(x);
-  eval_modulus(result, x2, static_cast<i2_type>(c));
-}
-
-template <class Backend, class Integer>
-typename enable_if<is_unsigned<Integer>>::type
-eval_powm(Backend &result, const Backend &a, Integer b, const Backend &c) {
-  typedef typename double_precision_type<Backend>::type double_type;
-  typedef typename boost::multiprecision::detail::canonical<
-      unsigned char, double_type>::type ui_type;
-
-  using default_ops::eval_bit_test;
-  using default_ops::eval_get_sign;
-  using default_ops::eval_modulus;
-  using default_ops::eval_multiply;
-  using default_ops::eval_right_shift;
-
-  double_type x, y(a), t;
-  x = ui_type(1u);
-
-  while (b > 0) {
-    if (b & 1) {
-      eval_multiply(t, x, y);
-      eval_modulus(x, t, c);
-    }
-    eval_multiply(t, y, y);
-    eval_modulus(y, t, c);
-    b >>= 1;
-  }
-  Backend x2(x);
-  eval_modulus(result, x2, c);
-}
-
-template <class Backend, class Integer>
-typename enable_if<is_signed<Integer>>::type
-eval_powm(Backend &result, const Backend &a, Integer b, const Backend &c) {
-  if (b < 0) {
-    BOOST_THROW_EXCEPTION(
-        std::runtime_error("powm requires a positive exponent."));
-  }
-  eval_powm(result, a, static_cast<typename make_unsigned<Integer>::type>(b),
-            c);
-}
-
-template <class Backend, class Integer1, class Integer2>
-typename enable_if<is_unsigned<Integer1>>::type
-eval_powm(Backend &result, const Backend &a, Integer1 b, Integer2 c) {
-  typedef typename double_precision_type<Backend>::type double_type;
-  typedef typename boost::multiprecision::detail::canonical<
-      unsigned char, double_type>::type ui_type;
-  typedef typename boost::multiprecision::detail::canonical<
-      Integer1, double_type>::type i1_type;
-  typedef
-      typename boost::multiprecision::detail::canonical<Integer2, Backend>::type
-          i2_type;
-
-  using default_ops::eval_bit_test;
-  using default_ops::eval_get_sign;
-  using default_ops::eval_modulus;
-  using default_ops::eval_multiply;
-  using default_ops::eval_right_shift;
-
-  double_type x, y(a), t;
-  x = ui_type(1u);
-
-  while (b > 0) {
-    if (b & 1) {
-      eval_multiply(t, x, y);
-      eval_modulus(x, t, static_cast<i1_type>(c));
-    }
-    eval_multiply(t, y, y);
-    eval_modulus(y, t, static_cast<i1_type>(c));
-    b >>= 1;
-  }
-  Backend x2(x);
-  eval_modulus(result, x2, static_cast<i2_type>(c));
-}
-
-template <class Backend, class Integer1, class Integer2>
-typename enable_if<is_signed<Integer1>>::type
-eval_powm(Backend &result, const Backend &a, Integer1 b, Integer2 c) {
-  if (b < 0) {
-    BOOST_THROW_EXCEPTION(
-        std::runtime_error("powm requires a positive exponent."));
-  }
-  eval_powm(result, a, static_cast<typename make_unsigned<Integer1>::type>(b),
-            c);
-}
-
-struct powm_func {
-  template <class T, class U, class V>
-  void operator()(T &result, const T &b, const U &p, const V &m) const {
-    eval_powm(result, b, p, m);
-  }
-=======
 void eval_powm(Backend &result, const Backend &a, const Backend &p, const Backend &c)
 {
    using default_ops::eval_bit_test;
@@ -884,34 +440,12 @@
    {
       eval_powm(result, b, p, m);
    }
->>>>>>> 536bc419
 };
 
 } // namespace default_ops
 
 template <class T, class U, class V>
 inline typename enable_if<
-<<<<<<< HEAD
-    mpl::and_<mpl::bool_<number_category<T>::value == number_kind_integer>,
-              mpl::or_<is_number<T>, is_number_expression<T>>,
-              mpl::or_<is_number<U>, is_number_expression<U>, is_integral<U>>,
-              mpl::or_<is_number<V>, is_number_expression<V>, is_integral<V>>>,
-    typename mpl::if_<
-        is_no_et_number<T>, T,
-        typename mpl::if_<
-            is_no_et_number<U>, U,
-            typename mpl::if_<
-                is_no_et_number<V>, V,
-                detail::expression<detail::function, default_ops::powm_func, T,
-                                   U, V>>::type>::type>::type>::type
-powm(const T &b, const U &p, const V &mod) {
-  return detail::expression<detail::function, default_ops::powm_func, T, U, V>(
-      default_ops::powm_func(), b, p, mod);
-}
-
-} // namespace multiprecision
-} // namespace boost
-=======
     mpl::and_<
         mpl::bool_<number_category<T>::value == number_kind_integer>,
         mpl::or_<
@@ -942,6 +476,5 @@
 }
 
 }} // namespace boost::multiprecision
->>>>>>> 536bc419
 
 #endif