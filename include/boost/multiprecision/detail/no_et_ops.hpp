--- conflicted
+++ resolved
@@ -1,7 +1,6 @@
 ///////////////////////////////////////////////////////////////////////////////
 //  Copyright 2012 John Maddock. Distributed under the Boost
-//  Copyright (c) 2019 Nil Foundation AG
-//  Copyright (c) 2019 Mikhail Komarov <nemo@nil.foundation>
+//  Copyright (c) 2020 Mikhail Komarov <nemo@nil.foundation>
 //  Copyright (c) 2019 Alexey Moskvin
 //  Software License, Version 1.0. (See accompanying file
 //  LICENSE_1_0.txt or copy at http://www.boost.org/LICENSE_1_0.txt)
@@ -15,9 +14,8 @@
 #endif
 
 namespace boost {
-   namespace multiprecision {
-
-<<<<<<< HEAD
+namespace multiprecision {
+
 //
 // Operators for non-expression template enabled number.
 // NOTE: this is not a complete header - really just a suffix to default_ops.hpp.
@@ -652,647 +650,10 @@
    eval_right_shift(a.backend(), b);
    return static_cast<number<B, et_off>&&>(a);
 }
-=======
-      //
-      // Operators for non-expression template enabled number.
-      // NOTE: this is not a complete header - really just a suffix to default_ops.hpp.
-      // NOTE: these operators have to be defined after the methods in default_ops.hpp.
-      //
-      template <class B>
-      BOOST_MP_FORCEINLINE BOOST_MP_CXX14_CONSTEXPR number<B, et_off> operator-(const number<B, et_off>& v)
-      {
-         BOOST_STATIC_ASSERT_MSG(is_signed_number<B>::value, "Negating an unsigned type results in ill-defined behavior.");
-         detail::scoped_default_precision<multiprecision::number<B, et_off> > precision_guard(v);
-         number<B, et_off>                                                    result(v);
-         result.backend().negate();
-         return result;
-      }
-      template <class B>
-      BOOST_MP_FORCEINLINE BOOST_MP_CXX14_CONSTEXPR number<B, et_off> operator~(const number<B, et_off>& v)
-      {
-         detail::scoped_default_precision<multiprecision::number<B, et_off> > precision_guard(v);
-         number<B, et_off>                                                    result;
-         eval_complement(result.backend(), v.backend());
-         return result;
-      }
-      //
-      // Addition:
-      //
-      template <class B>
-      BOOST_MP_FORCEINLINE BOOST_MP_CXX14_CONSTEXPR number<B, et_off> operator+(const number<B, et_off>& a, const number<B, et_off>& b)
-      {
-         detail::scoped_default_precision<multiprecision::number<B, et_off> > precision_guard(a, b);
-         number<B, et_off>                                                    result;
-         using default_ops::eval_add;
-         eval_add(result.backend(), a.backend(), b.backend());
-         return result;
-      }
-      template <class B, class V>
-      BOOST_MP_FORCEINLINE BOOST_MP_CXX14_CONSTEXPR typename enable_if<is_compatible_arithmetic_type<V, number<B, et_off> >, number<B, et_off> >::type
-         operator+(const number<B, et_off>& a, const V& b)
-      {
-         detail::scoped_default_precision<multiprecision::number<B, et_off> > precision_guard(a);
-         number<B, et_off>                                                    result;
-         using default_ops::eval_add;
-         eval_add(result.backend(), a.backend(), number<B, et_off>::canonical_value(b));
-         return result;
-      }
-      template <class V, class B>
-      BOOST_MP_FORCEINLINE BOOST_MP_CXX14_CONSTEXPR typename enable_if<is_compatible_arithmetic_type<V, number<B, et_off> >, number<B, et_off> >::type
-         operator+(const V& a, const number<B, et_off>& b)
-      {
-         detail::scoped_default_precision<multiprecision::number<B, et_off> > precision_guard(b);
-         number<B, et_off>                                                    result;
-         using default_ops::eval_add;
-         eval_add(result.backend(), b.backend(), number<B, et_off>::canonical_value(a));
-         return result;
-      }
-      //
-      // Subtraction:
-      //
-      template <class B>
-      BOOST_MP_FORCEINLINE BOOST_MP_CXX14_CONSTEXPR number<B, et_off> operator-(const number<B, et_off>& a, const number<B, et_off>& b)
-      {
-         detail::scoped_default_precision<multiprecision::number<B, et_off> > precision_guard(a, b);
-         number<B, et_off>                                                    result;
-         using default_ops::eval_subtract;
-         eval_subtract(result.backend(), a.backend(), b.backend());
-         return result;
-      }
-      template <class B, class V>
-      BOOST_MP_FORCEINLINE BOOST_MP_CXX14_CONSTEXPR typename enable_if<is_compatible_arithmetic_type<V, number<B, et_off> >, number<B, et_off> >::type
-         operator-(const number<B, et_off>& a, const V& b)
-      {
-         detail::scoped_default_precision<multiprecision::number<B, et_off> > precision_guard(a);
-         number<B, et_off>                                                    result;
-         using default_ops::eval_subtract;
-         eval_subtract(result.backend(), a.backend(), number<B, et_off>::canonical_value(b));
-         return result;
-      }
-      template <class V, class B>
-      BOOST_MP_FORCEINLINE BOOST_MP_CXX14_CONSTEXPR typename enable_if<is_compatible_arithmetic_type<V, number<B, et_off> >, number<B, et_off> >::type
-         operator-(const V& a, const number<B, et_off>& b)
-      {
-         detail::scoped_default_precision<multiprecision::number<B, et_off> > precision_guard(b);
-         number<B, et_off>                                                    result;
-         using default_ops::eval_subtract;
-         eval_subtract(result.backend(), number<B, et_off>::canonical_value(a), b.backend());
-         return result;
-      }
-      //
-      // Multiply:
-      //
-      template <class B>
-      BOOST_MP_FORCEINLINE BOOST_MP_CXX14_CONSTEXPR number<B, et_off> operator*(const number<B, et_off>& a, const number<B, et_off>& b)
-      {
-         detail::scoped_default_precision<multiprecision::number<B, et_off> > precision_guard(a, b);
-         number<B, et_off>                                                    result;
-         using default_ops::eval_multiply;
-         eval_multiply(result.backend(), a.backend(), b.backend());
-         return result;
-      }
-      template <class B, class V>
-      BOOST_MP_FORCEINLINE BOOST_MP_CXX14_CONSTEXPR typename enable_if<is_compatible_arithmetic_type<V, number<B, et_off> >, number<B, et_off> >::type
-         operator*(const number<B, et_off>& a, const V& b)
-      {
-         detail::scoped_default_precision<multiprecision::number<B, et_off> > precision_guard(a);
-         number<B, et_off>                                                    result;
-         using default_ops::eval_multiply;
-         eval_multiply(result.backend(), a.backend(), number<B, et_off>::canonical_value(b));
-         return result;
-      }
-      template <class V, class B>
-      BOOST_MP_FORCEINLINE BOOST_MP_CXX14_CONSTEXPR typename enable_if<is_compatible_arithmetic_type<V, number<B, et_off> >, number<B, et_off> >::type
-         operator*(const V& a, const number<B, et_off>& b)
-      {
-         detail::scoped_default_precision<multiprecision::number<B, et_off> > precision_guard(b);
-         number<B, et_off>                                                    result;
-         using default_ops::eval_multiply;
-         eval_multiply(result.backend(), b.backend(), number<B, et_off>::canonical_value(a));
-         return result;
-      }
-      //
-      // divide:
-      //
-      template <class B>
-      BOOST_MP_FORCEINLINE BOOST_MP_CXX14_CONSTEXPR number<B, et_off> operator/(const number<B, et_off>& a, const number<B, et_off>& b)
-      {
-         detail::scoped_default_precision<multiprecision::number<B, et_off> > precision_guard(a, b);
-         number<B, et_off>                                                    result;
-         using default_ops::eval_divide;
-         eval_divide(result.backend(), a.backend(), b.backend());
-         return result;
-      }
-      template <class B, class V>
-      BOOST_MP_FORCEINLINE BOOST_MP_CXX14_CONSTEXPR typename enable_if<is_compatible_arithmetic_type<V, number<B, et_off> >, number<B, et_off> >::type
-         operator/(const number<B, et_off>& a, const V& b)
-      {
-         detail::scoped_default_precision<multiprecision::number<B, et_off> > precision_guard(a);
-         number<B, et_off>                                                    result;
-         using default_ops::eval_divide;
-         eval_divide(result.backend(), a.backend(), number<B, et_off>::canonical_value(b));
-         return result;
-      }
-      template <class V, class B>
-      BOOST_MP_FORCEINLINE BOOST_MP_CXX14_CONSTEXPR typename enable_if<is_compatible_arithmetic_type<V, number<B, et_off> >, number<B, et_off> >::type
-         operator/(const V& a, const number<B, et_off>& b)
-      {
-         detail::scoped_default_precision<multiprecision::number<B, et_off> > precision_guard(b);
-         number<B, et_off>                                                    result;
-         using default_ops::eval_divide;
-         eval_divide(result.backend(), number<B, et_off>::canonical_value(a), b.backend());
-         return result;
-      }
-      //
-      // modulus:
-      //
-      template <class B>
-      BOOST_MP_FORCEINLINE BOOST_MP_CXX14_CONSTEXPR typename enable_if_c<number_category<B>::value == number_kind_integer, number<B, et_off> >::type operator%(const number<B, et_off>& a, const number<B, et_off>& b)
-      {
-         detail::scoped_default_precision<multiprecision::number<B, et_off> > precision_guard(a, b);
-         number<B, et_off>                                                    result;
-         using default_ops::eval_modulus;
-         eval_modulus(result.backend(), a.backend(), b.backend());
-         return result;
-      }
-      template <class B, class V>
-      BOOST_MP_FORCEINLINE BOOST_MP_CXX14_CONSTEXPR typename enable_if_c<is_compatible_arithmetic_type<V, number<B, et_off> >::value && (number_category<B>::value == number_kind_integer), number<B, et_off> >::type
-         operator%(const number<B, et_off>& a, const V& b)
-      {
-         detail::scoped_default_precision<multiprecision::number<B, et_off> > precision_guard(a);
-         number<B, et_off>                                                    result;
-         using default_ops::eval_modulus;
-         eval_modulus(result.backend(), a.backend(), number<B, et_off>::canonical_value(b));
-         return result;
-      }
-      template <class V, class B>
-      BOOST_MP_FORCEINLINE BOOST_MP_CXX14_CONSTEXPR typename enable_if_c<is_compatible_arithmetic_type<V, number<B, et_off> >::value && (number_category<B>::value == number_kind_integer), number<B, et_off> >::type
-         operator%(const V& a, const number<B, et_off>& b)
-      {
-         detail::scoped_default_precision<multiprecision::number<B, et_off> > precision_guard(b);
-         number<B, et_off>                                                    result;
-         using default_ops::eval_modulus;
-         eval_modulus(result.backend(), number<B, et_off>::canonical_value(a), b.backend());
-         return result;
-      }
-      //
-      // Bitwise or:
-      //
-      template <class B>
-      BOOST_MP_FORCEINLINE BOOST_MP_CXX14_CONSTEXPR typename enable_if_c<number_category<B>::value == number_kind_integer, number<B, et_off> >::type operator|(const number<B, et_off>& a, const number<B, et_off>& b)
-      {
-         number<B, et_off> result;
-         using default_ops::eval_bitwise_or;
-         eval_bitwise_or(result.backend(), a.backend(), b.backend());
-         return result;
-      }
-      template <class B, class V>
-      BOOST_MP_FORCEINLINE BOOST_MP_CXX14_CONSTEXPR typename enable_if_c<is_compatible_arithmetic_type<V, number<B, et_off> >::value && (number_category<B>::value == number_kind_integer), number<B, et_off> >::type
-         operator|(const number<B, et_off>& a, const V& b)
-      {
-         number<B, et_off> result;
-         using default_ops::eval_bitwise_or;
-         eval_bitwise_or(result.backend(), a.backend(), number<B, et_off>::canonical_value(b));
-         return result;
-      }
-      template <class V, class B>
-      BOOST_MP_FORCEINLINE BOOST_MP_CXX14_CONSTEXPR typename enable_if_c<is_compatible_arithmetic_type<V, number<B, et_off> >::value && (number_category<B>::value == number_kind_integer), number<B, et_off> >::type
-         operator|(const V& a, const number<B, et_off>& b)
-      {
-         number<B, et_off> result;
-         using default_ops::eval_bitwise_or;
-         eval_bitwise_or(result.backend(), b.backend(), number<B, et_off>::canonical_value(a));
-         return result;
-      }
-      //
-      // Bitwise xor:
-      //
-      template <class B>
-      BOOST_MP_FORCEINLINE BOOST_MP_CXX14_CONSTEXPR typename enable_if_c<number_category<B>::value == number_kind_integer, number<B, et_off> >::type operator^(const number<B, et_off>& a, const number<B, et_off>& b)
-      {
-         number<B, et_off> result;
-         using default_ops::eval_bitwise_xor;
-         eval_bitwise_xor(result.backend(), a.backend(), b.backend());
-         return result;
-      }
-      template <class B, class V>
-      BOOST_MP_FORCEINLINE BOOST_MP_CXX14_CONSTEXPR typename enable_if_c<is_compatible_arithmetic_type<V, number<B, et_off> >::value && (number_category<B>::value == number_kind_integer), number<B, et_off> >::type
-         operator^(const number<B, et_off>& a, const V& b)
-      {
-         number<B, et_off> result;
-         using default_ops::eval_bitwise_xor;
-         eval_bitwise_xor(result.backend(), a.backend(), number<B, et_off>::canonical_value(b));
-         return result;
-      }
-      template <class V, class B>
-      BOOST_MP_FORCEINLINE BOOST_MP_CXX14_CONSTEXPR typename enable_if_c<is_compatible_arithmetic_type<V, number<B, et_off> >::value && (number_category<B>::value == number_kind_integer), number<B, et_off> >::type
-         operator^(const V& a, const number<B, et_off>& b)
-      {
-         number<B, et_off> result;
-         using default_ops::eval_bitwise_xor;
-         eval_bitwise_xor(result.backend(), b.backend(), number<B, et_off>::canonical_value(a));
-         return result;
-      }
-      //
-      // Bitwise and:
-      //
-      template <class B>
-      BOOST_MP_FORCEINLINE BOOST_MP_CXX14_CONSTEXPR typename enable_if_c<number_category<B>::value == number_kind_integer, number<B, et_off> >::type operator&(const number<B, et_off>& a, const number<B, et_off>& b)
-      {
-         number<B, et_off> result;
-         using default_ops::eval_bitwise_and;
-         eval_bitwise_and(result.backend(), a.backend(), b.backend());
-         return result;
-      }
-      template <class B, class V>
-      BOOST_MP_FORCEINLINE BOOST_MP_CXX14_CONSTEXPR typename enable_if_c<is_compatible_arithmetic_type<V, number<B, et_off> >::value && (number_category<B>::value == number_kind_integer), number<B, et_off> >::type
-         operator&(const number<B, et_off>& a, const V& b)
-      {
-         number<B, et_off> result;
-         using default_ops::eval_bitwise_and;
-         eval_bitwise_and(result.backend(), a.backend(), number<B, et_off>::canonical_value(b));
-         return result;
-      }
-      template <class V, class B>
-      BOOST_MP_FORCEINLINE BOOST_MP_CXX14_CONSTEXPR typename enable_if_c<is_compatible_arithmetic_type<V, number<B, et_off> >::value && (number_category<B>::value == number_kind_integer), number<B, et_off> >::type
-         operator&(const V& a, const number<B, et_off>& b)
-      {
-         number<B, et_off> result;
-         using default_ops::eval_bitwise_and;
-         eval_bitwise_and(result.backend(), b.backend(), number<B, et_off>::canonical_value(a));
-         return result;
-      }
-      //
-      // shifts:
-      //
-      template <class B, class I>
-      BOOST_MP_FORCEINLINE BOOST_MP_CXX14_CONSTEXPR typename enable_if_c<is_integral<I>::value && (number_category<B>::value == number_kind_integer), number<B, et_off> >::type
-         operator<<(const number<B, et_off>& a, const I& b)
-      {
-         number<B, et_off> result(a);
-         using default_ops::eval_left_shift;
-         detail::check_shift_range(b, mpl::bool_<(sizeof(I) > sizeof(std::size_t))>(), mpl::bool_<is_signed<I>::value>());
-         eval_left_shift(result.backend(), b);
-         return result;
-      }
-      template <class B, class I>
-      BOOST_MP_FORCEINLINE BOOST_MP_CXX14_CONSTEXPR typename enable_if_c<is_integral<I>::value && (number_category<B>::value == number_kind_integer), number<B, et_off> >::type
-         operator>>(const number<B, et_off>& a, const I& b)
-      {
-         number<B, et_off> result(a);
-         using default_ops::eval_right_shift;
-         detail::check_shift_range(b, mpl::bool_<(sizeof(I) > sizeof(std::size_t))>(), mpl::bool_<is_signed<I>::value>());
-         eval_right_shift(result.backend(), b);
-         return result;
-      }
-
-#if !defined(BOOST_NO_CXX11_RVALUE_REFERENCES) && !(defined(__GNUC__) && ((__GNUC__ == 4) && (__GNUC_MINOR__ < 5)))
-      //
-      // If we have rvalue references go all over again with rvalue ref overloads and move semantics.
-      // Note that while it would be tempting to implement these so they return an rvalue reference
-      // (and indeed this would be optimally efficient), this is unsafe due to users propensity to
-      // write:
-      //
-      // const T& t = a * b;
-      //
-      // which would lead to a dangling reference if we didn't return by value.  Of course move
-      // semantics help a great deal in return by value, so performance is still pretty good...
-      //
-      template <class B>
-      BOOST_MP_FORCEINLINE BOOST_MP_CXX14_CONSTEXPR number<B, et_off> operator-(number<B, et_off>&& v)
-      {
-         BOOST_STATIC_ASSERT_MSG(is_signed_number<B>::value, "Negating an unsigned type results in ill-defined behavior.");
-         v.backend().negate();
-         return static_cast<number<B, et_off>&&>(v);
-      }
-      template <class B>
-      BOOST_MP_FORCEINLINE BOOST_MP_CXX14_CONSTEXPR typename enable_if_c<number_category<B>::value == number_kind_integer, number<B, et_off> >::type operator~(number<B, et_off>&& v)
-      {
-         eval_complement(v.backend(), v.backend());
-         return static_cast<number<B, et_off>&&>(v);
-      }
-      //
-      // Addition:
-      //
-      template <class B>
-      BOOST_MP_FORCEINLINE BOOST_MP_CXX14_CONSTEXPR number<B, et_off> operator+(number<B, et_off>&& a, const number<B, et_off>& b)
-      {
-         using default_ops::eval_add;
-         detail::scoped_default_precision<multiprecision::number<B, et_off> > precision_guard(a, b);
-         eval_add(a.backend(), b.backend());
-         return static_cast<number<B, et_off>&&>(a);
-      }
-      template <class B>
-      BOOST_MP_FORCEINLINE BOOST_MP_CXX14_CONSTEXPR number<B, et_off> operator+(const number<B, et_off>& a, number<B, et_off>&& b)
-      {
-         using default_ops::eval_add;
-         detail::scoped_default_precision<multiprecision::number<B, et_off> > precision_guard(a, b);
-         eval_add(b.backend(), a.backend());
-         return static_cast<number<B, et_off>&&>(b);
-      }
-      template <class B>
-      BOOST_MP_FORCEINLINE BOOST_MP_CXX14_CONSTEXPR number<B, et_off> operator+(number<B, et_off>&& a, number<B, et_off>&& b)
-      {
-         using default_ops::eval_add;
-         detail::scoped_default_precision<multiprecision::number<B, et_off> > precision_guard(a, b);
-         eval_add(a.backend(), b.backend());
-         return static_cast<number<B, et_off>&&>(a);
-      }
-      template <class B, class V>
-      BOOST_MP_FORCEINLINE BOOST_MP_CXX14_CONSTEXPR typename enable_if<is_compatible_arithmetic_type<V, number<B, et_off> >, number<B, et_off> >::type
-         operator+(number<B, et_off>&& a, const V& b)
-      {
-         using default_ops::eval_add;
-         detail::scoped_default_precision<multiprecision::number<B, et_off> > precision_guard(a, b);
-         eval_add(a.backend(), number<B, et_off>::canonical_value(b));
-         return static_cast<number<B, et_off>&&>(a);
-      }
-      template <class V, class B>
-      BOOST_MP_FORCEINLINE BOOST_MP_CXX14_CONSTEXPR typename enable_if<is_compatible_arithmetic_type<V, number<B, et_off> >, number<B, et_off> >::type
-         operator+(const V& a, number<B, et_off>&& b)
-      {
-         using default_ops::eval_add;
-         detail::scoped_default_precision<multiprecision::number<B, et_off> > precision_guard(a, b);
-         eval_add(b.backend(), number<B, et_off>::canonical_value(a));
-         return static_cast<number<B, et_off>&&>(b);
-      }
-      //
-      // Subtraction:
-      //
-      template <class B>
-      BOOST_MP_FORCEINLINE BOOST_MP_CXX14_CONSTEXPR number<B, et_off> operator-(number<B, et_off>&& a, const number<B, et_off>& b)
-      {
-         using default_ops::eval_subtract;
-         detail::scoped_default_precision<multiprecision::number<B, et_off> > precision_guard(a, b);
-         eval_subtract(a.backend(), b.backend());
-         return static_cast<number<B, et_off>&&>(a);
-      }
-      template <class B>
-      BOOST_MP_FORCEINLINE BOOST_MP_CXX14_CONSTEXPR typename enable_if<is_signed_number<B>, number<B, et_off> >::type operator-(const number<B, et_off>& a, number<B, et_off>&& b)
-      {
-         using default_ops::eval_subtract;
-         detail::scoped_default_precision<multiprecision::number<B, et_off> > precision_guard(a, b);
-         eval_subtract(b.backend(), a.backend());
-         b.backend().negate();
-         return static_cast<number<B, et_off>&&>(b);
-      }
-      template <class B>
-      BOOST_MP_FORCEINLINE BOOST_MP_CXX14_CONSTEXPR number<B, et_off> operator-(number<B, et_off>&& a, number<B, et_off>&& b)
-      {
-         using default_ops::eval_subtract;
-         detail::scoped_default_precision<multiprecision::number<B, et_off> > precision_guard(a, b);
-         eval_subtract(a.backend(), b.backend());
-         return static_cast<number<B, et_off>&&>(a);
-      }
-      template <class B, class V>
-      BOOST_MP_FORCEINLINE BOOST_MP_CXX14_CONSTEXPR typename enable_if<is_compatible_arithmetic_type<V, number<B, et_off> >, number<B, et_off> >::type
-         operator-(number<B, et_off>&& a, const V& b)
-      {
-         using default_ops::eval_subtract;
-         detail::scoped_default_precision<multiprecision::number<B, et_off> > precision_guard(a, b);
-         eval_subtract(a.backend(), number<B, et_off>::canonical_value(b));
-         return static_cast<number<B, et_off>&&>(a);
-      }
-      template <class V, class B>
-      BOOST_MP_FORCEINLINE BOOST_MP_CXX14_CONSTEXPR typename enable_if_c<(is_compatible_arithmetic_type<V, number<B, et_off> >::value && is_signed_number<B>::value), number<B, et_off> >::type
-         operator-(const V& a, number<B, et_off>&& b)
-      {
-         using default_ops::eval_subtract;
-         detail::scoped_default_precision<multiprecision::number<B, et_off> > precision_guard(a, b);
-         eval_subtract(b.backend(), number<B, et_off>::canonical_value(a));
-         b.backend().negate();
-         return static_cast<number<B, et_off>&&>(b);
-      }
-      //
-      // Multiply:
-      //
-      template <class B>
-      BOOST_MP_FORCEINLINE BOOST_MP_CXX14_CONSTEXPR number<B, et_off> operator*(number<B, et_off>&& a, const number<B, et_off>& b)
-      {
-         using default_ops::eval_multiply;
-         detail::scoped_default_precision<multiprecision::number<B, et_off> > precision_guard(a, b);
-         eval_multiply(a.backend(), b.backend());
-         return static_cast<number<B, et_off>&&>(a);
-      }
-      template <class B>
-      BOOST_MP_FORCEINLINE BOOST_MP_CXX14_CONSTEXPR number<B, et_off> operator*(const number<B, et_off>& a, number<B, et_off>&& b)
-      {
-         using default_ops::eval_multiply;
-         detail::scoped_default_precision<multiprecision::number<B, et_off> > precision_guard(a, b);
-         eval_multiply(b.backend(), a.backend());
-         return static_cast<number<B, et_off>&&>(b);
-      }
-      template <class B>
-      BOOST_MP_FORCEINLINE BOOST_MP_CXX14_CONSTEXPR number<B, et_off> operator*(number<B, et_off>&& a, number<B, et_off>&& b)
-      {
-         using default_ops::eval_multiply;
-         detail::scoped_default_precision<multiprecision::number<B, et_off> > precision_guard(a, b);
-         eval_multiply(a.backend(), b.backend());
-         return static_cast<number<B, et_off>&&>(a);
-      }
-      template <class B, class V>
-      BOOST_MP_FORCEINLINE BOOST_MP_CXX14_CONSTEXPR typename enable_if<is_compatible_arithmetic_type<V, number<B, et_off> >, number<B, et_off> >::type
-         operator*(number<B, et_off>&& a, const V& b)
-      {
-         using default_ops::eval_multiply;
-         detail::scoped_default_precision<multiprecision::number<B, et_off> > precision_guard(a, b);
-         eval_multiply(a.backend(), number<B, et_off>::canonical_value(b));
-         return static_cast<number<B, et_off>&&>(a);
-      }
-      template <class V, class B>
-      BOOST_MP_FORCEINLINE BOOST_MP_CXX14_CONSTEXPR typename enable_if<is_compatible_arithmetic_type<V, number<B, et_off> >, number<B, et_off> >::type
-         operator*(const V& a, number<B, et_off>&& b)
-      {
-         using default_ops::eval_multiply;
-         detail::scoped_default_precision<multiprecision::number<B, et_off> > precision_guard(a, b);
-         eval_multiply(b.backend(), number<B, et_off>::canonical_value(a));
-         return static_cast<number<B, et_off>&&>(b);
-      }
-      //
-      // divide:
-      //
-      template <class B>
-      BOOST_MP_FORCEINLINE BOOST_MP_CXX14_CONSTEXPR number<B, et_off> operator/(number<B, et_off>&& a, const number<B, et_off>& b)
-      {
-         using default_ops::eval_divide;
-         detail::scoped_default_precision<multiprecision::number<B, et_off> > precision_guard(a, b);
-         eval_divide(a.backend(), b.backend());
-         return static_cast<number<B, et_off>&&>(a);
-      }
-      template <class B, class V>
-      BOOST_MP_FORCEINLINE BOOST_MP_CXX14_CONSTEXPR typename enable_if<is_compatible_arithmetic_type<V, number<B, et_off> >, number<B, et_off> >::type
-         operator/(number<B, et_off>&& a, const V& b)
-      {
-         using default_ops::eval_divide;
-         detail::scoped_default_precision<multiprecision::number<B, et_off> > precision_guard(a, b);
-         eval_divide(a.backend(), number<B, et_off>::canonical_value(b));
-         return static_cast<number<B, et_off>&&>(a);
-      }
-      //
-      // modulus:
-      //
-      template <class B>
-      BOOST_MP_FORCEINLINE BOOST_MP_CXX14_CONSTEXPR typename enable_if_c<number_category<B>::value == number_kind_integer, number<B, et_off> >::type operator%(number<B, et_off>&& a, const number<B, et_off>& b)
-      {
-         using default_ops::eval_modulus;
-         detail::scoped_default_precision<multiprecision::number<B, et_off> > precision_guard(a, b);
-         eval_modulus(a.backend(), b.backend());
-         return static_cast<number<B, et_off>&&>(a);
-      }
-      template <class B, class V>
-      BOOST_MP_FORCEINLINE BOOST_MP_CXX14_CONSTEXPR typename enable_if_c<is_compatible_arithmetic_type<V, number<B, et_off> >::value && (number_category<B>::value == number_kind_integer), number<B, et_off> >::type
-         operator%(number<B, et_off>&& a, const V& b)
-      {
-         using default_ops::eval_modulus;
-         detail::scoped_default_precision<multiprecision::number<B, et_off> > precision_guard(a, b);
-         eval_modulus(a.backend(), number<B, et_off>::canonical_value(b));
-         return static_cast<number<B, et_off>&&>(a);
-      }
-      //
-      // Bitwise or:
-      //
-      template <class B>
-      BOOST_MP_FORCEINLINE BOOST_MP_CXX14_CONSTEXPR typename enable_if_c<number_category<B>::value == number_kind_integer, number<B, et_off> >::type operator|(number<B, et_off>&& a, const number<B, et_off>& b)
-      {
-         using default_ops::eval_bitwise_or;
-         eval_bitwise_or(a.backend(), b.backend());
-         return static_cast<number<B, et_off>&&>(a);
-      }
-      template <class B>
-      BOOST_MP_FORCEINLINE BOOST_MP_CXX14_CONSTEXPR typename enable_if_c<number_category<B>::value == number_kind_integer, number<B, et_off> >::type operator|(const number<B, et_off>& a, number<B, et_off>&& b)
-      {
-         using default_ops::eval_bitwise_or;
-         eval_bitwise_or(b.backend(), a.backend());
-         return static_cast<number<B, et_off>&&>(b);
-      }
-      template <class B>
-      BOOST_MP_FORCEINLINE BOOST_MP_CXX14_CONSTEXPR typename enable_if_c<number_category<B>::value == number_kind_integer, number<B, et_off> >::type operator|(number<B, et_off>&& a, number<B, et_off>&& b)
-      {
-         using default_ops::eval_bitwise_or;
-         eval_bitwise_or(a.backend(), b.backend());
-         return static_cast<number<B, et_off>&&>(a);
-      }
-      template <class B, class V>
-      BOOST_MP_FORCEINLINE BOOST_MP_CXX14_CONSTEXPR typename enable_if_c<is_compatible_arithmetic_type<V, number<B, et_off> >::value && (number_category<B>::value == number_kind_integer), number<B, et_off> >::type
-         operator|(number<B, et_off>&& a, const V& b)
-      {
-         using default_ops::eval_bitwise_or;
-         eval_bitwise_or(a.backend(), number<B, et_off>::canonical_value(b));
-         return static_cast<number<B, et_off>&&>(a);
-      }
-      template <class V, class B>
-      BOOST_MP_FORCEINLINE BOOST_MP_CXX14_CONSTEXPR typename enable_if_c<is_compatible_arithmetic_type<V, number<B, et_off> >::value && (number_category<B>::value == number_kind_integer), number<B, et_off> >::type
-         operator|(const V& a, number<B, et_off>&& b)
-      {
-         using default_ops::eval_bitwise_or;
-         eval_bitwise_or(b.backend(), number<B, et_off>::canonical_value(a));
-         return static_cast<number<B, et_off>&&>(b);
-      }
-      //
-      // Bitwise xor:
-      //
-      template <class B>
-      BOOST_MP_FORCEINLINE BOOST_MP_CXX14_CONSTEXPR typename enable_if_c<number_category<B>::value == number_kind_integer, number<B, et_off> >::type operator^(number<B, et_off>&& a, const number<B, et_off>& b)
-      {
-         using default_ops::eval_bitwise_xor;
-         eval_bitwise_xor(a.backend(), b.backend());
-         return static_cast<number<B, et_off>&&>(a);
-      }
-      template <class B>
-      BOOST_MP_FORCEINLINE BOOST_MP_CXX14_CONSTEXPR typename enable_if_c<number_category<B>::value == number_kind_integer, number<B, et_off> >::type operator^(const number<B, et_off>& a, number<B, et_off>&& b)
-      {
-         using default_ops::eval_bitwise_xor;
-         eval_bitwise_xor(b.backend(), a.backend());
-         return static_cast<number<B, et_off>&&>(b);
-      }
-      template <class B>
-      BOOST_MP_FORCEINLINE BOOST_MP_CXX14_CONSTEXPR typename enable_if_c<number_category<B>::value == number_kind_integer, number<B, et_off> >::type operator^(number<B, et_off>&& a, number<B, et_off>&& b)
-      {
-         using default_ops::eval_bitwise_xor;
-         eval_bitwise_xor(a.backend(), b.backend());
-         return static_cast<number<B, et_off>&&>(a);
-      }
-      template <class B, class V>
-      BOOST_MP_FORCEINLINE BOOST_MP_CXX14_CONSTEXPR typename enable_if_c<is_compatible_arithmetic_type<V, number<B, et_off> >::value && (number_category<B>::value == number_kind_integer), number<B, et_off> >::type
-         operator^(number<B, et_off>&& a, const V& b)
-      {
-         using default_ops::eval_bitwise_xor;
-         eval_bitwise_xor(a.backend(), number<B, et_off>::canonical_value(b));
-         return static_cast<number<B, et_off>&&>(a);
-      }
-      template <class V, class B>
-      BOOST_MP_FORCEINLINE BOOST_MP_CXX14_CONSTEXPR typename enable_if_c<is_compatible_arithmetic_type<V, number<B, et_off> >::value && (number_category<B>::value == number_kind_integer), number<B, et_off> >::type
-         operator^(const V& a, number<B, et_off>&& b)
-      {
-         using default_ops::eval_bitwise_xor;
-         eval_bitwise_xor(b.backend(), number<B, et_off>::canonical_value(a));
-         return static_cast<number<B, et_off>&&>(b);
-      }
-      //
-      // Bitwise and:
-      //
-      template <class B>
-      BOOST_MP_FORCEINLINE BOOST_MP_CXX14_CONSTEXPR typename enable_if_c<number_category<B>::value == number_kind_integer, number<B, et_off> >::type operator&(number<B, et_off>&& a, const number<B, et_off>& b)
-      {
-         using default_ops::eval_bitwise_and;
-         eval_bitwise_and(a.backend(), b.backend());
-         return static_cast<number<B, et_off>&&>(a);
-      }
-      template <class B>
-      BOOST_MP_FORCEINLINE BOOST_MP_CXX14_CONSTEXPR typename enable_if_c<number_category<B>::value == number_kind_integer, number<B, et_off> >::type operator&(const number<B, et_off>& a, number<B, et_off>&& b)
-      {
-         using default_ops::eval_bitwise_and;
-         eval_bitwise_and(b.backend(), a.backend());
-         return static_cast<number<B, et_off>&&>(b);
-      }
-      template <class B>
-      BOOST_MP_FORCEINLINE BOOST_MP_CXX14_CONSTEXPR typename enable_if_c<number_category<B>::value == number_kind_integer, number<B, et_off> >::type operator&(number<B, et_off>&& a, number<B, et_off>&& b)
-      {
-         using default_ops::eval_bitwise_and;
-         eval_bitwise_and(a.backend(), b.backend());
-         return static_cast<number<B, et_off>&&>(a);
-      }
-      template <class B, class V>
-      BOOST_MP_FORCEINLINE BOOST_MP_CXX14_CONSTEXPR typename enable_if_c<is_compatible_arithmetic_type<V, number<B, et_off> >::value && (number_category<B>::value == number_kind_integer), number<B, et_off> >::type
-         operator&(number<B, et_off>&& a, const V& b)
-      {
-         using default_ops::eval_bitwise_and;
-         eval_bitwise_and(a.backend(), number<B, et_off>::canonical_value(b));
-         return static_cast<number<B, et_off>&&>(a);
-      }
-      template <class V, class B>
-      BOOST_MP_FORCEINLINE BOOST_MP_CXX14_CONSTEXPR typename enable_if_c<is_compatible_arithmetic_type<V, number<B, et_off> >::value && (number_category<B>::value == number_kind_integer), number<B, et_off> >::type
-         operator&(const V& a, number<B, et_off>&& b)
-      {
-         using default_ops::eval_bitwise_and;
-         eval_bitwise_and(b.backend(), number<B, et_off>::canonical_value(a));
-         return static_cast<number<B, et_off>&&>(b);
-      }
-      //
-      // shifts:
-      //
-      template <class B, class I>
-      BOOST_MP_FORCEINLINE BOOST_MP_CXX14_CONSTEXPR typename enable_if_c<is_integral<I>::value && (number_category<B>::value == number_kind_integer), number<B, et_off> >::type
-         operator<<(number<B, et_off>&& a, const I& b)
-      {
-         using default_ops::eval_left_shift;
-         eval_left_shift(a.backend(), b);
-         return static_cast<number<B, et_off>&&>(a);
-      }
-      template <class B, class I>
-      BOOST_MP_FORCEINLINE BOOST_MP_CXX14_CONSTEXPR typename enable_if_c<is_integral<I>::value && (number_category<B>::value == number_kind_integer), number<B, et_off> >::type
-         operator>>(number<B, et_off>&& a, const I& b)
-      {
-         using default_ops::eval_right_shift;
-         eval_right_shift(a.backend(), b);
-         return static_cast<number<B, et_off>&&>(a);
-      }
->>>>>>> 41323e1b
 
 #endif
 
-   }
-} // namespace boost::multiprecision
+}} // namespace boost::multiprecision
 
 #ifdef BOOST_MSVC
 #pragma warning(pop)
