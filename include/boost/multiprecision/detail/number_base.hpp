--- conflicted
+++ resolved
@@ -26,14 +26,7 @@
 #define BOOST_MP_FORCEINLINE inline
 #endif
 
-<<<<<<< HEAD
-#if (defined(BOOST_GCC) && (BOOST_GCC <= 40700)) ||                            \
-    BOOST_WORKAROUND(__SUNPRO_CC, < 0x5140) ||                                 \
-    (defined(__clang_major__) && (__clang_major__ == 3) &&                     \
-     (__clang_minor__ < 5))
-=======
 #if (defined(BOOST_GCC) && (BOOST_GCC <= 40700)) || BOOST_WORKAROUND(__SUNPRO_CC, < 0x5140) || (defined(__clang_major__) && (__clang_major__ == 3) && (__clang_minor__ < 5))
->>>>>>> a67ddfec
 #define BOOST_MP_NOEXCEPT_IF(x)
 #else
 #define BOOST_MP_NOEXCEPT_IF(x) BOOST_NOEXCEPT_IF(x)
@@ -48,12 +41,7 @@
 // Thread local storage:
 // Note fails on Mingw, see https://sourceforge.net/p/mingw-w64/bugs/527/
 //
-<<<<<<< HEAD
-#if !defined(BOOST_NO_CXX11_THREAD_LOCAL) && !defined(BOOST_INTEL) &&          \
-    !defined(__MINGW32__)
-=======
 #if !defined(BOOST_NO_CXX11_THREAD_LOCAL) && !defined(BOOST_INTEL) && !defined(__MINGW32__)
->>>>>>> a67ddfec
 #define BOOST_MP_THREAD_LOCAL thread_local
 #define BOOST_MP_USING_THREAD_LOCAL
 #else
@@ -66,8 +54,6 @@
 #endif
 
 namespace boost {
-<<<<<<< HEAD
-=======
 
 namespace serialization {
 template <class T>
@@ -83,7 +69,6 @@
    et_off = 0,
    et_on  = 1
 };
->>>>>>> a67ddfec
 
 namespace serialization {
 template <class T> struct nvp;
@@ -102,22 +87,6 @@
                              expression_template_default<Backend>::value>
 class number;
 
-<<<<<<< HEAD
-template <class T> struct is_number : public mpl::false_ {};
-
-template <class Backend, expression_template_option ExpressionTemplates>
-struct is_number<number<Backend, ExpressionTemplates>> : public mpl::true_ {};
-
-template <class T> struct is_et_number : public mpl::false_ {};
-
-template <class Backend>
-struct is_et_number<number<Backend, et_on>> : public mpl::true_ {};
-
-template <class T> struct is_no_et_number : public mpl::false_ {};
-
-template <class Backend>
-struct is_no_et_number<number<Backend, et_off>> : public mpl::true_ {};
-=======
 template <class T>
 struct is_number : public mpl::false_
 {};
@@ -141,34 +110,15 @@
 template <class Backend>
 struct is_no_et_number<number<Backend, et_off> > : public mpl::true_
 {};
->>>>>>> a67ddfec
 
 namespace detail {
 
 // Forward-declare an expression wrapper
-<<<<<<< HEAD
-template <class tag, class Arg1 = void, class Arg2 = void, class Arg3 = void,
-          class Arg4 = void>
-=======
 template <class tag, class Arg1 = void, class Arg2 = void, class Arg3 = void, class Arg4 = void>
->>>>>>> a67ddfec
 struct expression;
 
 } // namespace detail
 
-<<<<<<< HEAD
-template <class T> struct is_number_expression : public mpl::false_ {};
-
-template <class tag, class Arg1, class Arg2, class Arg3, class Arg4>
-struct is_number_expression<detail::expression<tag, Arg1, Arg2, Arg3, Arg4>>
-    : public mpl::true_ {};
-
-template <class T, class Num>
-struct is_compatible_arithmetic_type
-    : public mpl::bool_<is_convertible<T, Num>::value &&
-                        !is_same<T, Num>::value &&
-                        !is_number_expression<T>::value> {};
-=======
 template <class T>
 struct is_number_expression : public mpl::false_
 {};
@@ -182,7 +132,6 @@
     : public mpl::bool_<
           is_convertible<T, Num>::value && !is_same<T, Num>::value && !is_number_expression<T>::value>
 {};
->>>>>>> a67ddfec
 
 namespace detail {
 //
@@ -234,24 +183,6 @@
 #define BOOST_MP_MOVE(x) x
 #endif
 
-<<<<<<< HEAD
-template <class T> struct bits_of {
-  BOOST_STATIC_ASSERT(is_integral<T>::value || is_enum<T>::value ||
-                      std::numeric_limits<T>::is_specialized);
-  static const unsigned value =
-      std::numeric_limits<T>::is_specialized
-          ? std::numeric_limits<T>::digits
-          : sizeof(T) * CHAR_BIT - (is_signed<T>::value ? 1 : 0);
-};
-
-#if defined(_GLIBCXX_USE_FLOAT128) && defined(BOOST_GCC) &&                    \
-    !defined(__STRICT_ANSI__)
-template <> struct bits_of<__float128> { static const unsigned value = 113; };
-#endif
-
-template <int b> struct has_enough_bits {
-  template <class T> struct type : public mpl::bool_<bits_of<T>::value >= b> {};
-=======
 template <class T>
 struct bits_of
 {
@@ -275,7 +206,6 @@
    template <class T>
    struct type : public mpl::bool_<bits_of<T>::value >= b>
    {};
->>>>>>> a67ddfec
 };
 
 template <class Val, class Backend, class Tag> struct canonical_imp {
@@ -300,40 +230,6 @@
 };
 #endif
 template <class Val, class Backend>
-<<<<<<< HEAD
-struct canonical_imp<Val, Backend, mpl::int_<0>> {
-  typedef typename has_enough_bits<bits_of<Val>::value>::template type<mpl::_>
-      pred_type;
-  typedef typename mpl::find_if<typename Backend::signed_types, pred_type>::type
-      iter_type;
-  typedef typename mpl::end<typename Backend::signed_types>::type end_type;
-  typedef typename mpl::eval_if<boost::is_same<iter_type, end_type>,
-                                mpl::identity<Val>, mpl::deref<iter_type>>::type
-      type;
-};
-template <class Val, class Backend>
-struct canonical_imp<Val, Backend, mpl::int_<1>> {
-  typedef typename has_enough_bits<bits_of<Val>::value>::template type<mpl::_>
-      pred_type;
-  typedef
-      typename mpl::find_if<typename Backend::unsigned_types, pred_type>::type
-          iter_type;
-  typedef typename mpl::end<typename Backend::unsigned_types>::type end_type;
-  typedef typename mpl::eval_if<boost::is_same<iter_type, end_type>,
-                                mpl::identity<Val>, mpl::deref<iter_type>>::type
-      type;
-};
-template <class Val, class Backend>
-struct canonical_imp<Val, Backend, mpl::int_<2>> {
-  typedef typename has_enough_bits<bits_of<Val>::value>::template type<mpl::_>
-      pred_type;
-  typedef typename mpl::find_if<typename Backend::float_types, pred_type>::type
-      iter_type;
-  typedef typename mpl::end<typename Backend::float_types>::type end_type;
-  typedef typename mpl::eval_if<boost::is_same<iter_type, end_type>,
-                                mpl::identity<Val>, mpl::deref<iter_type>>::type
-      type;
-=======
 struct canonical_imp<Val, Backend, mpl::int_<0> >
 {
    typedef typename has_enough_bits<bits_of<Val>::value>::template type<mpl::_> pred_type;
@@ -362,57 +258,12 @@
        pred_type>::type                                                                                                 iter_type;
    typedef typename mpl::end<typename Backend::float_types>::type                                                       end_type;
    typedef typename mpl::eval_if<boost::is_same<iter_type, end_type>, mpl::identity<Val>, mpl::deref<iter_type> >::type type;
->>>>>>> a67ddfec
 };
 template <class Val, class Backend>
 struct canonical_imp<Val, Backend, mpl::int_<3>> {
   typedef const char *type;
 };
 
-<<<<<<< HEAD
-template <class Val, class Backend> struct canonical {
-  typedef typename mpl::if_<
-      is_signed<Val>, mpl::int_<0>,
-      typename mpl::if_<
-          is_unsigned<Val>, mpl::int_<1>,
-          typename mpl::if_<
-              is_floating_point<Val>, mpl::int_<2>,
-              typename mpl::if_<mpl::or_<is_convertible<Val, const char *>,
-                                         is_same<Val, std::string>>,
-                                mpl::int_<3>, mpl::int_<4>>::type>::type>::
-          type>::type tag_type;
-
-  typedef typename canonical_imp<Val, Backend, tag_type>::type type;
-};
-
-struct terminal {};
-struct negate {};
-struct plus {};
-struct minus {};
-struct multiplies {};
-struct divides {};
-struct modulus {};
-struct shift_left {};
-struct shift_right {};
-struct bitwise_and {};
-struct bitwise_or {};
-struct bitwise_xor {};
-struct bitwise_complement {};
-struct add_immediates {};
-struct subtract_immediates {};
-struct multiply_immediates {};
-struct divide_immediates {};
-struct modulus_immediates {};
-struct bitwise_and_immediates {};
-struct bitwise_or_immediates {};
-struct bitwise_xor_immediates {};
-struct complement_immediates {};
-struct function {};
-struct multiply_add {};
-struct multiply_subtract {};
-
-template <class T> struct backend_type;
-=======
 template <class Val, class Backend>
 struct canonical
 {
@@ -488,7 +339,6 @@
 
 template <class T>
 struct backend_type;
->>>>>>> a67ddfec
 
 template <class T, expression_template_option ExpressionTemplates>
 struct backend_type<number<T, ExpressionTemplates>> {
@@ -501,13 +351,9 @@
       typename expression<tag, A1, A2, A3, A4>::result_type>::type type;
 };
 
-<<<<<<< HEAD
-template <class T1, class T2> struct combine_expression {
-=======
 template <class T1, class T2>
 struct combine_expression
 {
->>>>>>> a67ddfec
 #ifdef BOOST_NO_CXX11_DECLTYPE
   typedef typename mpl::if_c<(sizeof(T1() + T2()) == sizeof(T1)), T1, T2>::type
       type;
@@ -532,17 +378,6 @@
   typedef number<T, ExpressionTemplates> type;
 };
 
-<<<<<<< HEAD
-template <class T1, expression_template_option ExpressionTemplates1, class T2,
-          expression_template_option ExpressionTemplates2>
-struct combine_expression<number<T1, ExpressionTemplates1>,
-                          number<T2, ExpressionTemplates2>> {
-  typedef typename mpl::if_c<
-      is_convertible<number<T2, ExpressionTemplates2>,
-                     number<T1, ExpressionTemplates2>>::value,
-      number<T1, ExpressionTemplates1>, number<T2, ExpressionTemplates2>>::type
-      type;
-=======
 template <class T1, expression_template_option ExpressionTemplates1, class T2, expression_template_option ExpressionTemplates2>
 struct combine_expression<number<T1, ExpressionTemplates1>, number<T2, ExpressionTemplates2> >
 {
@@ -550,7 +385,6 @@
        is_convertible<number<T2, ExpressionTemplates2>, number<T1, ExpressionTemplates2> >::value,
        number<T1, ExpressionTemplates1>,
        number<T2, ExpressionTemplates2> >::type type;
->>>>>>> a67ddfec
 };
 
 template <class T> struct arg_type { typedef expression<terminal, T> type; };
@@ -560,14 +394,9 @@
   typedef expression<Tag, Arg1, Arg2, Arg3, Arg4> type;
 };
 
-<<<<<<< HEAD
-struct unmentionable {
-  unmentionable *proc() { return 0; }
-=======
 struct unmentionable
 {
    unmentionable* proc() { return 0; }
->>>>>>> a67ddfec
 };
 
 typedef unmentionable *(unmentionable::*unmentionable_type)();
@@ -579,13 +408,8 @@
 template <class T> struct expression_storage_base<T, true> { typedef T type; };
 
 template <class T>
-<<<<<<< HEAD
-struct expression_storage
-    : public expression_storage_base<T, boost::is_arithmetic<T>::value> {};
-=======
 struct expression_storage : public expression_storage_base<T, boost::is_arithmetic<T>::value>
 {};
->>>>>>> a67ddfec
 
 template <class T> struct expression_storage<T *> { typedef T *type; };
 
@@ -599,14 +423,6 @@
 };
 
 template <class tag, class Arg1>
-<<<<<<< HEAD
-struct expression<tag, Arg1, void, void, void> {
-  typedef mpl::int_<1> arity;
-  typedef typename arg_type<Arg1>::type left_type;
-  typedef typename left_type::result_type left_result_type;
-  typedef typename left_type::result_type result_type;
-  typedef tag tag_type;
-=======
 struct expression<tag, Arg1, void, void, void>
 {
    typedef mpl::int_<1>                    arity;
@@ -614,7 +430,6 @@
    typedef typename left_type::result_type left_result_type;
    typedef typename left_type::result_type result_type;
    typedef tag                             tag_type;
->>>>>>> a67ddfec
 
   explicit expression(const Arg1 &a) : arg(a) {}
 
@@ -770,69 +585,15 @@
   }
 #endif
 
-<<<<<<< HEAD
-  left_type left() const { return left_type(arg); }
-
-  const Arg1 &left_ref() const BOOST_NOEXCEPT { return arg; }
-=======
    left_type left() const
    {
       return left_type(arg);
    }
 
    const Arg1& left_ref() const BOOST_NOEXCEPT { return arg; }
->>>>>>> a67ddfec
 
   static const unsigned depth = left_type::depth + 1;
 #ifndef BOOST_MP_NO_CXX11_EXPLICIT_CONVERSION_OPERATORS
-<<<<<<< HEAD
-#if (defined(__GNUC__) && (__GNUC__ == 4) && (__GNUC_MINOR__ < 7) &&           \
-     !defined(__clang__)) ||                                                   \
-    (defined(BOOST_INTEL) && (BOOST_INTEL <= 1500))
-  //
-  // Horrible workaround for gcc-4.6.x which always prefers the template
-  // operator bool() rather than the non-template operator when converting to
-  // an arithmetic type:
-  //
-  template <class T, typename boost::enable_if<is_same<T, bool>, int>::type = 0>
-  explicit operator T() const {
-    result_type r(*this);
-    return static_cast<bool>(r);
-  }
-  template <class T, typename boost::disable_if_c<is_same<T, bool>::value ||
-                                                      is_void<T>::value ||
-                                                      is_number<T>::value,
-                                                  int>::type = 0>
-  explicit operator T() const {
-    return static_cast<T>(static_cast<result_type>(*this));
-  }
-#else
-  template <class T
-#ifndef __SUNPRO_CC
-            ,
-            typename boost::disable_if_c<
-                is_number<T>::value ||
-                    is_constructible<T const &, result_type>::value,
-                int>::type = 0
-#endif
-            >
-  explicit operator T() const {
-    return static_cast<T>(static_cast<result_type>(*this));
-  }
-  BOOST_MP_FORCEINLINE explicit operator bool() const {
-    result_type r(*this);
-    return static_cast<bool>(r);
-  }
-#if BOOST_WORKAROUND(BOOST_GCC_VERSION, < 40800)
-  BOOST_MP_FORCEINLINE explicit operator void() const {}
-#endif
-#endif
-#else
-  operator unmentionable_type() const {
-    result_type r(*this);
-    return r ? &unmentionable::proc : 0;
-  }
-=======
 #if (defined(__GNUC__) && (__GNUC__ == 4) && (__GNUC_MINOR__ < 7) && !defined(__clang__)) || (defined(BOOST_INTEL) && (BOOST_INTEL <= 1500))
    //
    // Horrible workaround for gcc-4.6.x which always prefers the template
@@ -877,7 +638,6 @@
       result_type r(*this);
       return r ? &unmentionable::proc : 0;
    }
->>>>>>> a67ddfec
 #endif
 
   template <class T> T convert_to() {
@@ -885,17 +645,6 @@
     return r.template convert_to<T>();
   }
 
-<<<<<<< HEAD
-private:
-  typename expression_storage<Arg1>::type arg;
-  expression &operator=(const expression &);
-};
-
-template <class Arg1> struct expression<terminal, Arg1, void, void, void> {
-  typedef mpl::int_<0> arity;
-  typedef Arg1 result_type;
-  typedef terminal tag_type;
-=======
  private:
    typename expression_storage<Arg1>::type arg;
    expression&                             operator=(const expression&);
@@ -907,7 +656,6 @@
    typedef mpl::int_<0> arity;
    typedef Arg1         result_type;
    typedef terminal     tag_type;
->>>>>>> a67ddfec
 
   explicit expression(const Arg1 &a) : arg(a) {}
 
@@ -1063,63 +811,14 @@
   }
 #endif
 
-<<<<<<< HEAD
-  const Arg1 &value() const BOOST_NOEXCEPT { return arg; }
-=======
    const Arg1& value() const BOOST_NOEXCEPT
    {
       return arg;
    }
->>>>>>> a67ddfec
 
   static const unsigned depth = 0;
 
 #ifndef BOOST_MP_NO_CXX11_EXPLICIT_CONVERSION_OPERATORS
-<<<<<<< HEAD
-#if (defined(__GNUC__) && (__GNUC__ == 4) && (__GNUC_MINOR__ < 7) &&           \
-     !defined(__clang__)) ||                                                   \
-    (defined(BOOST_INTEL) && (BOOST_INTEL <= 1500))
-  //
-  // Horrible workaround for gcc-4.6.x which always prefers the template
-  // operator bool() rather than the non-template operator when converting to
-  // an arithmetic type:
-  //
-  template <class T, typename boost::enable_if<is_same<T, bool>, int>::type = 0>
-  explicit operator T() const {
-    result_type r(*this);
-    return static_cast<bool>(r);
-  }
-  template <class T, typename boost::disable_if_c<is_same<T, bool>::value ||
-                                                      is_void<T>::value ||
-                                                      is_number<T>::value,
-                                                  int>::type = 0>
-  explicit operator T() const {
-    return static_cast<T>(static_cast<result_type>(*this));
-  }
-#else
-  template <class T
-#ifndef __SUNPRO_CC
-            ,
-            typename boost::disable_if_c<
-                is_number<T>::value ||
-                    is_constructible<T const &, result_type>::value,
-                int>::type = 0
-#endif
-            >
-  explicit operator T() const {
-    return static_cast<T>(static_cast<result_type>(*this));
-  }
-  BOOST_MP_FORCEINLINE explicit operator bool() const {
-    result_type r(*this);
-    return static_cast<bool>(r);
-  }
-#if BOOST_WORKAROUND(BOOST_GCC_VERSION, < 40800)
-  BOOST_MP_FORCEINLINE explicit operator void() const {}
-#endif
-#endif
-#else
-  operator unmentionable_type() const { return arg ? &unmentionable::proc : 0; }
-=======
 #if (defined(__GNUC__) && (__GNUC__ == 4) && (__GNUC_MINOR__ < 7) && !defined(__clang__)) || (defined(BOOST_INTEL) && (BOOST_INTEL <= 1500))
    //
    // Horrible workaround for gcc-4.6.x which always prefers the template
@@ -1163,7 +862,6 @@
    {
       return arg ? &unmentionable::proc : 0;
    }
->>>>>>> a67ddfec
 #endif
 
   template <class T> T convert_to() {
@@ -1171,25 +869,6 @@
     return r.template convert_to<T>();
   }
 
-<<<<<<< HEAD
-private:
-  typename expression_storage<Arg1>::type arg;
-  expression &operator=(const expression &);
-};
-
-template <class tag, class Arg1, class Arg2>
-struct expression<tag, Arg1, Arg2, void, void> {
-  typedef mpl::int_<2> arity;
-  typedef typename arg_type<Arg1>::type left_type;
-  typedef typename arg_type<Arg2>::type right_type;
-  typedef typename left_type::result_type left_result_type;
-  typedef typename right_type::result_type right_result_type;
-  typedef typename combine_expression<left_result_type, right_result_type>::type
-      result_type;
-  typedef tag tag_type;
-
-  expression(const Arg1 &a1, const Arg2 &a2) : arg1(a1), arg2(a2) {}
-=======
  private:
    typename expression_storage<Arg1>::type arg;
    expression&                             operator=(const expression&);
@@ -1207,7 +886,6 @@
    typedef tag                                                                    tag_type;
 
    expression(const Arg1& a1, const Arg2& a2) : arg1(a1), arg2(a2) {}
->>>>>>> a67ddfec
 
 #ifndef BOOST_NO_CXX11_STATIC_ASSERT
   //
@@ -1361,91 +1039,6 @@
   }
 #endif
 
-<<<<<<< HEAD
-  left_type left() const { return left_type(arg1); }
-  right_type right() const { return right_type(arg2); }
-  const Arg1 &left_ref() const BOOST_NOEXCEPT { return arg1; }
-  const Arg2 &right_ref() const BOOST_NOEXCEPT { return arg2; }
-
-#ifndef BOOST_MP_NO_CXX11_EXPLICIT_CONVERSION_OPERATORS
-#if (defined(__GNUC__) && (__GNUC__ == 4) && (__GNUC_MINOR__ < 7) &&           \
-     !defined(__clang__)) ||                                                   \
-    (defined(BOOST_INTEL) && (BOOST_INTEL <= 1500))
-  //
-  // Horrible workaround for gcc-4.6.x which always prefers the template
-  // operator bool() rather than the non-template operator when converting to
-  // an arithmetic type:
-  //
-  template <class T, typename boost::enable_if<is_same<T, bool>, int>::type = 0>
-  explicit operator T() const {
-    result_type r(*this);
-    return static_cast<bool>(r);
-  }
-  template <class T, typename boost::disable_if_c<is_same<T, bool>::value ||
-                                                      is_void<T>::value ||
-                                                      is_number<T>::value,
-                                                  int>::type = 0>
-  explicit operator T() const {
-    return static_cast<T>(static_cast<result_type>(*this));
-  }
-#else
-  template <class T
-#ifndef __SUNPRO_CC
-            ,
-            typename boost::disable_if_c<
-                is_number<T>::value ||
-                    is_constructible<T const &, result_type>::value,
-                int>::type = 0
-#endif
-            >
-  explicit operator T() const {
-    return static_cast<T>(static_cast<result_type>(*this));
-  }
-  BOOST_MP_FORCEINLINE explicit operator bool() const {
-    result_type r(*this);
-    return static_cast<bool>(r);
-  }
-#if BOOST_WORKAROUND(BOOST_GCC_VERSION, < 40800)
-  BOOST_MP_FORCEINLINE explicit operator void() const {}
-#endif
-#endif
-#else
-  operator unmentionable_type() const {
-    result_type r(*this);
-    return r ? &unmentionable::proc : 0;
-  }
-#endif
-  template <class T> T convert_to() {
-    result_type r(*this);
-    return r.template convert_to<T>();
-  }
-
-  static const unsigned left_depth = left_type::depth + 1;
-  static const unsigned right_depth = right_type::depth + 1;
-  static const unsigned depth =
-      left_depth > right_depth ? left_depth : right_depth;
-
-private:
-  typename expression_storage<Arg1>::type arg1;
-  typename expression_storage<Arg2>::type arg2;
-  expression &operator=(const expression &);
-};
-
-template <class tag, class Arg1, class Arg2, class Arg3>
-struct expression<tag, Arg1, Arg2, Arg3, void> {
-  typedef mpl::int_<3> arity;
-  typedef typename arg_type<Arg1>::type left_type;
-  typedef typename arg_type<Arg2>::type middle_type;
-  typedef typename arg_type<Arg3>::type right_type;
-  typedef typename left_type::result_type left_result_type;
-  typedef typename middle_type::result_type middle_result_type;
-  typedef typename right_type::result_type right_result_type;
-  typedef typename combine_expression<
-      left_result_type,
-      typename combine_expression<right_result_type,
-                                  middle_result_type>::type>::type result_type;
-  typedef tag tag_type;
-=======
    left_type left() const
    {
       return left_type(arg1);
@@ -1531,7 +1124,6 @@
        left_result_type,
        typename combine_expression<right_result_type, middle_result_type>::type>::type result_type;
    typedef tag                                                                         tag_type;
->>>>>>> a67ddfec
 
   expression(const Arg1 &a1, const Arg2 &a2, const Arg3 &a3)
       : arg1(a1), arg2(a2), arg3(a3) {}
@@ -1688,102 +1280,6 @@
   }
 #endif
 
-<<<<<<< HEAD
-  left_type left() const { return left_type(arg1); }
-  middle_type middle() const { return middle_type(arg2); }
-  right_type right() const { return right_type(arg3); }
-  const Arg1 &left_ref() const BOOST_NOEXCEPT { return arg1; }
-  const Arg2 &middle_ref() const BOOST_NOEXCEPT { return arg2; }
-  const Arg3 &right_ref() const BOOST_NOEXCEPT { return arg3; }
-
-#ifndef BOOST_MP_NO_CXX11_EXPLICIT_CONVERSION_OPERATORS
-#if (defined(__GNUC__) && (__GNUC__ == 4) && (__GNUC_MINOR__ < 7) &&           \
-     !defined(__clang__)) ||                                                   \
-    (defined(BOOST_INTEL) && (BOOST_INTEL <= 1500))
-  //
-  // Horrible workaround for gcc-4.6.x which always prefers the template
-  // operator bool() rather than the non-template operator when converting to
-  // an arithmetic type:
-  //
-  template <class T, typename boost::enable_if<is_same<T, bool>, int>::type = 0>
-  explicit operator T() const {
-    result_type r(*this);
-    return static_cast<bool>(r);
-  }
-  template <class T, typename boost::disable_if_c<is_same<T, bool>::value ||
-                                                      is_void<T>::value ||
-                                                      is_number<T>::value,
-                                                  int>::type = 0>
-  explicit operator T() const {
-    return static_cast<T>(static_cast<result_type>(*this));
-  }
-#else
-  template <class T
-#ifndef __SUNPRO_CC
-            ,
-            typename boost::disable_if_c<
-                is_number<T>::value ||
-                    is_constructible<T const &, result_type>::value,
-                int>::type = 0
-#endif
-            >
-  explicit operator T() const {
-    return static_cast<T>(static_cast<result_type>(*this));
-  }
-  BOOST_MP_FORCEINLINE explicit operator bool() const {
-    result_type r(*this);
-    return static_cast<bool>(r);
-  }
-#if BOOST_WORKAROUND(BOOST_GCC_VERSION, < 40800)
-  BOOST_MP_FORCEINLINE explicit operator void() const {}
-#endif
-#endif
-#else
-  operator unmentionable_type() const {
-    result_type r(*this);
-    return r ? &unmentionable::proc : 0;
-  }
-#endif
-  template <class T> T convert_to() {
-    result_type r(*this);
-    return r.template convert_to<T>();
-  }
-
-  static const unsigned left_depth = left_type::depth + 1;
-  static const unsigned middle_depth = middle_type::depth + 1;
-  static const unsigned right_depth = right_type::depth + 1;
-  static const unsigned
-      depth = left_depth > right_depth
-                  ? (left_depth > middle_depth ? left_depth : middle_depth)
-                  : (right_depth > middle_depth ? right_depth : middle_depth);
-
-private:
-  typename expression_storage<Arg1>::type arg1;
-  typename expression_storage<Arg2>::type arg2;
-  typename expression_storage<Arg3>::type arg3;
-  expression &operator=(const expression &);
-};
-
-template <class tag, class Arg1, class Arg2, class Arg3, class Arg4>
-struct expression {
-  typedef mpl::int_<4> arity;
-  typedef typename arg_type<Arg1>::type left_type;
-  typedef typename arg_type<Arg2>::type left_middle_type;
-  typedef typename arg_type<Arg3>::type right_middle_type;
-  typedef typename arg_type<Arg4>::type right_type;
-  typedef typename left_type::result_type left_result_type;
-  typedef typename left_middle_type::result_type left_middle_result_type;
-  typedef typename right_middle_type::result_type right_middle_result_type;
-  typedef typename right_type::result_type right_result_type;
-  typedef typename combine_expression<
-      left_result_type,
-      typename combine_expression<
-          left_middle_result_type,
-          typename combine_expression<right_middle_result_type,
-                                      right_result_type>::type>::type>::type
-      result_type;
-  typedef tag tag_type;
-=======
    left_type left() const
    {
       return left_type(arg1);
@@ -1877,7 +1373,6 @@
            left_middle_result_type,
            typename combine_expression<right_middle_result_type, right_result_type>::type>::type>::type result_type;
    typedef tag                                                                                          tag_type;
->>>>>>> a67ddfec
 
   expression(const Arg1 &a1, const Arg2 &a2, const Arg3 &a3, const Arg4 &a4)
       : arg1(a1), arg2(a2), arg3(a3), arg4(a4) {}
@@ -2034,103 +1529,6 @@
   }
 #endif
 
-<<<<<<< HEAD
-  left_type left() const { return left_type(arg1); }
-  left_middle_type left_middle() const { return left_middle_type(arg2); }
-  right_middle_type right_middle() const { return right_middle_type(arg3); }
-  right_type right() const { return right_type(arg4); }
-  const Arg1 &left_ref() const BOOST_NOEXCEPT { return arg1; }
-  const Arg2 &left_middle_ref() const BOOST_NOEXCEPT { return arg2; }
-  const Arg3 &right_middle_ref() const BOOST_NOEXCEPT { return arg3; }
-  const Arg4 &right_ref() const BOOST_NOEXCEPT { return arg4; }
-
-#ifndef BOOST_MP_NO_CXX11_EXPLICIT_CONVERSION_OPERATORS
-#if (defined(__GNUC__) && (__GNUC__ == 4) && (__GNUC_MINOR__ < 7) &&           \
-     !defined(__clang__)) ||                                                   \
-    (defined(BOOST_INTEL) && (BOOST_INTEL <= 1500))
-  //
-  // Horrible workaround for gcc-4.6.x which always prefers the template
-  // operator bool() rather than the non-template operator when converting to
-  // an arithmetic type:
-  //
-  template <class T, typename boost::enable_if<is_same<T, bool>, int>::type = 0>
-  explicit operator T() const {
-    result_type r(*this);
-    return static_cast<bool>(r);
-  }
-  template <class T, typename boost::disable_if_c<is_same<T, bool>::value ||
-                                                      is_void<T>::value ||
-                                                      is_number<T>::value,
-                                                  int>::type = 0>
-  explicit operator T() const {
-    return static_cast<T>(static_cast<result_type>(*this));
-  }
-#else
-  template <class T
-#ifndef __SUNPRO_CC
-            ,
-            typename boost::disable_if_c<
-                is_number<T>::value ||
-                    is_constructible<T const &, result_type>::value,
-                int>::type = 0
-#endif
-            >
-  explicit operator T() const {
-    return static_cast<T>(static_cast<result_type>(*this));
-  }
-  BOOST_MP_FORCEINLINE explicit operator bool() const {
-    result_type r(*this);
-    return static_cast<bool>(r);
-  }
-#if BOOST_WORKAROUND(BOOST_GCC_VERSION, < 40800)
-  BOOST_MP_FORCEINLINE explicit operator void() const {}
-#endif
-#endif
-#else
-  operator unmentionable_type() const {
-    result_type r(*this);
-    return r ? &unmentionable::proc : 0;
-  }
-#endif
-  template <class T> T convert_to() {
-    result_type r(*this);
-    return r.template convert_to<T>();
-  }
-
-  static const unsigned left_depth = left_type::depth + 1;
-  static const unsigned left_middle_depth = left_middle_type::depth + 1;
-  static const unsigned right_middle_depth = right_middle_type::depth + 1;
-  static const unsigned right_depth = right_type::depth + 1;
-
-  static const unsigned left_max_depth =
-      left_depth > left_middle_depth ? left_depth : left_middle_depth;
-  static const unsigned right_max_depth =
-      right_depth > right_middle_depth ? right_depth : right_middle_depth;
-
-  static const unsigned depth =
-      left_max_depth > right_max_depth ? left_max_depth : right_max_depth;
-
-private:
-  typename expression_storage<Arg1>::type arg1;
-  typename expression_storage<Arg2>::type arg2;
-  typename expression_storage<Arg3>::type arg3;
-  typename expression_storage<Arg4>::type arg4;
-  expression &operator=(const expression &);
-};
-
-template <class T> struct digits2 {
-  BOOST_STATIC_ASSERT(std::numeric_limits<T>::is_specialized);
-  BOOST_STATIC_ASSERT((std::numeric_limits<T>::radix == 2) ||
-                      (std::numeric_limits<T>::radix == 10));
-  // If we really have so many digits that this fails, then we're probably going
-  // to hit other problems anyway:
-  BOOST_STATIC_ASSERT(LONG_MAX / 1000 > (std::numeric_limits<T>::digits + 1));
-  static const long m_value =
-      std::numeric_limits<T>::radix == 10
-          ? (((std::numeric_limits<T>::digits + 1) * 1000L) / 301L)
-          : std::numeric_limits<T>::digits;
-  static inline BOOST_CONSTEXPR long value() BOOST_NOEXCEPT { return m_value; }
-=======
    left_type left() const
    {
       return left_type(arg1);
@@ -2223,7 +1621,6 @@
    BOOST_STATIC_ASSERT(LONG_MAX / 1000 > (std::numeric_limits<T>::digits + 1));
    static const long                  m_value = std::numeric_limits<T>::radix == 10 ? (((std::numeric_limits<T>::digits + 1) * 1000L) / 301L) : std::numeric_limits<T>::digits;
    static inline BOOST_CONSTEXPR long value() BOOST_NOEXCEPT { return m_value; }
->>>>>>> a67ddfec
 };
 
 #ifndef BOOST_MP_MIN_EXPONENT_DIGITS
@@ -2235,45 +1632,6 @@
 #endif
 
 template <class S>
-<<<<<<< HEAD
-void format_float_string(S &str, boost::intmax_t my_exp, boost::intmax_t digits,
-                         std::ios_base::fmtflags f, bool iszero) {
-  typedef typename S::size_type size_type;
-  bool scientific =
-      (f & std::ios_base::scientific) == std::ios_base::scientific;
-  bool fixed = (f & std::ios_base::fixed) == std::ios_base::fixed;
-  bool showpoint = (f & std::ios_base::showpoint) == std::ios_base::showpoint;
-  bool showpos = (f & std::ios_base::showpos) == std::ios_base::showpos;
-
-  bool neg = str.size() && (str[0] == '-');
-
-  if (neg)
-    str.erase(0, 1);
-
-  if (digits == 0) {
-    digits = (std::max)(str.size(), size_type(16));
-  }
-
-  if (iszero || str.empty() || (str.find_first_not_of('0') == S::npos)) {
-    // We will be printing zero, even though the value might not
-    // actually be zero (it just may have been rounded to zero).
-    str = "0";
-    if (scientific || fixed) {
-      str.append(1, '.');
-      str.append(size_type(digits), '0');
-      if (scientific)
-        str.append("e+00");
-    } else {
-      if (showpoint) {
-        str.append(1, '.');
-        if (digits > 1)
-          str.append(size_type(digits - 1), '0');
-      }
-    }
-    if (neg)
-      str.insert(static_cast<std::string::size_type>(0), 1, '-');
-    else if (showpos)
-=======
 void format_float_string(S& str, boost::intmax_t my_exp, boost::intmax_t digits, std::ios_base::fmtflags f, bool iszero)
 {
    typedef typename S::size_type size_type;
@@ -2403,7 +1761,6 @@
    if (neg)
       str.insert(static_cast<std::string::size_type>(0), 1, '-');
    else if (showpos)
->>>>>>> a67ddfec
       str.insert(static_cast<std::string::size_type>(0), 1, '+');
     return;
   }
@@ -2483,33 +1840,6 @@
 }
 
 template <class V>
-<<<<<<< HEAD
-void check_shift_range(V val, const mpl::true_ &, const mpl::true_ &) {
-  if (val > (std::numeric_limits<std::size_t>::max)())
-    BOOST_THROW_EXCEPTION(
-        std::out_of_range("Can not shift by a value greater than "
-                          "std::numeric_limits<std::size_t>::max()."));
-  if (val < 0)
-    BOOST_THROW_EXCEPTION(
-        std::out_of_range("Can not shift by a negative value."));
-}
-template <class V>
-void check_shift_range(V val, const mpl::false_ &, const mpl::true_ &) {
-  if (val < 0)
-    BOOST_THROW_EXCEPTION(
-        std::out_of_range("Can not shift by a negative value."));
-}
-template <class V>
-void check_shift_range(V val, const mpl::true_ &, const mpl::false_ &) {
-  if (val > (std::numeric_limits<std::size_t>::max)())
-    BOOST_THROW_EXCEPTION(
-        std::out_of_range("Can not shift by a value greater than "
-                          "std::numeric_limits<std::size_t>::max()."));
-}
-template <class V>
-void check_shift_range(V, const mpl::false_ &,
-                       const mpl::false_ &) BOOST_NOEXCEPT {}
-=======
 void check_shift_range(V val, const mpl::true_&, const mpl::true_&)
 {
    if (val > (std::numeric_limits<std::size_t>::max)())
@@ -2531,18 +1861,10 @@
 }
 template <class V>
 void check_shift_range(V, const mpl::false_&, const mpl::false_&) BOOST_NOEXCEPT {}
->>>>>>> a67ddfec
 
 template <class T> const T &evaluate_if_expression(const T &val) { return val; }
 template <class tag, class Arg1, class Arg2, class Arg3, class Arg4>
-<<<<<<< HEAD
-typename expression<tag, Arg1, Arg2, Arg3, Arg4>::result_type
-evaluate_if_expression(const expression<tag, Arg1, Arg2, Arg3, Arg4> &val) {
-  return val;
-}
-=======
 typename expression<tag, Arg1, Arg2, Arg3, Arg4>::result_type evaluate_if_expression(const expression<tag, Arg1, Arg2, Arg3, Arg4>& val) { return val; }
->>>>>>> a67ddfec
 
 } // namespace detail
 
@@ -2550,16 +1872,6 @@
 // Traits class, lets us know what kind of number we have, defaults to a
 // floating point type:
 //
-<<<<<<< HEAD
-enum number_category_type {
-  number_kind_unknown = -1,
-  number_kind_integer = 0,
-  number_kind_floating_point = 1,
-  number_kind_rational = 2,
-  number_kind_fixed_point = 3,
-  number_kind_complex = 4,
-  number_kind_modulus = 5
-=======
 enum number_category_type
 {
    number_kind_unknown        = -1,
@@ -2568,33 +1880,12 @@
    number_kind_rational       = 2,
    number_kind_fixed_point    = 3,
    number_kind_complex        = 4
->>>>>>> a67ddfec
 };
 
 template <class Num, bool, bool>
 struct number_category_base : public mpl::int_<number_kind_unknown>
 {};
 template <class Num>
-<<<<<<< HEAD
-struct number_category_base<Num, true, false>
-    : public mpl::int_<std::numeric_limits<Num>::is_integer
-                           ? number_kind_integer
-                           : (std::numeric_limits<Num>::max_exponent
-                                  ? number_kind_floating_point
-                                  : number_kind_unknown)> {};
-template <class Num>
-struct number_category
-    : public number_category_base<
-          Num, boost::is_class<Num>::value || boost::is_arithmetic<Num>::value,
-          boost::is_abstract<Num>::value> {};
-template <class Backend, expression_template_option ExpressionTemplates>
-struct number_category<number<Backend, ExpressionTemplates>>
-    : public number_category<Backend> {};
-template <class tag, class A1, class A2, class A3, class A4>
-struct number_category<detail::expression<tag, A1, A2, A3, A4>>
-    : public number_category<
-          typename detail::expression<tag, A1, A2, A3, A4>::result_type> {};
-=======
 struct number_category_base<Num, true, false> : public mpl::int_<std::numeric_limits<Num>::is_integer ? number_kind_integer : (std::numeric_limits<Num>::max_exponent ? number_kind_floating_point : number_kind_unknown)>
 {};
 template <class Num>
@@ -2606,36 +1897,12 @@
 template <class tag, class A1, class A2, class A3, class A4>
 struct number_category<detail::expression<tag, A1, A2, A3, A4> > : public number_category<typename detail::expression<tag, A1, A2, A3, A4>::result_type>
 {};
->>>>>>> a67ddfec
 //
 // Specializations for types which do not always have numberic_limits
 // specializations:
 //
 #ifdef BOOST_HAS_INT128
 template <>
-<<<<<<< HEAD
-struct number_category<boost::int128_type>
-    : public mpl::int_<number_kind_integer> {};
-template <>
-struct number_category<boost::uint128_type>
-    : public mpl::int_<number_kind_integer> {};
-#endif
-#ifdef BOOST_HAS_FLOAT128
-template <>
-struct number_category<__float128>
-    : public mpl::int_<number_kind_floating_point> {};
-#endif
-
-template <class T> struct component_type { typedef T type; };
-template <class tag, class A1, class A2, class A3, class A4>
-struct component_type<detail::expression<tag, A1, A2, A3, A4>>
-    : public component_type<
-          typename detail::expression<tag, A1, A2, A3, A4>::result_type> {};
-
-template <class T> struct scalar_result_from_possible_complex {
-  typedef typename mpl::if_c<number_category<T>::value == number_kind_complex,
-                             typename component_type<T>::type, T>::type type;
-=======
 struct number_category<boost::int128_type> : public mpl::int_<number_kind_integer>
 {};
 template <>
@@ -2662,25 +1929,12 @@
 {
    typedef typename mpl::if_c<number_category<T>::value == number_kind_complex,
                               typename component_type<T>::type, T>::type type;
->>>>>>> a67ddfec
 };
 
 template <class T>
 struct complex_result_from_scalar; // individual backends must specialize this
                                    // trait.
 
-<<<<<<< HEAD
-template <class T> struct is_unsigned_number : public mpl::false_ {};
-template <class Backend, expression_template_option ExpressionTemplates>
-struct is_unsigned_number<number<Backend, ExpressionTemplates>>
-    : public is_unsigned_number<Backend> {};
-template <class T>
-struct is_signed_number : public mpl::bool_<!is_unsigned_number<T>::value> {};
-template <class T> struct is_interval_number : public mpl::false_ {};
-template <class Backend, expression_template_option ExpressionTemplates>
-struct is_interval_number<number<Backend, ExpressionTemplates>>
-    : public is_interval_number<Backend> {};
-=======
 template <class T>
 struct is_unsigned_number : public mpl::false_
 {};
@@ -2696,17 +1950,11 @@
 template <class Backend, expression_template_option ExpressionTemplates>
 struct is_interval_number<number<Backend, ExpressionTemplates> > : public is_interval_number<Backend>
 {};
->>>>>>> a67ddfec
 
 } // namespace multiprecision
 } // namespace boost
 
-<<<<<<< HEAD
-namespace boost {
-namespace math {
-=======
 namespace boost { namespace math {
->>>>>>> a67ddfec
 namespace tools {
 
 template <class T> struct promote_arg;
@@ -2737,14 +1985,6 @@
 
 namespace constants {
 
-<<<<<<< HEAD
-template <class T> struct is_explicitly_convertible_from_string;
-
-template <class B, boost::multiprecision::expression_template_option ET>
-struct is_explicitly_convertible_from_string<
-    boost::multiprecision::number<B, ET>> {
-  static const bool value = true;
-=======
 template <class T>
 struct is_explicitly_convertible_from_string;
 
@@ -2752,17 +1992,11 @@
 struct is_explicitly_convertible_from_string<boost::multiprecision::number<B, ET> >
 {
    static const bool value = true;
->>>>>>> a67ddfec
 };
 
 } // namespace constants
 
-<<<<<<< HEAD
-} // namespace math
-} // namespace boost
-=======
 }} // namespace boost::math
->>>>>>> a67ddfec
 
 #ifdef BOOST_MSVC
 #pragma warning(pop)
