#///////////////////////////////////////////////////////////////////////////////
//  Copyright 2011 John Maddock. Distributed under the Boost
//  Software License, Version 1.0. (See accompanying file
//  LICENSE_1_0.txt or copy at http://www.boost.org/LICENSE_1_0.txt)

#ifndef BOOST_MATH_BN_MPFR_HPP
#define BOOST_MATH_BN_MPFR_HPP

#include <algorithm>
#include <boost/cstdint.hpp>
#include <boost/math/special_functions/fpclassify.hpp>
#include <boost/multiprecision/debug_adaptor.hpp>
#include <boost/multiprecision/detail/big_lanczos.hpp>
#include <boost/multiprecision/detail/digits.hpp>
#include <boost/multiprecision/gmp.hpp>
#include <boost/multiprecision/number.hpp>
#include <cmath>
#include <mpfr.h>

#ifndef BOOST_MULTIPRECISION_MPFR_DEFAULT_PRECISION
#define BOOST_MULTIPRECISION_MPFR_DEFAULT_PRECISION 20
#endif

namespace boost {
namespace multiprecision {

enum mpfr_allocation_type { allocate_stack, allocate_dynamic };

namespace backends {

template <unsigned digits10,
          mpfr_allocation_type AllocationType = allocate_dynamic>
struct mpfr_float_backend;

template <> struct mpfr_float_backend<0, allocate_stack>;

} // namespace backends

template <unsigned digits10, mpfr_allocation_type AllocationType>
<<<<<<< HEAD
struct number_category<backends::mpfr_float_backend<digits10, AllocationType>>
    : public mpl::int_<number_kind_floating_point> {};
=======
struct number_category<backends::mpfr_float_backend<digits10, AllocationType> > : public mpl::int_<number_kind_floating_point>
{};
>>>>>>> 536bc419

namespace backends {

namespace detail {

<<<<<<< HEAD
template <bool b> struct mpfr_cleanup {
  struct initializer {
    initializer() {}
    ~initializer() { mpfr_free_cache(); }
    void force_instantiate() const {}
  };
  static const initializer init;
  static void force_instantiate() { init.force_instantiate(); }
=======
template <bool b>
struct mpfr_cleanup
{
   struct initializer
   {
      initializer() {}
      ~initializer() { mpfr_free_cache(); }
      void force_instantiate() const {}
   };
   static const initializer init;
   static void              force_instantiate() { init.force_instantiate(); }
>>>>>>> 536bc419
};

template <bool b>
typename mpfr_cleanup<b>::initializer const mpfr_cleanup<b>::init;

<<<<<<< HEAD
inline void mpfr_copy_precision(mpfr_t dest, const mpfr_t src) {
  mpfr_prec_t p_dest = mpfr_get_prec(dest);
  mpfr_prec_t p_src = mpfr_get_prec(src);
  if (p_dest != p_src)
    mpfr_set_prec(dest, p_src);
=======
inline void mpfr_copy_precision(mpfr_t dest, const mpfr_t src)
{
   mpfr_prec_t p_dest = mpfr_get_prec(dest);
   mpfr_prec_t p_src  = mpfr_get_prec(src);
   if (p_dest != p_src)
      mpfr_set_prec(dest, p_src);
>>>>>>> 536bc419
}
inline void mpfr_copy_precision(mpfr_t dest, const mpfr_t src1,
                                const mpfr_t src2) {
  mpfr_prec_t p_dest = mpfr_get_prec(dest);
  mpfr_prec_t p_src1 = mpfr_get_prec(src1);
  mpfr_prec_t p_src2 = mpfr_get_prec(src2);
  if (p_src2 > p_src1)
    p_src1 = p_src2;
  if (p_dest != p_src1)
    mpfr_set_prec(dest, p_src1);
}

template <unsigned digits10, mpfr_allocation_type AllocationType>
struct mpfr_float_imp;

template <unsigned digits10> struct mpfr_float_imp<digits10, allocate_dynamic> {
#ifdef BOOST_HAS_LONG_LONG
<<<<<<< HEAD
  typedef mpl::list<long, boost::long_long_type> signed_types;
  typedef mpl::list<unsigned long, boost::ulong_long_type> unsigned_types;
#else
  typedef mpl::list<long> signed_types;
  typedef mpl::list<unsigned long> unsigned_types;
#endif
  typedef mpl::list<double, long double> float_types;
  typedef long exponent_type;

  mpfr_float_imp() {
    mpfr_init2(m_data, multiprecision::detail::digits10_2_2(
                           digits10 ? digits10 : get_default_precision()));
    mpfr_set_ui(m_data, 0u, GMP_RNDN);
  }
  mpfr_float_imp(unsigned digits2) {
    mpfr_init2(m_data, digits2);
    mpfr_set_ui(m_data, 0u, GMP_RNDN);
  }

  mpfr_float_imp(const mpfr_float_imp &o) {
    mpfr_init2(m_data, mpfr_get_prec(o.m_data));
    if (o.m_data[0]._mpfr_d)
      mpfr_set(m_data, o.m_data, GMP_RNDN);
  }
#ifndef BOOST_NO_CXX11_RVALUE_REFERENCES
  mpfr_float_imp(mpfr_float_imp &&o) BOOST_NOEXCEPT {
    m_data[0] = o.m_data[0];
    o.m_data[0]._mpfr_d = 0;
  }
#endif
  mpfr_float_imp &operator=(const mpfr_float_imp &o) {
    if ((o.m_data[0]._mpfr_d) && (this != &o)) {
      if (m_data[0]._mpfr_d == 0)
        mpfr_init2(m_data, mpfr_get_prec(o.m_data));
      mpfr_set(m_data, o.m_data, GMP_RNDN);
    }
    return *this;
  }
#ifndef BOOST_NO_CXX11_RVALUE_REFERENCES
  mpfr_float_imp &operator=(mpfr_float_imp &&o) BOOST_NOEXCEPT {
    mpfr_swap(m_data, o.m_data);
    return *this;
  }
#endif
#ifdef BOOST_HAS_LONG_LONG
#ifdef _MPFR_H_HAVE_INTMAX_T
  mpfr_float_imp &operator=(boost::ulong_long_type i) {
    if (m_data[0]._mpfr_d == 0)
      mpfr_init2(m_data, multiprecision::detail::digits10_2_2(
                             digits10 ? digits10 : get_default_precision()));
    mpfr_set_uj(m_data, i, GMP_RNDN);
    return *this;
  }
  mpfr_float_imp &operator=(boost::long_long_type i) {
    if (m_data[0]._mpfr_d == 0)
      mpfr_init2(m_data, multiprecision::detail::digits10_2_2(
                             digits10 ? digits10 : get_default_precision()));
    mpfr_set_sj(m_data, i, GMP_RNDN);
    return *this;
  }
#else
  mpfr_float_imp &operator=(boost::ulong_long_type i) {
    if (m_data[0]._mpfr_d == 0)
      mpfr_init2(m_data, multiprecision::detail::digits10_2_2(
                             digits10 ? digits10 : get_default_precision()));
    boost::ulong_long_type mask =
        ((((1uLL << (std::numeric_limits<unsigned long>::digits - 1)) - 1)
          << 1) |
         1uLL);
    unsigned shift = 0;
    mpfr_t t;
    mpfr_init2(
        t, (std::max)(static_cast<unsigned long>(
                          std::numeric_limits<boost::ulong_long_type>::digits),
                      mpfr_get_prec(m_data)));
    mpfr_set_ui(m_data, 0, GMP_RNDN);
    while (i) {
      mpfr_set_ui(t, static_cast<unsigned long>(i & mask), GMP_RNDN);
      if (shift)
        mpfr_mul_2exp(t, t, shift, GMP_RNDN);
      mpfr_add(m_data, m_data, t, GMP_RNDN);
      shift += std::numeric_limits<unsigned long>::digits;
      i >>= std::numeric_limits<unsigned long>::digits;
    }
    mpfr_clear(t);
    return *this;
  }
  mpfr_float_imp &operator=(boost::long_long_type i) {
    if (m_data[0]._mpfr_d == 0)
      mpfr_init2(m_data, multiprecision::detail::digits10_2_2(
                             digits10 ? digits10 : get_default_precision()));
    bool neg = i < 0;
    *this = boost::multiprecision::detail::unsigned_abs(i);
    if (neg)
      mpfr_neg(m_data, m_data, GMP_RNDN);
    return *this;
  }
#endif
#endif
  mpfr_float_imp &operator=(unsigned long i) {
    if (m_data[0]._mpfr_d == 0)
      mpfr_init2(m_data, multiprecision::detail::digits10_2_2(
                             digits10 ? digits10 : get_default_precision()));
    mpfr_set_ui(m_data, i, GMP_RNDN);
    return *this;
  }
  mpfr_float_imp &operator=(long i) {
    if (m_data[0]._mpfr_d == 0)
      mpfr_init2(m_data, multiprecision::detail::digits10_2_2(
                             digits10 ? digits10 : get_default_precision()));
    mpfr_set_si(m_data, i, GMP_RNDN);
    return *this;
  }
  mpfr_float_imp &operator=(double d) {
    if (m_data[0]._mpfr_d == 0)
      mpfr_init2(m_data, multiprecision::detail::digits10_2_2(
                             digits10 ? digits10 : get_default_precision()));
    mpfr_set_d(m_data, d, GMP_RNDN);
    return *this;
  }
  mpfr_float_imp &operator=(long double a) {
    if (m_data[0]._mpfr_d == 0)
      mpfr_init2(m_data, multiprecision::detail::digits10_2_2(
                             digits10 ? digits10 : get_default_precision()));
    mpfr_set_ld(m_data, a, GMP_RNDN);
    return *this;
  }
  mpfr_float_imp &operator=(const char *s) {
    if (m_data[0]._mpfr_d == 0)
      mpfr_init2(m_data, multiprecision::detail::digits10_2_2(
                             digits10 ? digits10 : get_default_precision()));
    if (mpfr_set_str(m_data, s, 10, GMP_RNDN) != 0) {
      BOOST_THROW_EXCEPTION(std::runtime_error(
          std::string("Unable to parse string \"") + s +
          std::string("\"as a valid floating point number.")));
    }
    return *this;
  }
  void swap(mpfr_float_imp &o) BOOST_NOEXCEPT { mpfr_swap(m_data, o.m_data); }
  std::string str(std::streamsize digits, std::ios_base::fmtflags f) const {
    BOOST_ASSERT(m_data[0]._mpfr_d);

    bool scientific =
        (f & std::ios_base::scientific) == std::ios_base::scientific;
    bool fixed = (f & std::ios_base::fixed) == std::ios_base::fixed;

    std::streamsize org_digits(digits);

    if (scientific && digits)
      ++digits;

    std::string result;
    mp_exp_t e;
    if (mpfr_inf_p(m_data)) {
      if (mpfr_sgn(m_data) < 0)
        result = "-inf";
      else if (f & std::ios_base::showpos)
        result = "+inf";
      else
        result = "inf";
      return result;
    }
    if (mpfr_nan_p(m_data)) {
      result = "nan";
      return result;
    }
    if (mpfr_zero_p(m_data)) {
      e = 0;
      result = "0";
    } else {
      char *ps = mpfr_get_str(0, &e, 10, static_cast<std::size_t>(digits),
                              m_data, GMP_RNDN);
      --e; // To match with what our formatter expects.
      if (fixed && e != -1) {
        // Oops we actually need a different number of digits to what we asked
        // for:
        mpfr_free_str(ps);
        digits += e + 1;
        if (digits == 0) {
          // We need to get *all* the digits and then possibly round up,
          // we end up with either "0" or "1" as the result.
          ps = mpfr_get_str(0, &e, 10, 0, m_data, GMP_RNDN);
          --e;
          unsigned offset = *ps == '-' ? 1 : 0;
          if (ps[offset] > '5') {
            ++e;
            ps[offset] = '1';
            ps[offset + 1] = 0;
          } else if (ps[offset] == '5') {
            unsigned i = offset + 1;
            bool round_up = false;
            while (ps[i] != 0) {
              if (ps[i] != '0') {
                round_up = true;
                break;
              }
              ++i;
            }
            if (round_up) {
              ++e;
              ps[offset] = '1';
              ps[offset + 1] = 0;
            } else {
              ps[offset] = '0';
              ps[offset + 1] = 0;
            }
          } else {
            ps[offset] = '0';
            ps[offset + 1] = 0;
          }
        } else if (digits > 0) {
          mp_exp_t old_e = e;
          ps = mpfr_get_str(0, &e, 10, static_cast<std::size_t>(digits), m_data,
                            GMP_RNDN);
          --e; // To match with what our formatter expects.
          if (old_e > e) {
            // in some cases, when we ask for more digits of precision, it will
            // change the number of digits to the left of the decimal, if that
            // happens, account for it here.
            // example: cout << fixed << setprecision(3) <<
            // mpf_float_50("99.9809")
            digits -= old_e - e;
            ps = mpfr_get_str(0, &e, 10, static_cast<std::size_t>(digits),
                              m_data, GMP_RNDN);
            --e; // To match with what our formatter expects.
          }
        } else {
          ps = mpfr_get_str(0, &e, 10, 1, m_data, GMP_RNDN);
          --e;
          unsigned offset = *ps == '-' ? 1 : 0;
          ps[offset] = '0';
          ps[offset + 1] = 0;
        }
      }
      result = ps ? ps : "0";
      if (ps)
        mpfr_free_str(ps);
    }
    boost::multiprecision::detail::format_float_string(
        result, e, org_digits, f, 0 != mpfr_zero_p(m_data));
    return result;
  }
  ~mpfr_float_imp() BOOST_NOEXCEPT {
    if (m_data[0]._mpfr_d)
      mpfr_clear(m_data);
    detail::mpfr_cleanup<true>::force_instantiate();
  }
  void negate() BOOST_NOEXCEPT {
    BOOST_ASSERT(m_data[0]._mpfr_d);
    mpfr_neg(m_data, m_data, GMP_RNDN);
  }
  template <mpfr_allocation_type AllocationType>
  int compare(const mpfr_float_backend<digits10, AllocationType> &o) const
      BOOST_NOEXCEPT {
    BOOST_ASSERT(m_data[0]._mpfr_d && o.m_data[0]._mpfr_d);
    return mpfr_cmp(m_data, o.m_data);
  }
  int compare(long i) const BOOST_NOEXCEPT {
    BOOST_ASSERT(m_data[0]._mpfr_d);
    return mpfr_cmp_si(m_data, i);
  }
  int compare(unsigned long i) const BOOST_NOEXCEPT {
    BOOST_ASSERT(m_data[0]._mpfr_d);
    return mpfr_cmp_ui(m_data, i);
  }
  template <class V> int compare(V v) const BOOST_NOEXCEPT {
    mpfr_float_backend<digits10, allocate_dynamic> d(0uL,
                                                     mpfr_get_prec(m_data));
    d = v;
    return compare(d);
  }
  mpfr_t &data() BOOST_NOEXCEPT {
    BOOST_ASSERT(m_data[0]._mpfr_d);
    return m_data;
  }
  const mpfr_t &data() const BOOST_NOEXCEPT {
    BOOST_ASSERT(m_data[0]._mpfr_d);
    return m_data;
  }

protected:
  mpfr_t m_data;
  static unsigned &get_default_precision() BOOST_NOEXCEPT {
    static unsigned val = BOOST_MULTIPRECISION_MPFR_DEFAULT_PRECISION;
    return val;
  }
=======
   typedef mpl::list<long, boost::long_long_type>           signed_types;
   typedef mpl::list<unsigned long, boost::ulong_long_type> unsigned_types;
#else
   typedef mpl::list<long>          signed_types;
   typedef mpl::list<unsigned long> unsigned_types;
#endif
   typedef mpl::list<double, long double> float_types;
   typedef long                           exponent_type;

   mpfr_float_imp()
   {
      mpfr_init2(m_data, multiprecision::detail::digits10_2_2(digits10 ? digits10 : get_default_precision()));
      mpfr_set_ui(m_data, 0u, GMP_RNDN);
   }
   mpfr_float_imp(unsigned digits2)
   {
      mpfr_init2(m_data, digits2);
      mpfr_set_ui(m_data, 0u, GMP_RNDN);
   }

   mpfr_float_imp(const mpfr_float_imp &o)
   {
      mpfr_init2(m_data, mpfr_get_prec(o.m_data));
      if (o.m_data[0]._mpfr_d)
         mpfr_set(m_data, o.m_data, GMP_RNDN);
   }
#ifndef BOOST_NO_CXX11_RVALUE_REFERENCES
   mpfr_float_imp(mpfr_float_imp &&o) BOOST_NOEXCEPT
   {
      m_data[0]           = o.m_data[0];
      o.m_data[0]._mpfr_d = 0;
   }
#endif
   mpfr_float_imp &operator=(const mpfr_float_imp &o)
   {
      if ((o.m_data[0]._mpfr_d) && (this != &o))
      {
         if (m_data[0]._mpfr_d == 0)
            mpfr_init2(m_data, mpfr_get_prec(o.m_data));
         mpfr_set(m_data, o.m_data, GMP_RNDN);
      }
      return *this;
   }
#ifndef BOOST_NO_CXX11_RVALUE_REFERENCES
   mpfr_float_imp &operator=(mpfr_float_imp &&o) BOOST_NOEXCEPT
   {
      mpfr_swap(m_data, o.m_data);
      return *this;
   }
#endif
#ifdef BOOST_HAS_LONG_LONG
#ifdef _MPFR_H_HAVE_INTMAX_T
   mpfr_float_imp &operator=(boost::ulong_long_type i)
   {
      if (m_data[0]._mpfr_d == 0)
         mpfr_init2(m_data, multiprecision::detail::digits10_2_2(digits10 ? digits10 : get_default_precision()));
      mpfr_set_uj(m_data, i, GMP_RNDN);
      return *this;
   }
   mpfr_float_imp &operator=(boost::long_long_type i)
   {
      if (m_data[0]._mpfr_d == 0)
         mpfr_init2(m_data, multiprecision::detail::digits10_2_2(digits10 ? digits10 : get_default_precision()));
      mpfr_set_sj(m_data, i, GMP_RNDN);
      return *this;
   }
#else
   mpfr_float_imp &operator=(boost::ulong_long_type i)
   {
      if (m_data[0]._mpfr_d == 0)
         mpfr_init2(m_data, multiprecision::detail::digits10_2_2(digits10 ? digits10 : get_default_precision()));
      boost::ulong_long_type mask  = ((((1uLL << (std::numeric_limits<unsigned long>::digits - 1)) - 1) << 1) | 1uLL);
      unsigned               shift = 0;
      mpfr_t                 t;
      mpfr_init2(t, (std::max)(static_cast<unsigned long>(std::numeric_limits<boost::ulong_long_type>::digits), mpfr_get_prec(m_data)));
      mpfr_set_ui(m_data, 0, GMP_RNDN);
      while (i)
      {
         mpfr_set_ui(t, static_cast<unsigned long>(i & mask), GMP_RNDN);
         if (shift)
            mpfr_mul_2exp(t, t, shift, GMP_RNDN);
         mpfr_add(m_data, m_data, t, GMP_RNDN);
         shift += std::numeric_limits<unsigned long>::digits;
         i >>= std::numeric_limits<unsigned long>::digits;
      }
      mpfr_clear(t);
      return *this;
   }
   mpfr_float_imp &operator=(boost::long_long_type i)
   {
      if (m_data[0]._mpfr_d == 0)
         mpfr_init2(m_data, multiprecision::detail::digits10_2_2(digits10 ? digits10 : get_default_precision()));
      bool neg = i < 0;
      *this    = boost::multiprecision::detail::unsigned_abs(i);
      if (neg)
         mpfr_neg(m_data, m_data, GMP_RNDN);
      return *this;
   }
#endif
#endif
   mpfr_float_imp &operator=(unsigned long i)
   {
      if (m_data[0]._mpfr_d == 0)
         mpfr_init2(m_data, multiprecision::detail::digits10_2_2(digits10 ? digits10 : get_default_precision()));
      mpfr_set_ui(m_data, i, GMP_RNDN);
      return *this;
   }
   mpfr_float_imp &operator=(long i)
   {
      if (m_data[0]._mpfr_d == 0)
         mpfr_init2(m_data, multiprecision::detail::digits10_2_2(digits10 ? digits10 : get_default_precision()));
      mpfr_set_si(m_data, i, GMP_RNDN);
      return *this;
   }
   mpfr_float_imp &operator=(double d)
   {
      if (m_data[0]._mpfr_d == 0)
         mpfr_init2(m_data, multiprecision::detail::digits10_2_2(digits10 ? digits10 : get_default_precision()));
      mpfr_set_d(m_data, d, GMP_RNDN);
      return *this;
   }
   mpfr_float_imp &operator=(long double a)
   {
      if (m_data[0]._mpfr_d == 0)
         mpfr_init2(m_data, multiprecision::detail::digits10_2_2(digits10 ? digits10 : get_default_precision()));
      mpfr_set_ld(m_data, a, GMP_RNDN);
      return *this;
   }
   mpfr_float_imp &operator=(const char *s)
   {
      if (m_data[0]._mpfr_d == 0)
         mpfr_init2(m_data, multiprecision::detail::digits10_2_2(digits10 ? digits10 : get_default_precision()));
      if (mpfr_set_str(m_data, s, 10, GMP_RNDN) != 0)
      {
         BOOST_THROW_EXCEPTION(std::runtime_error(std::string("Unable to parse string \"") + s + std::string("\"as a valid floating point number.")));
      }
      return *this;
   }
   void swap(mpfr_float_imp &o) BOOST_NOEXCEPT
   {
      mpfr_swap(m_data, o.m_data);
   }
   std::string str(std::streamsize digits, std::ios_base::fmtflags f) const
   {
      BOOST_ASSERT(m_data[0]._mpfr_d);

      bool scientific = (f & std::ios_base::scientific) == std::ios_base::scientific;
      bool fixed      = (f & std::ios_base::fixed) == std::ios_base::fixed;

      std::streamsize org_digits(digits);

      if (scientific && digits)
         ++digits;

      std::string result;
      mp_exp_t    e;
      if (mpfr_inf_p(m_data))
      {
         if (mpfr_sgn(m_data) < 0)
            result = "-inf";
         else if (f & std::ios_base::showpos)
            result = "+inf";
         else
            result = "inf";
         return result;
      }
      if (mpfr_nan_p(m_data))
      {
         result = "nan";
         return result;
      }
      if (mpfr_zero_p(m_data))
      {
         e      = 0;
         result = "0";
      }
      else
      {
         char *ps = mpfr_get_str(0, &e, 10, static_cast<std::size_t>(digits), m_data, GMP_RNDN);
         --e; // To match with what our formatter expects.
         if (fixed && e != -1)
         {
            // Oops we actually need a different number of digits to what we asked for:
            mpfr_free_str(ps);
            digits += e + 1;
            if (digits == 0)
            {
               // We need to get *all* the digits and then possibly round up,
               // we end up with either "0" or "1" as the result.
               ps = mpfr_get_str(0, &e, 10, 0, m_data, GMP_RNDN);
               --e;
               unsigned offset = *ps == '-' ? 1 : 0;
               if (ps[offset] > '5')
               {
                  ++e;
                  ps[offset]     = '1';
                  ps[offset + 1] = 0;
               }
               else if (ps[offset] == '5')
               {
                  unsigned i        = offset + 1;
                  bool     round_up = false;
                  while (ps[i] != 0)
                  {
                     if (ps[i] != '0')
                     {
                        round_up = true;
                        break;
                     }
                     ++i;
                  }
                  if (round_up)
                  {
                     ++e;
                     ps[offset]     = '1';
                     ps[offset + 1] = 0;
                  }
                  else
                  {
                     ps[offset]     = '0';
                     ps[offset + 1] = 0;
                  }
               }
               else
               {
                  ps[offset]     = '0';
                  ps[offset + 1] = 0;
               }
            }
            else if (digits > 0)
            {
               mp_exp_t old_e = e;
               ps             = mpfr_get_str(0, &e, 10, static_cast<std::size_t>(digits), m_data, GMP_RNDN);
               --e; // To match with what our formatter expects.
               if (old_e > e)
               {
                  // in some cases, when we ask for more digits of precision, it will
                  // change the number of digits to the left of the decimal, if that
                  // happens, account for it here.
                  // example: cout << fixed << setprecision(3) << mpf_float_50("99.9809")
                  digits -= old_e - e;
                  ps = mpfr_get_str(0, &e, 10, static_cast<std::size_t>(digits), m_data, GMP_RNDN);
                  --e; // To match with what our formatter expects.
               }
            }
            else
            {
               ps = mpfr_get_str(0, &e, 10, 1, m_data, GMP_RNDN);
               --e;
               unsigned offset = *ps == '-' ? 1 : 0;
               ps[offset]      = '0';
               ps[offset + 1]  = 0;
            }
         }
         result = ps ? ps : "0";
         if (ps)
            mpfr_free_str(ps);
      }
      boost::multiprecision::detail::format_float_string(result, e, org_digits, f, 0 != mpfr_zero_p(m_data));
      return result;
   }
   ~mpfr_float_imp() BOOST_NOEXCEPT
   {
      if (m_data[0]._mpfr_d)
         mpfr_clear(m_data);
      detail::mpfr_cleanup<true>::force_instantiate();
   }
   void negate() BOOST_NOEXCEPT
   {
      BOOST_ASSERT(m_data[0]._mpfr_d);
      mpfr_neg(m_data, m_data, GMP_RNDN);
   }
   template <mpfr_allocation_type AllocationType>
   int compare(const mpfr_float_backend<digits10, AllocationType> &o) const BOOST_NOEXCEPT
   {
      BOOST_ASSERT(m_data[0]._mpfr_d && o.m_data[0]._mpfr_d);
      return mpfr_cmp(m_data, o.m_data);
   }
   int compare(long i) const BOOST_NOEXCEPT
   {
      BOOST_ASSERT(m_data[0]._mpfr_d);
      return mpfr_cmp_si(m_data, i);
   }
   int compare(unsigned long i) const BOOST_NOEXCEPT
   {
      BOOST_ASSERT(m_data[0]._mpfr_d);
      return mpfr_cmp_ui(m_data, i);
   }
   template <class V>
   int compare(V v) const BOOST_NOEXCEPT
   {
      mpfr_float_backend<digits10, allocate_dynamic> d(0uL, mpfr_get_prec(m_data));
      d = v;
      return compare(d);
   }
   mpfr_t &data() BOOST_NOEXCEPT
   {
      BOOST_ASSERT(m_data[0]._mpfr_d);
      return m_data;
   }
   const mpfr_t &data() const BOOST_NOEXCEPT
   {
      BOOST_ASSERT(m_data[0]._mpfr_d);
      return m_data;
   }

 protected:
   mpfr_t           m_data;
   static unsigned &get_default_precision() BOOST_NOEXCEPT
   {
      static unsigned val = BOOST_MULTIPRECISION_MPFR_DEFAULT_PRECISION;
      return val;
   }
>>>>>>> 536bc419
};

#ifdef BOOST_MSVC
#pragma warning(push)
#pragma warning(disable : 4127) // Conditional expression is constant
#endif

template <unsigned digits10> struct mpfr_float_imp<digits10, allocate_stack> {
#ifdef BOOST_HAS_LONG_LONG
<<<<<<< HEAD
  typedef mpl::list<long, boost::long_long_type> signed_types;
  typedef mpl::list<unsigned long, boost::ulong_long_type> unsigned_types;
#else
  typedef mpl::list<long> signed_types;
  typedef mpl::list<unsigned long> unsigned_types;
#endif
  typedef mpl::list<double, long double> float_types;
  typedef long exponent_type;

  static const unsigned digits2 =
      (digits10 * 1000uL) / 301uL + ((digits10 * 1000uL) % 301 ? 2u : 1u);
  static const unsigned limb_count =
      mpfr_custom_get_size(digits2) / sizeof(mp_limb_t);

  ~mpfr_float_imp() BOOST_NOEXCEPT {
    detail::mpfr_cleanup<true>::force_instantiate();
  }
  mpfr_float_imp() {
    mpfr_custom_init(m_buffer, digits2);
    mpfr_custom_init_set(m_data, MPFR_NAN_KIND, 0, digits2, m_buffer);
    mpfr_set_ui(m_data, 0u, GMP_RNDN);
  }

  mpfr_float_imp(const mpfr_float_imp &o) {
    mpfr_custom_init(m_buffer, digits2);
    mpfr_custom_init_set(m_data, MPFR_NAN_KIND, 0, digits2, m_buffer);
    mpfr_set(m_data, o.m_data, GMP_RNDN);
  }
  mpfr_float_imp &operator=(const mpfr_float_imp &o) {
    mpfr_set(m_data, o.m_data, GMP_RNDN);
    return *this;
  }
#ifdef BOOST_HAS_LONG_LONG
#ifdef _MPFR_H_HAVE_INTMAX_T
  mpfr_float_imp &operator=(boost::ulong_long_type i) {
    mpfr_set_uj(m_data, i, GMP_RNDN);
    return *this;
  }
  mpfr_float_imp &operator=(boost::long_long_type i) {
    mpfr_set_sj(m_data, i, GMP_RNDN);
    return *this;
  }
#else
  mpfr_float_imp &operator=(boost::ulong_long_type i) {
    boost::ulong_long_type mask =
        ((((1uLL << (std::numeric_limits<unsigned long>::digits - 1)) - 1)
          << 1) |
         1uL);
    unsigned shift = 0;
    mpfr_t t;
    mp_limb_t t_limbs[limb_count];
    mpfr_custom_init(t_limbs, digits2);
    mpfr_custom_init_set(t, MPFR_NAN_KIND, 0, digits2, t_limbs);
    mpfr_set_ui(m_data, 0, GMP_RNDN);
    while (i) {
      mpfr_set_ui(t, static_cast<unsigned long>(i & mask), GMP_RNDN);
      if (shift)
        mpfr_mul_2exp(t, t, shift, GMP_RNDN);
      mpfr_add(m_data, m_data, t, GMP_RNDN);
      shift += std::numeric_limits<unsigned long>::digits;
      i >>= std::numeric_limits<unsigned long>::digits;
    }
    return *this;
  }
  mpfr_float_imp &operator=(boost::long_long_type i) {
    bool neg = i < 0;
    *this = boost::multiprecision::detail::unsigned_abs(i);
    if (neg)
      mpfr_neg(m_data, m_data, GMP_RNDN);
    return *this;
  }
#endif
#endif
  mpfr_float_imp &operator=(unsigned long i) {
    mpfr_set_ui(m_data, i, GMP_RNDN);
    return *this;
  }
  mpfr_float_imp &operator=(long i) {
    mpfr_set_si(m_data, i, GMP_RNDN);
    return *this;
  }
  mpfr_float_imp &operator=(double d) {
    mpfr_set_d(m_data, d, GMP_RNDN);
    return *this;
  }
  mpfr_float_imp &operator=(long double a) {
    mpfr_set_ld(m_data, a, GMP_RNDN);
    return *this;
  }
  mpfr_float_imp &operator=(const char *s) {
    if (mpfr_set_str(m_data, s, 10, GMP_RNDN) != 0) {
      BOOST_THROW_EXCEPTION(std::runtime_error(
          std::string("Unable to parse string \"") + s +
          std::string("\"as a valid floating point number.")));
    }
    return *this;
  }
  void swap(mpfr_float_imp &o) BOOST_NOEXCEPT {
    // We have to swap by copying:
    mpfr_float_imp t(*this);
    *this = o;
    o = t;
  }
  std::string str(std::streamsize digits, std::ios_base::fmtflags f) const {
    BOOST_ASSERT(m_data[0]._mpfr_d);

    bool scientific =
        (f & std::ios_base::scientific) == std::ios_base::scientific;
    bool fixed = (f & std::ios_base::fixed) == std::ios_base::fixed;

    std::streamsize org_digits(digits);

    if (scientific && digits)
      ++digits;

    std::string result;
    mp_exp_t e;
    if (mpfr_inf_p(m_data)) {
      if (mpfr_sgn(m_data) < 0)
        result = "-inf";
      else if (f & std::ios_base::showpos)
        result = "+inf";
      else
        result = "inf";
      return result;
    }
    if (mpfr_nan_p(m_data)) {
      result = "nan";
      return result;
    }
    if (mpfr_zero_p(m_data)) {
      e = 0;
      result = "0";
    } else {
      char *ps = mpfr_get_str(0, &e, 10, static_cast<std::size_t>(digits),
                              m_data, GMP_RNDN);
      --e; // To match with what our formatter expects.
      if (fixed && e != -1) {
        // Oops we actually need a different number of digits to what we asked
        // for:
        mpfr_free_str(ps);
        digits += e + 1;
        if (digits == 0) {
          // We need to get *all* the digits and then possibly round up,
          // we end up with either "0" or "1" as the result.
          ps = mpfr_get_str(0, &e, 10, 0, m_data, GMP_RNDN);
          --e;
          unsigned offset = *ps == '-' ? 1 : 0;
          if (ps[offset] > '5') {
            ++e;
            ps[offset] = '1';
            ps[offset + 1] = 0;
          } else if (ps[offset] == '5') {
            unsigned i = offset + 1;
            bool round_up = false;
            while (ps[i] != 0) {
              if (ps[i] != '0') {
                round_up = true;
                break;
              }
            }
            if (round_up) {
              ++e;
              ps[offset] = '1';
              ps[offset + 1] = 0;
            } else {
              ps[offset] = '0';
              ps[offset + 1] = 0;
            }
          } else {
            ps[offset] = '0';
            ps[offset + 1] = 0;
          }
        } else if (digits > 0) {
          ps = mpfr_get_str(0, &e, 10, static_cast<std::size_t>(digits), m_data,
                            GMP_RNDN);
          --e; // To match with what our formatter expects.
        } else {
          ps = mpfr_get_str(0, &e, 10, 1, m_data, GMP_RNDN);
          --e;
          unsigned offset = *ps == '-' ? 1 : 0;
          ps[offset] = '0';
          ps[offset + 1] = 0;
        }
      }
      result = ps ? ps : "0";
      if (ps)
        mpfr_free_str(ps);
    }
    boost::multiprecision::detail::format_float_string(
        result, e, org_digits, f, 0 != mpfr_zero_p(m_data));
    return result;
  }
  void negate() BOOST_NOEXCEPT { mpfr_neg(m_data, m_data, GMP_RNDN); }
  template <mpfr_allocation_type AllocationType>
  int compare(const mpfr_float_backend<digits10, AllocationType> &o) const
      BOOST_NOEXCEPT {
    return mpfr_cmp(m_data, o.m_data);
  }
  int compare(long i) const BOOST_NOEXCEPT { return mpfr_cmp_si(m_data, i); }
  int compare(unsigned long i) const BOOST_NOEXCEPT {
    return mpfr_cmp_ui(m_data, i);
  }
  template <class V> int compare(V v) const BOOST_NOEXCEPT {
    mpfr_float_backend<digits10, allocate_stack> d;
    d = v;
    return compare(d);
  }
  mpfr_t &data() BOOST_NOEXCEPT { return m_data; }
  const mpfr_t &data() const BOOST_NOEXCEPT { return m_data; }

protected:
  mpfr_t m_data;
  mp_limb_t m_buffer[limb_count];
=======
   typedef mpl::list<long, boost::long_long_type>           signed_types;
   typedef mpl::list<unsigned long, boost::ulong_long_type> unsigned_types;
#else
   typedef mpl::list<long>          signed_types;
   typedef mpl::list<unsigned long> unsigned_types;
#endif
   typedef mpl::list<double, long double> float_types;
   typedef long                           exponent_type;

   static const unsigned digits2    = (digits10 * 1000uL) / 301uL + ((digits10 * 1000uL) % 301 ? 2u : 1u);
   static const unsigned limb_count = mpfr_custom_get_size(digits2) / sizeof(mp_limb_t);

   ~mpfr_float_imp() BOOST_NOEXCEPT
   {
      detail::mpfr_cleanup<true>::force_instantiate();
   }
   mpfr_float_imp()
   {
      mpfr_custom_init(m_buffer, digits2);
      mpfr_custom_init_set(m_data, MPFR_NAN_KIND, 0, digits2, m_buffer);
      mpfr_set_ui(m_data, 0u, GMP_RNDN);
   }

   mpfr_float_imp(const mpfr_float_imp &o)
   {
      mpfr_custom_init(m_buffer, digits2);
      mpfr_custom_init_set(m_data, MPFR_NAN_KIND, 0, digits2, m_buffer);
      mpfr_set(m_data, o.m_data, GMP_RNDN);
   }
   mpfr_float_imp &operator=(const mpfr_float_imp &o)
   {
      mpfr_set(m_data, o.m_data, GMP_RNDN);
      return *this;
   }
#ifdef BOOST_HAS_LONG_LONG
#ifdef _MPFR_H_HAVE_INTMAX_T
   mpfr_float_imp &operator=(boost::ulong_long_type i)
   {
      mpfr_set_uj(m_data, i, GMP_RNDN);
      return *this;
   }
   mpfr_float_imp &operator=(boost::long_long_type i)
   {
      mpfr_set_sj(m_data, i, GMP_RNDN);
      return *this;
   }
#else
   mpfr_float_imp &operator=(boost::ulong_long_type i)
   {
      boost::ulong_long_type mask  = ((((1uLL << (std::numeric_limits<unsigned long>::digits - 1)) - 1) << 1) | 1uL);
      unsigned               shift = 0;
      mpfr_t                 t;
      mp_limb_t              t_limbs[limb_count];
      mpfr_custom_init(t_limbs, digits2);
      mpfr_custom_init_set(t, MPFR_NAN_KIND, 0, digits2, t_limbs);
      mpfr_set_ui(m_data, 0, GMP_RNDN);
      while (i)
      {
         mpfr_set_ui(t, static_cast<unsigned long>(i & mask), GMP_RNDN);
         if (shift)
            mpfr_mul_2exp(t, t, shift, GMP_RNDN);
         mpfr_add(m_data, m_data, t, GMP_RNDN);
         shift += std::numeric_limits<unsigned long>::digits;
         i >>= std::numeric_limits<unsigned long>::digits;
      }
      return *this;
   }
   mpfr_float_imp &operator=(boost::long_long_type i)
   {
      bool neg = i < 0;
      *this    = boost::multiprecision::detail::unsigned_abs(i);
      if (neg)
         mpfr_neg(m_data, m_data, GMP_RNDN);
      return *this;
   }
#endif
#endif
   mpfr_float_imp &operator=(unsigned long i)
   {
      mpfr_set_ui(m_data, i, GMP_RNDN);
      return *this;
   }
   mpfr_float_imp &operator=(long i)
   {
      mpfr_set_si(m_data, i, GMP_RNDN);
      return *this;
   }
   mpfr_float_imp &operator=(double d)
   {
      mpfr_set_d(m_data, d, GMP_RNDN);
      return *this;
   }
   mpfr_float_imp &operator=(long double a)
   {
      mpfr_set_ld(m_data, a, GMP_RNDN);
      return *this;
   }
   mpfr_float_imp &operator=(const char *s)
   {
      if (mpfr_set_str(m_data, s, 10, GMP_RNDN) != 0)
      {
         BOOST_THROW_EXCEPTION(std::runtime_error(std::string("Unable to parse string \"") + s + std::string("\"as a valid floating point number.")));
      }
      return *this;
   }
   void swap(mpfr_float_imp &o) BOOST_NOEXCEPT
   {
      // We have to swap by copying:
      mpfr_float_imp t(*this);
      *this = o;
      o     = t;
   }
   std::string str(std::streamsize digits, std::ios_base::fmtflags f) const
   {
      BOOST_ASSERT(m_data[0]._mpfr_d);

      bool scientific = (f & std::ios_base::scientific) == std::ios_base::scientific;
      bool fixed      = (f & std::ios_base::fixed) == std::ios_base::fixed;

      std::streamsize org_digits(digits);

      if (scientific && digits)
         ++digits;

      std::string result;
      mp_exp_t    e;
      if (mpfr_inf_p(m_data))
      {
         if (mpfr_sgn(m_data) < 0)
            result = "-inf";
         else if (f & std::ios_base::showpos)
            result = "+inf";
         else
            result = "inf";
         return result;
      }
      if (mpfr_nan_p(m_data))
      {
         result = "nan";
         return result;
      }
      if (mpfr_zero_p(m_data))
      {
         e      = 0;
         result = "0";
      }
      else
      {
         char *ps = mpfr_get_str(0, &e, 10, static_cast<std::size_t>(digits), m_data, GMP_RNDN);
         --e; // To match with what our formatter expects.
         if (fixed && e != -1)
         {
            // Oops we actually need a different number of digits to what we asked for:
            mpfr_free_str(ps);
            digits += e + 1;
            if (digits == 0)
            {
               // We need to get *all* the digits and then possibly round up,
               // we end up with either "0" or "1" as the result.
               ps = mpfr_get_str(0, &e, 10, 0, m_data, GMP_RNDN);
               --e;
               unsigned offset = *ps == '-' ? 1 : 0;
               if (ps[offset] > '5')
               {
                  ++e;
                  ps[offset]     = '1';
                  ps[offset + 1] = 0;
               }
               else if (ps[offset] == '5')
               {
                  unsigned i        = offset + 1;
                  bool     round_up = false;
                  while (ps[i] != 0)
                  {
                     if (ps[i] != '0')
                     {
                        round_up = true;
                        break;
                     }
                  }
                  if (round_up)
                  {
                     ++e;
                     ps[offset]     = '1';
                     ps[offset + 1] = 0;
                  }
                  else
                  {
                     ps[offset]     = '0';
                     ps[offset + 1] = 0;
                  }
               }
               else
               {
                  ps[offset]     = '0';
                  ps[offset + 1] = 0;
               }
            }
            else if (digits > 0)
            {
               ps = mpfr_get_str(0, &e, 10, static_cast<std::size_t>(digits), m_data, GMP_RNDN);
               --e; // To match with what our formatter expects.
            }
            else
            {
               ps = mpfr_get_str(0, &e, 10, 1, m_data, GMP_RNDN);
               --e;
               unsigned offset = *ps == '-' ? 1 : 0;
               ps[offset]      = '0';
               ps[offset + 1]  = 0;
            }
         }
         result = ps ? ps : "0";
         if (ps)
            mpfr_free_str(ps);
      }
      boost::multiprecision::detail::format_float_string(result, e, org_digits, f, 0 != mpfr_zero_p(m_data));
      return result;
   }
   void negate() BOOST_NOEXCEPT
   {
      mpfr_neg(m_data, m_data, GMP_RNDN);
   }
   template <mpfr_allocation_type AllocationType>
   int compare(const mpfr_float_backend<digits10, AllocationType> &o) const BOOST_NOEXCEPT
   {
      return mpfr_cmp(m_data, o.m_data);
   }
   int compare(long i) const BOOST_NOEXCEPT
   {
      return mpfr_cmp_si(m_data, i);
   }
   int compare(unsigned long i) const BOOST_NOEXCEPT
   {
      return mpfr_cmp_ui(m_data, i);
   }
   template <class V>
   int compare(V v) const BOOST_NOEXCEPT
   {
      mpfr_float_backend<digits10, allocate_stack> d;
      d = v;
      return compare(d);
   }
   mpfr_t &data() BOOST_NOEXCEPT
   {
      return m_data;
   }
   const mpfr_t &data() const BOOST_NOEXCEPT
   {
      return m_data;
   }

 protected:
   mpfr_t    m_data;
   mp_limb_t m_buffer[limb_count];
>>>>>>> 536bc419
};

#ifdef BOOST_MSVC
#pragma warning(pop)
#endif

} // namespace detail

template <unsigned digits10, mpfr_allocation_type AllocationType>
<<<<<<< HEAD
struct mpfr_float_backend
    : public detail::mpfr_float_imp<digits10, AllocationType> {
  mpfr_float_backend() : detail::mpfr_float_imp<digits10, AllocationType>() {}
  mpfr_float_backend(const mpfr_float_backend &o)
      : detail::mpfr_float_imp<digits10, AllocationType>(o) {}
#ifndef BOOST_NO_CXX11_RVALUE_REFERENCES
  mpfr_float_backend(mpfr_float_backend &&o) BOOST_NOEXCEPT
      : detail::mpfr_float_imp<digits10, AllocationType>(
            static_cast<detail::mpfr_float_imp<digits10, AllocationType> &&>(
                o)) {}
#endif
  template <unsigned D, mpfr_allocation_type AT>
  mpfr_float_backend(const mpfr_float_backend<D, AT> &val,
                     typename enable_if_c<D <= digits10>::type * = 0)
      : detail::mpfr_float_imp<digits10, AllocationType>() {
    mpfr_set(this->m_data, val.data(), GMP_RNDN);
  }
  template <unsigned D, mpfr_allocation_type AT>
  explicit mpfr_float_backend(const mpfr_float_backend<D, AT> &val,
                              typename disable_if_c<D <= digits10>::type * = 0)
      : detail::mpfr_float_imp<digits10, AllocationType>() {
    mpfr_set(this->m_data, val.data(), GMP_RNDN);
  }
  template <unsigned D>
  mpfr_float_backend(const gmp_float<D> &val,
                     typename enable_if_c<D <= digits10>::type * = 0)
      : detail::mpfr_float_imp<digits10, AllocationType>() {
    mpfr_set_f(this->m_data, val.data(), GMP_RNDN);
  }
  template <unsigned D>
  mpfr_float_backend(const gmp_float<D> &val,
                     typename disable_if_c<D <= digits10>::type * = 0)
      : detail::mpfr_float_imp<digits10, AllocationType>() {
    mpfr_set_f(this->m_data, val.data(), GMP_RNDN);
  }
  mpfr_float_backend(const gmp_int &val)
      : detail::mpfr_float_imp<digits10, AllocationType>() {
    mpfr_set_z(this->m_data, val.data(), GMP_RNDN);
  }
  mpfr_float_backend(const gmp_rational &val)
      : detail::mpfr_float_imp<digits10, AllocationType>() {
    mpfr_set_q(this->m_data, val.data(), GMP_RNDN);
  }
  mpfr_float_backend(const mpfr_t val)
      : detail::mpfr_float_imp<digits10, AllocationType>() {
    mpfr_set(this->m_data, val, GMP_RNDN);
  }
  mpfr_float_backend(const mpf_t val)
      : detail::mpfr_float_imp<digits10, AllocationType>() {
    mpfr_set_f(this->m_data, val, GMP_RNDN);
  }
  mpfr_float_backend(const mpz_t val)
      : detail::mpfr_float_imp<digits10, AllocationType>() {
    mpfr_set_z(this->m_data, val, GMP_RNDN);
  }
  mpfr_float_backend(const mpq_t val)
      : detail::mpfr_float_imp<digits10, AllocationType>() {
    mpfr_set_q(this->m_data, val, GMP_RNDN);
  }
  // Construction with precision: we ignore the precision here.
  template <class V> mpfr_float_backend(const V &o, unsigned) { *this = o; }
  mpfr_float_backend &operator=(const mpfr_float_backend &o) {
    *static_cast<detail::mpfr_float_imp<digits10, AllocationType> *>(this) =
        static_cast<detail::mpfr_float_imp<digits10, AllocationType> const &>(
            o);
    return *this;
  }
#ifndef BOOST_NO_CXX11_RVALUE_REFERENCES
  mpfr_float_backend &operator=(mpfr_float_backend &&o) BOOST_NOEXCEPT {
    *static_cast<detail::mpfr_float_imp<digits10, AllocationType> *>(this) =
        static_cast<detail::mpfr_float_imp<digits10, AllocationType> &&>(o);
    return *this;
  }
#endif
  template <class V> mpfr_float_backend &operator=(const V &v) {
    *static_cast<detail::mpfr_float_imp<digits10, AllocationType> *>(this) = v;
    return *this;
  }
  mpfr_float_backend &operator=(const mpfr_t val) {
    if (this->m_data[0]._mpfr_d == 0)
      mpfr_init2(this->m_data, multiprecision::detail::digits10_2_2(digits10));
    mpfr_set(this->m_data, val, GMP_RNDN);
    return *this;
  }
  mpfr_float_backend &operator=(const mpf_t val) {
    if (this->m_data[0]._mpfr_d == 0)
      mpfr_init2(this->m_data, multiprecision::detail::digits10_2_2(digits10));
    mpfr_set_f(this->m_data, val, GMP_RNDN);
    return *this;
  }
  mpfr_float_backend &operator=(const mpz_t val) {
    if (this->m_data[0]._mpfr_d == 0)
      mpfr_init2(this->m_data, multiprecision::detail::digits10_2_2(digits10));
    mpfr_set_z(this->m_data, val, GMP_RNDN);
    return *this;
  }
  mpfr_float_backend &operator=(const mpq_t val) {
    if (this->m_data[0]._mpfr_d == 0)
      mpfr_init2(this->m_data, multiprecision::detail::digits10_2_2(digits10));
    mpfr_set_q(this->m_data, val, GMP_RNDN);
    return *this;
  }
  // We don't change our precision here, this is a fixed precision type:
  template <unsigned D, mpfr_allocation_type AT>
  mpfr_float_backend &operator=(const mpfr_float_backend<D, AT> &val) {
    if (this->m_data[0]._mpfr_d == 0)
      mpfr_init2(this->m_data, multiprecision::detail::digits10_2_2(digits10));
    mpfr_set(this->m_data, val.data(), GMP_RNDN);
    return *this;
  }
  template <unsigned D> mpfr_float_backend &operator=(const gmp_float<D> &val) {
    if (this->m_data[0]._mpfr_d == 0)
      mpfr_init2(this->m_data, multiprecision::detail::digits10_2_2(digits10));
    mpfr_set_f(this->m_data, val.data(), GMP_RNDN);
    return *this;
  }
  mpfr_float_backend &operator=(const gmp_int &val) {
    if (this->m_data[0]._mpfr_d == 0)
      mpfr_init2(this->m_data, multiprecision::detail::digits10_2_2(digits10));
    mpfr_set_z(this->m_data, val.data(), GMP_RNDN);
    return *this;
  }
  mpfr_float_backend &operator=(const gmp_rational &val) {
    if (this->m_data[0]._mpfr_d == 0)
      mpfr_init2(this->m_data, multiprecision::detail::digits10_2_2(digits10));
    mpfr_set_q(this->m_data, val.data(), GMP_RNDN);
    return *this;
  }
};

template <>
struct mpfr_float_backend<0, allocate_dynamic>
    : public detail::mpfr_float_imp<0, allocate_dynamic> {
  mpfr_float_backend() : detail::mpfr_float_imp<0, allocate_dynamic>() {}
  mpfr_float_backend(const mpfr_t val)
      : detail::mpfr_float_imp<0, allocate_dynamic>(
            (unsigned)mpfr_get_prec(val)) {
    mpfr_set(this->m_data, val, GMP_RNDN);
  }
  mpfr_float_backend(const mpf_t val)
      : detail::mpfr_float_imp<0, allocate_dynamic>(
            (unsigned)mpf_get_prec(val)) {
    mpfr_set_f(this->m_data, val, GMP_RNDN);
  }
  mpfr_float_backend(const mpz_t val)
      : detail::mpfr_float_imp<0, allocate_dynamic>() {
    mpfr_set_z(this->m_data, val, GMP_RNDN);
  }
  mpfr_float_backend(const mpq_t val)
      : detail::mpfr_float_imp<0, allocate_dynamic>() {
    mpfr_set_q(this->m_data, val, GMP_RNDN);
  }
  mpfr_float_backend(const mpfr_float_backend &o)
      : detail::mpfr_float_imp<0, allocate_dynamic>(o) {}
#ifndef BOOST_NO_CXX11_RVALUE_REFERENCES
  mpfr_float_backend(mpfr_float_backend &&o) BOOST_NOEXCEPT
      : detail::mpfr_float_imp<0, allocate_dynamic>(
            static_cast<detail::mpfr_float_imp<0, allocate_dynamic> &&>(o)) {}
#endif
  template <class V>
  mpfr_float_backend(const V &o, unsigned digits10)
      : detail::mpfr_float_imp<0, allocate_dynamic>(
            multiprecision::detail::digits10_2_2(digits10)) {
    *this = o;
  }
#ifndef BOOST_NO_CXX17_HDR_STRING_VIEW
  mpfr_float_backend(const std::string_view &o, unsigned digits10)
      : detail::mpfr_float_imp<0, allocate_dynamic>(
            multiprecision::detail::digits10_2_2(digits10)) {
    std::string s(o);
    *this = s.c_str();
  }
#endif
  template <unsigned D>
  mpfr_float_backend(const gmp_float<D> &val, unsigned digits10)
      : detail::mpfr_float_imp<0, allocate_dynamic>(
            multiprecision::detail::digits10_2_2(digits10)) {
    mpfr_set_f(this->m_data, val.data(), GMP_RNDN);
  }
  template <unsigned D>
  mpfr_float_backend(const mpfr_float_backend<D> &val, unsigned digits10)
      : detail::mpfr_float_imp<0, allocate_dynamic>(
            multiprecision::detail::digits10_2_2(digits10)) {
    mpfr_set(this->m_data, val.data(), GMP_RNDN);
  }
  template <unsigned D>
  mpfr_float_backend(const mpfr_float_backend<D> &val)
      : detail::mpfr_float_imp<0, allocate_dynamic>(mpfr_get_prec(val.data())) {
    mpfr_set(this->m_data, val.data(), GMP_RNDN);
  }
  template <unsigned D>
  mpfr_float_backend(const gmp_float<D> &val)
      : detail::mpfr_float_imp<0, allocate_dynamic>(mpf_get_prec(val.data())) {
    mpfr_set_f(this->m_data, val.data(), GMP_RNDN);
  }
  mpfr_float_backend(const gmp_int &val)
      : detail::mpfr_float_imp<0, allocate_dynamic>() {
    mpfr_set_z(this->m_data, val.data(), GMP_RNDN);
  }
  mpfr_float_backend(const gmp_rational &val)
      : detail::mpfr_float_imp<0, allocate_dynamic>() {
    mpfr_set_q(this->m_data, val.data(), GMP_RNDN);
  }

  mpfr_float_backend &operator=(const mpfr_float_backend &o) {
    if (this != &o) {
      if (this->m_data[0]._mpfr_d == 0)
        mpfr_init2(this->m_data, mpfr_get_prec(o.data()));
      else
        detail::mpfr_copy_precision(this->m_data, o.data());
      mpfr_set(this->m_data, o.data(), GMP_RNDN);
    }
    return *this;
  }
#ifndef BOOST_NO_CXX11_RVALUE_REFERENCES
  mpfr_float_backend &operator=(mpfr_float_backend &&o) BOOST_NOEXCEPT {
    *static_cast<detail::mpfr_float_imp<0, allocate_dynamic> *>(this) =
        static_cast<detail::mpfr_float_imp<0, allocate_dynamic> &&>(o);
    return *this;
  }
#endif
  template <class V> mpfr_float_backend &operator=(const V &v) {
    *static_cast<detail::mpfr_float_imp<0, allocate_dynamic> *>(this) = v;
    return *this;
  }
  mpfr_float_backend &operator=(const mpfr_t val) {
    if (this->m_data[0]._mpfr_d == 0)
      mpfr_init2(this->m_data, mpfr_get_prec(val));
    else
      mpfr_set_prec(this->m_data, mpfr_get_prec(val));
    mpfr_set(this->m_data, val, GMP_RNDN);
    return *this;
  }
  mpfr_float_backend &operator=(const mpf_t val) {
    if (this->m_data[0]._mpfr_d == 0)
      mpfr_init2(this->m_data, (mpfr_prec_t)mpf_get_prec(val));
    else
      mpfr_set_prec(this->m_data, (unsigned)mpf_get_prec(val));
    mpfr_set_f(this->m_data, val, GMP_RNDN);
    return *this;
  }
  mpfr_float_backend &operator=(const mpz_t val) {
    if (this->m_data[0]._mpfr_d == 0)
      mpfr_init2(this->m_data,
                 multiprecision::detail::digits10_2_2(get_default_precision()));
    mpfr_set_z(this->m_data, val, GMP_RNDN);
    return *this;
  }
  mpfr_float_backend &operator=(const mpq_t val) {
    if (this->m_data[0]._mpfr_d == 0)
      mpfr_init2(this->m_data,
                 multiprecision::detail::digits10_2_2(get_default_precision()));
    mpfr_set_q(this->m_data, val, GMP_RNDN);
    return *this;
  }
  template <unsigned D>
  mpfr_float_backend &operator=(const mpfr_float_backend<D> &val) {
    if (this->m_data[0]._mpfr_d == 0)
      mpfr_init2(this->m_data, mpfr_get_prec(val.data()));
    else
      mpfr_set_prec(this->m_data, mpfr_get_prec(val.data()));
    mpfr_set(this->m_data, val.data(), GMP_RNDN);
    return *this;
  }
  template <unsigned D> mpfr_float_backend &operator=(const gmp_float<D> &val) {
    if (this->m_data[0]._mpfr_d == 0)
      mpfr_init2(this->m_data, mpf_get_prec(val.data()));
    else
      mpfr_set_prec(this->m_data, mpf_get_prec(val.data()));
    mpfr_set_f(this->m_data, val.data(), GMP_RNDN);
    return *this;
  }
  mpfr_float_backend &operator=(const gmp_int &val) {
    if (this->m_data[0]._mpfr_d == 0)
      mpfr_init2(this->m_data,
                 multiprecision::detail::digits10_2_2(get_default_precision()));
    mpfr_set_z(this->m_data, val.data(), GMP_RNDN);
    return *this;
  }
  mpfr_float_backend &operator=(const gmp_rational &val) {
    if (this->m_data[0]._mpfr_d == 0)
      mpfr_init2(this->m_data,
                 multiprecision::detail::digits10_2_2(get_default_precision()));
    mpfr_set_q(this->m_data, val.data(), GMP_RNDN);
    return *this;
  }
  static unsigned default_precision() BOOST_NOEXCEPT {
    return get_default_precision();
  }
  static void default_precision(unsigned v) BOOST_NOEXCEPT {
    get_default_precision() = v;
  }
  unsigned precision() const BOOST_NOEXCEPT {
    return multiprecision::detail::digits2_2_10(mpfr_get_prec(this->m_data));
  }
  void precision(unsigned digits10) BOOST_NOEXCEPT {
    mpfr_prec_round(this->m_data,
                    multiprecision::detail::digits10_2_2((digits10)), GMP_RNDN);
  }
};

template <unsigned digits10, mpfr_allocation_type AllocationType, class T>
inline typename enable_if<is_arithmetic<T>, bool>::type
eval_eq(const mpfr_float_backend<digits10, AllocationType> &a,
        const T &b) BOOST_NOEXCEPT {
  return a.compare(b) == 0;
}
template <unsigned digits10, mpfr_allocation_type AllocationType, class T>
inline typename enable_if<is_arithmetic<T>, bool>::type
eval_lt(const mpfr_float_backend<digits10, AllocationType> &a,
        const T &b) BOOST_NOEXCEPT {
  return a.compare(b) < 0;
}
template <unsigned digits10, mpfr_allocation_type AllocationType, class T>
inline typename enable_if<is_arithmetic<T>, bool>::type
eval_gt(const mpfr_float_backend<digits10, AllocationType> &a,
        const T &b) BOOST_NOEXCEPT {
  return a.compare(b) > 0;
}

template <unsigned D1, unsigned D2, mpfr_allocation_type A1,
          mpfr_allocation_type A2>
inline void eval_add(mpfr_float_backend<D1, A1> &result,
                     const mpfr_float_backend<D2, A2> &o) {
  mpfr_add(result.data(), result.data(), o.data(), GMP_RNDN);
}
template <unsigned D1, unsigned D2, mpfr_allocation_type A1,
          mpfr_allocation_type A2>
inline void eval_subtract(mpfr_float_backend<D1, A1> &result,
                          const mpfr_float_backend<D2, A2> &o) {
  mpfr_sub(result.data(), result.data(), o.data(), GMP_RNDN);
}
template <unsigned D1, unsigned D2, mpfr_allocation_type A1,
          mpfr_allocation_type A2>
inline void eval_multiply(mpfr_float_backend<D1, A1> &result,
                          const mpfr_float_backend<D2, A2> &o) {
  if ((void *)&o == (void *)&result)
    mpfr_sqr(result.data(), o.data(), GMP_RNDN);
  else
    mpfr_mul(result.data(), result.data(), o.data(), GMP_RNDN);
}
template <unsigned D1, unsigned D2, mpfr_allocation_type A1,
          mpfr_allocation_type A2>
inline void eval_divide(mpfr_float_backend<D1, A1> &result,
                        const mpfr_float_backend<D2, A2> &o) {
  mpfr_div(result.data(), result.data(), o.data(), GMP_RNDN);
}
template <unsigned digits10, mpfr_allocation_type AllocationType>
inline void eval_add(mpfr_float_backend<digits10, AllocationType> &result,
                     unsigned long i) {
  mpfr_add_ui(result.data(), result.data(), i, GMP_RNDN);
}
template <unsigned digits10, mpfr_allocation_type AllocationType>
inline void eval_subtract(mpfr_float_backend<digits10, AllocationType> &result,
                          unsigned long i) {
  mpfr_sub_ui(result.data(), result.data(), i, GMP_RNDN);
}
template <unsigned digits10, mpfr_allocation_type AllocationType>
inline void eval_multiply(mpfr_float_backend<digits10, AllocationType> &result,
                          unsigned long i) {
  mpfr_mul_ui(result.data(), result.data(), i, GMP_RNDN);
}
template <unsigned digits10, mpfr_allocation_type AllocationType>
inline void eval_divide(mpfr_float_backend<digits10, AllocationType> &result,
                        unsigned long i) {
  mpfr_div_ui(result.data(), result.data(), i, GMP_RNDN);
}
template <unsigned digits10, mpfr_allocation_type AllocationType>
inline void eval_add(mpfr_float_backend<digits10, AllocationType> &result,
                     long i) {
  if (i > 0)
    mpfr_add_ui(result.data(), result.data(), i, GMP_RNDN);
  else
    mpfr_sub_ui(result.data(), result.data(),
                boost::multiprecision::detail::unsigned_abs(i), GMP_RNDN);
}
template <unsigned digits10, mpfr_allocation_type AllocationType>
inline void eval_subtract(mpfr_float_backend<digits10, AllocationType> &result,
                          long i) {
  if (i > 0)
    mpfr_sub_ui(result.data(), result.data(), i, GMP_RNDN);
  else
    mpfr_add_ui(result.data(), result.data(),
                boost::multiprecision::detail::unsigned_abs(i), GMP_RNDN);
}
template <unsigned digits10, mpfr_allocation_type AllocationType>
inline void eval_multiply(mpfr_float_backend<digits10, AllocationType> &result,
                          long i) {
  mpfr_mul_ui(result.data(), result.data(),
              boost::multiprecision::detail::unsigned_abs(i), GMP_RNDN);
  if (i < 0)
    mpfr_neg(result.data(), result.data(), GMP_RNDN);
}
template <unsigned digits10, mpfr_allocation_type AllocationType>
inline void eval_divide(mpfr_float_backend<digits10, AllocationType> &result,
                        long i) {
  mpfr_div_ui(result.data(), result.data(),
              boost::multiprecision::detail::unsigned_abs(i), GMP_RNDN);
  if (i < 0)
    mpfr_neg(result.data(), result.data(), GMP_RNDN);
=======
struct mpfr_float_backend : public detail::mpfr_float_imp<digits10, AllocationType>
{
   mpfr_float_backend() : detail::mpfr_float_imp<digits10, AllocationType>() {}
   mpfr_float_backend(const mpfr_float_backend &o) : detail::mpfr_float_imp<digits10, AllocationType>(o) {}
#ifndef BOOST_NO_CXX11_RVALUE_REFERENCES
   mpfr_float_backend(mpfr_float_backend &&o) BOOST_NOEXCEPT : detail::mpfr_float_imp<digits10, AllocationType>(static_cast<detail::mpfr_float_imp<digits10, AllocationType> &&>(o))
   {}
#endif
   template <unsigned D, mpfr_allocation_type AT>
   mpfr_float_backend(const mpfr_float_backend<D, AT> &val, typename enable_if_c<D <= digits10>::type * = 0)
       : detail::mpfr_float_imp<digits10, AllocationType>()
   {
      mpfr_set(this->m_data, val.data(), GMP_RNDN);
   }
   template <unsigned D, mpfr_allocation_type AT>
   explicit mpfr_float_backend(const mpfr_float_backend<D, AT> &val, typename disable_if_c<D <= digits10>::type * = 0)
       : detail::mpfr_float_imp<digits10, AllocationType>()
   {
      mpfr_set(this->m_data, val.data(), GMP_RNDN);
   }
   template <unsigned D>
   mpfr_float_backend(const gmp_float<D> &val, typename enable_if_c<D <= digits10>::type * = 0)
       : detail::mpfr_float_imp<digits10, AllocationType>()
   {
      mpfr_set_f(this->m_data, val.data(), GMP_RNDN);
   }
   template <unsigned D>
   mpfr_float_backend(const gmp_float<D> &val, typename disable_if_c<D <= digits10>::type * = 0)
       : detail::mpfr_float_imp<digits10, AllocationType>()
   {
      mpfr_set_f(this->m_data, val.data(), GMP_RNDN);
   }
   mpfr_float_backend(const gmp_int &val)
       : detail::mpfr_float_imp<digits10, AllocationType>()
   {
      mpfr_set_z(this->m_data, val.data(), GMP_RNDN);
   }
   mpfr_float_backend(const gmp_rational &val)
       : detail::mpfr_float_imp<digits10, AllocationType>()
   {
      mpfr_set_q(this->m_data, val.data(), GMP_RNDN);
   }
   mpfr_float_backend(const mpfr_t val)
       : detail::mpfr_float_imp<digits10, AllocationType>()
   {
      mpfr_set(this->m_data, val, GMP_RNDN);
   }
   mpfr_float_backend(const mpf_t val)
       : detail::mpfr_float_imp<digits10, AllocationType>()
   {
      mpfr_set_f(this->m_data, val, GMP_RNDN);
   }
   mpfr_float_backend(const mpz_t val)
       : detail::mpfr_float_imp<digits10, AllocationType>()
   {
      mpfr_set_z(this->m_data, val, GMP_RNDN);
   }
   mpfr_float_backend(const mpq_t val)
       : detail::mpfr_float_imp<digits10, AllocationType>()
   {
      mpfr_set_q(this->m_data, val, GMP_RNDN);
   }
   // Construction with precision: we ignore the precision here.
   template <class V>
   mpfr_float_backend(const V &o, unsigned)
   {
      *this = o;
   }
   mpfr_float_backend &operator=(const mpfr_float_backend &o)
   {
      *static_cast<detail::mpfr_float_imp<digits10, AllocationType> *>(this) = static_cast<detail::mpfr_float_imp<digits10, AllocationType> const &>(o);
      return *this;
   }
#ifndef BOOST_NO_CXX11_RVALUE_REFERENCES
   mpfr_float_backend &operator=(mpfr_float_backend &&o) BOOST_NOEXCEPT
   {
      *static_cast<detail::mpfr_float_imp<digits10, AllocationType> *>(this) = static_cast<detail::mpfr_float_imp<digits10, AllocationType> &&>(o);
      return *this;
   }
#endif
   template <class V>
   mpfr_float_backend &operator=(const V &v)
   {
      *static_cast<detail::mpfr_float_imp<digits10, AllocationType> *>(this) = v;
      return *this;
   }
   mpfr_float_backend &operator=(const mpfr_t val)
   {
      if (this->m_data[0]._mpfr_d == 0)
         mpfr_init2(this->m_data, multiprecision::detail::digits10_2_2(digits10));
      mpfr_set(this->m_data, val, GMP_RNDN);
      return *this;
   }
   mpfr_float_backend &operator=(const mpf_t val)
   {
      if (this->m_data[0]._mpfr_d == 0)
         mpfr_init2(this->m_data, multiprecision::detail::digits10_2_2(digits10));
      mpfr_set_f(this->m_data, val, GMP_RNDN);
      return *this;
   }
   mpfr_float_backend &operator=(const mpz_t val)
   {
      if (this->m_data[0]._mpfr_d == 0)
         mpfr_init2(this->m_data, multiprecision::detail::digits10_2_2(digits10));
      mpfr_set_z(this->m_data, val, GMP_RNDN);
      return *this;
   }
   mpfr_float_backend &operator=(const mpq_t val)
   {
      if (this->m_data[0]._mpfr_d == 0)
         mpfr_init2(this->m_data, multiprecision::detail::digits10_2_2(digits10));
      mpfr_set_q(this->m_data, val, GMP_RNDN);
      return *this;
   }
   // We don't change our precision here, this is a fixed precision type:
   template <unsigned D, mpfr_allocation_type AT>
   mpfr_float_backend &operator=(const mpfr_float_backend<D, AT> &val)
   {
      if (this->m_data[0]._mpfr_d == 0)
         mpfr_init2(this->m_data, multiprecision::detail::digits10_2_2(digits10));
      mpfr_set(this->m_data, val.data(), GMP_RNDN);
      return *this;
   }
   template <unsigned D>
   mpfr_float_backend &operator=(const gmp_float<D> &val)
   {
      if (this->m_data[0]._mpfr_d == 0)
         mpfr_init2(this->m_data, multiprecision::detail::digits10_2_2(digits10));
      mpfr_set_f(this->m_data, val.data(), GMP_RNDN);
      return *this;
   }
   mpfr_float_backend &operator=(const gmp_int &val)
   {
      if (this->m_data[0]._mpfr_d == 0)
         mpfr_init2(this->m_data, multiprecision::detail::digits10_2_2(digits10));
      mpfr_set_z(this->m_data, val.data(), GMP_RNDN);
      return *this;
   }
   mpfr_float_backend &operator=(const gmp_rational &val)
   {
      if (this->m_data[0]._mpfr_d == 0)
         mpfr_init2(this->m_data, multiprecision::detail::digits10_2_2(digits10));
      mpfr_set_q(this->m_data, val.data(), GMP_RNDN);
      return *this;
   }
};

template <>
struct mpfr_float_backend<0, allocate_dynamic> : public detail::mpfr_float_imp<0, allocate_dynamic>
{
   mpfr_float_backend() : detail::mpfr_float_imp<0, allocate_dynamic>() {}
   mpfr_float_backend(const mpfr_t val)
       : detail::mpfr_float_imp<0, allocate_dynamic>((unsigned)mpfr_get_prec(val))
   {
      mpfr_set(this->m_data, val, GMP_RNDN);
   }
   mpfr_float_backend(const mpf_t val)
       : detail::mpfr_float_imp<0, allocate_dynamic>((unsigned)mpf_get_prec(val))
   {
      mpfr_set_f(this->m_data, val, GMP_RNDN);
   }
   mpfr_float_backend(const mpz_t val)
       : detail::mpfr_float_imp<0, allocate_dynamic>()
   {
      mpfr_set_z(this->m_data, val, GMP_RNDN);
   }
   mpfr_float_backend(const mpq_t val)
       : detail::mpfr_float_imp<0, allocate_dynamic>()
   {
      mpfr_set_q(this->m_data, val, GMP_RNDN);
   }
   mpfr_float_backend(const mpfr_float_backend &o) : detail::mpfr_float_imp<0, allocate_dynamic>(o) {}
#ifndef BOOST_NO_CXX11_RVALUE_REFERENCES
   mpfr_float_backend(mpfr_float_backend &&o) BOOST_NOEXCEPT : detail::mpfr_float_imp<0, allocate_dynamic>(static_cast<detail::mpfr_float_imp<0, allocate_dynamic> &&>(o))
   {}
#endif
   template <class V>
   mpfr_float_backend(const V &o, unsigned digits10)
       : detail::mpfr_float_imp<0, allocate_dynamic>(multiprecision::detail::digits10_2_2(digits10))
   {
      *this = o;
   }
#ifndef BOOST_NO_CXX17_HDR_STRING_VIEW
   mpfr_float_backend(const std::string_view &o, unsigned digits10)
       : detail::mpfr_float_imp<0, allocate_dynamic>(multiprecision::detail::digits10_2_2(digits10))
   {
      std::string s(o);
      *this = s.c_str();
   }
#endif
   template <unsigned D>
   mpfr_float_backend(const gmp_float<D> &val, unsigned digits10)
       : detail::mpfr_float_imp<0, allocate_dynamic>(multiprecision::detail::digits10_2_2(digits10))
   {
      mpfr_set_f(this->m_data, val.data(), GMP_RNDN);
   }
   template <unsigned D>
   mpfr_float_backend(const mpfr_float_backend<D> &val, unsigned digits10)
       : detail::mpfr_float_imp<0, allocate_dynamic>(multiprecision::detail::digits10_2_2(digits10))
   {
      mpfr_set(this->m_data, val.data(), GMP_RNDN);
   }
   template <unsigned D>
   mpfr_float_backend(const mpfr_float_backend<D> &val)
       : detail::mpfr_float_imp<0, allocate_dynamic>(mpfr_get_prec(val.data()))
   {
      mpfr_set(this->m_data, val.data(), GMP_RNDN);
   }
   template <unsigned D>
   mpfr_float_backend(const gmp_float<D> &val)
       : detail::mpfr_float_imp<0, allocate_dynamic>(mpf_get_prec(val.data()))
   {
      mpfr_set_f(this->m_data, val.data(), GMP_RNDN);
   }
   mpfr_float_backend(const gmp_int &val)
       : detail::mpfr_float_imp<0, allocate_dynamic>()
   {
      mpfr_set_z(this->m_data, val.data(), GMP_RNDN);
   }
   mpfr_float_backend(const gmp_rational &val)
       : detail::mpfr_float_imp<0, allocate_dynamic>()
   {
      mpfr_set_q(this->m_data, val.data(), GMP_RNDN);
   }

   mpfr_float_backend &operator=(const mpfr_float_backend &o)
   {
      if (this != &o)
      {
         if (this->m_data[0]._mpfr_d == 0)
            mpfr_init2(this->m_data, mpfr_get_prec(o.data()));
         else
            detail::mpfr_copy_precision(this->m_data, o.data());
         mpfr_set(this->m_data, o.data(), GMP_RNDN);
      }
      return *this;
   }
#ifndef BOOST_NO_CXX11_RVALUE_REFERENCES
   mpfr_float_backend &operator=(mpfr_float_backend &&o) BOOST_NOEXCEPT
   {
      *static_cast<detail::mpfr_float_imp<0, allocate_dynamic> *>(this) = static_cast<detail::mpfr_float_imp<0, allocate_dynamic> &&>(o);
      return *this;
   }
#endif
   template <class V>
   mpfr_float_backend &operator=(const V &v)
   {
      *static_cast<detail::mpfr_float_imp<0, allocate_dynamic> *>(this) = v;
      return *this;
   }
   mpfr_float_backend &operator=(const mpfr_t val)
   {
      if (this->m_data[0]._mpfr_d == 0)
         mpfr_init2(this->m_data, mpfr_get_prec(val));
      else
         mpfr_set_prec(this->m_data, mpfr_get_prec(val));
      mpfr_set(this->m_data, val, GMP_RNDN);
      return *this;
   }
   mpfr_float_backend &operator=(const mpf_t val)
   {
      if (this->m_data[0]._mpfr_d == 0)
         mpfr_init2(this->m_data, (mpfr_prec_t)mpf_get_prec(val));
      else
         mpfr_set_prec(this->m_data, (unsigned)mpf_get_prec(val));
      mpfr_set_f(this->m_data, val, GMP_RNDN);
      return *this;
   }
   mpfr_float_backend &operator=(const mpz_t val)
   {
      if (this->m_data[0]._mpfr_d == 0)
         mpfr_init2(this->m_data, multiprecision::detail::digits10_2_2(get_default_precision()));
      mpfr_set_z(this->m_data, val, GMP_RNDN);
      return *this;
   }
   mpfr_float_backend &operator=(const mpq_t val)
   {
      if (this->m_data[0]._mpfr_d == 0)
         mpfr_init2(this->m_data, multiprecision::detail::digits10_2_2(get_default_precision()));
      mpfr_set_q(this->m_data, val, GMP_RNDN);
      return *this;
   }
   template <unsigned D>
   mpfr_float_backend &operator=(const mpfr_float_backend<D> &val)
   {
      if (this->m_data[0]._mpfr_d == 0)
         mpfr_init2(this->m_data, mpfr_get_prec(val.data()));
      else
         mpfr_set_prec(this->m_data, mpfr_get_prec(val.data()));
      mpfr_set(this->m_data, val.data(), GMP_RNDN);
      return *this;
   }
   template <unsigned D>
   mpfr_float_backend &operator=(const gmp_float<D> &val)
   {
      if (this->m_data[0]._mpfr_d == 0)
         mpfr_init2(this->m_data, mpf_get_prec(val.data()));
      else
         mpfr_set_prec(this->m_data, mpf_get_prec(val.data()));
      mpfr_set_f(this->m_data, val.data(), GMP_RNDN);
      return *this;
   }
   mpfr_float_backend &operator=(const gmp_int &val)
   {
      if (this->m_data[0]._mpfr_d == 0)
         mpfr_init2(this->m_data, multiprecision::detail::digits10_2_2(get_default_precision()));
      mpfr_set_z(this->m_data, val.data(), GMP_RNDN);
      return *this;
   }
   mpfr_float_backend &operator=(const gmp_rational &val)
   {
      if (this->m_data[0]._mpfr_d == 0)
         mpfr_init2(this->m_data, multiprecision::detail::digits10_2_2(get_default_precision()));
      mpfr_set_q(this->m_data, val.data(), GMP_RNDN);
      return *this;
   }
   static unsigned default_precision() BOOST_NOEXCEPT
   {
      return get_default_precision();
   }
   static void default_precision(unsigned v) BOOST_NOEXCEPT
   {
      get_default_precision() = v;
   }
   unsigned precision() const BOOST_NOEXCEPT
   {
      return multiprecision::detail::digits2_2_10(mpfr_get_prec(this->m_data));
   }
   void precision(unsigned digits10) BOOST_NOEXCEPT
   {
      mpfr_prec_round(this->m_data, multiprecision::detail::digits10_2_2((digits10)), GMP_RNDN);
   }
};

template <unsigned digits10, mpfr_allocation_type AllocationType, class T>
inline typename enable_if<is_arithmetic<T>, bool>::type eval_eq(const mpfr_float_backend<digits10, AllocationType> &a, const T &b) BOOST_NOEXCEPT
{
   return a.compare(b) == 0;
}
template <unsigned digits10, mpfr_allocation_type AllocationType, class T>
inline typename enable_if<is_arithmetic<T>, bool>::type eval_lt(const mpfr_float_backend<digits10, AllocationType> &a, const T &b) BOOST_NOEXCEPT
{
   return a.compare(b) < 0;
}
template <unsigned digits10, mpfr_allocation_type AllocationType, class T>
inline typename enable_if<is_arithmetic<T>, bool>::type eval_gt(const mpfr_float_backend<digits10, AllocationType> &a, const T &b) BOOST_NOEXCEPT
{
   return a.compare(b) > 0;
}

template <unsigned D1, unsigned D2, mpfr_allocation_type A1, mpfr_allocation_type A2>
inline void eval_add(mpfr_float_backend<D1, A1> &result, const mpfr_float_backend<D2, A2> &o)
{
   mpfr_add(result.data(), result.data(), o.data(), GMP_RNDN);
}
template <unsigned D1, unsigned D2, mpfr_allocation_type A1, mpfr_allocation_type A2>
inline void eval_subtract(mpfr_float_backend<D1, A1> &result, const mpfr_float_backend<D2, A2> &o)
{
   mpfr_sub(result.data(), result.data(), o.data(), GMP_RNDN);
}
template <unsigned D1, unsigned D2, mpfr_allocation_type A1, mpfr_allocation_type A2>
inline void eval_multiply(mpfr_float_backend<D1, A1> &result, const mpfr_float_backend<D2, A2> &o)
{
   if ((void *)&o == (void *)&result)
      mpfr_sqr(result.data(), o.data(), GMP_RNDN);
   else
      mpfr_mul(result.data(), result.data(), o.data(), GMP_RNDN);
}
template <unsigned D1, unsigned D2, mpfr_allocation_type A1, mpfr_allocation_type A2>
inline void eval_divide(mpfr_float_backend<D1, A1> &result, const mpfr_float_backend<D2, A2> &o)
{
   mpfr_div(result.data(), result.data(), o.data(), GMP_RNDN);
}
template <unsigned digits10, mpfr_allocation_type AllocationType>
inline void eval_add(mpfr_float_backend<digits10, AllocationType> &result, unsigned long i)
{
   mpfr_add_ui(result.data(), result.data(), i, GMP_RNDN);
}
template <unsigned digits10, mpfr_allocation_type AllocationType>
inline void eval_subtract(mpfr_float_backend<digits10, AllocationType> &result, unsigned long i)
{
   mpfr_sub_ui(result.data(), result.data(), i, GMP_RNDN);
}
template <unsigned digits10, mpfr_allocation_type AllocationType>
inline void eval_multiply(mpfr_float_backend<digits10, AllocationType> &result, unsigned long i)
{
   mpfr_mul_ui(result.data(), result.data(), i, GMP_RNDN);
}
template <unsigned digits10, mpfr_allocation_type AllocationType>
inline void eval_divide(mpfr_float_backend<digits10, AllocationType> &result, unsigned long i)
{
   mpfr_div_ui(result.data(), result.data(), i, GMP_RNDN);
}
template <unsigned digits10, mpfr_allocation_type AllocationType>
inline void eval_add(mpfr_float_backend<digits10, AllocationType> &result, long i)
{
   if (i > 0)
      mpfr_add_ui(result.data(), result.data(), i, GMP_RNDN);
   else
      mpfr_sub_ui(result.data(), result.data(), boost::multiprecision::detail::unsigned_abs(i), GMP_RNDN);
}
template <unsigned digits10, mpfr_allocation_type AllocationType>
inline void eval_subtract(mpfr_float_backend<digits10, AllocationType> &result, long i)
{
   if (i > 0)
      mpfr_sub_ui(result.data(), result.data(), i, GMP_RNDN);
   else
      mpfr_add_ui(result.data(), result.data(), boost::multiprecision::detail::unsigned_abs(i), GMP_RNDN);
}
template <unsigned digits10, mpfr_allocation_type AllocationType>
inline void eval_multiply(mpfr_float_backend<digits10, AllocationType> &result, long i)
{
   mpfr_mul_ui(result.data(), result.data(), boost::multiprecision::detail::unsigned_abs(i), GMP_RNDN);
   if (i < 0)
      mpfr_neg(result.data(), result.data(), GMP_RNDN);
}
template <unsigned digits10, mpfr_allocation_type AllocationType>
inline void eval_divide(mpfr_float_backend<digits10, AllocationType> &result, long i)
{
   mpfr_div_ui(result.data(), result.data(), boost::multiprecision::detail::unsigned_abs(i), GMP_RNDN);
   if (i < 0)
      mpfr_neg(result.data(), result.data(), GMP_RNDN);
>>>>>>> 536bc419
}
//
// Specialised 3 arg versions of the basic operators:
//
<<<<<<< HEAD
template <unsigned D1, unsigned D2, mpfr_allocation_type A1,
          mpfr_allocation_type A2, unsigned D3>
inline void eval_add(mpfr_float_backend<D1, A1> &a,
                     const mpfr_float_backend<D2, A2> &x,
                     const mpfr_float_backend<D3> &y) {
  mpfr_add(a.data(), x.data(), y.data(), GMP_RNDN);
}
template <unsigned D1, unsigned D2, mpfr_allocation_type A1,
          mpfr_allocation_type A2>
inline void eval_add(mpfr_float_backend<D1, A1> &a,
                     const mpfr_float_backend<D2, A2> &x, unsigned long y) {
  mpfr_add_ui(a.data(), x.data(), y, GMP_RNDN);
}
template <unsigned D1, unsigned D2, mpfr_allocation_type A1,
          mpfr_allocation_type A2>
inline void eval_add(mpfr_float_backend<D1, A1> &a,
                     const mpfr_float_backend<D2, A2> &x, long y) {
  if (y < 0)
    mpfr_sub_ui(a.data(), x.data(),
                boost::multiprecision::detail::unsigned_abs(y), GMP_RNDN);
  else
    mpfr_add_ui(a.data(), x.data(), y, GMP_RNDN);
}
template <unsigned D1, unsigned D2, mpfr_allocation_type A1,
          mpfr_allocation_type A2>
inline void eval_add(mpfr_float_backend<D1, A1> &a, unsigned long x,
                     const mpfr_float_backend<D2, A2> &y) {
  mpfr_add_ui(a.data(), y.data(), x, GMP_RNDN);
}
template <unsigned D1, unsigned D2, mpfr_allocation_type A1,
          mpfr_allocation_type A2>
inline void eval_add(mpfr_float_backend<D1, A1> &a, long x,
                     const mpfr_float_backend<D2, A2> &y) {
  if (x < 0) {
    mpfr_ui_sub(a.data(), boost::multiprecision::detail::unsigned_abs(x),
                y.data(), GMP_RNDN);
    mpfr_neg(a.data(), a.data(), GMP_RNDN);
  } else
    mpfr_add_ui(a.data(), y.data(), x, GMP_RNDN);
}
template <unsigned D1, unsigned D2, mpfr_allocation_type A1,
          mpfr_allocation_type A2, unsigned D3>
inline void eval_subtract(mpfr_float_backend<D1, A1> &a,
                          const mpfr_float_backend<D2, A2> &x,
                          const mpfr_float_backend<D3> &y) {
  mpfr_sub(a.data(), x.data(), y.data(), GMP_RNDN);
}
template <unsigned D1, unsigned D2, mpfr_allocation_type A1,
          mpfr_allocation_type A2>
inline void eval_subtract(mpfr_float_backend<D1, A1> &a,
                          const mpfr_float_backend<D2, A2> &x,
                          unsigned long y) {
  mpfr_sub_ui(a.data(), x.data(), y, GMP_RNDN);
}
template <unsigned D1, unsigned D2, mpfr_allocation_type A1,
          mpfr_allocation_type A2>
inline void eval_subtract(mpfr_float_backend<D1, A1> &a,
                          const mpfr_float_backend<D2, A2> &x, long y) {
  if (y < 0)
    mpfr_add_ui(a.data(), x.data(),
                boost::multiprecision::detail::unsigned_abs(y), GMP_RNDN);
  else
    mpfr_sub_ui(a.data(), x.data(), y, GMP_RNDN);
}
template <unsigned D1, unsigned D2, mpfr_allocation_type A1,
          mpfr_allocation_type A2>
inline void eval_subtract(mpfr_float_backend<D1, A1> &a, unsigned long x,
                          const mpfr_float_backend<D2, A2> &y) {
  mpfr_ui_sub(a.data(), x, y.data(), GMP_RNDN);
}
template <unsigned D1, unsigned D2, mpfr_allocation_type A1,
          mpfr_allocation_type A2>
inline void eval_subtract(mpfr_float_backend<D1, A1> &a, long x,
                          const mpfr_float_backend<D2, A2> &y) {
  if (x < 0) {
    mpfr_add_ui(a.data(), y.data(),
                boost::multiprecision::detail::unsigned_abs(x), GMP_RNDN);
    mpfr_neg(a.data(), a.data(), GMP_RNDN);
  } else
    mpfr_ui_sub(a.data(), x, y.data(), GMP_RNDN);
}

template <unsigned D1, unsigned D2, mpfr_allocation_type A1,
          mpfr_allocation_type A2, unsigned D3>
inline void eval_multiply(mpfr_float_backend<D1, A1> &a,
                          const mpfr_float_backend<D2, A2> &x,
                          const mpfr_float_backend<D3> &y) {
  if ((void *)&x == (void *)&y)
    mpfr_sqr(a.data(), x.data(), GMP_RNDN);
  else
    mpfr_mul(a.data(), x.data(), y.data(), GMP_RNDN);
}
template <unsigned D1, unsigned D2, mpfr_allocation_type A1,
          mpfr_allocation_type A2>
inline void eval_multiply(mpfr_float_backend<D1, A1> &a,
                          const mpfr_float_backend<D2, A2> &x,
                          unsigned long y) {
  mpfr_mul_ui(a.data(), x.data(), y, GMP_RNDN);
}
template <unsigned D1, unsigned D2, mpfr_allocation_type A1,
          mpfr_allocation_type A2>
inline void eval_multiply(mpfr_float_backend<D1, A1> &a,
                          const mpfr_float_backend<D2, A2> &x, long y) {
  if (y < 0) {
    mpfr_mul_ui(a.data(), x.data(),
                boost::multiprecision::detail::unsigned_abs(y), GMP_RNDN);
    a.negate();
  } else
    mpfr_mul_ui(a.data(), x.data(), y, GMP_RNDN);
}
template <unsigned D1, unsigned D2, mpfr_allocation_type A1,
          mpfr_allocation_type A2>
inline void eval_multiply(mpfr_float_backend<D1, A1> &a, unsigned long x,
                          const mpfr_float_backend<D2, A2> &y) {
  mpfr_mul_ui(a.data(), y.data(), x, GMP_RNDN);
}
template <unsigned D1, unsigned D2, mpfr_allocation_type A1,
          mpfr_allocation_type A2>
inline void eval_multiply(mpfr_float_backend<D1, A1> &a, long x,
                          const mpfr_float_backend<D2, A2> &y) {
  if (x < 0) {
    mpfr_mul_ui(a.data(), y.data(),
                boost::multiprecision::detail::unsigned_abs(x), GMP_RNDN);
    mpfr_neg(a.data(), a.data(), GMP_RNDN);
  } else
    mpfr_mul_ui(a.data(), y.data(), x, GMP_RNDN);
}

template <unsigned D1, unsigned D2, mpfr_allocation_type A1,
          mpfr_allocation_type A2, unsigned D3>
inline void eval_divide(mpfr_float_backend<D1, A1> &a,
                        const mpfr_float_backend<D2, A2> &x,
                        const mpfr_float_backend<D3> &y) {
  mpfr_div(a.data(), x.data(), y.data(), GMP_RNDN);
}
template <unsigned D1, unsigned D2, mpfr_allocation_type A1,
          mpfr_allocation_type A2>
inline void eval_divide(mpfr_float_backend<D1, A1> &a,
                        const mpfr_float_backend<D2, A2> &x, unsigned long y) {
  mpfr_div_ui(a.data(), x.data(), y, GMP_RNDN);
}
template <unsigned D1, unsigned D2, mpfr_allocation_type A1,
          mpfr_allocation_type A2>
inline void eval_divide(mpfr_float_backend<D1, A1> &a,
                        const mpfr_float_backend<D2, A2> &x, long y) {
  if (y < 0) {
    mpfr_div_ui(a.data(), x.data(),
                boost::multiprecision::detail::unsigned_abs(y), GMP_RNDN);
    a.negate();
  } else
    mpfr_div_ui(a.data(), x.data(), y, GMP_RNDN);
}
template <unsigned D1, unsigned D2, mpfr_allocation_type A1,
          mpfr_allocation_type A2>
inline void eval_divide(mpfr_float_backend<D1, A1> &a, unsigned long x,
                        const mpfr_float_backend<D2, A2> &y) {
  mpfr_ui_div(a.data(), x, y.data(), GMP_RNDN);
}
template <unsigned D1, unsigned D2, mpfr_allocation_type A1,
          mpfr_allocation_type A2>
inline void eval_divide(mpfr_float_backend<D1, A1> &a, long x,
                        const mpfr_float_backend<D2, A2> &y) {
  if (x < 0) {
    mpfr_ui_div(a.data(), boost::multiprecision::detail::unsigned_abs(x),
                y.data(), GMP_RNDN);
    mpfr_neg(a.data(), a.data(), GMP_RNDN);
  } else
    mpfr_ui_div(a.data(), x, y.data(), GMP_RNDN);
}

template <unsigned digits10, mpfr_allocation_type AllocationType>
inline bool eval_is_zero(
    const mpfr_float_backend<digits10, AllocationType> &val) BOOST_NOEXCEPT {
  return 0 != mpfr_zero_p(val.data());
}
template <unsigned digits10, mpfr_allocation_type AllocationType>
inline int eval_get_sign(
    const mpfr_float_backend<digits10, AllocationType> &val) BOOST_NOEXCEPT {
  return mpfr_sgn(val.data());
}

template <unsigned digits10, mpfr_allocation_type AllocationType>
inline void
eval_convert_to(unsigned long *result,
                const mpfr_float_backend<digits10, AllocationType> &val) {
  if (mpfr_nan_p(val.data())) {
    BOOST_THROW_EXCEPTION(
        std::runtime_error("Could not convert NaN to integer."));
  }
  *result = mpfr_get_ui(val.data(), GMP_RNDZ);
}
template <unsigned digits10, mpfr_allocation_type AllocationType>
inline void
eval_convert_to(long *result,
                const mpfr_float_backend<digits10, AllocationType> &val) {
  if (mpfr_nan_p(val.data())) {
    BOOST_THROW_EXCEPTION(
        std::runtime_error("Could not convert NaN to integer."));
  }
  *result = mpfr_get_si(val.data(), GMP_RNDZ);
}
#ifdef _MPFR_H_HAVE_INTMAX_T
template <unsigned digits10, mpfr_allocation_type AllocationType>
inline void
eval_convert_to(boost::ulong_long_type *result,
                const mpfr_float_backend<digits10, AllocationType> &val) {
  if (mpfr_nan_p(val.data())) {
    BOOST_THROW_EXCEPTION(
        std::runtime_error("Could not convert NaN to integer."));
  }
  *result = mpfr_get_uj(val.data(), GMP_RNDZ);
}
template <unsigned digits10, mpfr_allocation_type AllocationType>
inline void
eval_convert_to(boost::long_long_type *result,
                const mpfr_float_backend<digits10, AllocationType> &val) {
  if (mpfr_nan_p(val.data())) {
    BOOST_THROW_EXCEPTION(
        std::runtime_error("Could not convert NaN to integer."));
  }
  *result = mpfr_get_sj(val.data(), GMP_RNDZ);
}
#endif
template <unsigned digits10, mpfr_allocation_type AllocationType>
inline void eval_convert_to(
    float *result,
    const mpfr_float_backend<digits10, AllocationType> &val) BOOST_NOEXCEPT {
  *result = mpfr_get_flt(val.data(), GMP_RNDN);
}
template <unsigned digits10, mpfr_allocation_type AllocationType>
inline void eval_convert_to(
    double *result,
    const mpfr_float_backend<digits10, AllocationType> &val) BOOST_NOEXCEPT {
  *result = mpfr_get_d(val.data(), GMP_RNDN);
}
template <unsigned digits10, mpfr_allocation_type AllocationType>
inline void eval_convert_to(
    long double *result,
    const mpfr_float_backend<digits10, AllocationType> &val) BOOST_NOEXCEPT {
  *result = mpfr_get_ld(val.data(), GMP_RNDN);
=======
template <unsigned D1, unsigned D2, mpfr_allocation_type A1, mpfr_allocation_type A2, unsigned D3>
inline void eval_add(mpfr_float_backend<D1, A1> &a, const mpfr_float_backend<D2, A2> &x, const mpfr_float_backend<D3> &y)
{
   mpfr_add(a.data(), x.data(), y.data(), GMP_RNDN);
}
template <unsigned D1, unsigned D2, mpfr_allocation_type A1, mpfr_allocation_type A2>
inline void eval_add(mpfr_float_backend<D1, A1> &a, const mpfr_float_backend<D2, A2> &x, unsigned long y)
{
   mpfr_add_ui(a.data(), x.data(), y, GMP_RNDN);
}
template <unsigned D1, unsigned D2, mpfr_allocation_type A1, mpfr_allocation_type A2>
inline void eval_add(mpfr_float_backend<D1, A1> &a, const mpfr_float_backend<D2, A2> &x, long y)
{
   if (y < 0)
      mpfr_sub_ui(a.data(), x.data(), boost::multiprecision::detail::unsigned_abs(y), GMP_RNDN);
   else
      mpfr_add_ui(a.data(), x.data(), y, GMP_RNDN);
}
template <unsigned D1, unsigned D2, mpfr_allocation_type A1, mpfr_allocation_type A2>
inline void eval_add(mpfr_float_backend<D1, A1> &a, unsigned long x, const mpfr_float_backend<D2, A2> &y)
{
   mpfr_add_ui(a.data(), y.data(), x, GMP_RNDN);
}
template <unsigned D1, unsigned D2, mpfr_allocation_type A1, mpfr_allocation_type A2>
inline void eval_add(mpfr_float_backend<D1, A1> &a, long x, const mpfr_float_backend<D2, A2> &y)
{
   if (x < 0)
   {
      mpfr_ui_sub(a.data(), boost::multiprecision::detail::unsigned_abs(x), y.data(), GMP_RNDN);
      mpfr_neg(a.data(), a.data(), GMP_RNDN);
   }
   else
      mpfr_add_ui(a.data(), y.data(), x, GMP_RNDN);
}
template <unsigned D1, unsigned D2, mpfr_allocation_type A1, mpfr_allocation_type A2, unsigned D3>
inline void eval_subtract(mpfr_float_backend<D1, A1> &a, const mpfr_float_backend<D2, A2> &x, const mpfr_float_backend<D3> &y)
{
   mpfr_sub(a.data(), x.data(), y.data(), GMP_RNDN);
}
template <unsigned D1, unsigned D2, mpfr_allocation_type A1, mpfr_allocation_type A2>
inline void eval_subtract(mpfr_float_backend<D1, A1> &a, const mpfr_float_backend<D2, A2> &x, unsigned long y)
{
   mpfr_sub_ui(a.data(), x.data(), y, GMP_RNDN);
}
template <unsigned D1, unsigned D2, mpfr_allocation_type A1, mpfr_allocation_type A2>
inline void eval_subtract(mpfr_float_backend<D1, A1> &a, const mpfr_float_backend<D2, A2> &x, long y)
{
   if (y < 0)
      mpfr_add_ui(a.data(), x.data(), boost::multiprecision::detail::unsigned_abs(y), GMP_RNDN);
   else
      mpfr_sub_ui(a.data(), x.data(), y, GMP_RNDN);
}
template <unsigned D1, unsigned D2, mpfr_allocation_type A1, mpfr_allocation_type A2>
inline void eval_subtract(mpfr_float_backend<D1, A1> &a, unsigned long x, const mpfr_float_backend<D2, A2> &y)
{
   mpfr_ui_sub(a.data(), x, y.data(), GMP_RNDN);
}
template <unsigned D1, unsigned D2, mpfr_allocation_type A1, mpfr_allocation_type A2>
inline void eval_subtract(mpfr_float_backend<D1, A1> &a, long x, const mpfr_float_backend<D2, A2> &y)
{
   if (x < 0)
   {
      mpfr_add_ui(a.data(), y.data(), boost::multiprecision::detail::unsigned_abs(x), GMP_RNDN);
      mpfr_neg(a.data(), a.data(), GMP_RNDN);
   }
   else
      mpfr_ui_sub(a.data(), x, y.data(), GMP_RNDN);
}

template <unsigned D1, unsigned D2, mpfr_allocation_type A1, mpfr_allocation_type A2, unsigned D3>
inline void eval_multiply(mpfr_float_backend<D1, A1> &a, const mpfr_float_backend<D2, A2> &x, const mpfr_float_backend<D3> &y)
{
   if ((void *)&x == (void *)&y)
      mpfr_sqr(a.data(), x.data(), GMP_RNDN);
   else
      mpfr_mul(a.data(), x.data(), y.data(), GMP_RNDN);
}
template <unsigned D1, unsigned D2, mpfr_allocation_type A1, mpfr_allocation_type A2>
inline void eval_multiply(mpfr_float_backend<D1, A1> &a, const mpfr_float_backend<D2, A2> &x, unsigned long y)
{
   mpfr_mul_ui(a.data(), x.data(), y, GMP_RNDN);
}
template <unsigned D1, unsigned D2, mpfr_allocation_type A1, mpfr_allocation_type A2>
inline void eval_multiply(mpfr_float_backend<D1, A1> &a, const mpfr_float_backend<D2, A2> &x, long y)
{
   if (y < 0)
   {
      mpfr_mul_ui(a.data(), x.data(), boost::multiprecision::detail::unsigned_abs(y), GMP_RNDN);
      a.negate();
   }
   else
      mpfr_mul_ui(a.data(), x.data(), y, GMP_RNDN);
}
template <unsigned D1, unsigned D2, mpfr_allocation_type A1, mpfr_allocation_type A2>
inline void eval_multiply(mpfr_float_backend<D1, A1> &a, unsigned long x, const mpfr_float_backend<D2, A2> &y)
{
   mpfr_mul_ui(a.data(), y.data(), x, GMP_RNDN);
}
template <unsigned D1, unsigned D2, mpfr_allocation_type A1, mpfr_allocation_type A2>
inline void eval_multiply(mpfr_float_backend<D1, A1> &a, long x, const mpfr_float_backend<D2, A2> &y)
{
   if (x < 0)
   {
      mpfr_mul_ui(a.data(), y.data(), boost::multiprecision::detail::unsigned_abs(x), GMP_RNDN);
      mpfr_neg(a.data(), a.data(), GMP_RNDN);
   }
   else
      mpfr_mul_ui(a.data(), y.data(), x, GMP_RNDN);
}

template <unsigned D1, unsigned D2, mpfr_allocation_type A1, mpfr_allocation_type A2, unsigned D3>
inline void eval_divide(mpfr_float_backend<D1, A1> &a, const mpfr_float_backend<D2, A2> &x, const mpfr_float_backend<D3> &y)
{
   mpfr_div(a.data(), x.data(), y.data(), GMP_RNDN);
}
template <unsigned D1, unsigned D2, mpfr_allocation_type A1, mpfr_allocation_type A2>
inline void eval_divide(mpfr_float_backend<D1, A1> &a, const mpfr_float_backend<D2, A2> &x, unsigned long y)
{
   mpfr_div_ui(a.data(), x.data(), y, GMP_RNDN);
}
template <unsigned D1, unsigned D2, mpfr_allocation_type A1, mpfr_allocation_type A2>
inline void eval_divide(mpfr_float_backend<D1, A1> &a, const mpfr_float_backend<D2, A2> &x, long y)
{
   if (y < 0)
   {
      mpfr_div_ui(a.data(), x.data(), boost::multiprecision::detail::unsigned_abs(y), GMP_RNDN);
      a.negate();
   }
   else
      mpfr_div_ui(a.data(), x.data(), y, GMP_RNDN);
}
template <unsigned D1, unsigned D2, mpfr_allocation_type A1, mpfr_allocation_type A2>
inline void eval_divide(mpfr_float_backend<D1, A1> &a, unsigned long x, const mpfr_float_backend<D2, A2> &y)
{
   mpfr_ui_div(a.data(), x, y.data(), GMP_RNDN);
}
template <unsigned D1, unsigned D2, mpfr_allocation_type A1, mpfr_allocation_type A2>
inline void eval_divide(mpfr_float_backend<D1, A1> &a, long x, const mpfr_float_backend<D2, A2> &y)
{
   if (x < 0)
   {
      mpfr_ui_div(a.data(), boost::multiprecision::detail::unsigned_abs(x), y.data(), GMP_RNDN);
      mpfr_neg(a.data(), a.data(), GMP_RNDN);
   }
   else
      mpfr_ui_div(a.data(), x, y.data(), GMP_RNDN);
}

template <unsigned digits10, mpfr_allocation_type AllocationType>
inline bool eval_is_zero(const mpfr_float_backend<digits10, AllocationType> &val) BOOST_NOEXCEPT
{
   return 0 != mpfr_zero_p(val.data());
}
template <unsigned digits10, mpfr_allocation_type AllocationType>
inline int eval_get_sign(const mpfr_float_backend<digits10, AllocationType> &val) BOOST_NOEXCEPT
{
   return mpfr_sgn(val.data());
}

template <unsigned digits10, mpfr_allocation_type AllocationType>
inline void eval_convert_to(unsigned long *result, const mpfr_float_backend<digits10, AllocationType> &val)
{
   if (mpfr_nan_p(val.data()))
   {
      BOOST_THROW_EXCEPTION(std::runtime_error("Could not convert NaN to integer."));
   }
   *result = mpfr_get_ui(val.data(), GMP_RNDZ);
}
template <unsigned digits10, mpfr_allocation_type AllocationType>
inline void eval_convert_to(long *result, const mpfr_float_backend<digits10, AllocationType> &val)
{
   if (mpfr_nan_p(val.data()))
   {
      BOOST_THROW_EXCEPTION(std::runtime_error("Could not convert NaN to integer."));
   }
   *result = mpfr_get_si(val.data(), GMP_RNDZ);
}
#ifdef _MPFR_H_HAVE_INTMAX_T
template <unsigned digits10, mpfr_allocation_type AllocationType>
inline void eval_convert_to(boost::ulong_long_type *result, const mpfr_float_backend<digits10, AllocationType> &val)
{
   if (mpfr_nan_p(val.data()))
   {
      BOOST_THROW_EXCEPTION(std::runtime_error("Could not convert NaN to integer."));
   }
   *result = mpfr_get_uj(val.data(), GMP_RNDZ);
}
template <unsigned digits10, mpfr_allocation_type AllocationType>
inline void eval_convert_to(boost::long_long_type *result, const mpfr_float_backend<digits10, AllocationType> &val)
{
   if (mpfr_nan_p(val.data()))
   {
      BOOST_THROW_EXCEPTION(std::runtime_error("Could not convert NaN to integer."));
   }
   *result = mpfr_get_sj(val.data(), GMP_RNDZ);
}
#endif
template <unsigned digits10, mpfr_allocation_type AllocationType>
inline void eval_convert_to(float *result, const mpfr_float_backend<digits10, AllocationType> &val) BOOST_NOEXCEPT
{
   *result = mpfr_get_flt(val.data(), GMP_RNDN);
}
template <unsigned digits10, mpfr_allocation_type AllocationType>
inline void eval_convert_to(double *result, const mpfr_float_backend<digits10, AllocationType> &val) BOOST_NOEXCEPT
{
   *result = mpfr_get_d(val.data(), GMP_RNDN);
}
template <unsigned digits10, mpfr_allocation_type AllocationType>
inline void eval_convert_to(long double *result, const mpfr_float_backend<digits10, AllocationType> &val) BOOST_NOEXCEPT
{
   *result = mpfr_get_ld(val.data(), GMP_RNDN);
>>>>>>> 536bc419
}

//
// Native non-member operations:
//
template <unsigned Digits10, mpfr_allocation_type AllocateType>
<<<<<<< HEAD
inline void eval_sqrt(mpfr_float_backend<Digits10, AllocateType> &result,
                      const mpfr_float_backend<Digits10, AllocateType> &val) {
  mpfr_sqrt(result.data(), val.data(), GMP_RNDN);
}

template <unsigned Digits10, mpfr_allocation_type AllocateType>
inline void eval_abs(mpfr_float_backend<Digits10, AllocateType> &result,
                     const mpfr_float_backend<Digits10, AllocateType> &val) {
  mpfr_abs(result.data(), val.data(), GMP_RNDN);
}

template <unsigned Digits10, mpfr_allocation_type AllocateType>
inline void eval_fabs(mpfr_float_backend<Digits10, AllocateType> &result,
                      const mpfr_float_backend<Digits10, AllocateType> &val) {
  mpfr_abs(result.data(), val.data(), GMP_RNDN);
}
template <unsigned Digits10, mpfr_allocation_type AllocateType>
inline void eval_ceil(mpfr_float_backend<Digits10, AllocateType> &result,
                      const mpfr_float_backend<Digits10, AllocateType> &val) {
  mpfr_ceil(result.data(), val.data());
}
template <unsigned Digits10, mpfr_allocation_type AllocateType>
inline void eval_floor(mpfr_float_backend<Digits10, AllocateType> &result,
                       const mpfr_float_backend<Digits10, AllocateType> &val) {
  mpfr_floor(result.data(), val.data());
}
template <unsigned Digits10, mpfr_allocation_type AllocateType>
inline void eval_trunc(mpfr_float_backend<Digits10, AllocateType> &result,
                       const mpfr_float_backend<Digits10, AllocateType> &val) {
  mpfr_trunc(result.data(), val.data());
}
template <unsigned Digits10, mpfr_allocation_type AllocateType>
inline void eval_ldexp(mpfr_float_backend<Digits10, AllocateType> &result,
                       const mpfr_float_backend<Digits10, AllocateType> &val,
                       long e) {
  if (e > 0)
    mpfr_mul_2exp(result.data(), val.data(), e, GMP_RNDN);
  else if (e < 0)
    mpfr_div_2exp(result.data(), val.data(), -e, GMP_RNDN);
  else
    result = val;
}
template <unsigned Digits10, mpfr_allocation_type AllocateType>
inline void eval_frexp(mpfr_float_backend<Digits10, AllocateType> &result,
                       const mpfr_float_backend<Digits10, AllocateType> &val,
                       int *e) {
  long v;
  mpfr_get_d_2exp(&v, val.data(), GMP_RNDN);
  *e = v;
  eval_ldexp(result, val, -v);
}
template <unsigned Digits10, mpfr_allocation_type AllocateType>
inline void eval_frexp(mpfr_float_backend<Digits10, AllocateType> &result,
                       const mpfr_float_backend<Digits10, AllocateType> &val,
                       long *e) {
  mpfr_get_d_2exp(e, val.data(), GMP_RNDN);
  return eval_ldexp(result, val, -*e);
}

template <unsigned Digits10, mpfr_allocation_type AllocateType>
inline int eval_fpclassify(
    const mpfr_float_backend<Digits10, AllocateType> &val) BOOST_NOEXCEPT {
  return mpfr_inf_p(val.data())
             ? FP_INFINITE
             : mpfr_nan_p(val.data())
                   ? FP_NAN
                   : mpfr_zero_p(val.data()) ? FP_ZERO : FP_NORMAL;
}

template <unsigned Digits10, mpfr_allocation_type AllocateType>
inline void eval_pow(mpfr_float_backend<Digits10, AllocateType> &result,
                     const mpfr_float_backend<Digits10, AllocateType> &b,
                     const mpfr_float_backend<Digits10, AllocateType> &e) {
  if (mpfr_zero_p(b.data()) && mpfr_integer_p(e.data()) &&
      (mpfr_signbit(e.data()) == 0) && mpfr_fits_ulong_p(e.data(), GMP_RNDN) &&
      (mpfr_get_ui(e.data(), GMP_RNDN) & 1)) {
    mpfr_set(result.data(), b.data(), GMP_RNDN);
  } else
    mpfr_pow(result.data(), b.data(), e.data(), GMP_RNDN);
=======
inline void eval_sqrt(mpfr_float_backend<Digits10, AllocateType> &result, const mpfr_float_backend<Digits10, AllocateType> &val)
{
   mpfr_sqrt(result.data(), val.data(), GMP_RNDN);
}

template <unsigned Digits10, mpfr_allocation_type AllocateType>
inline void eval_abs(mpfr_float_backend<Digits10, AllocateType> &result, const mpfr_float_backend<Digits10, AllocateType> &val)
{
   mpfr_abs(result.data(), val.data(), GMP_RNDN);
}

template <unsigned Digits10, mpfr_allocation_type AllocateType>
inline void eval_fabs(mpfr_float_backend<Digits10, AllocateType> &result, const mpfr_float_backend<Digits10, AllocateType> &val)
{
   mpfr_abs(result.data(), val.data(), GMP_RNDN);
}
template <unsigned Digits10, mpfr_allocation_type AllocateType>
inline void eval_ceil(mpfr_float_backend<Digits10, AllocateType> &result, const mpfr_float_backend<Digits10, AllocateType> &val)
{
   mpfr_ceil(result.data(), val.data());
}
template <unsigned Digits10, mpfr_allocation_type AllocateType>
inline void eval_floor(mpfr_float_backend<Digits10, AllocateType> &result, const mpfr_float_backend<Digits10, AllocateType> &val)
{
   mpfr_floor(result.data(), val.data());
}
template <unsigned Digits10, mpfr_allocation_type AllocateType>
inline void eval_trunc(mpfr_float_backend<Digits10, AllocateType> &result, const mpfr_float_backend<Digits10, AllocateType> &val)
{
   mpfr_trunc(result.data(), val.data());
}
template <unsigned Digits10, mpfr_allocation_type AllocateType>
inline void eval_ldexp(mpfr_float_backend<Digits10, AllocateType> &result, const mpfr_float_backend<Digits10, AllocateType> &val, long e)
{
   if (e > 0)
      mpfr_mul_2exp(result.data(), val.data(), e, GMP_RNDN);
   else if (e < 0)
      mpfr_div_2exp(result.data(), val.data(), -e, GMP_RNDN);
   else
      result = val;
}
template <unsigned Digits10, mpfr_allocation_type AllocateType>
inline void eval_frexp(mpfr_float_backend<Digits10, AllocateType> &result, const mpfr_float_backend<Digits10, AllocateType> &val, int *e)
{
   long v;
   mpfr_get_d_2exp(&v, val.data(), GMP_RNDN);
   *e = v;
   eval_ldexp(result, val, -v);
}
template <unsigned Digits10, mpfr_allocation_type AllocateType>
inline void eval_frexp(mpfr_float_backend<Digits10, AllocateType> &result, const mpfr_float_backend<Digits10, AllocateType> &val, long *e)
{
   mpfr_get_d_2exp(e, val.data(), GMP_RNDN);
   return eval_ldexp(result, val, -*e);
}

template <unsigned Digits10, mpfr_allocation_type AllocateType>
inline int eval_fpclassify(const mpfr_float_backend<Digits10, AllocateType> &val) BOOST_NOEXCEPT
{
   return mpfr_inf_p(val.data()) ? FP_INFINITE : mpfr_nan_p(val.data()) ? FP_NAN : mpfr_zero_p(val.data()) ? FP_ZERO : FP_NORMAL;
}

template <unsigned Digits10, mpfr_allocation_type AllocateType>
inline void eval_pow(mpfr_float_backend<Digits10, AllocateType> &result, const mpfr_float_backend<Digits10, AllocateType> &b, const mpfr_float_backend<Digits10, AllocateType> &e)
{
   if (mpfr_zero_p(b.data()) && mpfr_integer_p(e.data()) && (mpfr_signbit(e.data()) == 0) && mpfr_fits_ulong_p(e.data(), GMP_RNDN) && (mpfr_get_ui(e.data(), GMP_RNDN) & 1))
   {
      mpfr_set(result.data(), b.data(), GMP_RNDN);
   }
   else
      mpfr_pow(result.data(), b.data(), e.data(), GMP_RNDN);
>>>>>>> 536bc419
}

#ifdef BOOST_MSVC
//
// The enable_if usage below doesn't work with msvc - but only when
// certain other enable_if usages are defined first.  It's a capricious
// and rather annoying compiler bug in other words....
//
#define BOOST_MP_ENABLE_IF_WORKAROUND (Digits10 || !Digits10) &&
#else
#define BOOST_MP_ENABLE_IF_WORKAROUND
#endif

template <unsigned Digits10, mpfr_allocation_type AllocateType, class Integer>
<<<<<<< HEAD
inline typename enable_if<
    mpl::and_<is_signed<Integer>, mpl::bool_<BOOST_MP_ENABLE_IF_WORKAROUND(
                                      sizeof(Integer) <= sizeof(long))>>>::type
eval_pow(mpfr_float_backend<Digits10, AllocateType> &result,
         const mpfr_float_backend<Digits10, AllocateType> &b,
         const Integer &e) {
  mpfr_pow_si(result.data(), b.data(), e, GMP_RNDN);
}

template <unsigned Digits10, mpfr_allocation_type AllocateType, class Integer>
inline
    typename enable_if<mpl::and_<is_unsigned<Integer>,
                                 mpl::bool_<BOOST_MP_ENABLE_IF_WORKAROUND(
                                     sizeof(Integer) <= sizeof(long))>>>::type
    eval_pow(mpfr_float_backend<Digits10, AllocateType> &result,
             const mpfr_float_backend<Digits10, AllocateType> &b,
             const Integer &e) {
  mpfr_pow_ui(result.data(), b.data(), e, GMP_RNDN);
=======
inline typename enable_if<mpl::and_<is_signed<Integer>, mpl::bool_<BOOST_MP_ENABLE_IF_WORKAROUND(sizeof(Integer) <= sizeof(long))> > >::type
eval_pow(mpfr_float_backend<Digits10, AllocateType> &result, const mpfr_float_backend<Digits10, AllocateType> &b, const Integer &e)
{
   mpfr_pow_si(result.data(), b.data(), e, GMP_RNDN);
}

template <unsigned Digits10, mpfr_allocation_type AllocateType, class Integer>
inline typename enable_if<mpl::and_<is_unsigned<Integer>, mpl::bool_<BOOST_MP_ENABLE_IF_WORKAROUND(sizeof(Integer) <= sizeof(long))> > >::type
eval_pow(mpfr_float_backend<Digits10, AllocateType> &result, const mpfr_float_backend<Digits10, AllocateType> &b, const Integer &e)
{
   mpfr_pow_ui(result.data(), b.data(), e, GMP_RNDN);
>>>>>>> 536bc419
}

#undef BOOST_MP_ENABLE_IF_WORKAROUND

template <unsigned Digits10, mpfr_allocation_type AllocateType>
<<<<<<< HEAD
inline void eval_exp(mpfr_float_backend<Digits10, AllocateType> &result,
                     const mpfr_float_backend<Digits10, AllocateType> &arg) {
  mpfr_exp(result.data(), arg.data(), GMP_RNDN);
}

template <unsigned Digits10, mpfr_allocation_type AllocateType>
inline void eval_exp2(mpfr_float_backend<Digits10, AllocateType> &result,
                      const mpfr_float_backend<Digits10, AllocateType> &arg) {
  mpfr_exp2(result.data(), arg.data(), GMP_RNDN);
}

template <unsigned Digits10, mpfr_allocation_type AllocateType>
inline void eval_log(mpfr_float_backend<Digits10, AllocateType> &result,
                     const mpfr_float_backend<Digits10, AllocateType> &arg) {
  mpfr_log(result.data(), arg.data(), GMP_RNDN);
}

template <unsigned Digits10, mpfr_allocation_type AllocateType>
inline void eval_log10(mpfr_float_backend<Digits10, AllocateType> &result,
                       const mpfr_float_backend<Digits10, AllocateType> &arg) {
  mpfr_log10(result.data(), arg.data(), GMP_RNDN);
}

template <unsigned Digits10, mpfr_allocation_type AllocateType>
inline void eval_sin(mpfr_float_backend<Digits10, AllocateType> &result,
                     const mpfr_float_backend<Digits10, AllocateType> &arg) {
  mpfr_sin(result.data(), arg.data(), GMP_RNDN);
}

template <unsigned Digits10, mpfr_allocation_type AllocateType>
inline void eval_cos(mpfr_float_backend<Digits10, AllocateType> &result,
                     const mpfr_float_backend<Digits10, AllocateType> &arg) {
  mpfr_cos(result.data(), arg.data(), GMP_RNDN);
}

template <unsigned Digits10, mpfr_allocation_type AllocateType>
inline void eval_tan(mpfr_float_backend<Digits10, AllocateType> &result,
                     const mpfr_float_backend<Digits10, AllocateType> &arg) {
  mpfr_tan(result.data(), arg.data(), GMP_RNDN);
}

template <unsigned Digits10, mpfr_allocation_type AllocateType>
inline void eval_asin(mpfr_float_backend<Digits10, AllocateType> &result,
                      const mpfr_float_backend<Digits10, AllocateType> &arg) {
  mpfr_asin(result.data(), arg.data(), GMP_RNDN);
}

template <unsigned Digits10, mpfr_allocation_type AllocateType>
inline void eval_acos(mpfr_float_backend<Digits10, AllocateType> &result,
                      const mpfr_float_backend<Digits10, AllocateType> &arg) {
  mpfr_acos(result.data(), arg.data(), GMP_RNDN);
}

template <unsigned Digits10, mpfr_allocation_type AllocateType>
inline void eval_atan(mpfr_float_backend<Digits10, AllocateType> &result,
                      const mpfr_float_backend<Digits10, AllocateType> &arg) {
  mpfr_atan(result.data(), arg.data(), GMP_RNDN);
}

template <unsigned Digits10, mpfr_allocation_type AllocateType>
inline void eval_atan2(mpfr_float_backend<Digits10, AllocateType> &result,
                       const mpfr_float_backend<Digits10, AllocateType> &arg1,
                       const mpfr_float_backend<Digits10, AllocateType> &arg2) {
  mpfr_atan2(result.data(), arg1.data(), arg2.data(), GMP_RNDN);
}

template <unsigned Digits10, mpfr_allocation_type AllocateType>
inline void eval_sinh(mpfr_float_backend<Digits10, AllocateType> &result,
                      const mpfr_float_backend<Digits10, AllocateType> &arg) {
  mpfr_sinh(result.data(), arg.data(), GMP_RNDN);
}

template <unsigned Digits10, mpfr_allocation_type AllocateType>
inline void eval_cosh(mpfr_float_backend<Digits10, AllocateType> &result,
                      const mpfr_float_backend<Digits10, AllocateType> &arg) {
  mpfr_cosh(result.data(), arg.data(), GMP_RNDN);
}

template <unsigned Digits10, mpfr_allocation_type AllocateType>
inline void eval_tanh(mpfr_float_backend<Digits10, AllocateType> &result,
                      const mpfr_float_backend<Digits10, AllocateType> &arg) {
  mpfr_tanh(result.data(), arg.data(), GMP_RNDN);
}

template <unsigned Digits10, mpfr_allocation_type AllocateType>
inline void eval_log2(mpfr_float_backend<Digits10, AllocateType> &result,
                      const mpfr_float_backend<Digits10, AllocateType> &arg) {
  mpfr_log2(result.data(), arg.data(), GMP_RNDN);
}

template <unsigned Digits10, mpfr_allocation_type AllocateType>
inline void eval_modf(mpfr_float_backend<Digits10, AllocateType> &result,
                      const mpfr_float_backend<Digits10, AllocateType> &arg,
                      mpfr_float_backend<Digits10, AllocateType> *pipart) {
  if (0 == pipart) {
    mpfr_float_backend<Digits10, AllocateType> ipart;
    mpfr_modf(ipart.data(), result.data(), arg.data(), GMP_RNDN);
  } else {
    mpfr_modf(pipart->data(), result.data(), arg.data(), GMP_RNDN);
  }
}
template <unsigned Digits10, mpfr_allocation_type AllocateType>
inline void
eval_remainder(mpfr_float_backend<Digits10, AllocateType> &result,
               const mpfr_float_backend<Digits10, AllocateType> &a,
               const mpfr_float_backend<Digits10, AllocateType> &b) {
  mpfr_remainder(result.data(), a.data(), b.data(), GMP_RNDN);
}
template <unsigned Digits10, mpfr_allocation_type AllocateType>
inline void eval_remquo(mpfr_float_backend<Digits10, AllocateType> &result,
                        const mpfr_float_backend<Digits10, AllocateType> &a,
                        const mpfr_float_backend<Digits10, AllocateType> &b,
                        int *pi) {
  long l;
  mpfr_remquo(result.data(), &l, a.data(), b.data(), GMP_RNDN);
  if (pi)
    *pi = l;
}

template <unsigned Digits10, mpfr_allocation_type AllocateType>
inline void eval_fmod(mpfr_float_backend<Digits10, AllocateType> &result,
                      const mpfr_float_backend<Digits10, AllocateType> &a,
                      const mpfr_float_backend<Digits10, AllocateType> &b) {
  mpfr_fmod(result.data(), a.data(), b.data(), GMP_RNDN);
}

template <unsigned Digits10, mpfr_allocation_type AllocateType>
inline void
eval_multiply_add(mpfr_float_backend<Digits10, AllocateType> &result,
                  const mpfr_float_backend<Digits10, AllocateType> &a,
                  const mpfr_float_backend<Digits10, AllocateType> &b) {
  mpfr_fma(result.data(), a.data(), b.data(), result.data(), GMP_RNDN);
}

template <unsigned Digits10, mpfr_allocation_type AllocateType>
inline void
eval_multiply_add(mpfr_float_backend<Digits10, AllocateType> &result,
                  const mpfr_float_backend<Digits10, AllocateType> &a,
                  const mpfr_float_backend<Digits10, AllocateType> &b,
                  const mpfr_float_backend<Digits10, AllocateType> &c) {
  mpfr_fma(result.data(), a.data(), b.data(), c.data(), GMP_RNDN);
}

template <unsigned Digits10, mpfr_allocation_type AllocateType>
inline void
eval_multiply_subtract(mpfr_float_backend<Digits10, AllocateType> &result,
                       const mpfr_float_backend<Digits10, AllocateType> &a,
                       const mpfr_float_backend<Digits10, AllocateType> &b) {
  mpfr_fms(result.data(), a.data(), b.data(), result.data(), GMP_RNDN);
  result.negate();
}

template <unsigned Digits10, mpfr_allocation_type AllocateType>
inline void
eval_multiply_subtract(mpfr_float_backend<Digits10, AllocateType> &result,
                       const mpfr_float_backend<Digits10, AllocateType> &a,
                       const mpfr_float_backend<Digits10, AllocateType> &b,
                       const mpfr_float_backend<Digits10, AllocateType> &c) {
  mpfr_fms(result.data(), a.data(), b.data(), c.data(), GMP_RNDN);
}

template <unsigned Digits10, mpfr_allocation_type AllocateType>
inline int eval_signbit BOOST_PREVENT_MACRO_SUBSTITUTION(
    const mpfr_float_backend<Digits10, AllocateType> &arg) {
  return (arg.data()[0]._mpfr_sign < 0) ? 1 : 0;
}

template <unsigned Digits10, mpfr_allocation_type AllocateType>
inline std::size_t
hash_value(const mpfr_float_backend<Digits10, AllocateType> &val) {
  std::size_t result = 0;
  std::size_t len = val.data()[0]._mpfr_prec / mp_bits_per_limb;
  if (val.data()[0]._mpfr_prec % mp_bits_per_limb)
    ++len;
  for (std::size_t i = 0; i < len; ++i)
    boost::hash_combine(result, val.data()[0]._mpfr_d[i]);
  boost::hash_combine(result, val.data()[0]._mpfr_exp);
  boost::hash_combine(result, val.data()[0]._mpfr_sign);
  return result;
=======
inline void eval_exp(mpfr_float_backend<Digits10, AllocateType> &result, const mpfr_float_backend<Digits10, AllocateType> &arg)
{
   mpfr_exp(result.data(), arg.data(), GMP_RNDN);
}

template <unsigned Digits10, mpfr_allocation_type AllocateType>
inline void eval_exp2(mpfr_float_backend<Digits10, AllocateType> &result, const mpfr_float_backend<Digits10, AllocateType> &arg)
{
   mpfr_exp2(result.data(), arg.data(), GMP_RNDN);
}

template <unsigned Digits10, mpfr_allocation_type AllocateType>
inline void eval_log(mpfr_float_backend<Digits10, AllocateType> &result, const mpfr_float_backend<Digits10, AllocateType> &arg)
{
   mpfr_log(result.data(), arg.data(), GMP_RNDN);
}

template <unsigned Digits10, mpfr_allocation_type AllocateType>
inline void eval_log10(mpfr_float_backend<Digits10, AllocateType> &result, const mpfr_float_backend<Digits10, AllocateType> &arg)
{
   mpfr_log10(result.data(), arg.data(), GMP_RNDN);
}

template <unsigned Digits10, mpfr_allocation_type AllocateType>
inline void eval_sin(mpfr_float_backend<Digits10, AllocateType> &result, const mpfr_float_backend<Digits10, AllocateType> &arg)
{
   mpfr_sin(result.data(), arg.data(), GMP_RNDN);
}

template <unsigned Digits10, mpfr_allocation_type AllocateType>
inline void eval_cos(mpfr_float_backend<Digits10, AllocateType> &result, const mpfr_float_backend<Digits10, AllocateType> &arg)
{
   mpfr_cos(result.data(), arg.data(), GMP_RNDN);
}

template <unsigned Digits10, mpfr_allocation_type AllocateType>
inline void eval_tan(mpfr_float_backend<Digits10, AllocateType> &result, const mpfr_float_backend<Digits10, AllocateType> &arg)
{
   mpfr_tan(result.data(), arg.data(), GMP_RNDN);
}

template <unsigned Digits10, mpfr_allocation_type AllocateType>
inline void eval_asin(mpfr_float_backend<Digits10, AllocateType> &result, const mpfr_float_backend<Digits10, AllocateType> &arg)
{
   mpfr_asin(result.data(), arg.data(), GMP_RNDN);
}

template <unsigned Digits10, mpfr_allocation_type AllocateType>
inline void eval_acos(mpfr_float_backend<Digits10, AllocateType> &result, const mpfr_float_backend<Digits10, AllocateType> &arg)
{
   mpfr_acos(result.data(), arg.data(), GMP_RNDN);
}

template <unsigned Digits10, mpfr_allocation_type AllocateType>
inline void eval_atan(mpfr_float_backend<Digits10, AllocateType> &result, const mpfr_float_backend<Digits10, AllocateType> &arg)
{
   mpfr_atan(result.data(), arg.data(), GMP_RNDN);
}

template <unsigned Digits10, mpfr_allocation_type AllocateType>
inline void eval_atan2(mpfr_float_backend<Digits10, AllocateType> &result, const mpfr_float_backend<Digits10, AllocateType> &arg1, const mpfr_float_backend<Digits10, AllocateType> &arg2)
{
   mpfr_atan2(result.data(), arg1.data(), arg2.data(), GMP_RNDN);
}

template <unsigned Digits10, mpfr_allocation_type AllocateType>
inline void eval_sinh(mpfr_float_backend<Digits10, AllocateType> &result, const mpfr_float_backend<Digits10, AllocateType> &arg)
{
   mpfr_sinh(result.data(), arg.data(), GMP_RNDN);
}

template <unsigned Digits10, mpfr_allocation_type AllocateType>
inline void eval_cosh(mpfr_float_backend<Digits10, AllocateType> &result, const mpfr_float_backend<Digits10, AllocateType> &arg)
{
   mpfr_cosh(result.data(), arg.data(), GMP_RNDN);
}

template <unsigned Digits10, mpfr_allocation_type AllocateType>
inline void eval_tanh(mpfr_float_backend<Digits10, AllocateType> &result, const mpfr_float_backend<Digits10, AllocateType> &arg)
{
   mpfr_tanh(result.data(), arg.data(), GMP_RNDN);
}

template <unsigned Digits10, mpfr_allocation_type AllocateType>
inline void eval_log2(mpfr_float_backend<Digits10, AllocateType> &result, const mpfr_float_backend<Digits10, AllocateType> &arg)
{
   mpfr_log2(result.data(), arg.data(), GMP_RNDN);
}

template <unsigned Digits10, mpfr_allocation_type AllocateType>
inline void eval_modf(mpfr_float_backend<Digits10, AllocateType> &result, const mpfr_float_backend<Digits10, AllocateType> &arg, mpfr_float_backend<Digits10, AllocateType> *pipart)
{
   if (0 == pipart)
   {
      mpfr_float_backend<Digits10, AllocateType> ipart;
      mpfr_modf(ipart.data(), result.data(), arg.data(), GMP_RNDN);
   }
   else
   {
      mpfr_modf(pipart->data(), result.data(), arg.data(), GMP_RNDN);
   }
}
template <unsigned Digits10, mpfr_allocation_type AllocateType>
inline void eval_remainder(mpfr_float_backend<Digits10, AllocateType> &result, const mpfr_float_backend<Digits10, AllocateType> &a, const mpfr_float_backend<Digits10, AllocateType> &b)
{
   mpfr_remainder(result.data(), a.data(), b.data(), GMP_RNDN);
}
template <unsigned Digits10, mpfr_allocation_type AllocateType>
inline void eval_remquo(mpfr_float_backend<Digits10, AllocateType> &result, const mpfr_float_backend<Digits10, AllocateType> &a, const mpfr_float_backend<Digits10, AllocateType> &b, int *pi)
{
   long l;
   mpfr_remquo(result.data(), &l, a.data(), b.data(), GMP_RNDN);
   if (pi)
      *pi = l;
}

template <unsigned Digits10, mpfr_allocation_type AllocateType>
inline void eval_fmod(mpfr_float_backend<Digits10, AllocateType> &result, const mpfr_float_backend<Digits10, AllocateType> &a, const mpfr_float_backend<Digits10, AllocateType> &b)
{
   mpfr_fmod(result.data(), a.data(), b.data(), GMP_RNDN);
}

template <unsigned Digits10, mpfr_allocation_type AllocateType>
inline void eval_multiply_add(mpfr_float_backend<Digits10, AllocateType> &result, const mpfr_float_backend<Digits10, AllocateType> &a, const mpfr_float_backend<Digits10, AllocateType> &b)
{
   mpfr_fma(result.data(), a.data(), b.data(), result.data(), GMP_RNDN);
}

template <unsigned Digits10, mpfr_allocation_type AllocateType>
inline void eval_multiply_add(mpfr_float_backend<Digits10, AllocateType> &result, const mpfr_float_backend<Digits10, AllocateType> &a, const mpfr_float_backend<Digits10, AllocateType> &b, const mpfr_float_backend<Digits10, AllocateType> &c)
{
   mpfr_fma(result.data(), a.data(), b.data(), c.data(), GMP_RNDN);
}

template <unsigned Digits10, mpfr_allocation_type AllocateType>
inline void eval_multiply_subtract(mpfr_float_backend<Digits10, AllocateType> &result, const mpfr_float_backend<Digits10, AllocateType> &a, const mpfr_float_backend<Digits10, AllocateType> &b)
{
   mpfr_fms(result.data(), a.data(), b.data(), result.data(), GMP_RNDN);
   result.negate();
}

template <unsigned Digits10, mpfr_allocation_type AllocateType>
inline void eval_multiply_subtract(mpfr_float_backend<Digits10, AllocateType> &result, const mpfr_float_backend<Digits10, AllocateType> &a, const mpfr_float_backend<Digits10, AllocateType> &b, const mpfr_float_backend<Digits10, AllocateType> &c)
{
   mpfr_fms(result.data(), a.data(), b.data(), c.data(), GMP_RNDN);
}

template <unsigned Digits10, mpfr_allocation_type AllocateType>
inline int eval_signbit BOOST_PREVENT_MACRO_SUBSTITUTION(const mpfr_float_backend<Digits10, AllocateType> &arg)
{
   return (arg.data()[0]._mpfr_sign < 0) ? 1 : 0;
}

template <unsigned Digits10, mpfr_allocation_type AllocateType>
inline std::size_t hash_value(const mpfr_float_backend<Digits10, AllocateType> &val)
{
   std::size_t result = 0;
   std::size_t len    = val.data()[0]._mpfr_prec / mp_bits_per_limb;
   if (val.data()[0]._mpfr_prec % mp_bits_per_limb)
      ++len;
   for (std::size_t i = 0; i < len; ++i)
      boost::hash_combine(result, val.data()[0]._mpfr_d[i]);
   boost::hash_combine(result, val.data()[0]._mpfr_exp);
   boost::hash_combine(result, val.data()[0]._mpfr_sign);
   return result;
>>>>>>> 536bc419
}

} // namespace backends

#ifdef BOOST_NO_SFINAE_EXPR

namespace detail {

<<<<<<< HEAD
template <unsigned D1, unsigned D2, mpfr_allocation_type A1,
          mpfr_allocation_type A2>
struct is_explicitly_convertible<backends::mpfr_float_backend<D1, A1>,
                                 backends::mpfr_float_backend<D2, A2>>
    : public mpl::true_ {};
=======
template <unsigned D1, unsigned D2, mpfr_allocation_type A1, mpfr_allocation_type A2>
struct is_explicitly_convertible<backends::mpfr_float_backend<D1, A1>, backends::mpfr_float_backend<D2, A2> > : public mpl::true_
{};
>>>>>>> 536bc419

} // namespace detail

#endif

namespace detail {
template <>
<<<<<<< HEAD
struct is_variable_precision<backends::mpfr_float_backend<0>>
    : public true_type {};
} // namespace detail

template <>
struct number_category<
    detail::canonical<mpfr_t, backends::mpfr_float_backend<0>>::type>
    : public mpl::int_<number_kind_floating_point> {};

using boost::multiprecision::backends::mpfr_float_backend;

typedef number<mpfr_float_backend<50>> mpfr_float_50;
typedef number<mpfr_float_backend<100>> mpfr_float_100;
typedef number<mpfr_float_backend<500>> mpfr_float_500;
typedef number<mpfr_float_backend<1000>> mpfr_float_1000;
typedef number<mpfr_float_backend<0>> mpfr_float;

typedef number<mpfr_float_backend<50, allocate_stack>> static_mpfr_float_50;
typedef number<mpfr_float_backend<100, allocate_stack>> static_mpfr_float_100;

template <unsigned Digits10,
          boost::multiprecision::mpfr_allocation_type AllocateType,
          boost::multiprecision::expression_template_option ExpressionTemplates>
inline boost::multiprecision::number<
    boost::multiprecision::mpfr_float_backend<Digits10, AllocateType>,
    ExpressionTemplates>
    copysign BOOST_PREVENT_MACRO_SUBSTITUTION(
        const boost::multiprecision::number<
            boost::multiprecision::mpfr_float_backend<Digits10, AllocateType>,
            ExpressionTemplates> &a,
        const boost::multiprecision::number<
            boost::multiprecision::mpfr_float_backend<Digits10, AllocateType>,
            ExpressionTemplates> &b) {
  return (boost::multiprecision::signbit)(a) !=
                 (boost::multiprecision::signbit)(b)
             ? boost::multiprecision::number<
                   boost::multiprecision::mpfr_float_backend<Digits10,
                                                             AllocateType>,
                   ExpressionTemplates>(-a)
             : a;
}

template <unsigned Digits10,
          boost::multiprecision::mpfr_allocation_type AllocateType,
          boost::multiprecision::expression_template_option ExpressionTemplates>
inline boost::multiprecision::number<
    boost::multiprecision::debug_adaptor<
        boost::multiprecision::mpfr_float_backend<Digits10, AllocateType>>,
    ExpressionTemplates>
    copysign BOOST_PREVENT_MACRO_SUBSTITUTION(
        const boost::multiprecision::number<
            boost::multiprecision::debug_adaptor<
                boost::multiprecision::mpfr_float_backend<Digits10,
                                                          AllocateType>>,
            ExpressionTemplates> &a,
        const boost::multiprecision::number<
            boost::multiprecision::debug_adaptor<
                boost::multiprecision::mpfr_float_backend<Digits10,
                                                          AllocateType>>,
            ExpressionTemplates> &b) {
  return (boost::multiprecision::signbit)(a) !=
                 (boost::multiprecision::signbit)(b)
             ? boost::multiprecision::number<
                   boost::multiprecision::debug_adaptor<
                       boost::multiprecision::mpfr_float_backend<Digits10,
                                                                 AllocateType>>,
                   ExpressionTemplates>(-a)
             : a;
=======
struct is_variable_precision<backends::mpfr_float_backend<0> > : public true_type
{};
} // namespace detail

template <>
struct number_category<detail::canonical<mpfr_t, backends::mpfr_float_backend<0> >::type> : public mpl::int_<number_kind_floating_point>
{};

using boost::multiprecision::backends::mpfr_float_backend;

typedef number<mpfr_float_backend<50> >   mpfr_float_50;
typedef number<mpfr_float_backend<100> >  mpfr_float_100;
typedef number<mpfr_float_backend<500> >  mpfr_float_500;
typedef number<mpfr_float_backend<1000> > mpfr_float_1000;
typedef number<mpfr_float_backend<0> >    mpfr_float;

typedef number<mpfr_float_backend<50, allocate_stack> >  static_mpfr_float_50;
typedef number<mpfr_float_backend<100, allocate_stack> > static_mpfr_float_100;

template <unsigned Digits10, boost::multiprecision::mpfr_allocation_type AllocateType, boost::multiprecision::expression_template_option ExpressionTemplates>
inline boost::multiprecision::number<boost::multiprecision::mpfr_float_backend<Digits10, AllocateType>, ExpressionTemplates> copysign BOOST_PREVENT_MACRO_SUBSTITUTION(const boost::multiprecision::number<boost::multiprecision::mpfr_float_backend<Digits10, AllocateType>, ExpressionTemplates> &a, const boost::multiprecision::number<boost::multiprecision::mpfr_float_backend<Digits10, AllocateType>, ExpressionTemplates> &b)
{
   return (boost::multiprecision::signbit)(a) != (boost::multiprecision::signbit)(b) ? boost::multiprecision::number<boost::multiprecision::mpfr_float_backend<Digits10, AllocateType>, ExpressionTemplates>(-a) : a;
}

template <unsigned Digits10, boost::multiprecision::mpfr_allocation_type AllocateType, boost::multiprecision::expression_template_option ExpressionTemplates>
inline boost::multiprecision::number<boost::multiprecision::debug_adaptor<boost::multiprecision::mpfr_float_backend<Digits10, AllocateType> >, ExpressionTemplates> copysign BOOST_PREVENT_MACRO_SUBSTITUTION(const boost::multiprecision::number<boost::multiprecision::debug_adaptor<boost::multiprecision::mpfr_float_backend<Digits10, AllocateType> >, ExpressionTemplates> &a, const boost::multiprecision::number<boost::multiprecision::debug_adaptor<boost::multiprecision::mpfr_float_backend<Digits10, AllocateType> >, ExpressionTemplates> &b)
{
   return (boost::multiprecision::signbit)(a) != (boost::multiprecision::signbit)(b) ? boost::multiprecision::number<boost::multiprecision::debug_adaptor<boost::multiprecision::mpfr_float_backend<Digits10, AllocateType> >, ExpressionTemplates>(-a) : a;
>>>>>>> 536bc419
}

} // namespace multiprecision

namespace math {

using boost::multiprecision::copysign;
using boost::multiprecision::signbit;

namespace tools {

template <>
inline int digits<boost::multiprecision::mpfr_float>()
#ifdef BOOST_MATH_NOEXCEPT
    BOOST_NOEXCEPT
#endif
{
  return multiprecision::detail::digits10_2_2(
      boost::multiprecision::mpfr_float::default_precision());
}
template <>
inline int digits<
    boost::multiprecision::number<boost::multiprecision::mpfr_float_backend<0>,
                                  boost::multiprecision::et_off>>()
#ifdef BOOST_MATH_NOEXCEPT
    BOOST_NOEXCEPT
#endif
{
  return multiprecision::detail::digits10_2_2(
      boost::multiprecision::mpfr_float::default_precision());
}

template <>
inline boost::multiprecision::mpfr_float
<<<<<<< HEAD
max_value<boost::multiprecision::mpfr_float>() {
  boost::multiprecision::mpfr_float result(0.5);
  mpfr_mul_2exp(result.backend().data(), result.backend().data(),
                mpfr_get_emax(), GMP_RNDN);
  BOOST_ASSERT(mpfr_number_p(result.backend().data()));
  return result;
=======
max_value<boost::multiprecision::mpfr_float>()
{
   boost::multiprecision::mpfr_float result(0.5);
   mpfr_mul_2exp(result.backend().data(), result.backend().data(), mpfr_get_emax(), GMP_RNDN);
   BOOST_ASSERT(mpfr_number_p(result.backend().data()));
   return result;
>>>>>>> 536bc419
}

template <>
inline boost::multiprecision::mpfr_float
<<<<<<< HEAD
min_value<boost::multiprecision::mpfr_float>() {
  boost::multiprecision::mpfr_float result(0.5);
  mpfr_div_2exp(result.backend().data(), result.backend().data(),
                -mpfr_get_emin(), GMP_RNDN);
  BOOST_ASSERT(mpfr_number_p(result.backend().data()));
  return result;
}

template <>
inline boost::multiprecision::number<
    boost::multiprecision::mpfr_float_backend<0>, boost::multiprecision::et_off>
max_value<
    boost::multiprecision::number<boost::multiprecision::mpfr_float_backend<0>,
                                  boost::multiprecision::et_off>>() {
  boost::multiprecision::number<boost::multiprecision::mpfr_float_backend<0>,
                                boost::multiprecision::et_off>
      result(0.5);
  mpfr_mul_2exp(result.backend().data(), result.backend().data(),
                mpfr_get_emax(), GMP_RNDN);
  BOOST_ASSERT(mpfr_number_p(result.backend().data()));
  return result;
}

template <>
inline boost::multiprecision::number<
    boost::multiprecision::mpfr_float_backend<0>, boost::multiprecision::et_off>
min_value<
    boost::multiprecision::number<boost::multiprecision::mpfr_float_backend<0>,
                                  boost::multiprecision::et_off>>() {
  boost::multiprecision::number<boost::multiprecision::mpfr_float_backend<0>,
                                boost::multiprecision::et_off>
      result(0.5);
  mpfr_div_2exp(result.backend().data(), result.backend().data(),
                -mpfr_get_emin(), GMP_RNDN);
  BOOST_ASSERT(mpfr_number_p(result.backend().data()));
  return result;
=======
min_value<boost::multiprecision::mpfr_float>()
{
   boost::multiprecision::mpfr_float result(0.5);
   mpfr_div_2exp(result.backend().data(), result.backend().data(), -mpfr_get_emin(), GMP_RNDN);
   BOOST_ASSERT(mpfr_number_p(result.backend().data()));
   return result;
}

template <>
inline boost::multiprecision::number<boost::multiprecision::mpfr_float_backend<0>, boost::multiprecision::et_off>
max_value<boost::multiprecision::number<boost::multiprecision::mpfr_float_backend<0>, boost::multiprecision::et_off> >()
{
   boost::multiprecision::number<boost::multiprecision::mpfr_float_backend<0>, boost::multiprecision::et_off> result(0.5);
   mpfr_mul_2exp(result.backend().data(), result.backend().data(), mpfr_get_emax(), GMP_RNDN);
   BOOST_ASSERT(mpfr_number_p(result.backend().data()));
   return result;
}

template <>
inline boost::multiprecision::number<boost::multiprecision::mpfr_float_backend<0>, boost::multiprecision::et_off>
min_value<boost::multiprecision::number<boost::multiprecision::mpfr_float_backend<0>, boost::multiprecision::et_off> >()
{
   boost::multiprecision::number<boost::multiprecision::mpfr_float_backend<0>, boost::multiprecision::et_off> result(0.5);
   mpfr_div_2exp(result.backend().data(), result.backend().data(), -mpfr_get_emin(), GMP_RNDN);
   BOOST_ASSERT(mpfr_number_p(result.backend().data()));
   return result;
>>>>>>> 536bc419
}

template <>
inline int
digits<boost::multiprecision::number<boost::multiprecision::debug_adaptor<
    boost::multiprecision::mpfr_float::backend_type>>>()
#ifdef BOOST_MATH_NOEXCEPT
    BOOST_NOEXCEPT
#endif
{
  return multiprecision::detail::digits10_2_2(
      boost::multiprecision::number<boost::multiprecision::debug_adaptor<
          boost::multiprecision::mpfr_float::backend_type>>::
          default_precision());
}
template <>
inline int digits<boost::multiprecision::number<
    boost::multiprecision::debug_adaptor<
        boost::multiprecision::mpfr_float_backend<0>>,
    boost::multiprecision::et_off>>()
#ifdef BOOST_MATH_NOEXCEPT
    BOOST_NOEXCEPT
#endif
{
  return multiprecision::detail::digits10_2_2(
      boost::multiprecision::number<boost::multiprecision::debug_adaptor<
          boost::multiprecision::mpfr_float::backend_type>>::
          default_precision());
}

template <>
inline boost::multiprecision::number<boost::multiprecision::debug_adaptor<
    boost::multiprecision::mpfr_float::backend_type>>
max_value<boost::multiprecision::number<boost::multiprecision::debug_adaptor<
    boost::multiprecision::mpfr_float::backend_type>>>() {
  return max_value<boost::multiprecision::mpfr_float>().backend();
}

template <>
inline boost::multiprecision::number<boost::multiprecision::debug_adaptor<
    boost::multiprecision::mpfr_float::backend_type>>
min_value<boost::multiprecision::number<boost::multiprecision::debug_adaptor<
    boost::multiprecision::mpfr_float::backend_type>>>() {
  return min_value<boost::multiprecision::mpfr_float>().backend();
}

template <>
inline boost::multiprecision::number<
    boost::multiprecision::debug_adaptor<
        boost::multiprecision::mpfr_float_backend<0>>,
    boost::multiprecision::et_off>
max_value<boost::multiprecision::number<
    boost::multiprecision::debug_adaptor<
        boost::multiprecision::mpfr_float_backend<0>>,
    boost::multiprecision::et_off>>() {
  return max_value<boost::multiprecision::mpfr_float>().backend();
}

template <>
inline boost::multiprecision::number<
    boost::multiprecision::debug_adaptor<
        boost::multiprecision::mpfr_float_backend<0>>,
    boost::multiprecision::et_off>
min_value<boost::multiprecision::number<
    boost::multiprecision::debug_adaptor<
        boost::multiprecision::mpfr_float_backend<0>>,
    boost::multiprecision::et_off>>() {
  return min_value<boost::multiprecision::mpfr_float>().backend();
}

} // namespace tools

<<<<<<< HEAD
namespace constants {
namespace detail {
=======
namespace constants { namespace detail {
>>>>>>> 536bc419

template <class T>
struct constant_pi;
template <class T>
struct constant_ln_two;
template <class T>
struct constant_euler;
template <class T>
struct constant_catalan;

namespace detail {
<<<<<<< HEAD

template <class T, int N> struct mpfr_constant_initializer {
  static void force_instantiate() { init.force_instantiate(); }

private:
  struct initializer {
    initializer() { T::get(mpl::int_<N>()); }
    void force_instantiate() const {}
  };
  static const initializer init;
};

template <class T, int N>
typename mpfr_constant_initializer<T, N>::initializer const
    mpfr_constant_initializer<T, N>::init;

} // namespace detail

template <unsigned Digits10,
          boost::multiprecision::mpfr_allocation_type AllocateType,
          boost::multiprecision::expression_template_option ExpressionTemplates>
struct constant_pi<boost::multiprecision::number<
    boost::multiprecision::mpfr_float_backend<Digits10, AllocateType>,
    ExpressionTemplates>> {
  typedef boost::multiprecision::number<
      boost::multiprecision::mpfr_float_backend<Digits10, AllocateType>,
      ExpressionTemplates>
      result_type;
  template <int N> static inline const result_type &get(const mpl::int_<N> &) {
    detail::mpfr_constant_initializer<
        constant_pi<boost::multiprecision::number<
            boost::multiprecision::mpfr_float_backend<Digits10, AllocateType>,
            ExpressionTemplates>>,
        N>::force_instantiate();
    static result_type result;
    static bool has_init = false;
    if (!has_init) {
=======

template <class T, int N>
struct mpfr_constant_initializer
{
   static void force_instantiate()
   {
      init.force_instantiate();
   }

 private:
   struct initializer
   {
      initializer()
      {
         T::get(mpl::int_<N>());
      }
      void force_instantiate() const {}
   };
   static const initializer init;
};

template <class T, int N>
typename mpfr_constant_initializer<T, N>::initializer const mpfr_constant_initializer<T, N>::init;

} // namespace detail

template <unsigned Digits10, boost::multiprecision::mpfr_allocation_type AllocateType, boost::multiprecision::expression_template_option ExpressionTemplates>
struct constant_pi<boost::multiprecision::number<boost::multiprecision::mpfr_float_backend<Digits10, AllocateType>, ExpressionTemplates> >
{
   typedef boost::multiprecision::number<boost::multiprecision::mpfr_float_backend<Digits10, AllocateType>, ExpressionTemplates> result_type;
   template <int N>
   static inline const result_type &get(const mpl::int_<N> &)
   {
      detail::mpfr_constant_initializer<constant_pi<boost::multiprecision::number<boost::multiprecision::mpfr_float_backend<Digits10, AllocateType>, ExpressionTemplates> >, N>::force_instantiate();
      static result_type result;
      static bool        has_init = false;
      if (!has_init)
      {
         mpfr_const_pi(result.backend().data(), GMP_RNDN);
         has_init = true;
      }
      return result;
   }
   static inline const result_type get(const mpl::int_<0> &)
   {
      result_type result;
>>>>>>> 536bc419
      mpfr_const_pi(result.backend().data(), GMP_RNDN);
      has_init = true;
    }
    return result;
  }
  static inline const result_type get(const mpl::int_<0> &) {
    result_type result;
    mpfr_const_pi(result.backend().data(), GMP_RNDN);
    return result;
  }
};
<<<<<<< HEAD
template <unsigned Digits10,
          boost::multiprecision::mpfr_allocation_type AllocateType,
          boost::multiprecision::expression_template_option ExpressionTemplates>
struct constant_ln_two<boost::multiprecision::number<
    boost::multiprecision::mpfr_float_backend<Digits10, AllocateType>,
    ExpressionTemplates>> {
  typedef boost::multiprecision::number<
      boost::multiprecision::mpfr_float_backend<Digits10, AllocateType>,
      ExpressionTemplates>
      result_type;
  template <int N> static inline const result_type &get(const mpl::int_<N> &) {
    detail::mpfr_constant_initializer<
        constant_ln_two<boost::multiprecision::number<
            boost::multiprecision::mpfr_float_backend<Digits10, AllocateType>,
            ExpressionTemplates>>,
        N>::force_instantiate();
    static result_type result;
    static bool init = false;
    if (!init) {
=======
template <unsigned Digits10, boost::multiprecision::mpfr_allocation_type AllocateType, boost::multiprecision::expression_template_option ExpressionTemplates>
struct constant_ln_two<boost::multiprecision::number<boost::multiprecision::mpfr_float_backend<Digits10, AllocateType>, ExpressionTemplates> >
{
   typedef boost::multiprecision::number<boost::multiprecision::mpfr_float_backend<Digits10, AllocateType>, ExpressionTemplates> result_type;
   template <int N>
   static inline const result_type &get(const mpl::int_<N> &)
   {
      detail::mpfr_constant_initializer<constant_ln_two<boost::multiprecision::number<boost::multiprecision::mpfr_float_backend<Digits10, AllocateType>, ExpressionTemplates> >, N>::force_instantiate();
      static result_type result;
      static bool        init = false;
      if (!init)
      {
         mpfr_const_log2(result.backend().data(), GMP_RNDN);
         init = true;
      }
      return result;
   }
   static inline const result_type get(const mpl::int_<0> &)
   {
      result_type result;
>>>>>>> 536bc419
      mpfr_const_log2(result.backend().data(), GMP_RNDN);
      init = true;
    }
    return result;
  }
  static inline const result_type get(const mpl::int_<0> &) {
    result_type result;
    mpfr_const_log2(result.backend().data(), GMP_RNDN);
    return result;
  }
};
<<<<<<< HEAD
template <unsigned Digits10,
          boost::multiprecision::mpfr_allocation_type AllocateType,
          boost::multiprecision::expression_template_option ExpressionTemplates>
struct constant_euler<boost::multiprecision::number<
    boost::multiprecision::mpfr_float_backend<Digits10, AllocateType>,
    ExpressionTemplates>> {
  typedef boost::multiprecision::number<
      boost::multiprecision::mpfr_float_backend<Digits10, AllocateType>,
      ExpressionTemplates>
      result_type;
  template <int N> static inline const result_type &get(const mpl::int_<N> &) {
    detail::mpfr_constant_initializer<
        constant_euler<boost::multiprecision::number<
            boost::multiprecision::mpfr_float_backend<Digits10, AllocateType>,
            ExpressionTemplates>>,
        N>::force_instantiate();
    static result_type result;
    static bool init = false;
    if (!init) {
=======
template <unsigned Digits10, boost::multiprecision::mpfr_allocation_type AllocateType, boost::multiprecision::expression_template_option ExpressionTemplates>
struct constant_euler<boost::multiprecision::number<boost::multiprecision::mpfr_float_backend<Digits10, AllocateType>, ExpressionTemplates> >
{
   typedef boost::multiprecision::number<boost::multiprecision::mpfr_float_backend<Digits10, AllocateType>, ExpressionTemplates> result_type;
   template <int N>
   static inline const result_type &get(const mpl::int_<N> &)
   {
      detail::mpfr_constant_initializer<constant_euler<boost::multiprecision::number<boost::multiprecision::mpfr_float_backend<Digits10, AllocateType>, ExpressionTemplates> >, N>::force_instantiate();
      static result_type result;
      static bool        init = false;
      if (!init)
      {
         mpfr_const_euler(result.backend().data(), GMP_RNDN);
         init = true;
      }
      return result;
   }
   static inline const result_type get(const mpl::int_<0> &)
   {
      result_type result;
>>>>>>> 536bc419
      mpfr_const_euler(result.backend().data(), GMP_RNDN);
      init = true;
    }
    return result;
  }
  static inline const result_type get(const mpl::int_<0> &) {
    result_type result;
    mpfr_const_euler(result.backend().data(), GMP_RNDN);
    return result;
  }
};
<<<<<<< HEAD
template <unsigned Digits10,
          boost::multiprecision::mpfr_allocation_type AllocateType,
          boost::multiprecision::expression_template_option ExpressionTemplates>
struct constant_catalan<boost::multiprecision::number<
    boost::multiprecision::mpfr_float_backend<Digits10, AllocateType>,
    ExpressionTemplates>> {
  typedef boost::multiprecision::number<
      boost::multiprecision::mpfr_float_backend<Digits10, AllocateType>,
      ExpressionTemplates>
      result_type;
  template <int N> static inline const result_type &get(const mpl::int_<N> &) {
    detail::mpfr_constant_initializer<
        constant_catalan<boost::multiprecision::number<
            boost::multiprecision::mpfr_float_backend<Digits10, AllocateType>,
            ExpressionTemplates>>,
        N>::force_instantiate();
    static result_type result;
    static bool init = false;
    if (!init) {
=======
template <unsigned Digits10, boost::multiprecision::mpfr_allocation_type AllocateType, boost::multiprecision::expression_template_option ExpressionTemplates>
struct constant_catalan<boost::multiprecision::number<boost::multiprecision::mpfr_float_backend<Digits10, AllocateType>, ExpressionTemplates> >
{
   typedef boost::multiprecision::number<boost::multiprecision::mpfr_float_backend<Digits10, AllocateType>, ExpressionTemplates> result_type;
   template <int N>
   static inline const result_type &get(const mpl::int_<N> &)
   {
      detail::mpfr_constant_initializer<constant_catalan<boost::multiprecision::number<boost::multiprecision::mpfr_float_backend<Digits10, AllocateType>, ExpressionTemplates> >, N>::force_instantiate();
      static result_type result;
      static bool        init = false;
      if (!init)
      {
         mpfr_const_catalan(result.backend().data(), GMP_RNDN);
         init = true;
      }
      return result;
   }
   static inline const result_type get(const mpl::int_<0> &)
   {
      result_type result;
>>>>>>> 536bc419
      mpfr_const_catalan(result.backend().data(), GMP_RNDN);
      init = true;
    }
    return result;
  }
  static inline const result_type get(const mpl::int_<0> &) {
    result_type result;
    mpfr_const_catalan(result.backend().data(), GMP_RNDN);
    return result;
  }
};

<<<<<<< HEAD
template <unsigned Digits10,
          boost::multiprecision::mpfr_allocation_type AllocateType,
          boost::multiprecision::expression_template_option ExpressionTemplates>
struct constant_pi<boost::multiprecision::number<
    boost::multiprecision::debug_adaptor<
        boost::multiprecision::mpfr_float_backend<Digits10, AllocateType>>,
    ExpressionTemplates>> {
  typedef boost::multiprecision::number<
      boost::multiprecision::debug_adaptor<
          boost::multiprecision::mpfr_float_backend<Digits10, AllocateType>>,
      ExpressionTemplates>
      result_type;
  template <int N> static inline const result_type &get(const mpl::int_<N> &) {
    detail::mpfr_constant_initializer<
        constant_pi<boost::multiprecision::number<
            boost::multiprecision::debug_adaptor<
                boost::multiprecision::mpfr_float_backend<Digits10,
                                                          AllocateType>>,
            ExpressionTemplates>>,
        N>::force_instantiate();
    static result_type result;
    static bool has_init = false;
    if (!has_init) {
=======
template <unsigned Digits10, boost::multiprecision::mpfr_allocation_type AllocateType, boost::multiprecision::expression_template_option ExpressionTemplates>
struct constant_pi<boost::multiprecision::number<boost::multiprecision::debug_adaptor<boost::multiprecision::mpfr_float_backend<Digits10, AllocateType> >, ExpressionTemplates> >
{
   typedef boost::multiprecision::number<boost::multiprecision::debug_adaptor<boost::multiprecision::mpfr_float_backend<Digits10, AllocateType> >, ExpressionTemplates> result_type;
   template <int N>
   static inline const result_type &get(const mpl::int_<N> &)
   {
      detail::mpfr_constant_initializer<constant_pi<boost::multiprecision::number<boost::multiprecision::debug_adaptor<boost::multiprecision::mpfr_float_backend<Digits10, AllocateType> >, ExpressionTemplates> >, N>::force_instantiate();
      static result_type result;
      static bool        has_init = false;
      if (!has_init)
      {
         mpfr_const_pi(result.backend().value().data(), GMP_RNDN);
         has_init = true;
      }
      return result;
   }
   static inline const result_type get(const mpl::int_<0> &)
   {
      result_type result;
>>>>>>> 536bc419
      mpfr_const_pi(result.backend().value().data(), GMP_RNDN);
      has_init = true;
    }
    return result;
  }
  static inline const result_type get(const mpl::int_<0> &) {
    result_type result;
    mpfr_const_pi(result.backend().value().data(), GMP_RNDN);
    return result;
  }
};
<<<<<<< HEAD
template <unsigned Digits10,
          boost::multiprecision::mpfr_allocation_type AllocateType,
          boost::multiprecision::expression_template_option ExpressionTemplates>
struct constant_ln_two<boost::multiprecision::number<
    boost::multiprecision::debug_adaptor<
        boost::multiprecision::mpfr_float_backend<Digits10, AllocateType>>,
    ExpressionTemplates>> {
  typedef boost::multiprecision::number<
      boost::multiprecision::debug_adaptor<
          boost::multiprecision::mpfr_float_backend<Digits10, AllocateType>>,
      ExpressionTemplates>
      result_type;
  template <int N> static inline const result_type &get(const mpl::int_<N> &) {
    detail::mpfr_constant_initializer<
        constant_ln_two<boost::multiprecision::number<
            boost::multiprecision::debug_adaptor<
                boost::multiprecision::mpfr_float_backend<Digits10,
                                                          AllocateType>>,
            ExpressionTemplates>>,
        N>::force_instantiate();
    static result_type result;
    static bool init = false;
    if (!init) {
=======
template <unsigned Digits10, boost::multiprecision::mpfr_allocation_type AllocateType, boost::multiprecision::expression_template_option ExpressionTemplates>
struct constant_ln_two<boost::multiprecision::number<boost::multiprecision::debug_adaptor<boost::multiprecision::mpfr_float_backend<Digits10, AllocateType> >, ExpressionTemplates> >
{
   typedef boost::multiprecision::number<boost::multiprecision::debug_adaptor<boost::multiprecision::mpfr_float_backend<Digits10, AllocateType> >, ExpressionTemplates> result_type;
   template <int N>
   static inline const result_type &get(const mpl::int_<N> &)
   {
      detail::mpfr_constant_initializer<constant_ln_two<boost::multiprecision::number<boost::multiprecision::debug_adaptor<boost::multiprecision::mpfr_float_backend<Digits10, AllocateType> >, ExpressionTemplates> >, N>::force_instantiate();
      static result_type result;
      static bool        init = false;
      if (!init)
      {
         mpfr_const_log2(result.backend().value().data(), GMP_RNDN);
         init = true;
      }
      return result;
   }
   static inline const result_type get(const mpl::int_<0> &)
   {
      result_type result;
>>>>>>> 536bc419
      mpfr_const_log2(result.backend().value().data(), GMP_RNDN);
      init = true;
    }
    return result;
  }
  static inline const result_type get(const mpl::int_<0> &) {
    result_type result;
    mpfr_const_log2(result.backend().value().data(), GMP_RNDN);
    return result;
  }
};
<<<<<<< HEAD
template <unsigned Digits10,
          boost::multiprecision::mpfr_allocation_type AllocateType,
          boost::multiprecision::expression_template_option ExpressionTemplates>
struct constant_euler<boost::multiprecision::number<
    boost::multiprecision::debug_adaptor<
        boost::multiprecision::mpfr_float_backend<Digits10, AllocateType>>,
    ExpressionTemplates>> {
  typedef boost::multiprecision::number<
      boost::multiprecision::debug_adaptor<
          boost::multiprecision::mpfr_float_backend<Digits10, AllocateType>>,
      ExpressionTemplates>
      result_type;
  template <int N> static inline const result_type &get(const mpl::int_<N> &) {
    detail::mpfr_constant_initializer<
        constant_euler<boost::multiprecision::number<
            boost::multiprecision::debug_adaptor<
                boost::multiprecision::mpfr_float_backend<Digits10,
                                                          AllocateType>>,
            ExpressionTemplates>>,
        N>::force_instantiate();
    static result_type result;
    static bool init = false;
    if (!init) {
=======
template <unsigned Digits10, boost::multiprecision::mpfr_allocation_type AllocateType, boost::multiprecision::expression_template_option ExpressionTemplates>
struct constant_euler<boost::multiprecision::number<boost::multiprecision::debug_adaptor<boost::multiprecision::mpfr_float_backend<Digits10, AllocateType> >, ExpressionTemplates> >
{
   typedef boost::multiprecision::number<boost::multiprecision::debug_adaptor<boost::multiprecision::mpfr_float_backend<Digits10, AllocateType> >, ExpressionTemplates> result_type;
   template <int N>
   static inline const result_type &get(const mpl::int_<N> &)
   {
      detail::mpfr_constant_initializer<constant_euler<boost::multiprecision::number<boost::multiprecision::debug_adaptor<boost::multiprecision::mpfr_float_backend<Digits10, AllocateType> >, ExpressionTemplates> >, N>::force_instantiate();
      static result_type result;
      static bool        init = false;
      if (!init)
      {
         mpfr_const_euler(result.backend().value().data(), GMP_RNDN);
         init = true;
      }
      return result;
   }
   static inline const result_type get(const mpl::int_<0> &)
   {
      result_type result;
>>>>>>> 536bc419
      mpfr_const_euler(result.backend().value().data(), GMP_RNDN);
      init = true;
    }
    return result;
  }
  static inline const result_type get(const mpl::int_<0> &) {
    result_type result;
    mpfr_const_euler(result.backend().value().data(), GMP_RNDN);
    return result;
  }
};
<<<<<<< HEAD
template <unsigned Digits10,
          boost::multiprecision::mpfr_allocation_type AllocateType,
          boost::multiprecision::expression_template_option ExpressionTemplates>
struct constant_catalan<boost::multiprecision::number<
    boost::multiprecision::debug_adaptor<
        boost::multiprecision::mpfr_float_backend<Digits10, AllocateType>>,
    ExpressionTemplates>> {
  typedef boost::multiprecision::number<
      boost::multiprecision::debug_adaptor<
          boost::multiprecision::mpfr_float_backend<Digits10, AllocateType>>,
      ExpressionTemplates>
      result_type;
  template <int N> static inline const result_type &get(const mpl::int_<N> &) {
    detail::mpfr_constant_initializer<
        constant_catalan<boost::multiprecision::number<
            boost::multiprecision::debug_adaptor<
                boost::multiprecision::mpfr_float_backend<Digits10,
                                                          AllocateType>>,
            ExpressionTemplates>>,
        N>::force_instantiate();
    static result_type result;
    static bool init = false;
    if (!init) {
=======
template <unsigned Digits10, boost::multiprecision::mpfr_allocation_type AllocateType, boost::multiprecision::expression_template_option ExpressionTemplates>
struct constant_catalan<boost::multiprecision::number<boost::multiprecision::debug_adaptor<boost::multiprecision::mpfr_float_backend<Digits10, AllocateType> >, ExpressionTemplates> >
{
   typedef boost::multiprecision::number<boost::multiprecision::debug_adaptor<boost::multiprecision::mpfr_float_backend<Digits10, AllocateType> >, ExpressionTemplates> result_type;
   template <int N>
   static inline const result_type &get(const mpl::int_<N> &)
   {
      detail::mpfr_constant_initializer<constant_catalan<boost::multiprecision::number<boost::multiprecision::debug_adaptor<boost::multiprecision::mpfr_float_backend<Digits10, AllocateType> >, ExpressionTemplates> >, N>::force_instantiate();
      static result_type result;
      static bool        init = false;
      if (!init)
      {
         mpfr_const_catalan(result.backend().value().data(), GMP_RNDN);
         init = true;
      }
      return result;
   }
   static inline const result_type get(const mpl::int_<0> &)
   {
      result_type result;
>>>>>>> 536bc419
      mpfr_const_catalan(result.backend().value().data(), GMP_RNDN);
      init = true;
    }
    return result;
  }
  static inline const result_type get(const mpl::int_<0> &) {
    result_type result;
    mpfr_const_catalan(result.backend().value().data(), GMP_RNDN);
    return result;
  }
};

<<<<<<< HEAD
} // namespace detail
} // namespace constants
=======
}} // namespace constants::detail
>>>>>>> 536bc419

} // namespace math

namespace multiprecision {
//
// Overloaded special functions which call native mpfr routines:
//
<<<<<<< HEAD
template <unsigned Digits10,
          boost::multiprecision::mpfr_allocation_type AllocateType,
          boost::multiprecision::expression_template_option ExpressionTemplates>
inline boost::multiprecision::number<
    boost::multiprecision::mpfr_float_backend<Digits10, AllocateType>,
    ExpressionTemplates>
    asinh BOOST_PREVENT_MACRO_SUBSTITUTION(
        const boost::multiprecision::number<
            boost::multiprecision::mpfr_float_backend<Digits10, AllocateType>,
            ExpressionTemplates> &arg) {
  boost::multiprecision::detail::scoped_default_precision<
      number<boost::multiprecision::mpfr_float_backend<Digits10, AllocateType>,
             ExpressionTemplates>>
      precision_guard(arg);

  boost::multiprecision::number<
      boost::multiprecision::mpfr_float_backend<Digits10, AllocateType>,
      ExpressionTemplates>
      result;
  mpfr_asinh(result.backend().data(), arg.backend().data(), GMP_RNDN);
  return BOOST_MP_MOVE(result);
}
template <unsigned Digits10,
          boost::multiprecision::mpfr_allocation_type AllocateType,
          boost::multiprecision::expression_template_option ExpressionTemplates>
inline boost::multiprecision::number<
    boost::multiprecision::mpfr_float_backend<Digits10, AllocateType>,
    ExpressionTemplates>
    acosh BOOST_PREVENT_MACRO_SUBSTITUTION(
        const boost::multiprecision::number<
            boost::multiprecision::mpfr_float_backend<Digits10, AllocateType>,
            ExpressionTemplates> &arg) {
  boost::multiprecision::detail::scoped_default_precision<
      number<boost::multiprecision::mpfr_float_backend<Digits10, AllocateType>,
             ExpressionTemplates>>
      precision_guard(arg);

  boost::multiprecision::number<
      boost::multiprecision::mpfr_float_backend<Digits10, AllocateType>,
      ExpressionTemplates>
      result;
  mpfr_acosh(result.backend().data(), arg.backend().data(), GMP_RNDN);
  return BOOST_MP_MOVE(result);
}
template <unsigned Digits10,
          boost::multiprecision::mpfr_allocation_type AllocateType,
          boost::multiprecision::expression_template_option ExpressionTemplates>
inline boost::multiprecision::number<
    boost::multiprecision::mpfr_float_backend<Digits10, AllocateType>,
    ExpressionTemplates>
    atanh BOOST_PREVENT_MACRO_SUBSTITUTION(
        const boost::multiprecision::number<
            boost::multiprecision::mpfr_float_backend<Digits10, AllocateType>,
            ExpressionTemplates> &arg) {
  boost::multiprecision::detail::scoped_default_precision<
      number<boost::multiprecision::mpfr_float_backend<Digits10, AllocateType>,
             ExpressionTemplates>>
      precision_guard(arg);

  boost::multiprecision::number<
      boost::multiprecision::mpfr_float_backend<Digits10, AllocateType>,
      ExpressionTemplates>
      result;
  mpfr_atanh(result.backend().data(), arg.backend().data(), GMP_RNDN);
  return BOOST_MP_MOVE(result);
}
template <unsigned Digits10,
          boost::multiprecision::mpfr_allocation_type AllocateType,
          boost::multiprecision::expression_template_option ExpressionTemplates>
inline boost::multiprecision::number<
    boost::multiprecision::mpfr_float_backend<Digits10, AllocateType>,
    ExpressionTemplates>
    cbrt BOOST_PREVENT_MACRO_SUBSTITUTION(
        const boost::multiprecision::number<
            boost::multiprecision::mpfr_float_backend<Digits10, AllocateType>,
            ExpressionTemplates> &arg) {
  boost::multiprecision::detail::scoped_default_precision<
      number<boost::multiprecision::mpfr_float_backend<Digits10, AllocateType>,
             ExpressionTemplates>>
      precision_guard(arg);

  boost::multiprecision::number<
      boost::multiprecision::mpfr_float_backend<Digits10, AllocateType>,
      ExpressionTemplates>
      result;
  mpfr_cbrt(result.backend().data(), arg.backend().data(), GMP_RNDN);
  return BOOST_MP_MOVE(result);
}
template <unsigned Digits10,
          boost::multiprecision::mpfr_allocation_type AllocateType,
          boost::multiprecision::expression_template_option ExpressionTemplates>
inline boost::multiprecision::number<
    boost::multiprecision::mpfr_float_backend<Digits10, AllocateType>,
    ExpressionTemplates>
    erf BOOST_PREVENT_MACRO_SUBSTITUTION(
        const boost::multiprecision::number<
            boost::multiprecision::mpfr_float_backend<Digits10, AllocateType>,
            ExpressionTemplates> &arg) {
  boost::multiprecision::detail::scoped_default_precision<
      number<boost::multiprecision::mpfr_float_backend<Digits10, AllocateType>,
             ExpressionTemplates>>
      precision_guard(arg);

  boost::multiprecision::number<
      boost::multiprecision::mpfr_float_backend<Digits10, AllocateType>,
      ExpressionTemplates>
      result;
  mpfr_erf(result.backend().data(), arg.backend().data(), GMP_RNDN);
  return BOOST_MP_MOVE(result);
}
template <unsigned Digits10,
          boost::multiprecision::mpfr_allocation_type AllocateType,
          boost::multiprecision::expression_template_option ExpressionTemplates>
inline boost::multiprecision::number<
    boost::multiprecision::mpfr_float_backend<Digits10, AllocateType>,
    ExpressionTemplates>
    erfc BOOST_PREVENT_MACRO_SUBSTITUTION(
        const boost::multiprecision::number<
            boost::multiprecision::mpfr_float_backend<Digits10, AllocateType>,
            ExpressionTemplates> &arg) {
  boost::multiprecision::detail::scoped_default_precision<
      number<boost::multiprecision::mpfr_float_backend<Digits10, AllocateType>,
             ExpressionTemplates>>
      precision_guard(arg);

  boost::multiprecision::number<
      boost::multiprecision::mpfr_float_backend<Digits10, AllocateType>,
      ExpressionTemplates>
      result;
  mpfr_erfc(result.backend().data(), arg.backend().data(), GMP_RNDN);
  return BOOST_MP_MOVE(result);
}
template <unsigned Digits10,
          boost::multiprecision::mpfr_allocation_type AllocateType,
          boost::multiprecision::expression_template_option ExpressionTemplates>
inline boost::multiprecision::number<
    boost::multiprecision::mpfr_float_backend<Digits10, AllocateType>,
    ExpressionTemplates>
    expm1 BOOST_PREVENT_MACRO_SUBSTITUTION(
        const boost::multiprecision::number<
            boost::multiprecision::mpfr_float_backend<Digits10, AllocateType>,
            ExpressionTemplates> &arg) {
  boost::multiprecision::detail::scoped_default_precision<
      number<boost::multiprecision::mpfr_float_backend<Digits10, AllocateType>,
             ExpressionTemplates>>
      precision_guard(arg);

  boost::multiprecision::number<
      boost::multiprecision::mpfr_float_backend<Digits10, AllocateType>,
      ExpressionTemplates>
      result;
  mpfr_expm1(result.backend().data(), arg.backend().data(), GMP_RNDN);
  return BOOST_MP_MOVE(result);
}
template <unsigned Digits10,
          boost::multiprecision::mpfr_allocation_type AllocateType,
          boost::multiprecision::expression_template_option ExpressionTemplates>
inline boost::multiprecision::number<
    boost::multiprecision::mpfr_float_backend<Digits10, AllocateType>,
    ExpressionTemplates>
    lgamma BOOST_PREVENT_MACRO_SUBSTITUTION(
        const boost::multiprecision::number<
            boost::multiprecision::mpfr_float_backend<Digits10, AllocateType>,
            ExpressionTemplates> &arg) {
  boost::multiprecision::detail::scoped_default_precision<
      number<boost::multiprecision::mpfr_float_backend<Digits10, AllocateType>,
             ExpressionTemplates>>
      precision_guard(arg);

  boost::multiprecision::number<
      boost::multiprecision::mpfr_float_backend<Digits10, AllocateType>,
      ExpressionTemplates>
      result;
  mpfr_lngamma(result.backend().data(), arg.backend().data(), GMP_RNDN);
  return BOOST_MP_MOVE(result);
}
template <unsigned Digits10,
          boost::multiprecision::mpfr_allocation_type AllocateType,
          boost::multiprecision::expression_template_option ExpressionTemplates>
inline boost::multiprecision::number<
    boost::multiprecision::mpfr_float_backend<Digits10, AllocateType>,
    ExpressionTemplates>
    tgamma BOOST_PREVENT_MACRO_SUBSTITUTION(
        const boost::multiprecision::number<
            boost::multiprecision::mpfr_float_backend<Digits10, AllocateType>,
            ExpressionTemplates> &arg) {
  boost::multiprecision::detail::scoped_default_precision<
      number<boost::multiprecision::mpfr_float_backend<Digits10, AllocateType>,
             ExpressionTemplates>>
      precision_guard(arg);

  boost::multiprecision::number<
      boost::multiprecision::mpfr_float_backend<Digits10, AllocateType>,
      ExpressionTemplates>
      result;
  mpfr_gamma(result.backend().data(), arg.backend().data(), GMP_RNDN);
  return BOOST_MP_MOVE(result);
}
template <unsigned Digits10,
          boost::multiprecision::mpfr_allocation_type AllocateType,
          boost::multiprecision::expression_template_option ExpressionTemplates>
inline boost::multiprecision::number<
    boost::multiprecision::mpfr_float_backend<Digits10, AllocateType>,
    ExpressionTemplates>
    log1p BOOST_PREVENT_MACRO_SUBSTITUTION(
        const boost::multiprecision::number<
            boost::multiprecision::mpfr_float_backend<Digits10, AllocateType>,
            ExpressionTemplates> &arg) {
  boost::multiprecision::detail::scoped_default_precision<
      number<boost::multiprecision::mpfr_float_backend<Digits10, AllocateType>,
             ExpressionTemplates>>
      precision_guard(arg);

  boost::multiprecision::number<
      boost::multiprecision::mpfr_float_backend<Digits10, AllocateType>,
      ExpressionTemplates>
      result;
  mpfr_log1p(result.backend().data(), arg.backend().data(), GMP_RNDN);
  return BOOST_MP_MOVE(result);
=======
template <unsigned Digits10, boost::multiprecision::mpfr_allocation_type AllocateType, boost::multiprecision::expression_template_option ExpressionTemplates>
inline boost::multiprecision::number<boost::multiprecision::mpfr_float_backend<Digits10, AllocateType>, ExpressionTemplates> asinh BOOST_PREVENT_MACRO_SUBSTITUTION(const boost::multiprecision::number<boost::multiprecision::mpfr_float_backend<Digits10, AllocateType>, ExpressionTemplates> &arg)
{
   boost::multiprecision::detail::scoped_default_precision<number<boost::multiprecision::mpfr_float_backend<Digits10, AllocateType>, ExpressionTemplates> > precision_guard(arg);

   boost::multiprecision::number<boost::multiprecision::mpfr_float_backend<Digits10, AllocateType>, ExpressionTemplates> result;
   mpfr_asinh(result.backend().data(), arg.backend().data(), GMP_RNDN);
   return BOOST_MP_MOVE(result);
}
template <unsigned Digits10, boost::multiprecision::mpfr_allocation_type AllocateType, boost::multiprecision::expression_template_option ExpressionTemplates>
inline boost::multiprecision::number<boost::multiprecision::mpfr_float_backend<Digits10, AllocateType>, ExpressionTemplates> acosh BOOST_PREVENT_MACRO_SUBSTITUTION(const boost::multiprecision::number<boost::multiprecision::mpfr_float_backend<Digits10, AllocateType>, ExpressionTemplates> &arg)
{
   boost::multiprecision::detail::scoped_default_precision<number<boost::multiprecision::mpfr_float_backend<Digits10, AllocateType>, ExpressionTemplates> > precision_guard(arg);

   boost::multiprecision::number<boost::multiprecision::mpfr_float_backend<Digits10, AllocateType>, ExpressionTemplates> result;
   mpfr_acosh(result.backend().data(), arg.backend().data(), GMP_RNDN);
   return BOOST_MP_MOVE(result);
}
template <unsigned Digits10, boost::multiprecision::mpfr_allocation_type AllocateType, boost::multiprecision::expression_template_option ExpressionTemplates>
inline boost::multiprecision::number<boost::multiprecision::mpfr_float_backend<Digits10, AllocateType>, ExpressionTemplates> atanh BOOST_PREVENT_MACRO_SUBSTITUTION(const boost::multiprecision::number<boost::multiprecision::mpfr_float_backend<Digits10, AllocateType>, ExpressionTemplates> &arg)
{
   boost::multiprecision::detail::scoped_default_precision<number<boost::multiprecision::mpfr_float_backend<Digits10, AllocateType>, ExpressionTemplates> > precision_guard(arg);

   boost::multiprecision::number<boost::multiprecision::mpfr_float_backend<Digits10, AllocateType>, ExpressionTemplates> result;
   mpfr_atanh(result.backend().data(), arg.backend().data(), GMP_RNDN);
   return BOOST_MP_MOVE(result);
}
template <unsigned Digits10, boost::multiprecision::mpfr_allocation_type AllocateType, boost::multiprecision::expression_template_option ExpressionTemplates>
inline boost::multiprecision::number<boost::multiprecision::mpfr_float_backend<Digits10, AllocateType>, ExpressionTemplates> cbrt BOOST_PREVENT_MACRO_SUBSTITUTION(const boost::multiprecision::number<boost::multiprecision::mpfr_float_backend<Digits10, AllocateType>, ExpressionTemplates> &arg)
{
   boost::multiprecision::detail::scoped_default_precision<number<boost::multiprecision::mpfr_float_backend<Digits10, AllocateType>, ExpressionTemplates> > precision_guard(arg);

   boost::multiprecision::number<boost::multiprecision::mpfr_float_backend<Digits10, AllocateType>, ExpressionTemplates> result;
   mpfr_cbrt(result.backend().data(), arg.backend().data(), GMP_RNDN);
   return BOOST_MP_MOVE(result);
}
template <unsigned Digits10, boost::multiprecision::mpfr_allocation_type AllocateType, boost::multiprecision::expression_template_option ExpressionTemplates>
inline boost::multiprecision::number<boost::multiprecision::mpfr_float_backend<Digits10, AllocateType>, ExpressionTemplates> erf BOOST_PREVENT_MACRO_SUBSTITUTION(const boost::multiprecision::number<boost::multiprecision::mpfr_float_backend<Digits10, AllocateType>, ExpressionTemplates> &arg)
{
   boost::multiprecision::detail::scoped_default_precision<number<boost::multiprecision::mpfr_float_backend<Digits10, AllocateType>, ExpressionTemplates> > precision_guard(arg);

   boost::multiprecision::number<boost::multiprecision::mpfr_float_backend<Digits10, AllocateType>, ExpressionTemplates> result;
   mpfr_erf(result.backend().data(), arg.backend().data(), GMP_RNDN);
   return BOOST_MP_MOVE(result);
}
template <unsigned Digits10, boost::multiprecision::mpfr_allocation_type AllocateType, boost::multiprecision::expression_template_option ExpressionTemplates>
inline boost::multiprecision::number<boost::multiprecision::mpfr_float_backend<Digits10, AllocateType>, ExpressionTemplates> erfc BOOST_PREVENT_MACRO_SUBSTITUTION(const boost::multiprecision::number<boost::multiprecision::mpfr_float_backend<Digits10, AllocateType>, ExpressionTemplates> &arg)
{
   boost::multiprecision::detail::scoped_default_precision<number<boost::multiprecision::mpfr_float_backend<Digits10, AllocateType>, ExpressionTemplates> > precision_guard(arg);

   boost::multiprecision::number<boost::multiprecision::mpfr_float_backend<Digits10, AllocateType>, ExpressionTemplates> result;
   mpfr_erfc(result.backend().data(), arg.backend().data(), GMP_RNDN);
   return BOOST_MP_MOVE(result);
}
template <unsigned Digits10, boost::multiprecision::mpfr_allocation_type AllocateType, boost::multiprecision::expression_template_option ExpressionTemplates>
inline boost::multiprecision::number<boost::multiprecision::mpfr_float_backend<Digits10, AllocateType>, ExpressionTemplates> expm1 BOOST_PREVENT_MACRO_SUBSTITUTION(const boost::multiprecision::number<boost::multiprecision::mpfr_float_backend<Digits10, AllocateType>, ExpressionTemplates> &arg)
{
   boost::multiprecision::detail::scoped_default_precision<number<boost::multiprecision::mpfr_float_backend<Digits10, AllocateType>, ExpressionTemplates> > precision_guard(arg);

   boost::multiprecision::number<boost::multiprecision::mpfr_float_backend<Digits10, AllocateType>, ExpressionTemplates> result;
   mpfr_expm1(result.backend().data(), arg.backend().data(), GMP_RNDN);
   return BOOST_MP_MOVE(result);
}
template <unsigned Digits10, boost::multiprecision::mpfr_allocation_type AllocateType, boost::multiprecision::expression_template_option ExpressionTemplates>
inline boost::multiprecision::number<boost::multiprecision::mpfr_float_backend<Digits10, AllocateType>, ExpressionTemplates> lgamma BOOST_PREVENT_MACRO_SUBSTITUTION(const boost::multiprecision::number<boost::multiprecision::mpfr_float_backend<Digits10, AllocateType>, ExpressionTemplates> &arg)
{
   boost::multiprecision::detail::scoped_default_precision<number<boost::multiprecision::mpfr_float_backend<Digits10, AllocateType>, ExpressionTemplates> > precision_guard(arg);

   boost::multiprecision::number<boost::multiprecision::mpfr_float_backend<Digits10, AllocateType>, ExpressionTemplates> result;
   mpfr_lngamma(result.backend().data(), arg.backend().data(), GMP_RNDN);
   return BOOST_MP_MOVE(result);
}
template <unsigned Digits10, boost::multiprecision::mpfr_allocation_type AllocateType, boost::multiprecision::expression_template_option ExpressionTemplates>
inline boost::multiprecision::number<boost::multiprecision::mpfr_float_backend<Digits10, AllocateType>, ExpressionTemplates> tgamma BOOST_PREVENT_MACRO_SUBSTITUTION(const boost::multiprecision::number<boost::multiprecision::mpfr_float_backend<Digits10, AllocateType>, ExpressionTemplates> &arg)
{
   boost::multiprecision::detail::scoped_default_precision<number<boost::multiprecision::mpfr_float_backend<Digits10, AllocateType>, ExpressionTemplates> > precision_guard(arg);

   boost::multiprecision::number<boost::multiprecision::mpfr_float_backend<Digits10, AllocateType>, ExpressionTemplates> result;
   mpfr_gamma(result.backend().data(), arg.backend().data(), GMP_RNDN);
   return BOOST_MP_MOVE(result);
}
template <unsigned Digits10, boost::multiprecision::mpfr_allocation_type AllocateType, boost::multiprecision::expression_template_option ExpressionTemplates>
inline boost::multiprecision::number<boost::multiprecision::mpfr_float_backend<Digits10, AllocateType>, ExpressionTemplates> log1p BOOST_PREVENT_MACRO_SUBSTITUTION(const boost::multiprecision::number<boost::multiprecision::mpfr_float_backend<Digits10, AllocateType>, ExpressionTemplates> &arg)
{
   boost::multiprecision::detail::scoped_default_precision<number<boost::multiprecision::mpfr_float_backend<Digits10, AllocateType>, ExpressionTemplates> > precision_guard(arg);

   boost::multiprecision::number<boost::multiprecision::mpfr_float_backend<Digits10, AllocateType>, ExpressionTemplates> result;
   mpfr_log1p(result.backend().data(), arg.backend().data(), GMP_RNDN);
   return BOOST_MP_MOVE(result);
>>>>>>> 536bc419
}

} // namespace multiprecision

namespace math {
//
// Overloaded special functions which call native mpfr routines:
//
<<<<<<< HEAD
template <unsigned Digits10,
          boost::multiprecision::mpfr_allocation_type AllocateType,
          boost::multiprecision::expression_template_option ExpressionTemplates,
          class Policy>
inline boost::multiprecision::number<
    boost::multiprecision::mpfr_float_backend<Digits10, AllocateType>,
    ExpressionTemplates>
    asinh BOOST_PREVENT_MACRO_SUBSTITUTION(
        const boost::multiprecision::number<
            boost::multiprecision::mpfr_float_backend<Digits10, AllocateType>,
            ExpressionTemplates> &arg,
        const Policy &pol) {
  boost::multiprecision::detail::scoped_default_precision<
      boost::multiprecision::number<
          boost::multiprecision::mpfr_float_backend<Digits10, AllocateType>,
          ExpressionTemplates>>
      precision_guard(arg);

  boost::multiprecision::number<
      boost::multiprecision::mpfr_float_backend<Digits10, AllocateType>,
      ExpressionTemplates>
      result;
  mpfr_asinh(result.backend().data(), arg.backend().data(), GMP_RNDN);
  if (mpfr_inf_p(result.backend().data()))
    return policies::raise_overflow_error<boost::multiprecision::number<
        boost::multiprecision::mpfr_float_backend<Digits10, AllocateType>,
        ExpressionTemplates>>("asinh<%1%>(%1%)", 0, Policy());
  if (mpfr_nan_p(result.backend().data()))
    return policies::raise_evaluation_error(
        "asinh<%1%>(%1%)", "Unknown error, result is a NaN", result, Policy());
  return result;
}
template <unsigned Digits10,
          boost::multiprecision::mpfr_allocation_type AllocateType,
          boost::multiprecision::expression_template_option ExpressionTemplates>
inline boost::multiprecision::number<
    boost::multiprecision::mpfr_float_backend<Digits10, AllocateType>,
    ExpressionTemplates>
    asinh BOOST_PREVENT_MACRO_SUBSTITUTION(
        const boost::multiprecision::number<
            boost::multiprecision::mpfr_float_backend<Digits10, AllocateType>,
            ExpressionTemplates> &arg) {
  return asinh(arg, policies::policy<>());
}

template <unsigned Digits10,
          boost::multiprecision::mpfr_allocation_type AllocateType,
          boost::multiprecision::expression_template_option ExpressionTemplates,
          class Policy>
inline boost::multiprecision::number<
    boost::multiprecision::mpfr_float_backend<Digits10, AllocateType>,
    ExpressionTemplates>
    acosh BOOST_PREVENT_MACRO_SUBSTITUTION(
        const boost::multiprecision::number<
            boost::multiprecision::mpfr_float_backend<Digits10, AllocateType>,
            ExpressionTemplates> &arg,
        const Policy &pol) {
  boost::multiprecision::detail::scoped_default_precision<
      boost::multiprecision::number<
          boost::multiprecision::mpfr_float_backend<Digits10, AllocateType>,
          ExpressionTemplates>>
      precision_guard(arg);

  boost::multiprecision::number<
      boost::multiprecision::mpfr_float_backend<Digits10, AllocateType>,
      ExpressionTemplates>
      result;
  mpfr_acosh(result.backend().data(), arg.backend().data(), GMP_RNDN);
  if (mpfr_inf_p(result.backend().data()))
    return policies::raise_overflow_error<boost::multiprecision::number<
        boost::multiprecision::mpfr_float_backend<Digits10, AllocateType>,
        ExpressionTemplates>>("acosh<%1%>(%1%)", 0, Policy());
  if (mpfr_nan_p(result.backend().data()))
    return policies::raise_evaluation_error(
        "acosh<%1%>(%1%)", "Unknown error, result is a NaN", result, Policy());
  return result;
}
template <unsigned Digits10,
          boost::multiprecision::mpfr_allocation_type AllocateType,
          boost::multiprecision::expression_template_option ExpressionTemplates>
inline boost::multiprecision::number<
    boost::multiprecision::mpfr_float_backend<Digits10, AllocateType>,
    ExpressionTemplates>
    acosh BOOST_PREVENT_MACRO_SUBSTITUTION(
        const boost::multiprecision::number<
            boost::multiprecision::mpfr_float_backend<Digits10, AllocateType>,
            ExpressionTemplates> &arg) {
  return acosh(arg, policies::policy<>());
}

template <unsigned Digits10,
          boost::multiprecision::mpfr_allocation_type AllocateType,
          boost::multiprecision::expression_template_option ExpressionTemplates,
          class Policy>
inline boost::multiprecision::number<
    boost::multiprecision::mpfr_float_backend<Digits10, AllocateType>,
    ExpressionTemplates>
    atanh BOOST_PREVENT_MACRO_SUBSTITUTION(
        const boost::multiprecision::number<
            boost::multiprecision::mpfr_float_backend<Digits10, AllocateType>,
            ExpressionTemplates> &arg,
        const Policy &pol) {
  boost::multiprecision::detail::scoped_default_precision<
      boost::multiprecision::number<
          boost::multiprecision::mpfr_float_backend<Digits10, AllocateType>,
          ExpressionTemplates>>
      precision_guard(arg);

  boost::multiprecision::number<
      boost::multiprecision::mpfr_float_backend<Digits10, AllocateType>,
      ExpressionTemplates>
      result;
  mpfr_atanh(result.backend().data(), arg.backend().data(), GMP_RNDN);
  if (mpfr_inf_p(result.backend().data()))
    return policies::raise_overflow_error<boost::multiprecision::number<
        boost::multiprecision::mpfr_float_backend<Digits10, AllocateType>,
        ExpressionTemplates>>("atanh<%1%>(%1%)", 0, Policy());
  if (mpfr_nan_p(result.backend().data()))
    return policies::raise_evaluation_error(
        "atanh<%1%>(%1%)", "Unknown error, result is a NaN", result, Policy());
  return result;
}
template <unsigned Digits10,
          boost::multiprecision::mpfr_allocation_type AllocateType,
          boost::multiprecision::expression_template_option ExpressionTemplates>
inline boost::multiprecision::number<
    boost::multiprecision::mpfr_float_backend<Digits10, AllocateType>,
    ExpressionTemplates>
    atanh BOOST_PREVENT_MACRO_SUBSTITUTION(
        const boost::multiprecision::number<
            boost::multiprecision::mpfr_float_backend<Digits10, AllocateType>,
            ExpressionTemplates> &arg) {
  return atanh(arg, policies::policy<>());
}

template <unsigned Digits10,
          boost::multiprecision::mpfr_allocation_type AllocateType,
          boost::multiprecision::expression_template_option ExpressionTemplates,
          class Policy>
inline boost::multiprecision::number<
    boost::multiprecision::mpfr_float_backend<Digits10, AllocateType>,
    ExpressionTemplates>
    cbrt BOOST_PREVENT_MACRO_SUBSTITUTION(
        const boost::multiprecision::number<
            boost::multiprecision::mpfr_float_backend<Digits10, AllocateType>,
            ExpressionTemplates> &arg,
        const Policy &pol) {
  boost::multiprecision::detail::scoped_default_precision<
      boost::multiprecision::number<
          boost::multiprecision::mpfr_float_backend<Digits10, AllocateType>,
          ExpressionTemplates>>
      precision_guard(arg);

  boost::multiprecision::number<
      boost::multiprecision::mpfr_float_backend<Digits10, AllocateType>,
      ExpressionTemplates>
      result;
  mpfr_cbrt(result.backend().data(), arg.backend().data(), GMP_RNDN);
  if (mpfr_inf_p(result.backend().data()))
    return policies::raise_overflow_error<boost::multiprecision::number<
        boost::multiprecision::mpfr_float_backend<Digits10, AllocateType>,
        ExpressionTemplates>>("cbrt<%1%>(%1%)", 0, Policy());
  if (mpfr_nan_p(result.backend().data()))
    return policies::raise_evaluation_error(
        "cbrt<%1%>(%1%)", "Unknown error, result is a NaN", result, Policy());
  return result;
}
template <unsigned Digits10,
          boost::multiprecision::mpfr_allocation_type AllocateType,
          boost::multiprecision::expression_template_option ExpressionTemplates>
inline boost::multiprecision::number<
    boost::multiprecision::mpfr_float_backend<Digits10, AllocateType>,
    ExpressionTemplates>
    cbrt BOOST_PREVENT_MACRO_SUBSTITUTION(
        const boost::multiprecision::number<
            boost::multiprecision::mpfr_float_backend<Digits10, AllocateType>,
            ExpressionTemplates> &arg) {
  return cbrt(arg, policies::policy<>());
}

template <unsigned Digits10,
          boost::multiprecision::mpfr_allocation_type AllocateType,
          boost::multiprecision::expression_template_option ExpressionTemplates,
          class Policy>
inline boost::multiprecision::number<
    boost::multiprecision::mpfr_float_backend<Digits10, AllocateType>,
    ExpressionTemplates>
    erf BOOST_PREVENT_MACRO_SUBSTITUTION(
        const boost::multiprecision::number<
            boost::multiprecision::mpfr_float_backend<Digits10, AllocateType>,
            ExpressionTemplates> &arg,
        const Policy &pol) {
  boost::multiprecision::detail::scoped_default_precision<
      boost::multiprecision::number<
          boost::multiprecision::mpfr_float_backend<Digits10, AllocateType>,
          ExpressionTemplates>>
      precision_guard(arg);

  boost::multiprecision::number<
      boost::multiprecision::mpfr_float_backend<Digits10, AllocateType>,
      ExpressionTemplates>
      result;
  mpfr_erf(result.backend().data(), arg.backend().data(), GMP_RNDN);
  if (mpfr_inf_p(result.backend().data()))
    return policies::raise_overflow_error<boost::multiprecision::number<
        boost::multiprecision::mpfr_float_backend<Digits10, AllocateType>,
        ExpressionTemplates>>("erf<%1%>(%1%)", 0, pol);
  if (mpfr_nan_p(result.backend().data()))
    return policies::raise_evaluation_error(
        "erf<%1%>(%1%)", "Unknown error, result is a NaN", result, pol);
  return result;
}
template <unsigned Digits10,
          boost::multiprecision::mpfr_allocation_type AllocateType,
          boost::multiprecision::expression_template_option ExpressionTemplates>
inline boost::multiprecision::number<
    boost::multiprecision::mpfr_float_backend<Digits10, AllocateType>,
    ExpressionTemplates>
    erf BOOST_PREVENT_MACRO_SUBSTITUTION(
        const boost::multiprecision::number<
            boost::multiprecision::mpfr_float_backend<Digits10, AllocateType>,
            ExpressionTemplates> &arg) {
  return erf(arg, policies::policy<>());
}

template <unsigned Digits10,
          boost::multiprecision::mpfr_allocation_type AllocateType,
          boost::multiprecision::expression_template_option ExpressionTemplates,
          class Policy>
inline boost::multiprecision::number<
    boost::multiprecision::mpfr_float_backend<Digits10, AllocateType>,
    ExpressionTemplates>
    erfc BOOST_PREVENT_MACRO_SUBSTITUTION(
        const boost::multiprecision::number<
            boost::multiprecision::mpfr_float_backend<Digits10, AllocateType>,
            ExpressionTemplates> &arg,
        const Policy &pol) {
  boost::multiprecision::detail::scoped_default_precision<
      boost::multiprecision::number<
          boost::multiprecision::mpfr_float_backend<Digits10, AllocateType>,
          ExpressionTemplates>>
      precision_guard(arg);

  boost::multiprecision::number<
      boost::multiprecision::mpfr_float_backend<Digits10, AllocateType>,
      ExpressionTemplates>
      result;
  mpfr_erfc(result.backend().data(), arg.backend().data(), GMP_RNDN);
  if (mpfr_inf_p(result.backend().data()))
    return policies::raise_overflow_error<boost::multiprecision::number<
        boost::multiprecision::mpfr_float_backend<Digits10, AllocateType>,
        ExpressionTemplates>>("erfc<%1%>(%1%)", 0, pol);
  if (mpfr_nan_p(result.backend().data()))
    return policies::raise_evaluation_error(
        "erfc<%1%>(%1%)", "Unknown error, result is a NaN", result, pol);
  return result;
}
template <unsigned Digits10,
          boost::multiprecision::mpfr_allocation_type AllocateType,
          boost::multiprecision::expression_template_option ExpressionTemplates>
inline boost::multiprecision::number<
    boost::multiprecision::mpfr_float_backend<Digits10, AllocateType>,
    ExpressionTemplates>
    erfc BOOST_PREVENT_MACRO_SUBSTITUTION(
        const boost::multiprecision::number<
            boost::multiprecision::mpfr_float_backend<Digits10, AllocateType>,
            ExpressionTemplates> &arg) {
  return erfc(arg, policies::policy<>());
}

template <unsigned Digits10,
          boost::multiprecision::mpfr_allocation_type AllocateType,
          boost::multiprecision::expression_template_option ExpressionTemplates,
          class Policy>
inline boost::multiprecision::number<
    boost::multiprecision::mpfr_float_backend<Digits10, AllocateType>,
    ExpressionTemplates>
    expm1 BOOST_PREVENT_MACRO_SUBSTITUTION(
        const boost::multiprecision::number<
            boost::multiprecision::mpfr_float_backend<Digits10, AllocateType>,
            ExpressionTemplates> &arg,
        const Policy &pol) {
  boost::multiprecision::detail::scoped_default_precision<
      boost::multiprecision::number<
          boost::multiprecision::mpfr_float_backend<Digits10, AllocateType>,
          ExpressionTemplates>>
      precision_guard(arg);

  boost::multiprecision::number<
      boost::multiprecision::mpfr_float_backend<Digits10, AllocateType>,
      ExpressionTemplates>
      result;
  mpfr_expm1(result.backend().data(), arg.backend().data(), GMP_RNDN);
  if (mpfr_inf_p(result.backend().data()))
    return policies::raise_overflow_error<boost::multiprecision::number<
        boost::multiprecision::mpfr_float_backend<Digits10, AllocateType>,
        ExpressionTemplates>>("expm1<%1%>(%1%)", 0, pol);
  if (mpfr_nan_p(result.backend().data()))
    return policies::raise_evaluation_error(
        "expm1<%1%>(%1%)", "Unknown error, result is a NaN", result, pol);
  return result;
}
template <unsigned Digits10,
          boost::multiprecision::mpfr_allocation_type AllocateType,
          boost::multiprecision::expression_template_option ExpressionTemplates>
inline boost::multiprecision::number<
    boost::multiprecision::mpfr_float_backend<Digits10, AllocateType>,
    ExpressionTemplates>
    exm1 BOOST_PREVENT_MACRO_SUBSTITUTION(
        const boost::multiprecision::number<
            boost::multiprecision::mpfr_float_backend<Digits10, AllocateType>,
            ExpressionTemplates> &arg) {
  return expm1(arg, policies::policy<>());
}

template <unsigned Digits10,
          boost::multiprecision::mpfr_allocation_type AllocateType,
          boost::multiprecision::expression_template_option ExpressionTemplates,
          class Policy>
inline boost::multiprecision::number<
    boost::multiprecision::mpfr_float_backend<Digits10, AllocateType>,
    ExpressionTemplates>
    lgamma BOOST_PREVENT_MACRO_SUBSTITUTION(
        boost::multiprecision::number<
            boost::multiprecision::mpfr_float_backend<Digits10, AllocateType>,
            ExpressionTemplates>
            arg,
        int *sign, const Policy &pol) {
  boost::multiprecision::detail::scoped_default_precision<
      boost::multiprecision::number<
          boost::multiprecision::mpfr_float_backend<Digits10, AllocateType>,
          ExpressionTemplates>>
      precision_guard(arg);

  boost::multiprecision::number<
      boost::multiprecision::mpfr_float_backend<Digits10, AllocateType>,
      ExpressionTemplates>
      result;
  if (arg > 0) {
    mpfr_lngamma(result.backend().data(), arg.backend().data(), GMP_RNDN);
    if (sign)
      *sign = 1;
  } else {
    if (floor(arg) == arg)
      return policies::raise_pole_error<boost::multiprecision::number<
          boost::multiprecision::mpfr_float_backend<Digits10, AllocateType>,
          ExpressionTemplates>>(
          "lgamma<%1%>", "Evaluation of lgamma at a negative integer %1%.", arg,
          pol);

    boost::multiprecision::number<
        boost::multiprecision::mpfr_float_backend<Digits10, AllocateType>,
        ExpressionTemplates>
        t = detail::sinpx(arg);
    arg = -arg;
    if (t < 0) {
      t = -t;
    }
    result = log(boost::math::constants::pi<boost::multiprecision::number<
                     boost::multiprecision::mpfr_float_backend<Digits10,
                                                               AllocateType>,
                     ExpressionTemplates>>()) -
             lgamma(arg, 0, pol) - log(t);
    if (sign) {
      boost::multiprecision::number<
          boost::multiprecision::mpfr_float_backend<Digits10, AllocateType>,
          ExpressionTemplates>
          phase = 1 - arg;
      phase = floor(phase) / 2;
      if (floor(phase) == phase)
        *sign = -1;
      else
        *sign = 1;
    }
  }
  if (mpfr_inf_p(result.backend().data()))
    return policies::raise_overflow_error<boost::multiprecision::number<
        boost::multiprecision::mpfr_float_backend<Digits10, AllocateType>,
        ExpressionTemplates>>("lgamma<%1%>(%1%)", 0, pol);
  if (mpfr_nan_p(result.backend().data()))
    return policies::raise_evaluation_error(
        "lgamma<%1%>(%1%)", "Unknown error, result is a NaN", result, pol);
  return result;
}
template <unsigned Digits10,
          boost::multiprecision::mpfr_allocation_type AllocateType,
          boost::multiprecision::expression_template_option ExpressionTemplates>
inline boost::multiprecision::number<
    boost::multiprecision::mpfr_float_backend<Digits10, AllocateType>,
    ExpressionTemplates>
    lgamma BOOST_PREVENT_MACRO_SUBSTITUTION(
        const boost::multiprecision::number<
            boost::multiprecision::mpfr_float_backend<Digits10, AllocateType>,
            ExpressionTemplates> &arg,
        int *sign) {
  return lgamma(arg, sign, policies::policy<>());
}
template <unsigned Digits10,
          boost::multiprecision::mpfr_allocation_type AllocateType,
          boost::multiprecision::expression_template_option ExpressionTemplates,
          class Policy>
inline boost::multiprecision::number<
    boost::multiprecision::mpfr_float_backend<Digits10, AllocateType>,
    ExpressionTemplates>
    lgamma BOOST_PREVENT_MACRO_SUBSTITUTION(
        const boost::multiprecision::number<
            boost::multiprecision::mpfr_float_backend<Digits10, AllocateType>,
            ExpressionTemplates> &arg,
        const Policy &pol) {
  return lgamma(arg, 0, pol);
}
template <unsigned Digits10,
          boost::multiprecision::mpfr_allocation_type AllocateType,
          boost::multiprecision::expression_template_option ExpressionTemplates>
inline boost::multiprecision::number<
    boost::multiprecision::mpfr_float_backend<Digits10, AllocateType>,
    ExpressionTemplates>
    lgamma BOOST_PREVENT_MACRO_SUBSTITUTION(
        const boost::multiprecision::number<
            boost::multiprecision::mpfr_float_backend<Digits10, AllocateType>,
            ExpressionTemplates> &arg) {
  return lgamma(arg, 0, policies::policy<>());
}

template <unsigned Digits10,
          boost::multiprecision::mpfr_allocation_type AllocateType,
          boost::multiprecision::expression_template_option ExpressionTemplates,
          class Policy>
inline typename boost::enable_if_c<
    boost::math::policies::is_policy<Policy>::value,
    boost::multiprecision::number<
        boost::multiprecision::mpfr_float_backend<Digits10, AllocateType>,
        ExpressionTemplates>>::type tgamma
BOOST_PREVENT_MACRO_SUBSTITUTION(
    const boost::multiprecision::number<
        boost::multiprecision::mpfr_float_backend<Digits10, AllocateType>,
        ExpressionTemplates> &arg,
    const Policy &pol) {
  boost::multiprecision::detail::scoped_default_precision<
      boost::multiprecision::number<
          boost::multiprecision::mpfr_float_backend<Digits10, AllocateType>,
          ExpressionTemplates>>
      precision_guard(arg);

  boost::multiprecision::number<
      boost::multiprecision::mpfr_float_backend<Digits10, AllocateType>,
      ExpressionTemplates>
      result;
  mpfr_gamma(result.backend().data(), arg.backend().data(), GMP_RNDN);
  if (mpfr_inf_p(result.backend().data()))
    return policies::raise_overflow_error<boost::multiprecision::number<
        boost::multiprecision::mpfr_float_backend<Digits10, AllocateType>,
        ExpressionTemplates>>("tgamma<%1%>(%1%)", 0, pol);
  if (mpfr_nan_p(result.backend().data()))
    return policies::raise_evaluation_error(
        "tgamma<%1%>(%1%)", "Unknown error, result is a NaN", result, pol);
  return result;
}
template <unsigned Digits10,
          boost::multiprecision::mpfr_allocation_type AllocateType,
          boost::multiprecision::expression_template_option ExpressionTemplates>
inline boost::multiprecision::number<
    boost::multiprecision::mpfr_float_backend<Digits10, AllocateType>,
    ExpressionTemplates>
    tgamma BOOST_PREVENT_MACRO_SUBSTITUTION(
        const boost::multiprecision::number<
            boost::multiprecision::mpfr_float_backend<Digits10, AllocateType>,
            ExpressionTemplates> &arg) {
  return tgamma(arg, policies::policy<>());
}

template <unsigned Digits10,
          boost::multiprecision::mpfr_allocation_type AllocateType,
          boost::multiprecision::expression_template_option ExpressionTemplates,
          class Policy>
inline boost::multiprecision::number<
    boost::multiprecision::mpfr_float_backend<Digits10, AllocateType>,
    ExpressionTemplates>
    log1p BOOST_PREVENT_MACRO_SUBSTITUTION(
        const boost::multiprecision::number<
            boost::multiprecision::mpfr_float_backend<Digits10, AllocateType>,
            ExpressionTemplates> &arg,
        const Policy &pol) {
  boost::multiprecision::detail::scoped_default_precision<
      boost::multiprecision::number<
          boost::multiprecision::mpfr_float_backend<Digits10, AllocateType>,
          ExpressionTemplates>>
      precision_guard(arg);

  boost::multiprecision::number<
      boost::multiprecision::mpfr_float_backend<Digits10, AllocateType>,
      ExpressionTemplates>
      result;
  mpfr_log1p(result.backend().data(), arg.backend().data(), GMP_RNDN);
  if (mpfr_inf_p(result.backend().data()))
    return policies::raise_overflow_error<boost::multiprecision::number<
        boost::multiprecision::mpfr_float_backend<Digits10, AllocateType>,
        ExpressionTemplates>>("log1p<%1%>(%1%)", 0, pol);
  if (mpfr_nan_p(result.backend().data()))
    return policies::raise_evaluation_error(
        "log1p<%1%>(%1%)", "Unknown error, result is a NaN", result, pol);
  return result;
}
template <unsigned Digits10,
          boost::multiprecision::mpfr_allocation_type AllocateType,
          boost::multiprecision::expression_template_option ExpressionTemplates>
inline boost::multiprecision::number<
    boost::multiprecision::mpfr_float_backend<Digits10, AllocateType>,
    ExpressionTemplates>
    log1p BOOST_PREVENT_MACRO_SUBSTITUTION(
        const boost::multiprecision::number<
            boost::multiprecision::mpfr_float_backend<Digits10, AllocateType>,
            ExpressionTemplates> &arg) {
  return log1p(arg, policies::policy<>());
=======
template <unsigned Digits10, boost::multiprecision::mpfr_allocation_type AllocateType, boost::multiprecision::expression_template_option ExpressionTemplates, class Policy>
inline boost::multiprecision::number<boost::multiprecision::mpfr_float_backend<Digits10, AllocateType>, ExpressionTemplates> asinh BOOST_PREVENT_MACRO_SUBSTITUTION(const boost::multiprecision::number<boost::multiprecision::mpfr_float_backend<Digits10, AllocateType>, ExpressionTemplates> &arg, const Policy &pol)
{
   boost::multiprecision::detail::scoped_default_precision<boost::multiprecision::number<boost::multiprecision::mpfr_float_backend<Digits10, AllocateType>, ExpressionTemplates> > precision_guard(arg);

   boost::multiprecision::number<boost::multiprecision::mpfr_float_backend<Digits10, AllocateType>, ExpressionTemplates> result;
   mpfr_asinh(result.backend().data(), arg.backend().data(), GMP_RNDN);
   if (mpfr_inf_p(result.backend().data()))
      return policies::raise_overflow_error<boost::multiprecision::number<boost::multiprecision::mpfr_float_backend<Digits10, AllocateType>, ExpressionTemplates> >("asinh<%1%>(%1%)", 0, Policy());
   if (mpfr_nan_p(result.backend().data()))
      return policies::raise_evaluation_error("asinh<%1%>(%1%)", "Unknown error, result is a NaN", result, Policy());
   return result;
}
template <unsigned Digits10, boost::multiprecision::mpfr_allocation_type AllocateType, boost::multiprecision::expression_template_option ExpressionTemplates>
inline boost::multiprecision::number<boost::multiprecision::mpfr_float_backend<Digits10, AllocateType>, ExpressionTemplates> asinh BOOST_PREVENT_MACRO_SUBSTITUTION(const boost::multiprecision::number<boost::multiprecision::mpfr_float_backend<Digits10, AllocateType>, ExpressionTemplates> &arg)
{
   return asinh(arg, policies::policy<>());
}

template <unsigned Digits10, boost::multiprecision::mpfr_allocation_type AllocateType, boost::multiprecision::expression_template_option ExpressionTemplates, class Policy>
inline boost::multiprecision::number<boost::multiprecision::mpfr_float_backend<Digits10, AllocateType>, ExpressionTemplates> acosh BOOST_PREVENT_MACRO_SUBSTITUTION(const boost::multiprecision::number<boost::multiprecision::mpfr_float_backend<Digits10, AllocateType>, ExpressionTemplates> &arg, const Policy &pol)
{
   boost::multiprecision::detail::scoped_default_precision<boost::multiprecision::number<boost::multiprecision::mpfr_float_backend<Digits10, AllocateType>, ExpressionTemplates> > precision_guard(arg);

   boost::multiprecision::number<boost::multiprecision::mpfr_float_backend<Digits10, AllocateType>, ExpressionTemplates> result;
   mpfr_acosh(result.backend().data(), arg.backend().data(), GMP_RNDN);
   if (mpfr_inf_p(result.backend().data()))
      return policies::raise_overflow_error<boost::multiprecision::number<boost::multiprecision::mpfr_float_backend<Digits10, AllocateType>, ExpressionTemplates> >("acosh<%1%>(%1%)", 0, Policy());
   if (mpfr_nan_p(result.backend().data()))
      return policies::raise_evaluation_error("acosh<%1%>(%1%)", "Unknown error, result is a NaN", result, Policy());
   return result;
}
template <unsigned Digits10, boost::multiprecision::mpfr_allocation_type AllocateType, boost::multiprecision::expression_template_option ExpressionTemplates>
inline boost::multiprecision::number<boost::multiprecision::mpfr_float_backend<Digits10, AllocateType>, ExpressionTemplates> acosh BOOST_PREVENT_MACRO_SUBSTITUTION(const boost::multiprecision::number<boost::multiprecision::mpfr_float_backend<Digits10, AllocateType>, ExpressionTemplates> &arg)
{
   return acosh(arg, policies::policy<>());
}

template <unsigned Digits10, boost::multiprecision::mpfr_allocation_type AllocateType, boost::multiprecision::expression_template_option ExpressionTemplates, class Policy>
inline boost::multiprecision::number<boost::multiprecision::mpfr_float_backend<Digits10, AllocateType>, ExpressionTemplates> atanh BOOST_PREVENT_MACRO_SUBSTITUTION(const boost::multiprecision::number<boost::multiprecision::mpfr_float_backend<Digits10, AllocateType>, ExpressionTemplates> &arg, const Policy &pol)
{
   boost::multiprecision::detail::scoped_default_precision<boost::multiprecision::number<boost::multiprecision::mpfr_float_backend<Digits10, AllocateType>, ExpressionTemplates> > precision_guard(arg);

   boost::multiprecision::number<boost::multiprecision::mpfr_float_backend<Digits10, AllocateType>, ExpressionTemplates> result;
   mpfr_atanh(result.backend().data(), arg.backend().data(), GMP_RNDN);
   if (mpfr_inf_p(result.backend().data()))
      return policies::raise_overflow_error<boost::multiprecision::number<boost::multiprecision::mpfr_float_backend<Digits10, AllocateType>, ExpressionTemplates> >("atanh<%1%>(%1%)", 0, Policy());
   if (mpfr_nan_p(result.backend().data()))
      return policies::raise_evaluation_error("atanh<%1%>(%1%)", "Unknown error, result is a NaN", result, Policy());
   return result;
}
template <unsigned Digits10, boost::multiprecision::mpfr_allocation_type AllocateType, boost::multiprecision::expression_template_option ExpressionTemplates>
inline boost::multiprecision::number<boost::multiprecision::mpfr_float_backend<Digits10, AllocateType>, ExpressionTemplates> atanh BOOST_PREVENT_MACRO_SUBSTITUTION(const boost::multiprecision::number<boost::multiprecision::mpfr_float_backend<Digits10, AllocateType>, ExpressionTemplates> &arg)
{
   return atanh(arg, policies::policy<>());
}

template <unsigned Digits10, boost::multiprecision::mpfr_allocation_type AllocateType, boost::multiprecision::expression_template_option ExpressionTemplates, class Policy>
inline boost::multiprecision::number<boost::multiprecision::mpfr_float_backend<Digits10, AllocateType>, ExpressionTemplates> cbrt BOOST_PREVENT_MACRO_SUBSTITUTION(const boost::multiprecision::number<boost::multiprecision::mpfr_float_backend<Digits10, AllocateType>, ExpressionTemplates> &arg, const Policy &pol)
{
   boost::multiprecision::detail::scoped_default_precision<boost::multiprecision::number<boost::multiprecision::mpfr_float_backend<Digits10, AllocateType>, ExpressionTemplates> > precision_guard(arg);

   boost::multiprecision::number<boost::multiprecision::mpfr_float_backend<Digits10, AllocateType>, ExpressionTemplates> result;
   mpfr_cbrt(result.backend().data(), arg.backend().data(), GMP_RNDN);
   if (mpfr_inf_p(result.backend().data()))
      return policies::raise_overflow_error<boost::multiprecision::number<boost::multiprecision::mpfr_float_backend<Digits10, AllocateType>, ExpressionTemplates> >("cbrt<%1%>(%1%)", 0, Policy());
   if (mpfr_nan_p(result.backend().data()))
      return policies::raise_evaluation_error("cbrt<%1%>(%1%)", "Unknown error, result is a NaN", result, Policy());
   return result;
}
template <unsigned Digits10, boost::multiprecision::mpfr_allocation_type AllocateType, boost::multiprecision::expression_template_option ExpressionTemplates>
inline boost::multiprecision::number<boost::multiprecision::mpfr_float_backend<Digits10, AllocateType>, ExpressionTemplates> cbrt BOOST_PREVENT_MACRO_SUBSTITUTION(const boost::multiprecision::number<boost::multiprecision::mpfr_float_backend<Digits10, AllocateType>, ExpressionTemplates> &arg)
{
   return cbrt(arg, policies::policy<>());
}

template <unsigned Digits10, boost::multiprecision::mpfr_allocation_type AllocateType, boost::multiprecision::expression_template_option ExpressionTemplates, class Policy>
inline boost::multiprecision::number<boost::multiprecision::mpfr_float_backend<Digits10, AllocateType>, ExpressionTemplates> erf BOOST_PREVENT_MACRO_SUBSTITUTION(const boost::multiprecision::number<boost::multiprecision::mpfr_float_backend<Digits10, AllocateType>, ExpressionTemplates> &arg, const Policy &pol)
{
   boost::multiprecision::detail::scoped_default_precision<boost::multiprecision::number<boost::multiprecision::mpfr_float_backend<Digits10, AllocateType>, ExpressionTemplates> > precision_guard(arg);

   boost::multiprecision::number<boost::multiprecision::mpfr_float_backend<Digits10, AllocateType>, ExpressionTemplates> result;
   mpfr_erf(result.backend().data(), arg.backend().data(), GMP_RNDN);
   if (mpfr_inf_p(result.backend().data()))
      return policies::raise_overflow_error<boost::multiprecision::number<boost::multiprecision::mpfr_float_backend<Digits10, AllocateType>, ExpressionTemplates> >("erf<%1%>(%1%)", 0, pol);
   if (mpfr_nan_p(result.backend().data()))
      return policies::raise_evaluation_error("erf<%1%>(%1%)", "Unknown error, result is a NaN", result, pol);
   return result;
}
template <unsigned Digits10, boost::multiprecision::mpfr_allocation_type AllocateType, boost::multiprecision::expression_template_option ExpressionTemplates>
inline boost::multiprecision::number<boost::multiprecision::mpfr_float_backend<Digits10, AllocateType>, ExpressionTemplates> erf BOOST_PREVENT_MACRO_SUBSTITUTION(const boost::multiprecision::number<boost::multiprecision::mpfr_float_backend<Digits10, AllocateType>, ExpressionTemplates> &arg)
{
   return erf(arg, policies::policy<>());
}

template <unsigned Digits10, boost::multiprecision::mpfr_allocation_type AllocateType, boost::multiprecision::expression_template_option ExpressionTemplates, class Policy>
inline boost::multiprecision::number<boost::multiprecision::mpfr_float_backend<Digits10, AllocateType>, ExpressionTemplates> erfc BOOST_PREVENT_MACRO_SUBSTITUTION(const boost::multiprecision::number<boost::multiprecision::mpfr_float_backend<Digits10, AllocateType>, ExpressionTemplates> &arg, const Policy &pol)
{
   boost::multiprecision::detail::scoped_default_precision<boost::multiprecision::number<boost::multiprecision::mpfr_float_backend<Digits10, AllocateType>, ExpressionTemplates> > precision_guard(arg);

   boost::multiprecision::number<boost::multiprecision::mpfr_float_backend<Digits10, AllocateType>, ExpressionTemplates> result;
   mpfr_erfc(result.backend().data(), arg.backend().data(), GMP_RNDN);
   if (mpfr_inf_p(result.backend().data()))
      return policies::raise_overflow_error<boost::multiprecision::number<boost::multiprecision::mpfr_float_backend<Digits10, AllocateType>, ExpressionTemplates> >("erfc<%1%>(%1%)", 0, pol);
   if (mpfr_nan_p(result.backend().data()))
      return policies::raise_evaluation_error("erfc<%1%>(%1%)", "Unknown error, result is a NaN", result, pol);
   return result;
}
template <unsigned Digits10, boost::multiprecision::mpfr_allocation_type AllocateType, boost::multiprecision::expression_template_option ExpressionTemplates>
inline boost::multiprecision::number<boost::multiprecision::mpfr_float_backend<Digits10, AllocateType>, ExpressionTemplates> erfc BOOST_PREVENT_MACRO_SUBSTITUTION(const boost::multiprecision::number<boost::multiprecision::mpfr_float_backend<Digits10, AllocateType>, ExpressionTemplates> &arg)
{
   return erfc(arg, policies::policy<>());
}

template <unsigned Digits10, boost::multiprecision::mpfr_allocation_type AllocateType, boost::multiprecision::expression_template_option ExpressionTemplates, class Policy>
inline boost::multiprecision::number<boost::multiprecision::mpfr_float_backend<Digits10, AllocateType>, ExpressionTemplates> expm1 BOOST_PREVENT_MACRO_SUBSTITUTION(const boost::multiprecision::number<boost::multiprecision::mpfr_float_backend<Digits10, AllocateType>, ExpressionTemplates> &arg, const Policy &pol)
{
   boost::multiprecision::detail::scoped_default_precision<boost::multiprecision::number<boost::multiprecision::mpfr_float_backend<Digits10, AllocateType>, ExpressionTemplates> > precision_guard(arg);

   boost::multiprecision::number<boost::multiprecision::mpfr_float_backend<Digits10, AllocateType>, ExpressionTemplates> result;
   mpfr_expm1(result.backend().data(), arg.backend().data(), GMP_RNDN);
   if (mpfr_inf_p(result.backend().data()))
      return policies::raise_overflow_error<boost::multiprecision::number<boost::multiprecision::mpfr_float_backend<Digits10, AllocateType>, ExpressionTemplates> >("expm1<%1%>(%1%)", 0, pol);
   if (mpfr_nan_p(result.backend().data()))
      return policies::raise_evaluation_error("expm1<%1%>(%1%)", "Unknown error, result is a NaN", result, pol);
   return result;
}
template <unsigned Digits10, boost::multiprecision::mpfr_allocation_type AllocateType, boost::multiprecision::expression_template_option ExpressionTemplates>
inline boost::multiprecision::number<boost::multiprecision::mpfr_float_backend<Digits10, AllocateType>, ExpressionTemplates> exm1 BOOST_PREVENT_MACRO_SUBSTITUTION(const boost::multiprecision::number<boost::multiprecision::mpfr_float_backend<Digits10, AllocateType>, ExpressionTemplates> &arg)
{
   return expm1(arg, policies::policy<>());
}

template <unsigned Digits10, boost::multiprecision::mpfr_allocation_type AllocateType, boost::multiprecision::expression_template_option ExpressionTemplates, class Policy>
inline boost::multiprecision::number<boost::multiprecision::mpfr_float_backend<Digits10, AllocateType>, ExpressionTemplates> lgamma BOOST_PREVENT_MACRO_SUBSTITUTION(boost::multiprecision::number<boost::multiprecision::mpfr_float_backend<Digits10, AllocateType>, ExpressionTemplates> arg, int *sign, const Policy &pol)
{
   boost::multiprecision::detail::scoped_default_precision<boost::multiprecision::number<boost::multiprecision::mpfr_float_backend<Digits10, AllocateType>, ExpressionTemplates> > precision_guard(arg);

   boost::multiprecision::number<boost::multiprecision::mpfr_float_backend<Digits10, AllocateType>, ExpressionTemplates> result;
   if (arg > 0)
   {
      mpfr_lngamma(result.backend().data(), arg.backend().data(), GMP_RNDN);
      if (sign)
         *sign = 1;
   }
   else
   {
      if (floor(arg) == arg)
         return policies::raise_pole_error<boost::multiprecision::number<boost::multiprecision::mpfr_float_backend<Digits10, AllocateType>, ExpressionTemplates> >(
             "lgamma<%1%>", "Evaluation of lgamma at a negative integer %1%.", arg, pol);

      boost::multiprecision::number<boost::multiprecision::mpfr_float_backend<Digits10, AllocateType>, ExpressionTemplates> t = detail::sinpx(arg);
      arg                                                                                                                     = -arg;
      if (t < 0)
      {
         t = -t;
      }
      result = log(boost::math::constants::pi<boost::multiprecision::number<boost::multiprecision::mpfr_float_backend<Digits10, AllocateType>, ExpressionTemplates> >()) - lgamma(arg, 0, pol) - log(t);
      if (sign)
      {
         boost::multiprecision::number<boost::multiprecision::mpfr_float_backend<Digits10, AllocateType>, ExpressionTemplates> phase = 1 - arg;
         phase                                                                                                                       = floor(phase) / 2;
         if (floor(phase) == phase)
            *sign = -1;
         else
            *sign = 1;
      }
   }
   if (mpfr_inf_p(result.backend().data()))
      return policies::raise_overflow_error<boost::multiprecision::number<boost::multiprecision::mpfr_float_backend<Digits10, AllocateType>, ExpressionTemplates> >("lgamma<%1%>(%1%)", 0, pol);
   if (mpfr_nan_p(result.backend().data()))
      return policies::raise_evaluation_error("lgamma<%1%>(%1%)", "Unknown error, result is a NaN", result, pol);
   return result;
}
template <unsigned Digits10, boost::multiprecision::mpfr_allocation_type AllocateType, boost::multiprecision::expression_template_option ExpressionTemplates>
inline boost::multiprecision::number<boost::multiprecision::mpfr_float_backend<Digits10, AllocateType>, ExpressionTemplates> lgamma BOOST_PREVENT_MACRO_SUBSTITUTION(const boost::multiprecision::number<boost::multiprecision::mpfr_float_backend<Digits10, AllocateType>, ExpressionTemplates> &arg, int *sign)
{
   return lgamma(arg, sign, policies::policy<>());
}
template <unsigned Digits10, boost::multiprecision::mpfr_allocation_type AllocateType, boost::multiprecision::expression_template_option ExpressionTemplates, class Policy>
inline boost::multiprecision::number<boost::multiprecision::mpfr_float_backend<Digits10, AllocateType>, ExpressionTemplates> lgamma BOOST_PREVENT_MACRO_SUBSTITUTION(const boost::multiprecision::number<boost::multiprecision::mpfr_float_backend<Digits10, AllocateType>, ExpressionTemplates> &arg, const Policy &pol)
{
   return lgamma(arg, 0, pol);
}
template <unsigned Digits10, boost::multiprecision::mpfr_allocation_type AllocateType, boost::multiprecision::expression_template_option ExpressionTemplates>
inline boost::multiprecision::number<boost::multiprecision::mpfr_float_backend<Digits10, AllocateType>, ExpressionTemplates> lgamma BOOST_PREVENT_MACRO_SUBSTITUTION(const boost::multiprecision::number<boost::multiprecision::mpfr_float_backend<Digits10, AllocateType>, ExpressionTemplates> &arg)
{
   return lgamma(arg, 0, policies::policy<>());
}

template <unsigned Digits10, boost::multiprecision::mpfr_allocation_type AllocateType, boost::multiprecision::expression_template_option ExpressionTemplates, class Policy>
inline typename boost::enable_if_c<boost::math::policies::is_policy<Policy>::value, boost::multiprecision::number<boost::multiprecision::mpfr_float_backend<Digits10, AllocateType>, ExpressionTemplates> >::type tgamma BOOST_PREVENT_MACRO_SUBSTITUTION(const boost::multiprecision::number<boost::multiprecision::mpfr_float_backend<Digits10, AllocateType>, ExpressionTemplates> &arg, const Policy &pol)
{
   boost::multiprecision::detail::scoped_default_precision<boost::multiprecision::number<boost::multiprecision::mpfr_float_backend<Digits10, AllocateType>, ExpressionTemplates> > precision_guard(arg);

   boost::multiprecision::number<boost::multiprecision::mpfr_float_backend<Digits10, AllocateType>, ExpressionTemplates> result;
   mpfr_gamma(result.backend().data(), arg.backend().data(), GMP_RNDN);
   if (mpfr_inf_p(result.backend().data()))
      return policies::raise_overflow_error<boost::multiprecision::number<boost::multiprecision::mpfr_float_backend<Digits10, AllocateType>, ExpressionTemplates> >("tgamma<%1%>(%1%)", 0, pol);
   if (mpfr_nan_p(result.backend().data()))
      return policies::raise_evaluation_error("tgamma<%1%>(%1%)", "Unknown error, result is a NaN", result, pol);
   return result;
}
template <unsigned Digits10, boost::multiprecision::mpfr_allocation_type AllocateType, boost::multiprecision::expression_template_option ExpressionTemplates>
inline boost::multiprecision::number<boost::multiprecision::mpfr_float_backend<Digits10, AllocateType>, ExpressionTemplates> tgamma BOOST_PREVENT_MACRO_SUBSTITUTION(const boost::multiprecision::number<boost::multiprecision::mpfr_float_backend<Digits10, AllocateType>, ExpressionTemplates> &arg)
{
   return tgamma(arg, policies::policy<>());
}

template <unsigned Digits10, boost::multiprecision::mpfr_allocation_type AllocateType, boost::multiprecision::expression_template_option ExpressionTemplates, class Policy>
inline boost::multiprecision::number<boost::multiprecision::mpfr_float_backend<Digits10, AllocateType>, ExpressionTemplates> log1p BOOST_PREVENT_MACRO_SUBSTITUTION(const boost::multiprecision::number<boost::multiprecision::mpfr_float_backend<Digits10, AllocateType>, ExpressionTemplates> &arg, const Policy &pol)
{
   boost::multiprecision::detail::scoped_default_precision<boost::multiprecision::number<boost::multiprecision::mpfr_float_backend<Digits10, AllocateType>, ExpressionTemplates> > precision_guard(arg);

   boost::multiprecision::number<boost::multiprecision::mpfr_float_backend<Digits10, AllocateType>, ExpressionTemplates> result;
   mpfr_log1p(result.backend().data(), arg.backend().data(), GMP_RNDN);
   if (mpfr_inf_p(result.backend().data()))
      return policies::raise_overflow_error<boost::multiprecision::number<boost::multiprecision::mpfr_float_backend<Digits10, AllocateType>, ExpressionTemplates> >("log1p<%1%>(%1%)", 0, pol);
   if (mpfr_nan_p(result.backend().data()))
      return policies::raise_evaluation_error("log1p<%1%>(%1%)", "Unknown error, result is a NaN", result, pol);
   return result;
}
template <unsigned Digits10, boost::multiprecision::mpfr_allocation_type AllocateType, boost::multiprecision::expression_template_option ExpressionTemplates>
inline boost::multiprecision::number<boost::multiprecision::mpfr_float_backend<Digits10, AllocateType>, ExpressionTemplates> log1p BOOST_PREVENT_MACRO_SUBSTITUTION(const boost::multiprecision::number<boost::multiprecision::mpfr_float_backend<Digits10, AllocateType>, ExpressionTemplates> &arg)
{
   return log1p(arg, policies::policy<>());
>>>>>>> 536bc419
}

} // namespace math

} // namespace boost

namespace std {

//
// numeric_limits [partial] specializations for the types declared in this
// header:
//
<<<<<<< HEAD
template <unsigned Digits10,
          boost::multiprecision::mpfr_allocation_type AllocateType,
          boost::multiprecision::expression_template_option ExpressionTemplates>
class numeric_limits<boost::multiprecision::number<
    boost::multiprecision::mpfr_float_backend<Digits10, AllocateType>,
    ExpressionTemplates>> {
  typedef boost::multiprecision::number<
      boost::multiprecision::mpfr_float_backend<Digits10, AllocateType>,
      ExpressionTemplates>
      number_type;

public:
  BOOST_STATIC_CONSTEXPR bool is_specialized = true;
  static number_type(min)() {
    initializer.do_nothing();
    static std::pair<bool, number_type> value;
    if (!value.first) {
      value.first = true;
      value.second = 0.5;
      mpfr_div_2exp(value.second.backend().data(),
                    value.second.backend().data(), -mpfr_get_emin(), GMP_RNDN);
    }
    return value.second;
  }
  static number_type(max)() {
    initializer.do_nothing();
    static std::pair<bool, number_type> value;
    if (!value.first) {
      value.first = true;
      value.second = 0.5;
      mpfr_mul_2exp(value.second.backend().data(),
                    value.second.backend().data(), mpfr_get_emax(), GMP_RNDN);
    }
    return value.second;
  }
  BOOST_STATIC_CONSTEXPR number_type lowest() { return -(max)(); }
  BOOST_STATIC_CONSTEXPR int digits = static_cast<int>(
      (Digits10 * 1000L) / 301L + ((Digits10 * 1000L) % 301 ? 2 : 1));
  BOOST_STATIC_CONSTEXPR int digits10 = Digits10;
  // Is this really correct???
  BOOST_STATIC_CONSTEXPR int max_digits10 = Digits10 + 3;
  BOOST_STATIC_CONSTEXPR bool is_signed = true;
  BOOST_STATIC_CONSTEXPR bool is_integer = false;
  BOOST_STATIC_CONSTEXPR bool is_exact = false;
  BOOST_STATIC_CONSTEXPR int radix = 2;
  static number_type epsilon() {
    initializer.do_nothing();
    static std::pair<bool, number_type> value;
    if (!value.first) {
      value.first = true;
      value.second = 1;
      mpfr_div_2exp(value.second.backend().data(),
                    value.second.backend().data(),
                    std::numeric_limits<number_type>::digits - 1, GMP_RNDN);
    }
    return value.second;
  }
  // What value should this be????
  static number_type round_error() {
    // returns epsilon/2
    initializer.do_nothing();
    static std::pair<bool, number_type> value;
    if (!value.first) {
      value.first = true;
      value.second = 1;
      mpfr_div_2exp(value.second.backend().data(),
                    value.second.backend().data(), 1, GMP_RNDN);
    }
    return value.second;
  }
  BOOST_STATIC_CONSTEXPR long min_exponent = MPFR_EMIN_DEFAULT;
  BOOST_STATIC_CONSTEXPR long min_exponent10 =
      (MPFR_EMIN_DEFAULT / 1000) * 301L;
  BOOST_STATIC_CONSTEXPR long max_exponent = MPFR_EMAX_DEFAULT;
  BOOST_STATIC_CONSTEXPR long max_exponent10 =
      (MPFR_EMAX_DEFAULT / 1000) * 301L;
  BOOST_STATIC_CONSTEXPR bool has_infinity = true;
  BOOST_STATIC_CONSTEXPR bool has_quiet_NaN = true;
  BOOST_STATIC_CONSTEXPR bool has_signaling_NaN = false;
  BOOST_STATIC_CONSTEXPR float_denorm_style has_denorm = denorm_absent;
  BOOST_STATIC_CONSTEXPR bool has_denorm_loss = false;
  static number_type infinity() {
    // returns epsilon/2
    initializer.do_nothing();
    static std::pair<bool, number_type> value;
    if (!value.first) {
      value.first = true;
      value.second = 1;
      mpfr_set_inf(value.second.backend().data(), 1);
    }
    return value.second;
  }
  static number_type quiet_NaN() {
    // returns epsilon/2
    initializer.do_nothing();
    static std::pair<bool, number_type> value;
    if (!value.first) {
      value.first = true;
      value.second = 1;
      mpfr_set_nan(value.second.backend().data());
    }
    return value.second;
  }
  BOOST_STATIC_CONSTEXPR number_type signaling_NaN() { return number_type(0); }
  BOOST_STATIC_CONSTEXPR number_type denorm_min() { return number_type(0); }
  BOOST_STATIC_CONSTEXPR bool is_iec559 = false;
  BOOST_STATIC_CONSTEXPR bool is_bounded = true;
  BOOST_STATIC_CONSTEXPR bool is_modulo = false;
  BOOST_STATIC_CONSTEXPR bool traps = true;
  BOOST_STATIC_CONSTEXPR bool tinyness_before = false;
  BOOST_STATIC_CONSTEXPR float_round_style round_style = round_to_nearest;

private:
  struct data_initializer {
    data_initializer() {
      std::numeric_limits<boost::multiprecision::number<
          boost::multiprecision::mpfr_float_backend<digits10, AllocateType>>>::
          epsilon();
      std::numeric_limits<boost::multiprecision::number<
          boost::multiprecision::mpfr_float_backend<digits10, AllocateType>>>::
          round_error();
      (std::numeric_limits<boost::multiprecision::number<
           boost::multiprecision::mpfr_float_backend<digits10, AllocateType>>>::
           min)();
      (std::numeric_limits<boost::multiprecision::number<
           boost::multiprecision::mpfr_float_backend<digits10, AllocateType>>>::
           max)();
      std::numeric_limits<boost::multiprecision::number<
          boost::multiprecision::mpfr_float_backend<digits10, AllocateType>>>::
          infinity();
      std::numeric_limits<boost::multiprecision::number<
          boost::multiprecision::mpfr_float_backend<digits10, AllocateType>>>::
          quiet_NaN();
    }
    void do_nothing() const {}
  };
  static const data_initializer initializer;
};

template <unsigned Digits10,
          boost::multiprecision::mpfr_allocation_type AllocateType,
          boost::multiprecision::expression_template_option ExpressionTemplates>
const typename numeric_limits<boost::multiprecision::number<
    boost::multiprecision::mpfr_float_backend<Digits10, AllocateType>,
    ExpressionTemplates>>::data_initializer
    numeric_limits<boost::multiprecision::number<
        boost::multiprecision::mpfr_float_backend<Digits10, AllocateType>,
        ExpressionTemplates>>::initializer;
=======
template <unsigned Digits10, boost::multiprecision::mpfr_allocation_type AllocateType, boost::multiprecision::expression_template_option ExpressionTemplates>
class numeric_limits<boost::multiprecision::number<boost::multiprecision::mpfr_float_backend<Digits10, AllocateType>, ExpressionTemplates> >
{
   typedef boost::multiprecision::number<boost::multiprecision::mpfr_float_backend<Digits10, AllocateType>, ExpressionTemplates> number_type;

 public:
   BOOST_STATIC_CONSTEXPR bool is_specialized = true;
   static number_type(min)()
   {
      initializer.do_nothing();
      static std::pair<bool, number_type> value;
      if (!value.first)
      {
         value.first  = true;
         value.second = 0.5;
         mpfr_div_2exp(value.second.backend().data(), value.second.backend().data(), -mpfr_get_emin(), GMP_RNDN);
      }
      return value.second;
   }
   static number_type(max)()
   {
      initializer.do_nothing();
      static std::pair<bool, number_type> value;
      if (!value.first)
      {
         value.first  = true;
         value.second = 0.5;
         mpfr_mul_2exp(value.second.backend().data(), value.second.backend().data(), mpfr_get_emax(), GMP_RNDN);
      }
      return value.second;
   }
   BOOST_STATIC_CONSTEXPR number_type lowest()
   {
      return -(max)();
   }
   BOOST_STATIC_CONSTEXPR int digits   = static_cast<int>((Digits10 * 1000L) / 301L + ((Digits10 * 1000L) % 301 ? 2 : 1));
   BOOST_STATIC_CONSTEXPR int digits10 = Digits10;
   // Is this really correct???
   BOOST_STATIC_CONSTEXPR int  max_digits10 = Digits10 + 3;
   BOOST_STATIC_CONSTEXPR bool is_signed    = true;
   BOOST_STATIC_CONSTEXPR bool is_integer   = false;
   BOOST_STATIC_CONSTEXPR bool is_exact     = false;
   BOOST_STATIC_CONSTEXPR int  radix        = 2;
   static number_type          epsilon()
   {
      initializer.do_nothing();
      static std::pair<bool, number_type> value;
      if (!value.first)
      {
         value.first  = true;
         value.second = 1;
         mpfr_div_2exp(value.second.backend().data(), value.second.backend().data(), std::numeric_limits<number_type>::digits - 1, GMP_RNDN);
      }
      return value.second;
   }
   // What value should this be????
   static number_type round_error()
   {
      // returns epsilon/2
      initializer.do_nothing();
      static std::pair<bool, number_type> value;
      if (!value.first)
      {
         value.first  = true;
         value.second = 1;
         mpfr_div_2exp(value.second.backend().data(), value.second.backend().data(), 1, GMP_RNDN);
      }
      return value.second;
   }
   BOOST_STATIC_CONSTEXPR long min_exponent                  = MPFR_EMIN_DEFAULT;
   BOOST_STATIC_CONSTEXPR long min_exponent10                = (MPFR_EMIN_DEFAULT / 1000) * 301L;
   BOOST_STATIC_CONSTEXPR long max_exponent                  = MPFR_EMAX_DEFAULT;
   BOOST_STATIC_CONSTEXPR long max_exponent10                = (MPFR_EMAX_DEFAULT / 1000) * 301L;
   BOOST_STATIC_CONSTEXPR bool has_infinity                  = true;
   BOOST_STATIC_CONSTEXPR bool has_quiet_NaN                 = true;
   BOOST_STATIC_CONSTEXPR bool has_signaling_NaN             = false;
   BOOST_STATIC_CONSTEXPR float_denorm_style has_denorm      = denorm_absent;
   BOOST_STATIC_CONSTEXPR bool               has_denorm_loss = false;
   static number_type                        infinity()
   {
      // returns epsilon/2
      initializer.do_nothing();
      static std::pair<bool, number_type> value;
      if (!value.first)
      {
         value.first  = true;
         value.second = 1;
         mpfr_set_inf(value.second.backend().data(), 1);
      }
      return value.second;
   }
   static number_type quiet_NaN()
   {
      // returns epsilon/2
      initializer.do_nothing();
      static std::pair<bool, number_type> value;
      if (!value.first)
      {
         value.first  = true;
         value.second = 1;
         mpfr_set_nan(value.second.backend().data());
      }
      return value.second;
   }
   BOOST_STATIC_CONSTEXPR number_type signaling_NaN()
   {
      return number_type(0);
   }
   BOOST_STATIC_CONSTEXPR number_type denorm_min() { return number_type(0); }
   BOOST_STATIC_CONSTEXPR bool        is_iec559         = false;
   BOOST_STATIC_CONSTEXPR bool        is_bounded        = true;
   BOOST_STATIC_CONSTEXPR bool        is_modulo         = false;
   BOOST_STATIC_CONSTEXPR bool        traps             = true;
   BOOST_STATIC_CONSTEXPR bool        tinyness_before   = false;
   BOOST_STATIC_CONSTEXPR float_round_style round_style = round_to_nearest;

 private:
   struct data_initializer
   {
      data_initializer()
      {
         std::numeric_limits<boost::multiprecision::number<boost::multiprecision::mpfr_float_backend<digits10, AllocateType> > >::epsilon();
         std::numeric_limits<boost::multiprecision::number<boost::multiprecision::mpfr_float_backend<digits10, AllocateType> > >::round_error();
         (std::numeric_limits<boost::multiprecision::number<boost::multiprecision::mpfr_float_backend<digits10, AllocateType> > >::min)();
         (std::numeric_limits<boost::multiprecision::number<boost::multiprecision::mpfr_float_backend<digits10, AllocateType> > >::max)();
         std::numeric_limits<boost::multiprecision::number<boost::multiprecision::mpfr_float_backend<digits10, AllocateType> > >::infinity();
         std::numeric_limits<boost::multiprecision::number<boost::multiprecision::mpfr_float_backend<digits10, AllocateType> > >::quiet_NaN();
      }
      void do_nothing() const {}
   };
   static const data_initializer initializer;
};

template <unsigned Digits10, boost::multiprecision::mpfr_allocation_type AllocateType, boost::multiprecision::expression_template_option ExpressionTemplates>
const typename numeric_limits<boost::multiprecision::number<boost::multiprecision::mpfr_float_backend<Digits10, AllocateType>, ExpressionTemplates> >::data_initializer numeric_limits<boost::multiprecision::number<boost::multiprecision::mpfr_float_backend<Digits10, AllocateType>, ExpressionTemplates> >::initializer;
>>>>>>> 536bc419

#ifndef BOOST_NO_INCLASS_MEMBER_INITIALIZATION

template <unsigned Digits10,
          boost::multiprecision::mpfr_allocation_type AllocateType,
          boost::multiprecision::expression_template_option ExpressionTemplates>
BOOST_CONSTEXPR_OR_CONST int numeric_limits<boost::multiprecision::number<
    boost::multiprecision::mpfr_float_backend<Digits10, AllocateType>,
    ExpressionTemplates>>::digits;
template <unsigned Digits10,
          boost::multiprecision::mpfr_allocation_type AllocateType,
          boost::multiprecision::expression_template_option ExpressionTemplates>
BOOST_CONSTEXPR_OR_CONST int numeric_limits<boost::multiprecision::number<
    boost::multiprecision::mpfr_float_backend<Digits10, AllocateType>,
    ExpressionTemplates>>::digits10;
template <unsigned Digits10,
          boost::multiprecision::mpfr_allocation_type AllocateType,
          boost::multiprecision::expression_template_option ExpressionTemplates>
BOOST_CONSTEXPR_OR_CONST int numeric_limits<boost::multiprecision::number<
    boost::multiprecision::mpfr_float_backend<Digits10, AllocateType>,
    ExpressionTemplates>>::max_digits10;
template <unsigned Digits10,
          boost::multiprecision::mpfr_allocation_type AllocateType,
          boost::multiprecision::expression_template_option ExpressionTemplates>
BOOST_CONSTEXPR_OR_CONST bool numeric_limits<boost::multiprecision::number<
    boost::multiprecision::mpfr_float_backend<Digits10, AllocateType>,
    ExpressionTemplates>>::is_signed;
template <unsigned Digits10,
          boost::multiprecision::mpfr_allocation_type AllocateType,
          boost::multiprecision::expression_template_option ExpressionTemplates>
BOOST_CONSTEXPR_OR_CONST bool numeric_limits<boost::multiprecision::number<
    boost::multiprecision::mpfr_float_backend<Digits10, AllocateType>,
    ExpressionTemplates>>::is_integer;
template <unsigned Digits10,
          boost::multiprecision::mpfr_allocation_type AllocateType,
          boost::multiprecision::expression_template_option ExpressionTemplates>
BOOST_CONSTEXPR_OR_CONST bool numeric_limits<boost::multiprecision::number<
    boost::multiprecision::mpfr_float_backend<Digits10, AllocateType>,
    ExpressionTemplates>>::is_exact;
template <unsigned Digits10,
          boost::multiprecision::mpfr_allocation_type AllocateType,
          boost::multiprecision::expression_template_option ExpressionTemplates>
BOOST_CONSTEXPR_OR_CONST int numeric_limits<boost::multiprecision::number<
    boost::multiprecision::mpfr_float_backend<Digits10, AllocateType>,
    ExpressionTemplates>>::radix;
template <unsigned Digits10,
          boost::multiprecision::mpfr_allocation_type AllocateType,
          boost::multiprecision::expression_template_option ExpressionTemplates>
BOOST_CONSTEXPR_OR_CONST long numeric_limits<boost::multiprecision::number<
    boost::multiprecision::mpfr_float_backend<Digits10, AllocateType>,
    ExpressionTemplates>>::min_exponent;
template <unsigned Digits10,
          boost::multiprecision::mpfr_allocation_type AllocateType,
          boost::multiprecision::expression_template_option ExpressionTemplates>
BOOST_CONSTEXPR_OR_CONST long numeric_limits<boost::multiprecision::number<
    boost::multiprecision::mpfr_float_backend<Digits10, AllocateType>,
    ExpressionTemplates>>::min_exponent10;
template <unsigned Digits10,
          boost::multiprecision::mpfr_allocation_type AllocateType,
          boost::multiprecision::expression_template_option ExpressionTemplates>
BOOST_CONSTEXPR_OR_CONST long numeric_limits<boost::multiprecision::number<
    boost::multiprecision::mpfr_float_backend<Digits10, AllocateType>,
    ExpressionTemplates>>::max_exponent;
template <unsigned Digits10,
          boost::multiprecision::mpfr_allocation_type AllocateType,
          boost::multiprecision::expression_template_option ExpressionTemplates>
BOOST_CONSTEXPR_OR_CONST long numeric_limits<boost::multiprecision::number<
    boost::multiprecision::mpfr_float_backend<Digits10, AllocateType>,
    ExpressionTemplates>>::max_exponent10;
template <unsigned Digits10,
          boost::multiprecision::mpfr_allocation_type AllocateType,
          boost::multiprecision::expression_template_option ExpressionTemplates>
BOOST_CONSTEXPR_OR_CONST bool numeric_limits<boost::multiprecision::number<
    boost::multiprecision::mpfr_float_backend<Digits10, AllocateType>,
    ExpressionTemplates>>::has_infinity;
template <unsigned Digits10,
          boost::multiprecision::mpfr_allocation_type AllocateType,
          boost::multiprecision::expression_template_option ExpressionTemplates>
BOOST_CONSTEXPR_OR_CONST bool numeric_limits<boost::multiprecision::number<
    boost::multiprecision::mpfr_float_backend<Digits10, AllocateType>,
    ExpressionTemplates>>::has_quiet_NaN;
template <unsigned Digits10,
          boost::multiprecision::mpfr_allocation_type AllocateType,
          boost::multiprecision::expression_template_option ExpressionTemplates>
BOOST_CONSTEXPR_OR_CONST bool numeric_limits<boost::multiprecision::number<
    boost::multiprecision::mpfr_float_backend<Digits10, AllocateType>,
    ExpressionTemplates>>::has_signaling_NaN;
template <unsigned Digits10,
          boost::multiprecision::mpfr_allocation_type AllocateType,
          boost::multiprecision::expression_template_option ExpressionTemplates>
BOOST_CONSTEXPR_OR_CONST float_denorm_style
    numeric_limits<boost::multiprecision::number<
        boost::multiprecision::mpfr_float_backend<Digits10, AllocateType>,
        ExpressionTemplates>>::has_denorm;
template <unsigned Digits10,
          boost::multiprecision::mpfr_allocation_type AllocateType,
          boost::multiprecision::expression_template_option ExpressionTemplates>
BOOST_CONSTEXPR_OR_CONST bool numeric_limits<boost::multiprecision::number<
    boost::multiprecision::mpfr_float_backend<Digits10, AllocateType>,
    ExpressionTemplates>>::has_denorm_loss;
template <unsigned Digits10,
          boost::multiprecision::mpfr_allocation_type AllocateType,
          boost::multiprecision::expression_template_option ExpressionTemplates>
BOOST_CONSTEXPR_OR_CONST bool numeric_limits<boost::multiprecision::number<
    boost::multiprecision::mpfr_float_backend<Digits10, AllocateType>,
    ExpressionTemplates>>::is_iec559;
template <unsigned Digits10,
          boost::multiprecision::mpfr_allocation_type AllocateType,
          boost::multiprecision::expression_template_option ExpressionTemplates>
BOOST_CONSTEXPR_OR_CONST bool numeric_limits<boost::multiprecision::number<
    boost::multiprecision::mpfr_float_backend<Digits10, AllocateType>,
    ExpressionTemplates>>::is_bounded;
template <unsigned Digits10,
          boost::multiprecision::mpfr_allocation_type AllocateType,
          boost::multiprecision::expression_template_option ExpressionTemplates>
BOOST_CONSTEXPR_OR_CONST bool numeric_limits<boost::multiprecision::number<
    boost::multiprecision::mpfr_float_backend<Digits10, AllocateType>,
    ExpressionTemplates>>::is_modulo;
template <unsigned Digits10,
          boost::multiprecision::mpfr_allocation_type AllocateType,
          boost::multiprecision::expression_template_option ExpressionTemplates>
BOOST_CONSTEXPR_OR_CONST bool numeric_limits<boost::multiprecision::number<
    boost::multiprecision::mpfr_float_backend<Digits10, AllocateType>,
    ExpressionTemplates>>::traps;
template <unsigned Digits10,
          boost::multiprecision::mpfr_allocation_type AllocateType,
          boost::multiprecision::expression_template_option ExpressionTemplates>
BOOST_CONSTEXPR_OR_CONST bool numeric_limits<boost::multiprecision::number<
    boost::multiprecision::mpfr_float_backend<Digits10, AllocateType>,
    ExpressionTemplates>>::tinyness_before;
template <unsigned Digits10,
          boost::multiprecision::mpfr_allocation_type AllocateType,
          boost::multiprecision::expression_template_option ExpressionTemplates>
BOOST_CONSTEXPR_OR_CONST float_round_style
    numeric_limits<boost::multiprecision::number<
        boost::multiprecision::mpfr_float_backend<Digits10, AllocateType>,
        ExpressionTemplates>>::round_style;

#endif

template <boost::multiprecision::expression_template_option ExpressionTemplates>
<<<<<<< HEAD
class numeric_limits<boost::multiprecision::number<
    boost::multiprecision::mpfr_float_backend<0>, ExpressionTemplates>> {
  typedef boost::multiprecision::number<
      boost::multiprecision::mpfr_float_backend<0>, ExpressionTemplates>
      number_type;

public:
  BOOST_STATIC_CONSTEXPR bool is_specialized = false;
  static number_type(min)() {
    number_type value(0.5);
    mpfr_div_2exp(value.backend().data(), value.backend().data(),
                  -mpfr_get_emin(), GMP_RNDN);
    return value;
  }
  static number_type(max)() {
    number_type value(0.5);
    mpfr_mul_2exp(value.backend().data(), value.backend().data(),
                  mpfr_get_emax(), GMP_RNDN);
    return value;
  }
  static number_type lowest() { return -(max)(); }
  BOOST_STATIC_CONSTEXPR int digits = INT_MAX;
  BOOST_STATIC_CONSTEXPR int digits10 = INT_MAX;
  BOOST_STATIC_CONSTEXPR int max_digits10 = INT_MAX;
  BOOST_STATIC_CONSTEXPR bool is_signed = true;
  BOOST_STATIC_CONSTEXPR bool is_integer = false;
  BOOST_STATIC_CONSTEXPR bool is_exact = false;
  BOOST_STATIC_CONSTEXPR int radix = 2;
  static number_type epsilon() {
    number_type value(1);
    mpfr_div_2exp(value.backend().data(), value.backend().data(),
                  boost::multiprecision::detail::digits10_2_2(
                      number_type::default_precision()) -
                      1,
                  GMP_RNDN);
    return value;
  }
  static number_type round_error() { return epsilon() / 2; }
  BOOST_STATIC_CONSTEXPR long min_exponent = MPFR_EMIN_DEFAULT;
  BOOST_STATIC_CONSTEXPR long min_exponent10 =
      (MPFR_EMIN_DEFAULT / 1000) * 301L;
  BOOST_STATIC_CONSTEXPR long max_exponent = MPFR_EMAX_DEFAULT;
  BOOST_STATIC_CONSTEXPR long max_exponent10 =
      (MPFR_EMAX_DEFAULT / 1000) * 301L;
  BOOST_STATIC_CONSTEXPR bool has_infinity = true;
  BOOST_STATIC_CONSTEXPR bool has_quiet_NaN = true;
  BOOST_STATIC_CONSTEXPR bool has_signaling_NaN = false;
  BOOST_STATIC_CONSTEXPR float_denorm_style has_denorm = denorm_absent;
  BOOST_STATIC_CONSTEXPR bool has_denorm_loss = false;
  static number_type infinity() {
    number_type value;
    mpfr_set_inf(value.backend().data(), 1);
    return value;
  }
  static number_type quiet_NaN() {
    number_type value;
    mpfr_set_nan(value.backend().data());
    return value;
  }
  static number_type signaling_NaN() { return number_type(0); }
  static number_type denorm_min() { return number_type(0); }
  BOOST_STATIC_CONSTEXPR bool is_iec559 = false;
  BOOST_STATIC_CONSTEXPR bool is_bounded = true;
  BOOST_STATIC_CONSTEXPR bool is_modulo = false;
  BOOST_STATIC_CONSTEXPR bool traps = false;
  BOOST_STATIC_CONSTEXPR bool tinyness_before = false;
  BOOST_STATIC_CONSTEXPR float_round_style round_style = round_toward_zero;
=======
class numeric_limits<boost::multiprecision::number<boost::multiprecision::mpfr_float_backend<0>, ExpressionTemplates> >
{
   typedef boost::multiprecision::number<boost::multiprecision::mpfr_float_backend<0>, ExpressionTemplates> number_type;

 public:
   BOOST_STATIC_CONSTEXPR bool is_specialized = false;
   static number_type(min)()
   {
      number_type value(0.5);
      mpfr_div_2exp(value.backend().data(), value.backend().data(), -mpfr_get_emin(), GMP_RNDN);
      return value;
   }
   static number_type(max)()
   {
      number_type value(0.5);
      mpfr_mul_2exp(value.backend().data(), value.backend().data(), mpfr_get_emax(), GMP_RNDN);
      return value;
   }
   static number_type lowest()
   {
      return -(max)();
   }
   BOOST_STATIC_CONSTEXPR int  digits       = INT_MAX;
   BOOST_STATIC_CONSTEXPR int  digits10     = INT_MAX;
   BOOST_STATIC_CONSTEXPR int  max_digits10 = INT_MAX;
   BOOST_STATIC_CONSTEXPR bool is_signed    = true;
   BOOST_STATIC_CONSTEXPR bool is_integer   = false;
   BOOST_STATIC_CONSTEXPR bool is_exact     = false;
   BOOST_STATIC_CONSTEXPR int  radix        = 2;
   static number_type          epsilon()
   {
      number_type value(1);
      mpfr_div_2exp(value.backend().data(), value.backend().data(), boost::multiprecision::detail::digits10_2_2(number_type::default_precision()) - 1, GMP_RNDN);
      return value;
   }
   static number_type round_error()
   {
      return epsilon() / 2;
   }
   BOOST_STATIC_CONSTEXPR long min_exponent                  = MPFR_EMIN_DEFAULT;
   BOOST_STATIC_CONSTEXPR long min_exponent10                = (MPFR_EMIN_DEFAULT / 1000) * 301L;
   BOOST_STATIC_CONSTEXPR long max_exponent                  = MPFR_EMAX_DEFAULT;
   BOOST_STATIC_CONSTEXPR long max_exponent10                = (MPFR_EMAX_DEFAULT / 1000) * 301L;
   BOOST_STATIC_CONSTEXPR bool has_infinity                  = true;
   BOOST_STATIC_CONSTEXPR bool has_quiet_NaN                 = true;
   BOOST_STATIC_CONSTEXPR bool has_signaling_NaN             = false;
   BOOST_STATIC_CONSTEXPR float_denorm_style has_denorm      = denorm_absent;
   BOOST_STATIC_CONSTEXPR bool               has_denorm_loss = false;
   static number_type                        infinity()
   {
      number_type value;
      mpfr_set_inf(value.backend().data(), 1);
      return value;
   }
   static number_type quiet_NaN()
   {
      number_type value;
      mpfr_set_nan(value.backend().data());
      return value;
   }
   static number_type          signaling_NaN() { return number_type(0); }
   static number_type          denorm_min() { return number_type(0); }
   BOOST_STATIC_CONSTEXPR bool is_iec559                = false;
   BOOST_STATIC_CONSTEXPR bool is_bounded               = true;
   BOOST_STATIC_CONSTEXPR bool is_modulo                = false;
   BOOST_STATIC_CONSTEXPR bool traps                    = false;
   BOOST_STATIC_CONSTEXPR bool tinyness_before          = false;
   BOOST_STATIC_CONSTEXPR float_round_style round_style = round_toward_zero;
>>>>>>> 536bc419
};

#ifndef BOOST_NO_INCLASS_MEMBER_INITIALIZATION

template <boost::multiprecision::expression_template_option ExpressionTemplates>
BOOST_CONSTEXPR_OR_CONST int numeric_limits<boost::multiprecision::number<
    boost::multiprecision::mpfr_float_backend<0>, ExpressionTemplates>>::digits;
template <boost::multiprecision::expression_template_option ExpressionTemplates>
BOOST_CONSTEXPR_OR_CONST int numeric_limits<
    boost::multiprecision::number<boost::multiprecision::mpfr_float_backend<0>,
                                  ExpressionTemplates>>::digits10;
template <boost::multiprecision::expression_template_option ExpressionTemplates>
BOOST_CONSTEXPR_OR_CONST int numeric_limits<
    boost::multiprecision::number<boost::multiprecision::mpfr_float_backend<0>,
                                  ExpressionTemplates>>::max_digits10;
template <boost::multiprecision::expression_template_option ExpressionTemplates>
BOOST_CONSTEXPR_OR_CONST bool numeric_limits<
    boost::multiprecision::number<boost::multiprecision::mpfr_float_backend<0>,
                                  ExpressionTemplates>>::is_signed;
template <boost::multiprecision::expression_template_option ExpressionTemplates>
BOOST_CONSTEXPR_OR_CONST bool numeric_limits<
    boost::multiprecision::number<boost::multiprecision::mpfr_float_backend<0>,
                                  ExpressionTemplates>>::is_integer;
template <boost::multiprecision::expression_template_option ExpressionTemplates>
BOOST_CONSTEXPR_OR_CONST bool numeric_limits<
    boost::multiprecision::number<boost::multiprecision::mpfr_float_backend<0>,
                                  ExpressionTemplates>>::is_exact;
template <boost::multiprecision::expression_template_option ExpressionTemplates>
BOOST_CONSTEXPR_OR_CONST int numeric_limits<boost::multiprecision::number<
    boost::multiprecision::mpfr_float_backend<0>, ExpressionTemplates>>::radix;
template <boost::multiprecision::expression_template_option ExpressionTemplates>
BOOST_CONSTEXPR_OR_CONST long numeric_limits<
    boost::multiprecision::number<boost::multiprecision::mpfr_float_backend<0>,
                                  ExpressionTemplates>>::min_exponent;
template <boost::multiprecision::expression_template_option ExpressionTemplates>
BOOST_CONSTEXPR_OR_CONST long numeric_limits<
    boost::multiprecision::number<boost::multiprecision::mpfr_float_backend<0>,
                                  ExpressionTemplates>>::min_exponent10;
template <boost::multiprecision::expression_template_option ExpressionTemplates>
BOOST_CONSTEXPR_OR_CONST long numeric_limits<
    boost::multiprecision::number<boost::multiprecision::mpfr_float_backend<0>,
                                  ExpressionTemplates>>::max_exponent;
template <boost::multiprecision::expression_template_option ExpressionTemplates>
BOOST_CONSTEXPR_OR_CONST long numeric_limits<
    boost::multiprecision::number<boost::multiprecision::mpfr_float_backend<0>,
                                  ExpressionTemplates>>::max_exponent10;
template <boost::multiprecision::expression_template_option ExpressionTemplates>
BOOST_CONSTEXPR_OR_CONST bool numeric_limits<
    boost::multiprecision::number<boost::multiprecision::mpfr_float_backend<0>,
                                  ExpressionTemplates>>::has_infinity;
template <boost::multiprecision::expression_template_option ExpressionTemplates>
BOOST_CONSTEXPR_OR_CONST bool numeric_limits<
    boost::multiprecision::number<boost::multiprecision::mpfr_float_backend<0>,
                                  ExpressionTemplates>>::has_quiet_NaN;
template <boost::multiprecision::expression_template_option ExpressionTemplates>
BOOST_CONSTEXPR_OR_CONST bool numeric_limits<
    boost::multiprecision::number<boost::multiprecision::mpfr_float_backend<0>,
                                  ExpressionTemplates>>::has_signaling_NaN;
template <boost::multiprecision::expression_template_option ExpressionTemplates>
BOOST_CONSTEXPR_OR_CONST float_denorm_style numeric_limits<
    boost::multiprecision::number<boost::multiprecision::mpfr_float_backend<0>,
                                  ExpressionTemplates>>::has_denorm;
template <boost::multiprecision::expression_template_option ExpressionTemplates>
BOOST_CONSTEXPR_OR_CONST bool numeric_limits<
    boost::multiprecision::number<boost::multiprecision::mpfr_float_backend<0>,
                                  ExpressionTemplates>>::has_denorm_loss;
template <boost::multiprecision::expression_template_option ExpressionTemplates>
BOOST_CONSTEXPR_OR_CONST bool numeric_limits<
    boost::multiprecision::number<boost::multiprecision::mpfr_float_backend<0>,
                                  ExpressionTemplates>>::is_iec559;
template <boost::multiprecision::expression_template_option ExpressionTemplates>
BOOST_CONSTEXPR_OR_CONST bool numeric_limits<
    boost::multiprecision::number<boost::multiprecision::mpfr_float_backend<0>,
                                  ExpressionTemplates>>::is_bounded;
template <boost::multiprecision::expression_template_option ExpressionTemplates>
BOOST_CONSTEXPR_OR_CONST bool numeric_limits<
    boost::multiprecision::number<boost::multiprecision::mpfr_float_backend<0>,
                                  ExpressionTemplates>>::is_modulo;
template <boost::multiprecision::expression_template_option ExpressionTemplates>
BOOST_CONSTEXPR_OR_CONST bool numeric_limits<boost::multiprecision::number<
    boost::multiprecision::mpfr_float_backend<0>, ExpressionTemplates>>::traps;
template <boost::multiprecision::expression_template_option ExpressionTemplates>
BOOST_CONSTEXPR_OR_CONST bool numeric_limits<
    boost::multiprecision::number<boost::multiprecision::mpfr_float_backend<0>,
                                  ExpressionTemplates>>::tinyness_before;
template <boost::multiprecision::expression_template_option ExpressionTemplates>
BOOST_CONSTEXPR_OR_CONST float_round_style numeric_limits<
    boost::multiprecision::number<boost::multiprecision::mpfr_float_backend<0>,
                                  ExpressionTemplates>>::round_style;

#endif
} // namespace std
#endif<|MERGE_RESOLUTION|>--- conflicted
+++ resolved
@@ -37,28 +37,13 @@
 } // namespace backends
 
 template <unsigned digits10, mpfr_allocation_type AllocationType>
-<<<<<<< HEAD
-struct number_category<backends::mpfr_float_backend<digits10, AllocationType>>
-    : public mpl::int_<number_kind_floating_point> {};
-=======
 struct number_category<backends::mpfr_float_backend<digits10, AllocationType> > : public mpl::int_<number_kind_floating_point>
 {};
->>>>>>> 536bc419
 
 namespace backends {
 
 namespace detail {
 
-<<<<<<< HEAD
-template <bool b> struct mpfr_cleanup {
-  struct initializer {
-    initializer() {}
-    ~initializer() { mpfr_free_cache(); }
-    void force_instantiate() const {}
-  };
-  static const initializer init;
-  static void force_instantiate() { init.force_instantiate(); }
-=======
 template <bool b>
 struct mpfr_cleanup
 {
@@ -70,26 +55,17 @@
    };
    static const initializer init;
    static void              force_instantiate() { init.force_instantiate(); }
->>>>>>> 536bc419
 };
 
 template <bool b>
 typename mpfr_cleanup<b>::initializer const mpfr_cleanup<b>::init;
 
-<<<<<<< HEAD
-inline void mpfr_copy_precision(mpfr_t dest, const mpfr_t src) {
-  mpfr_prec_t p_dest = mpfr_get_prec(dest);
-  mpfr_prec_t p_src = mpfr_get_prec(src);
-  if (p_dest != p_src)
-    mpfr_set_prec(dest, p_src);
-=======
 inline void mpfr_copy_precision(mpfr_t dest, const mpfr_t src)
 {
    mpfr_prec_t p_dest = mpfr_get_prec(dest);
    mpfr_prec_t p_src  = mpfr_get_prec(src);
    if (p_dest != p_src)
       mpfr_set_prec(dest, p_src);
->>>>>>> 536bc419
 }
 inline void mpfr_copy_precision(mpfr_t dest, const mpfr_t src1,
                                 const mpfr_t src2) {
@@ -107,294 +83,6 @@
 
 template <unsigned digits10> struct mpfr_float_imp<digits10, allocate_dynamic> {
 #ifdef BOOST_HAS_LONG_LONG
-<<<<<<< HEAD
-  typedef mpl::list<long, boost::long_long_type> signed_types;
-  typedef mpl::list<unsigned long, boost::ulong_long_type> unsigned_types;
-#else
-  typedef mpl::list<long> signed_types;
-  typedef mpl::list<unsigned long> unsigned_types;
-#endif
-  typedef mpl::list<double, long double> float_types;
-  typedef long exponent_type;
-
-  mpfr_float_imp() {
-    mpfr_init2(m_data, multiprecision::detail::digits10_2_2(
-                           digits10 ? digits10 : get_default_precision()));
-    mpfr_set_ui(m_data, 0u, GMP_RNDN);
-  }
-  mpfr_float_imp(unsigned digits2) {
-    mpfr_init2(m_data, digits2);
-    mpfr_set_ui(m_data, 0u, GMP_RNDN);
-  }
-
-  mpfr_float_imp(const mpfr_float_imp &o) {
-    mpfr_init2(m_data, mpfr_get_prec(o.m_data));
-    if (o.m_data[0]._mpfr_d)
-      mpfr_set(m_data, o.m_data, GMP_RNDN);
-  }
-#ifndef BOOST_NO_CXX11_RVALUE_REFERENCES
-  mpfr_float_imp(mpfr_float_imp &&o) BOOST_NOEXCEPT {
-    m_data[0] = o.m_data[0];
-    o.m_data[0]._mpfr_d = 0;
-  }
-#endif
-  mpfr_float_imp &operator=(const mpfr_float_imp &o) {
-    if ((o.m_data[0]._mpfr_d) && (this != &o)) {
-      if (m_data[0]._mpfr_d == 0)
-        mpfr_init2(m_data, mpfr_get_prec(o.m_data));
-      mpfr_set(m_data, o.m_data, GMP_RNDN);
-    }
-    return *this;
-  }
-#ifndef BOOST_NO_CXX11_RVALUE_REFERENCES
-  mpfr_float_imp &operator=(mpfr_float_imp &&o) BOOST_NOEXCEPT {
-    mpfr_swap(m_data, o.m_data);
-    return *this;
-  }
-#endif
-#ifdef BOOST_HAS_LONG_LONG
-#ifdef _MPFR_H_HAVE_INTMAX_T
-  mpfr_float_imp &operator=(boost::ulong_long_type i) {
-    if (m_data[0]._mpfr_d == 0)
-      mpfr_init2(m_data, multiprecision::detail::digits10_2_2(
-                             digits10 ? digits10 : get_default_precision()));
-    mpfr_set_uj(m_data, i, GMP_RNDN);
-    return *this;
-  }
-  mpfr_float_imp &operator=(boost::long_long_type i) {
-    if (m_data[0]._mpfr_d == 0)
-      mpfr_init2(m_data, multiprecision::detail::digits10_2_2(
-                             digits10 ? digits10 : get_default_precision()));
-    mpfr_set_sj(m_data, i, GMP_RNDN);
-    return *this;
-  }
-#else
-  mpfr_float_imp &operator=(boost::ulong_long_type i) {
-    if (m_data[0]._mpfr_d == 0)
-      mpfr_init2(m_data, multiprecision::detail::digits10_2_2(
-                             digits10 ? digits10 : get_default_precision()));
-    boost::ulong_long_type mask =
-        ((((1uLL << (std::numeric_limits<unsigned long>::digits - 1)) - 1)
-          << 1) |
-         1uLL);
-    unsigned shift = 0;
-    mpfr_t t;
-    mpfr_init2(
-        t, (std::max)(static_cast<unsigned long>(
-                          std::numeric_limits<boost::ulong_long_type>::digits),
-                      mpfr_get_prec(m_data)));
-    mpfr_set_ui(m_data, 0, GMP_RNDN);
-    while (i) {
-      mpfr_set_ui(t, static_cast<unsigned long>(i & mask), GMP_RNDN);
-      if (shift)
-        mpfr_mul_2exp(t, t, shift, GMP_RNDN);
-      mpfr_add(m_data, m_data, t, GMP_RNDN);
-      shift += std::numeric_limits<unsigned long>::digits;
-      i >>= std::numeric_limits<unsigned long>::digits;
-    }
-    mpfr_clear(t);
-    return *this;
-  }
-  mpfr_float_imp &operator=(boost::long_long_type i) {
-    if (m_data[0]._mpfr_d == 0)
-      mpfr_init2(m_data, multiprecision::detail::digits10_2_2(
-                             digits10 ? digits10 : get_default_precision()));
-    bool neg = i < 0;
-    *this = boost::multiprecision::detail::unsigned_abs(i);
-    if (neg)
-      mpfr_neg(m_data, m_data, GMP_RNDN);
-    return *this;
-  }
-#endif
-#endif
-  mpfr_float_imp &operator=(unsigned long i) {
-    if (m_data[0]._mpfr_d == 0)
-      mpfr_init2(m_data, multiprecision::detail::digits10_2_2(
-                             digits10 ? digits10 : get_default_precision()));
-    mpfr_set_ui(m_data, i, GMP_RNDN);
-    return *this;
-  }
-  mpfr_float_imp &operator=(long i) {
-    if (m_data[0]._mpfr_d == 0)
-      mpfr_init2(m_data, multiprecision::detail::digits10_2_2(
-                             digits10 ? digits10 : get_default_precision()));
-    mpfr_set_si(m_data, i, GMP_RNDN);
-    return *this;
-  }
-  mpfr_float_imp &operator=(double d) {
-    if (m_data[0]._mpfr_d == 0)
-      mpfr_init2(m_data, multiprecision::detail::digits10_2_2(
-                             digits10 ? digits10 : get_default_precision()));
-    mpfr_set_d(m_data, d, GMP_RNDN);
-    return *this;
-  }
-  mpfr_float_imp &operator=(long double a) {
-    if (m_data[0]._mpfr_d == 0)
-      mpfr_init2(m_data, multiprecision::detail::digits10_2_2(
-                             digits10 ? digits10 : get_default_precision()));
-    mpfr_set_ld(m_data, a, GMP_RNDN);
-    return *this;
-  }
-  mpfr_float_imp &operator=(const char *s) {
-    if (m_data[0]._mpfr_d == 0)
-      mpfr_init2(m_data, multiprecision::detail::digits10_2_2(
-                             digits10 ? digits10 : get_default_precision()));
-    if (mpfr_set_str(m_data, s, 10, GMP_RNDN) != 0) {
-      BOOST_THROW_EXCEPTION(std::runtime_error(
-          std::string("Unable to parse string \"") + s +
-          std::string("\"as a valid floating point number.")));
-    }
-    return *this;
-  }
-  void swap(mpfr_float_imp &o) BOOST_NOEXCEPT { mpfr_swap(m_data, o.m_data); }
-  std::string str(std::streamsize digits, std::ios_base::fmtflags f) const {
-    BOOST_ASSERT(m_data[0]._mpfr_d);
-
-    bool scientific =
-        (f & std::ios_base::scientific) == std::ios_base::scientific;
-    bool fixed = (f & std::ios_base::fixed) == std::ios_base::fixed;
-
-    std::streamsize org_digits(digits);
-
-    if (scientific && digits)
-      ++digits;
-
-    std::string result;
-    mp_exp_t e;
-    if (mpfr_inf_p(m_data)) {
-      if (mpfr_sgn(m_data) < 0)
-        result = "-inf";
-      else if (f & std::ios_base::showpos)
-        result = "+inf";
-      else
-        result = "inf";
-      return result;
-    }
-    if (mpfr_nan_p(m_data)) {
-      result = "nan";
-      return result;
-    }
-    if (mpfr_zero_p(m_data)) {
-      e = 0;
-      result = "0";
-    } else {
-      char *ps = mpfr_get_str(0, &e, 10, static_cast<std::size_t>(digits),
-                              m_data, GMP_RNDN);
-      --e; // To match with what our formatter expects.
-      if (fixed && e != -1) {
-        // Oops we actually need a different number of digits to what we asked
-        // for:
-        mpfr_free_str(ps);
-        digits += e + 1;
-        if (digits == 0) {
-          // We need to get *all* the digits and then possibly round up,
-          // we end up with either "0" or "1" as the result.
-          ps = mpfr_get_str(0, &e, 10, 0, m_data, GMP_RNDN);
-          --e;
-          unsigned offset = *ps == '-' ? 1 : 0;
-          if (ps[offset] > '5') {
-            ++e;
-            ps[offset] = '1';
-            ps[offset + 1] = 0;
-          } else if (ps[offset] == '5') {
-            unsigned i = offset + 1;
-            bool round_up = false;
-            while (ps[i] != 0) {
-              if (ps[i] != '0') {
-                round_up = true;
-                break;
-              }
-              ++i;
-            }
-            if (round_up) {
-              ++e;
-              ps[offset] = '1';
-              ps[offset + 1] = 0;
-            } else {
-              ps[offset] = '0';
-              ps[offset + 1] = 0;
-            }
-          } else {
-            ps[offset] = '0';
-            ps[offset + 1] = 0;
-          }
-        } else if (digits > 0) {
-          mp_exp_t old_e = e;
-          ps = mpfr_get_str(0, &e, 10, static_cast<std::size_t>(digits), m_data,
-                            GMP_RNDN);
-          --e; // To match with what our formatter expects.
-          if (old_e > e) {
-            // in some cases, when we ask for more digits of precision, it will
-            // change the number of digits to the left of the decimal, if that
-            // happens, account for it here.
-            // example: cout << fixed << setprecision(3) <<
-            // mpf_float_50("99.9809")
-            digits -= old_e - e;
-            ps = mpfr_get_str(0, &e, 10, static_cast<std::size_t>(digits),
-                              m_data, GMP_RNDN);
-            --e; // To match with what our formatter expects.
-          }
-        } else {
-          ps = mpfr_get_str(0, &e, 10, 1, m_data, GMP_RNDN);
-          --e;
-          unsigned offset = *ps == '-' ? 1 : 0;
-          ps[offset] = '0';
-          ps[offset + 1] = 0;
-        }
-      }
-      result = ps ? ps : "0";
-      if (ps)
-        mpfr_free_str(ps);
-    }
-    boost::multiprecision::detail::format_float_string(
-        result, e, org_digits, f, 0 != mpfr_zero_p(m_data));
-    return result;
-  }
-  ~mpfr_float_imp() BOOST_NOEXCEPT {
-    if (m_data[0]._mpfr_d)
-      mpfr_clear(m_data);
-    detail::mpfr_cleanup<true>::force_instantiate();
-  }
-  void negate() BOOST_NOEXCEPT {
-    BOOST_ASSERT(m_data[0]._mpfr_d);
-    mpfr_neg(m_data, m_data, GMP_RNDN);
-  }
-  template <mpfr_allocation_type AllocationType>
-  int compare(const mpfr_float_backend<digits10, AllocationType> &o) const
-      BOOST_NOEXCEPT {
-    BOOST_ASSERT(m_data[0]._mpfr_d && o.m_data[0]._mpfr_d);
-    return mpfr_cmp(m_data, o.m_data);
-  }
-  int compare(long i) const BOOST_NOEXCEPT {
-    BOOST_ASSERT(m_data[0]._mpfr_d);
-    return mpfr_cmp_si(m_data, i);
-  }
-  int compare(unsigned long i) const BOOST_NOEXCEPT {
-    BOOST_ASSERT(m_data[0]._mpfr_d);
-    return mpfr_cmp_ui(m_data, i);
-  }
-  template <class V> int compare(V v) const BOOST_NOEXCEPT {
-    mpfr_float_backend<digits10, allocate_dynamic> d(0uL,
-                                                     mpfr_get_prec(m_data));
-    d = v;
-    return compare(d);
-  }
-  mpfr_t &data() BOOST_NOEXCEPT {
-    BOOST_ASSERT(m_data[0]._mpfr_d);
-    return m_data;
-  }
-  const mpfr_t &data() const BOOST_NOEXCEPT {
-    BOOST_ASSERT(m_data[0]._mpfr_d);
-    return m_data;
-  }
-
-protected:
-  mpfr_t m_data;
-  static unsigned &get_default_precision() BOOST_NOEXCEPT {
-    static unsigned val = BOOST_MULTIPRECISION_MPFR_DEFAULT_PRECISION;
-    return val;
-  }
-=======
    typedef mpl::list<long, boost::long_long_type>           signed_types;
    typedef mpl::list<unsigned long, boost::ulong_long_type> unsigned_types;
 #else
@@ -708,7 +396,6 @@
       static unsigned val = BOOST_MULTIPRECISION_MPFR_DEFAULT_PRECISION;
       return val;
    }
->>>>>>> 536bc419
 };
 
 #ifdef BOOST_MSVC
@@ -718,222 +405,6 @@
 
 template <unsigned digits10> struct mpfr_float_imp<digits10, allocate_stack> {
 #ifdef BOOST_HAS_LONG_LONG
-<<<<<<< HEAD
-  typedef mpl::list<long, boost::long_long_type> signed_types;
-  typedef mpl::list<unsigned long, boost::ulong_long_type> unsigned_types;
-#else
-  typedef mpl::list<long> signed_types;
-  typedef mpl::list<unsigned long> unsigned_types;
-#endif
-  typedef mpl::list<double, long double> float_types;
-  typedef long exponent_type;
-
-  static const unsigned digits2 =
-      (digits10 * 1000uL) / 301uL + ((digits10 * 1000uL) % 301 ? 2u : 1u);
-  static const unsigned limb_count =
-      mpfr_custom_get_size(digits2) / sizeof(mp_limb_t);
-
-  ~mpfr_float_imp() BOOST_NOEXCEPT {
-    detail::mpfr_cleanup<true>::force_instantiate();
-  }
-  mpfr_float_imp() {
-    mpfr_custom_init(m_buffer, digits2);
-    mpfr_custom_init_set(m_data, MPFR_NAN_KIND, 0, digits2, m_buffer);
-    mpfr_set_ui(m_data, 0u, GMP_RNDN);
-  }
-
-  mpfr_float_imp(const mpfr_float_imp &o) {
-    mpfr_custom_init(m_buffer, digits2);
-    mpfr_custom_init_set(m_data, MPFR_NAN_KIND, 0, digits2, m_buffer);
-    mpfr_set(m_data, o.m_data, GMP_RNDN);
-  }
-  mpfr_float_imp &operator=(const mpfr_float_imp &o) {
-    mpfr_set(m_data, o.m_data, GMP_RNDN);
-    return *this;
-  }
-#ifdef BOOST_HAS_LONG_LONG
-#ifdef _MPFR_H_HAVE_INTMAX_T
-  mpfr_float_imp &operator=(boost::ulong_long_type i) {
-    mpfr_set_uj(m_data, i, GMP_RNDN);
-    return *this;
-  }
-  mpfr_float_imp &operator=(boost::long_long_type i) {
-    mpfr_set_sj(m_data, i, GMP_RNDN);
-    return *this;
-  }
-#else
-  mpfr_float_imp &operator=(boost::ulong_long_type i) {
-    boost::ulong_long_type mask =
-        ((((1uLL << (std::numeric_limits<unsigned long>::digits - 1)) - 1)
-          << 1) |
-         1uL);
-    unsigned shift = 0;
-    mpfr_t t;
-    mp_limb_t t_limbs[limb_count];
-    mpfr_custom_init(t_limbs, digits2);
-    mpfr_custom_init_set(t, MPFR_NAN_KIND, 0, digits2, t_limbs);
-    mpfr_set_ui(m_data, 0, GMP_RNDN);
-    while (i) {
-      mpfr_set_ui(t, static_cast<unsigned long>(i & mask), GMP_RNDN);
-      if (shift)
-        mpfr_mul_2exp(t, t, shift, GMP_RNDN);
-      mpfr_add(m_data, m_data, t, GMP_RNDN);
-      shift += std::numeric_limits<unsigned long>::digits;
-      i >>= std::numeric_limits<unsigned long>::digits;
-    }
-    return *this;
-  }
-  mpfr_float_imp &operator=(boost::long_long_type i) {
-    bool neg = i < 0;
-    *this = boost::multiprecision::detail::unsigned_abs(i);
-    if (neg)
-      mpfr_neg(m_data, m_data, GMP_RNDN);
-    return *this;
-  }
-#endif
-#endif
-  mpfr_float_imp &operator=(unsigned long i) {
-    mpfr_set_ui(m_data, i, GMP_RNDN);
-    return *this;
-  }
-  mpfr_float_imp &operator=(long i) {
-    mpfr_set_si(m_data, i, GMP_RNDN);
-    return *this;
-  }
-  mpfr_float_imp &operator=(double d) {
-    mpfr_set_d(m_data, d, GMP_RNDN);
-    return *this;
-  }
-  mpfr_float_imp &operator=(long double a) {
-    mpfr_set_ld(m_data, a, GMP_RNDN);
-    return *this;
-  }
-  mpfr_float_imp &operator=(const char *s) {
-    if (mpfr_set_str(m_data, s, 10, GMP_RNDN) != 0) {
-      BOOST_THROW_EXCEPTION(std::runtime_error(
-          std::string("Unable to parse string \"") + s +
-          std::string("\"as a valid floating point number.")));
-    }
-    return *this;
-  }
-  void swap(mpfr_float_imp &o) BOOST_NOEXCEPT {
-    // We have to swap by copying:
-    mpfr_float_imp t(*this);
-    *this = o;
-    o = t;
-  }
-  std::string str(std::streamsize digits, std::ios_base::fmtflags f) const {
-    BOOST_ASSERT(m_data[0]._mpfr_d);
-
-    bool scientific =
-        (f & std::ios_base::scientific) == std::ios_base::scientific;
-    bool fixed = (f & std::ios_base::fixed) == std::ios_base::fixed;
-
-    std::streamsize org_digits(digits);
-
-    if (scientific && digits)
-      ++digits;
-
-    std::string result;
-    mp_exp_t e;
-    if (mpfr_inf_p(m_data)) {
-      if (mpfr_sgn(m_data) < 0)
-        result = "-inf";
-      else if (f & std::ios_base::showpos)
-        result = "+inf";
-      else
-        result = "inf";
-      return result;
-    }
-    if (mpfr_nan_p(m_data)) {
-      result = "nan";
-      return result;
-    }
-    if (mpfr_zero_p(m_data)) {
-      e = 0;
-      result = "0";
-    } else {
-      char *ps = mpfr_get_str(0, &e, 10, static_cast<std::size_t>(digits),
-                              m_data, GMP_RNDN);
-      --e; // To match with what our formatter expects.
-      if (fixed && e != -1) {
-        // Oops we actually need a different number of digits to what we asked
-        // for:
-        mpfr_free_str(ps);
-        digits += e + 1;
-        if (digits == 0) {
-          // We need to get *all* the digits and then possibly round up,
-          // we end up with either "0" or "1" as the result.
-          ps = mpfr_get_str(0, &e, 10, 0, m_data, GMP_RNDN);
-          --e;
-          unsigned offset = *ps == '-' ? 1 : 0;
-          if (ps[offset] > '5') {
-            ++e;
-            ps[offset] = '1';
-            ps[offset + 1] = 0;
-          } else if (ps[offset] == '5') {
-            unsigned i = offset + 1;
-            bool round_up = false;
-            while (ps[i] != 0) {
-              if (ps[i] != '0') {
-                round_up = true;
-                break;
-              }
-            }
-            if (round_up) {
-              ++e;
-              ps[offset] = '1';
-              ps[offset + 1] = 0;
-            } else {
-              ps[offset] = '0';
-              ps[offset + 1] = 0;
-            }
-          } else {
-            ps[offset] = '0';
-            ps[offset + 1] = 0;
-          }
-        } else if (digits > 0) {
-          ps = mpfr_get_str(0, &e, 10, static_cast<std::size_t>(digits), m_data,
-                            GMP_RNDN);
-          --e; // To match with what our formatter expects.
-        } else {
-          ps = mpfr_get_str(0, &e, 10, 1, m_data, GMP_RNDN);
-          --e;
-          unsigned offset = *ps == '-' ? 1 : 0;
-          ps[offset] = '0';
-          ps[offset + 1] = 0;
-        }
-      }
-      result = ps ? ps : "0";
-      if (ps)
-        mpfr_free_str(ps);
-    }
-    boost::multiprecision::detail::format_float_string(
-        result, e, org_digits, f, 0 != mpfr_zero_p(m_data));
-    return result;
-  }
-  void negate() BOOST_NOEXCEPT { mpfr_neg(m_data, m_data, GMP_RNDN); }
-  template <mpfr_allocation_type AllocationType>
-  int compare(const mpfr_float_backend<digits10, AllocationType> &o) const
-      BOOST_NOEXCEPT {
-    return mpfr_cmp(m_data, o.m_data);
-  }
-  int compare(long i) const BOOST_NOEXCEPT { return mpfr_cmp_si(m_data, i); }
-  int compare(unsigned long i) const BOOST_NOEXCEPT {
-    return mpfr_cmp_ui(m_data, i);
-  }
-  template <class V> int compare(V v) const BOOST_NOEXCEPT {
-    mpfr_float_backend<digits10, allocate_stack> d;
-    d = v;
-    return compare(d);
-  }
-  mpfr_t &data() BOOST_NOEXCEPT { return m_data; }
-  const mpfr_t &data() const BOOST_NOEXCEPT { return m_data; }
-
-protected:
-  mpfr_t m_data;
-  mp_limb_t m_buffer[limb_count];
-=======
    typedef mpl::list<long, boost::long_long_type>           signed_types;
    typedef mpl::list<unsigned long, boost::ulong_long_type> unsigned_types;
 #else
@@ -1189,7 +660,6 @@
  protected:
    mpfr_t    m_data;
    mp_limb_t m_buffer[limb_count];
->>>>>>> 536bc419
 };
 
 #ifdef BOOST_MSVC
@@ -1199,408 +669,6 @@
 } // namespace detail
 
 template <unsigned digits10, mpfr_allocation_type AllocationType>
-<<<<<<< HEAD
-struct mpfr_float_backend
-    : public detail::mpfr_float_imp<digits10, AllocationType> {
-  mpfr_float_backend() : detail::mpfr_float_imp<digits10, AllocationType>() {}
-  mpfr_float_backend(const mpfr_float_backend &o)
-      : detail::mpfr_float_imp<digits10, AllocationType>(o) {}
-#ifndef BOOST_NO_CXX11_RVALUE_REFERENCES
-  mpfr_float_backend(mpfr_float_backend &&o) BOOST_NOEXCEPT
-      : detail::mpfr_float_imp<digits10, AllocationType>(
-            static_cast<detail::mpfr_float_imp<digits10, AllocationType> &&>(
-                o)) {}
-#endif
-  template <unsigned D, mpfr_allocation_type AT>
-  mpfr_float_backend(const mpfr_float_backend<D, AT> &val,
-                     typename enable_if_c<D <= digits10>::type * = 0)
-      : detail::mpfr_float_imp<digits10, AllocationType>() {
-    mpfr_set(this->m_data, val.data(), GMP_RNDN);
-  }
-  template <unsigned D, mpfr_allocation_type AT>
-  explicit mpfr_float_backend(const mpfr_float_backend<D, AT> &val,
-                              typename disable_if_c<D <= digits10>::type * = 0)
-      : detail::mpfr_float_imp<digits10, AllocationType>() {
-    mpfr_set(this->m_data, val.data(), GMP_RNDN);
-  }
-  template <unsigned D>
-  mpfr_float_backend(const gmp_float<D> &val,
-                     typename enable_if_c<D <= digits10>::type * = 0)
-      : detail::mpfr_float_imp<digits10, AllocationType>() {
-    mpfr_set_f(this->m_data, val.data(), GMP_RNDN);
-  }
-  template <unsigned D>
-  mpfr_float_backend(const gmp_float<D> &val,
-                     typename disable_if_c<D <= digits10>::type * = 0)
-      : detail::mpfr_float_imp<digits10, AllocationType>() {
-    mpfr_set_f(this->m_data, val.data(), GMP_RNDN);
-  }
-  mpfr_float_backend(const gmp_int &val)
-      : detail::mpfr_float_imp<digits10, AllocationType>() {
-    mpfr_set_z(this->m_data, val.data(), GMP_RNDN);
-  }
-  mpfr_float_backend(const gmp_rational &val)
-      : detail::mpfr_float_imp<digits10, AllocationType>() {
-    mpfr_set_q(this->m_data, val.data(), GMP_RNDN);
-  }
-  mpfr_float_backend(const mpfr_t val)
-      : detail::mpfr_float_imp<digits10, AllocationType>() {
-    mpfr_set(this->m_data, val, GMP_RNDN);
-  }
-  mpfr_float_backend(const mpf_t val)
-      : detail::mpfr_float_imp<digits10, AllocationType>() {
-    mpfr_set_f(this->m_data, val, GMP_RNDN);
-  }
-  mpfr_float_backend(const mpz_t val)
-      : detail::mpfr_float_imp<digits10, AllocationType>() {
-    mpfr_set_z(this->m_data, val, GMP_RNDN);
-  }
-  mpfr_float_backend(const mpq_t val)
-      : detail::mpfr_float_imp<digits10, AllocationType>() {
-    mpfr_set_q(this->m_data, val, GMP_RNDN);
-  }
-  // Construction with precision: we ignore the precision here.
-  template <class V> mpfr_float_backend(const V &o, unsigned) { *this = o; }
-  mpfr_float_backend &operator=(const mpfr_float_backend &o) {
-    *static_cast<detail::mpfr_float_imp<digits10, AllocationType> *>(this) =
-        static_cast<detail::mpfr_float_imp<digits10, AllocationType> const &>(
-            o);
-    return *this;
-  }
-#ifndef BOOST_NO_CXX11_RVALUE_REFERENCES
-  mpfr_float_backend &operator=(mpfr_float_backend &&o) BOOST_NOEXCEPT {
-    *static_cast<detail::mpfr_float_imp<digits10, AllocationType> *>(this) =
-        static_cast<detail::mpfr_float_imp<digits10, AllocationType> &&>(o);
-    return *this;
-  }
-#endif
-  template <class V> mpfr_float_backend &operator=(const V &v) {
-    *static_cast<detail::mpfr_float_imp<digits10, AllocationType> *>(this) = v;
-    return *this;
-  }
-  mpfr_float_backend &operator=(const mpfr_t val) {
-    if (this->m_data[0]._mpfr_d == 0)
-      mpfr_init2(this->m_data, multiprecision::detail::digits10_2_2(digits10));
-    mpfr_set(this->m_data, val, GMP_RNDN);
-    return *this;
-  }
-  mpfr_float_backend &operator=(const mpf_t val) {
-    if (this->m_data[0]._mpfr_d == 0)
-      mpfr_init2(this->m_data, multiprecision::detail::digits10_2_2(digits10));
-    mpfr_set_f(this->m_data, val, GMP_RNDN);
-    return *this;
-  }
-  mpfr_float_backend &operator=(const mpz_t val) {
-    if (this->m_data[0]._mpfr_d == 0)
-      mpfr_init2(this->m_data, multiprecision::detail::digits10_2_2(digits10));
-    mpfr_set_z(this->m_data, val, GMP_RNDN);
-    return *this;
-  }
-  mpfr_float_backend &operator=(const mpq_t val) {
-    if (this->m_data[0]._mpfr_d == 0)
-      mpfr_init2(this->m_data, multiprecision::detail::digits10_2_2(digits10));
-    mpfr_set_q(this->m_data, val, GMP_RNDN);
-    return *this;
-  }
-  // We don't change our precision here, this is a fixed precision type:
-  template <unsigned D, mpfr_allocation_type AT>
-  mpfr_float_backend &operator=(const mpfr_float_backend<D, AT> &val) {
-    if (this->m_data[0]._mpfr_d == 0)
-      mpfr_init2(this->m_data, multiprecision::detail::digits10_2_2(digits10));
-    mpfr_set(this->m_data, val.data(), GMP_RNDN);
-    return *this;
-  }
-  template <unsigned D> mpfr_float_backend &operator=(const gmp_float<D> &val) {
-    if (this->m_data[0]._mpfr_d == 0)
-      mpfr_init2(this->m_data, multiprecision::detail::digits10_2_2(digits10));
-    mpfr_set_f(this->m_data, val.data(), GMP_RNDN);
-    return *this;
-  }
-  mpfr_float_backend &operator=(const gmp_int &val) {
-    if (this->m_data[0]._mpfr_d == 0)
-      mpfr_init2(this->m_data, multiprecision::detail::digits10_2_2(digits10));
-    mpfr_set_z(this->m_data, val.data(), GMP_RNDN);
-    return *this;
-  }
-  mpfr_float_backend &operator=(const gmp_rational &val) {
-    if (this->m_data[0]._mpfr_d == 0)
-      mpfr_init2(this->m_data, multiprecision::detail::digits10_2_2(digits10));
-    mpfr_set_q(this->m_data, val.data(), GMP_RNDN);
-    return *this;
-  }
-};
-
-template <>
-struct mpfr_float_backend<0, allocate_dynamic>
-    : public detail::mpfr_float_imp<0, allocate_dynamic> {
-  mpfr_float_backend() : detail::mpfr_float_imp<0, allocate_dynamic>() {}
-  mpfr_float_backend(const mpfr_t val)
-      : detail::mpfr_float_imp<0, allocate_dynamic>(
-            (unsigned)mpfr_get_prec(val)) {
-    mpfr_set(this->m_data, val, GMP_RNDN);
-  }
-  mpfr_float_backend(const mpf_t val)
-      : detail::mpfr_float_imp<0, allocate_dynamic>(
-            (unsigned)mpf_get_prec(val)) {
-    mpfr_set_f(this->m_data, val, GMP_RNDN);
-  }
-  mpfr_float_backend(const mpz_t val)
-      : detail::mpfr_float_imp<0, allocate_dynamic>() {
-    mpfr_set_z(this->m_data, val, GMP_RNDN);
-  }
-  mpfr_float_backend(const mpq_t val)
-      : detail::mpfr_float_imp<0, allocate_dynamic>() {
-    mpfr_set_q(this->m_data, val, GMP_RNDN);
-  }
-  mpfr_float_backend(const mpfr_float_backend &o)
-      : detail::mpfr_float_imp<0, allocate_dynamic>(o) {}
-#ifndef BOOST_NO_CXX11_RVALUE_REFERENCES
-  mpfr_float_backend(mpfr_float_backend &&o) BOOST_NOEXCEPT
-      : detail::mpfr_float_imp<0, allocate_dynamic>(
-            static_cast<detail::mpfr_float_imp<0, allocate_dynamic> &&>(o)) {}
-#endif
-  template <class V>
-  mpfr_float_backend(const V &o, unsigned digits10)
-      : detail::mpfr_float_imp<0, allocate_dynamic>(
-            multiprecision::detail::digits10_2_2(digits10)) {
-    *this = o;
-  }
-#ifndef BOOST_NO_CXX17_HDR_STRING_VIEW
-  mpfr_float_backend(const std::string_view &o, unsigned digits10)
-      : detail::mpfr_float_imp<0, allocate_dynamic>(
-            multiprecision::detail::digits10_2_2(digits10)) {
-    std::string s(o);
-    *this = s.c_str();
-  }
-#endif
-  template <unsigned D>
-  mpfr_float_backend(const gmp_float<D> &val, unsigned digits10)
-      : detail::mpfr_float_imp<0, allocate_dynamic>(
-            multiprecision::detail::digits10_2_2(digits10)) {
-    mpfr_set_f(this->m_data, val.data(), GMP_RNDN);
-  }
-  template <unsigned D>
-  mpfr_float_backend(const mpfr_float_backend<D> &val, unsigned digits10)
-      : detail::mpfr_float_imp<0, allocate_dynamic>(
-            multiprecision::detail::digits10_2_2(digits10)) {
-    mpfr_set(this->m_data, val.data(), GMP_RNDN);
-  }
-  template <unsigned D>
-  mpfr_float_backend(const mpfr_float_backend<D> &val)
-      : detail::mpfr_float_imp<0, allocate_dynamic>(mpfr_get_prec(val.data())) {
-    mpfr_set(this->m_data, val.data(), GMP_RNDN);
-  }
-  template <unsigned D>
-  mpfr_float_backend(const gmp_float<D> &val)
-      : detail::mpfr_float_imp<0, allocate_dynamic>(mpf_get_prec(val.data())) {
-    mpfr_set_f(this->m_data, val.data(), GMP_RNDN);
-  }
-  mpfr_float_backend(const gmp_int &val)
-      : detail::mpfr_float_imp<0, allocate_dynamic>() {
-    mpfr_set_z(this->m_data, val.data(), GMP_RNDN);
-  }
-  mpfr_float_backend(const gmp_rational &val)
-      : detail::mpfr_float_imp<0, allocate_dynamic>() {
-    mpfr_set_q(this->m_data, val.data(), GMP_RNDN);
-  }
-
-  mpfr_float_backend &operator=(const mpfr_float_backend &o) {
-    if (this != &o) {
-      if (this->m_data[0]._mpfr_d == 0)
-        mpfr_init2(this->m_data, mpfr_get_prec(o.data()));
-      else
-        detail::mpfr_copy_precision(this->m_data, o.data());
-      mpfr_set(this->m_data, o.data(), GMP_RNDN);
-    }
-    return *this;
-  }
-#ifndef BOOST_NO_CXX11_RVALUE_REFERENCES
-  mpfr_float_backend &operator=(mpfr_float_backend &&o) BOOST_NOEXCEPT {
-    *static_cast<detail::mpfr_float_imp<0, allocate_dynamic> *>(this) =
-        static_cast<detail::mpfr_float_imp<0, allocate_dynamic> &&>(o);
-    return *this;
-  }
-#endif
-  template <class V> mpfr_float_backend &operator=(const V &v) {
-    *static_cast<detail::mpfr_float_imp<0, allocate_dynamic> *>(this) = v;
-    return *this;
-  }
-  mpfr_float_backend &operator=(const mpfr_t val) {
-    if (this->m_data[0]._mpfr_d == 0)
-      mpfr_init2(this->m_data, mpfr_get_prec(val));
-    else
-      mpfr_set_prec(this->m_data, mpfr_get_prec(val));
-    mpfr_set(this->m_data, val, GMP_RNDN);
-    return *this;
-  }
-  mpfr_float_backend &operator=(const mpf_t val) {
-    if (this->m_data[0]._mpfr_d == 0)
-      mpfr_init2(this->m_data, (mpfr_prec_t)mpf_get_prec(val));
-    else
-      mpfr_set_prec(this->m_data, (unsigned)mpf_get_prec(val));
-    mpfr_set_f(this->m_data, val, GMP_RNDN);
-    return *this;
-  }
-  mpfr_float_backend &operator=(const mpz_t val) {
-    if (this->m_data[0]._mpfr_d == 0)
-      mpfr_init2(this->m_data,
-                 multiprecision::detail::digits10_2_2(get_default_precision()));
-    mpfr_set_z(this->m_data, val, GMP_RNDN);
-    return *this;
-  }
-  mpfr_float_backend &operator=(const mpq_t val) {
-    if (this->m_data[0]._mpfr_d == 0)
-      mpfr_init2(this->m_data,
-                 multiprecision::detail::digits10_2_2(get_default_precision()));
-    mpfr_set_q(this->m_data, val, GMP_RNDN);
-    return *this;
-  }
-  template <unsigned D>
-  mpfr_float_backend &operator=(const mpfr_float_backend<D> &val) {
-    if (this->m_data[0]._mpfr_d == 0)
-      mpfr_init2(this->m_data, mpfr_get_prec(val.data()));
-    else
-      mpfr_set_prec(this->m_data, mpfr_get_prec(val.data()));
-    mpfr_set(this->m_data, val.data(), GMP_RNDN);
-    return *this;
-  }
-  template <unsigned D> mpfr_float_backend &operator=(const gmp_float<D> &val) {
-    if (this->m_data[0]._mpfr_d == 0)
-      mpfr_init2(this->m_data, mpf_get_prec(val.data()));
-    else
-      mpfr_set_prec(this->m_data, mpf_get_prec(val.data()));
-    mpfr_set_f(this->m_data, val.data(), GMP_RNDN);
-    return *this;
-  }
-  mpfr_float_backend &operator=(const gmp_int &val) {
-    if (this->m_data[0]._mpfr_d == 0)
-      mpfr_init2(this->m_data,
-                 multiprecision::detail::digits10_2_2(get_default_precision()));
-    mpfr_set_z(this->m_data, val.data(), GMP_RNDN);
-    return *this;
-  }
-  mpfr_float_backend &operator=(const gmp_rational &val) {
-    if (this->m_data[0]._mpfr_d == 0)
-      mpfr_init2(this->m_data,
-                 multiprecision::detail::digits10_2_2(get_default_precision()));
-    mpfr_set_q(this->m_data, val.data(), GMP_RNDN);
-    return *this;
-  }
-  static unsigned default_precision() BOOST_NOEXCEPT {
-    return get_default_precision();
-  }
-  static void default_precision(unsigned v) BOOST_NOEXCEPT {
-    get_default_precision() = v;
-  }
-  unsigned precision() const BOOST_NOEXCEPT {
-    return multiprecision::detail::digits2_2_10(mpfr_get_prec(this->m_data));
-  }
-  void precision(unsigned digits10) BOOST_NOEXCEPT {
-    mpfr_prec_round(this->m_data,
-                    multiprecision::detail::digits10_2_2((digits10)), GMP_RNDN);
-  }
-};
-
-template <unsigned digits10, mpfr_allocation_type AllocationType, class T>
-inline typename enable_if<is_arithmetic<T>, bool>::type
-eval_eq(const mpfr_float_backend<digits10, AllocationType> &a,
-        const T &b) BOOST_NOEXCEPT {
-  return a.compare(b) == 0;
-}
-template <unsigned digits10, mpfr_allocation_type AllocationType, class T>
-inline typename enable_if<is_arithmetic<T>, bool>::type
-eval_lt(const mpfr_float_backend<digits10, AllocationType> &a,
-        const T &b) BOOST_NOEXCEPT {
-  return a.compare(b) < 0;
-}
-template <unsigned digits10, mpfr_allocation_type AllocationType, class T>
-inline typename enable_if<is_arithmetic<T>, bool>::type
-eval_gt(const mpfr_float_backend<digits10, AllocationType> &a,
-        const T &b) BOOST_NOEXCEPT {
-  return a.compare(b) > 0;
-}
-
-template <unsigned D1, unsigned D2, mpfr_allocation_type A1,
-          mpfr_allocation_type A2>
-inline void eval_add(mpfr_float_backend<D1, A1> &result,
-                     const mpfr_float_backend<D2, A2> &o) {
-  mpfr_add(result.data(), result.data(), o.data(), GMP_RNDN);
-}
-template <unsigned D1, unsigned D2, mpfr_allocation_type A1,
-          mpfr_allocation_type A2>
-inline void eval_subtract(mpfr_float_backend<D1, A1> &result,
-                          const mpfr_float_backend<D2, A2> &o) {
-  mpfr_sub(result.data(), result.data(), o.data(), GMP_RNDN);
-}
-template <unsigned D1, unsigned D2, mpfr_allocation_type A1,
-          mpfr_allocation_type A2>
-inline void eval_multiply(mpfr_float_backend<D1, A1> &result,
-                          const mpfr_float_backend<D2, A2> &o) {
-  if ((void *)&o == (void *)&result)
-    mpfr_sqr(result.data(), o.data(), GMP_RNDN);
-  else
-    mpfr_mul(result.data(), result.data(), o.data(), GMP_RNDN);
-}
-template <unsigned D1, unsigned D2, mpfr_allocation_type A1,
-          mpfr_allocation_type A2>
-inline void eval_divide(mpfr_float_backend<D1, A1> &result,
-                        const mpfr_float_backend<D2, A2> &o) {
-  mpfr_div(result.data(), result.data(), o.data(), GMP_RNDN);
-}
-template <unsigned digits10, mpfr_allocation_type AllocationType>
-inline void eval_add(mpfr_float_backend<digits10, AllocationType> &result,
-                     unsigned long i) {
-  mpfr_add_ui(result.data(), result.data(), i, GMP_RNDN);
-}
-template <unsigned digits10, mpfr_allocation_type AllocationType>
-inline void eval_subtract(mpfr_float_backend<digits10, AllocationType> &result,
-                          unsigned long i) {
-  mpfr_sub_ui(result.data(), result.data(), i, GMP_RNDN);
-}
-template <unsigned digits10, mpfr_allocation_type AllocationType>
-inline void eval_multiply(mpfr_float_backend<digits10, AllocationType> &result,
-                          unsigned long i) {
-  mpfr_mul_ui(result.data(), result.data(), i, GMP_RNDN);
-}
-template <unsigned digits10, mpfr_allocation_type AllocationType>
-inline void eval_divide(mpfr_float_backend<digits10, AllocationType> &result,
-                        unsigned long i) {
-  mpfr_div_ui(result.data(), result.data(), i, GMP_RNDN);
-}
-template <unsigned digits10, mpfr_allocation_type AllocationType>
-inline void eval_add(mpfr_float_backend<digits10, AllocationType> &result,
-                     long i) {
-  if (i > 0)
-    mpfr_add_ui(result.data(), result.data(), i, GMP_RNDN);
-  else
-    mpfr_sub_ui(result.data(), result.data(),
-                boost::multiprecision::detail::unsigned_abs(i), GMP_RNDN);
-}
-template <unsigned digits10, mpfr_allocation_type AllocationType>
-inline void eval_subtract(mpfr_float_backend<digits10, AllocationType> &result,
-                          long i) {
-  if (i > 0)
-    mpfr_sub_ui(result.data(), result.data(), i, GMP_RNDN);
-  else
-    mpfr_add_ui(result.data(), result.data(),
-                boost::multiprecision::detail::unsigned_abs(i), GMP_RNDN);
-}
-template <unsigned digits10, mpfr_allocation_type AllocationType>
-inline void eval_multiply(mpfr_float_backend<digits10, AllocationType> &result,
-                          long i) {
-  mpfr_mul_ui(result.data(), result.data(),
-              boost::multiprecision::detail::unsigned_abs(i), GMP_RNDN);
-  if (i < 0)
-    mpfr_neg(result.data(), result.data(), GMP_RNDN);
-}
-template <unsigned digits10, mpfr_allocation_type AllocationType>
-inline void eval_divide(mpfr_float_backend<digits10, AllocationType> &result,
-                        long i) {
-  mpfr_div_ui(result.data(), result.data(),
-              boost::multiprecision::detail::unsigned_abs(i), GMP_RNDN);
-  if (i < 0)
-    mpfr_neg(result.data(), result.data(), GMP_RNDN);
-=======
 struct mpfr_float_backend : public detail::mpfr_float_imp<digits10, AllocationType>
 {
    mpfr_float_backend() : detail::mpfr_float_imp<digits10, AllocationType>() {}
@@ -2023,253 +1091,10 @@
    mpfr_div_ui(result.data(), result.data(), boost::multiprecision::detail::unsigned_abs(i), GMP_RNDN);
    if (i < 0)
       mpfr_neg(result.data(), result.data(), GMP_RNDN);
->>>>>>> 536bc419
 }
 //
 // Specialised 3 arg versions of the basic operators:
 //
-<<<<<<< HEAD
-template <unsigned D1, unsigned D2, mpfr_allocation_type A1,
-          mpfr_allocation_type A2, unsigned D3>
-inline void eval_add(mpfr_float_backend<D1, A1> &a,
-                     const mpfr_float_backend<D2, A2> &x,
-                     const mpfr_float_backend<D3> &y) {
-  mpfr_add(a.data(), x.data(), y.data(), GMP_RNDN);
-}
-template <unsigned D1, unsigned D2, mpfr_allocation_type A1,
-          mpfr_allocation_type A2>
-inline void eval_add(mpfr_float_backend<D1, A1> &a,
-                     const mpfr_float_backend<D2, A2> &x, unsigned long y) {
-  mpfr_add_ui(a.data(), x.data(), y, GMP_RNDN);
-}
-template <unsigned D1, unsigned D2, mpfr_allocation_type A1,
-          mpfr_allocation_type A2>
-inline void eval_add(mpfr_float_backend<D1, A1> &a,
-                     const mpfr_float_backend<D2, A2> &x, long y) {
-  if (y < 0)
-    mpfr_sub_ui(a.data(), x.data(),
-                boost::multiprecision::detail::unsigned_abs(y), GMP_RNDN);
-  else
-    mpfr_add_ui(a.data(), x.data(), y, GMP_RNDN);
-}
-template <unsigned D1, unsigned D2, mpfr_allocation_type A1,
-          mpfr_allocation_type A2>
-inline void eval_add(mpfr_float_backend<D1, A1> &a, unsigned long x,
-                     const mpfr_float_backend<D2, A2> &y) {
-  mpfr_add_ui(a.data(), y.data(), x, GMP_RNDN);
-}
-template <unsigned D1, unsigned D2, mpfr_allocation_type A1,
-          mpfr_allocation_type A2>
-inline void eval_add(mpfr_float_backend<D1, A1> &a, long x,
-                     const mpfr_float_backend<D2, A2> &y) {
-  if (x < 0) {
-    mpfr_ui_sub(a.data(), boost::multiprecision::detail::unsigned_abs(x),
-                y.data(), GMP_RNDN);
-    mpfr_neg(a.data(), a.data(), GMP_RNDN);
-  } else
-    mpfr_add_ui(a.data(), y.data(), x, GMP_RNDN);
-}
-template <unsigned D1, unsigned D2, mpfr_allocation_type A1,
-          mpfr_allocation_type A2, unsigned D3>
-inline void eval_subtract(mpfr_float_backend<D1, A1> &a,
-                          const mpfr_float_backend<D2, A2> &x,
-                          const mpfr_float_backend<D3> &y) {
-  mpfr_sub(a.data(), x.data(), y.data(), GMP_RNDN);
-}
-template <unsigned D1, unsigned D2, mpfr_allocation_type A1,
-          mpfr_allocation_type A2>
-inline void eval_subtract(mpfr_float_backend<D1, A1> &a,
-                          const mpfr_float_backend<D2, A2> &x,
-                          unsigned long y) {
-  mpfr_sub_ui(a.data(), x.data(), y, GMP_RNDN);
-}
-template <unsigned D1, unsigned D2, mpfr_allocation_type A1,
-          mpfr_allocation_type A2>
-inline void eval_subtract(mpfr_float_backend<D1, A1> &a,
-                          const mpfr_float_backend<D2, A2> &x, long y) {
-  if (y < 0)
-    mpfr_add_ui(a.data(), x.data(),
-                boost::multiprecision::detail::unsigned_abs(y), GMP_RNDN);
-  else
-    mpfr_sub_ui(a.data(), x.data(), y, GMP_RNDN);
-}
-template <unsigned D1, unsigned D2, mpfr_allocation_type A1,
-          mpfr_allocation_type A2>
-inline void eval_subtract(mpfr_float_backend<D1, A1> &a, unsigned long x,
-                          const mpfr_float_backend<D2, A2> &y) {
-  mpfr_ui_sub(a.data(), x, y.data(), GMP_RNDN);
-}
-template <unsigned D1, unsigned D2, mpfr_allocation_type A1,
-          mpfr_allocation_type A2>
-inline void eval_subtract(mpfr_float_backend<D1, A1> &a, long x,
-                          const mpfr_float_backend<D2, A2> &y) {
-  if (x < 0) {
-    mpfr_add_ui(a.data(), y.data(),
-                boost::multiprecision::detail::unsigned_abs(x), GMP_RNDN);
-    mpfr_neg(a.data(), a.data(), GMP_RNDN);
-  } else
-    mpfr_ui_sub(a.data(), x, y.data(), GMP_RNDN);
-}
-
-template <unsigned D1, unsigned D2, mpfr_allocation_type A1,
-          mpfr_allocation_type A2, unsigned D3>
-inline void eval_multiply(mpfr_float_backend<D1, A1> &a,
-                          const mpfr_float_backend<D2, A2> &x,
-                          const mpfr_float_backend<D3> &y) {
-  if ((void *)&x == (void *)&y)
-    mpfr_sqr(a.data(), x.data(), GMP_RNDN);
-  else
-    mpfr_mul(a.data(), x.data(), y.data(), GMP_RNDN);
-}
-template <unsigned D1, unsigned D2, mpfr_allocation_type A1,
-          mpfr_allocation_type A2>
-inline void eval_multiply(mpfr_float_backend<D1, A1> &a,
-                          const mpfr_float_backend<D2, A2> &x,
-                          unsigned long y) {
-  mpfr_mul_ui(a.data(), x.data(), y, GMP_RNDN);
-}
-template <unsigned D1, unsigned D2, mpfr_allocation_type A1,
-          mpfr_allocation_type A2>
-inline void eval_multiply(mpfr_float_backend<D1, A1> &a,
-                          const mpfr_float_backend<D2, A2> &x, long y) {
-  if (y < 0) {
-    mpfr_mul_ui(a.data(), x.data(),
-                boost::multiprecision::detail::unsigned_abs(y), GMP_RNDN);
-    a.negate();
-  } else
-    mpfr_mul_ui(a.data(), x.data(), y, GMP_RNDN);
-}
-template <unsigned D1, unsigned D2, mpfr_allocation_type A1,
-          mpfr_allocation_type A2>
-inline void eval_multiply(mpfr_float_backend<D1, A1> &a, unsigned long x,
-                          const mpfr_float_backend<D2, A2> &y) {
-  mpfr_mul_ui(a.data(), y.data(), x, GMP_RNDN);
-}
-template <unsigned D1, unsigned D2, mpfr_allocation_type A1,
-          mpfr_allocation_type A2>
-inline void eval_multiply(mpfr_float_backend<D1, A1> &a, long x,
-                          const mpfr_float_backend<D2, A2> &y) {
-  if (x < 0) {
-    mpfr_mul_ui(a.data(), y.data(),
-                boost::multiprecision::detail::unsigned_abs(x), GMP_RNDN);
-    mpfr_neg(a.data(), a.data(), GMP_RNDN);
-  } else
-    mpfr_mul_ui(a.data(), y.data(), x, GMP_RNDN);
-}
-
-template <unsigned D1, unsigned D2, mpfr_allocation_type A1,
-          mpfr_allocation_type A2, unsigned D3>
-inline void eval_divide(mpfr_float_backend<D1, A1> &a,
-                        const mpfr_float_backend<D2, A2> &x,
-                        const mpfr_float_backend<D3> &y) {
-  mpfr_div(a.data(), x.data(), y.data(), GMP_RNDN);
-}
-template <unsigned D1, unsigned D2, mpfr_allocation_type A1,
-          mpfr_allocation_type A2>
-inline void eval_divide(mpfr_float_backend<D1, A1> &a,
-                        const mpfr_float_backend<D2, A2> &x, unsigned long y) {
-  mpfr_div_ui(a.data(), x.data(), y, GMP_RNDN);
-}
-template <unsigned D1, unsigned D2, mpfr_allocation_type A1,
-          mpfr_allocation_type A2>
-inline void eval_divide(mpfr_float_backend<D1, A1> &a,
-                        const mpfr_float_backend<D2, A2> &x, long y) {
-  if (y < 0) {
-    mpfr_div_ui(a.data(), x.data(),
-                boost::multiprecision::detail::unsigned_abs(y), GMP_RNDN);
-    a.negate();
-  } else
-    mpfr_div_ui(a.data(), x.data(), y, GMP_RNDN);
-}
-template <unsigned D1, unsigned D2, mpfr_allocation_type A1,
-          mpfr_allocation_type A2>
-inline void eval_divide(mpfr_float_backend<D1, A1> &a, unsigned long x,
-                        const mpfr_float_backend<D2, A2> &y) {
-  mpfr_ui_div(a.data(), x, y.data(), GMP_RNDN);
-}
-template <unsigned D1, unsigned D2, mpfr_allocation_type A1,
-          mpfr_allocation_type A2>
-inline void eval_divide(mpfr_float_backend<D1, A1> &a, long x,
-                        const mpfr_float_backend<D2, A2> &y) {
-  if (x < 0) {
-    mpfr_ui_div(a.data(), boost::multiprecision::detail::unsigned_abs(x),
-                y.data(), GMP_RNDN);
-    mpfr_neg(a.data(), a.data(), GMP_RNDN);
-  } else
-    mpfr_ui_div(a.data(), x, y.data(), GMP_RNDN);
-}
-
-template <unsigned digits10, mpfr_allocation_type AllocationType>
-inline bool eval_is_zero(
-    const mpfr_float_backend<digits10, AllocationType> &val) BOOST_NOEXCEPT {
-  return 0 != mpfr_zero_p(val.data());
-}
-template <unsigned digits10, mpfr_allocation_type AllocationType>
-inline int eval_get_sign(
-    const mpfr_float_backend<digits10, AllocationType> &val) BOOST_NOEXCEPT {
-  return mpfr_sgn(val.data());
-}
-
-template <unsigned digits10, mpfr_allocation_type AllocationType>
-inline void
-eval_convert_to(unsigned long *result,
-                const mpfr_float_backend<digits10, AllocationType> &val) {
-  if (mpfr_nan_p(val.data())) {
-    BOOST_THROW_EXCEPTION(
-        std::runtime_error("Could not convert NaN to integer."));
-  }
-  *result = mpfr_get_ui(val.data(), GMP_RNDZ);
-}
-template <unsigned digits10, mpfr_allocation_type AllocationType>
-inline void
-eval_convert_to(long *result,
-                const mpfr_float_backend<digits10, AllocationType> &val) {
-  if (mpfr_nan_p(val.data())) {
-    BOOST_THROW_EXCEPTION(
-        std::runtime_error("Could not convert NaN to integer."));
-  }
-  *result = mpfr_get_si(val.data(), GMP_RNDZ);
-}
-#ifdef _MPFR_H_HAVE_INTMAX_T
-template <unsigned digits10, mpfr_allocation_type AllocationType>
-inline void
-eval_convert_to(boost::ulong_long_type *result,
-                const mpfr_float_backend<digits10, AllocationType> &val) {
-  if (mpfr_nan_p(val.data())) {
-    BOOST_THROW_EXCEPTION(
-        std::runtime_error("Could not convert NaN to integer."));
-  }
-  *result = mpfr_get_uj(val.data(), GMP_RNDZ);
-}
-template <unsigned digits10, mpfr_allocation_type AllocationType>
-inline void
-eval_convert_to(boost::long_long_type *result,
-                const mpfr_float_backend<digits10, AllocationType> &val) {
-  if (mpfr_nan_p(val.data())) {
-    BOOST_THROW_EXCEPTION(
-        std::runtime_error("Could not convert NaN to integer."));
-  }
-  *result = mpfr_get_sj(val.data(), GMP_RNDZ);
-}
-#endif
-template <unsigned digits10, mpfr_allocation_type AllocationType>
-inline void eval_convert_to(
-    float *result,
-    const mpfr_float_backend<digits10, AllocationType> &val) BOOST_NOEXCEPT {
-  *result = mpfr_get_flt(val.data(), GMP_RNDN);
-}
-template <unsigned digits10, mpfr_allocation_type AllocationType>
-inline void eval_convert_to(
-    double *result,
-    const mpfr_float_backend<digits10, AllocationType> &val) BOOST_NOEXCEPT {
-  *result = mpfr_get_d(val.data(), GMP_RNDN);
-}
-template <unsigned digits10, mpfr_allocation_type AllocationType>
-inline void eval_convert_to(
-    long double *result,
-    const mpfr_float_backend<digits10, AllocationType> &val) BOOST_NOEXCEPT {
-  *result = mpfr_get_ld(val.data(), GMP_RNDN);
-=======
 template <unsigned D1, unsigned D2, mpfr_allocation_type A1, mpfr_allocation_type A2, unsigned D3>
 inline void eval_add(mpfr_float_backend<D1, A1> &a, const mpfr_float_backend<D2, A2> &x, const mpfr_float_backend<D3> &y)
 {
@@ -2481,94 +1306,12 @@
 inline void eval_convert_to(long double *result, const mpfr_float_backend<digits10, AllocationType> &val) BOOST_NOEXCEPT
 {
    *result = mpfr_get_ld(val.data(), GMP_RNDN);
->>>>>>> 536bc419
 }
 
 //
 // Native non-member operations:
 //
 template <unsigned Digits10, mpfr_allocation_type AllocateType>
-<<<<<<< HEAD
-inline void eval_sqrt(mpfr_float_backend<Digits10, AllocateType> &result,
-                      const mpfr_float_backend<Digits10, AllocateType> &val) {
-  mpfr_sqrt(result.data(), val.data(), GMP_RNDN);
-}
-
-template <unsigned Digits10, mpfr_allocation_type AllocateType>
-inline void eval_abs(mpfr_float_backend<Digits10, AllocateType> &result,
-                     const mpfr_float_backend<Digits10, AllocateType> &val) {
-  mpfr_abs(result.data(), val.data(), GMP_RNDN);
-}
-
-template <unsigned Digits10, mpfr_allocation_type AllocateType>
-inline void eval_fabs(mpfr_float_backend<Digits10, AllocateType> &result,
-                      const mpfr_float_backend<Digits10, AllocateType> &val) {
-  mpfr_abs(result.data(), val.data(), GMP_RNDN);
-}
-template <unsigned Digits10, mpfr_allocation_type AllocateType>
-inline void eval_ceil(mpfr_float_backend<Digits10, AllocateType> &result,
-                      const mpfr_float_backend<Digits10, AllocateType> &val) {
-  mpfr_ceil(result.data(), val.data());
-}
-template <unsigned Digits10, mpfr_allocation_type AllocateType>
-inline void eval_floor(mpfr_float_backend<Digits10, AllocateType> &result,
-                       const mpfr_float_backend<Digits10, AllocateType> &val) {
-  mpfr_floor(result.data(), val.data());
-}
-template <unsigned Digits10, mpfr_allocation_type AllocateType>
-inline void eval_trunc(mpfr_float_backend<Digits10, AllocateType> &result,
-                       const mpfr_float_backend<Digits10, AllocateType> &val) {
-  mpfr_trunc(result.data(), val.data());
-}
-template <unsigned Digits10, mpfr_allocation_type AllocateType>
-inline void eval_ldexp(mpfr_float_backend<Digits10, AllocateType> &result,
-                       const mpfr_float_backend<Digits10, AllocateType> &val,
-                       long e) {
-  if (e > 0)
-    mpfr_mul_2exp(result.data(), val.data(), e, GMP_RNDN);
-  else if (e < 0)
-    mpfr_div_2exp(result.data(), val.data(), -e, GMP_RNDN);
-  else
-    result = val;
-}
-template <unsigned Digits10, mpfr_allocation_type AllocateType>
-inline void eval_frexp(mpfr_float_backend<Digits10, AllocateType> &result,
-                       const mpfr_float_backend<Digits10, AllocateType> &val,
-                       int *e) {
-  long v;
-  mpfr_get_d_2exp(&v, val.data(), GMP_RNDN);
-  *e = v;
-  eval_ldexp(result, val, -v);
-}
-template <unsigned Digits10, mpfr_allocation_type AllocateType>
-inline void eval_frexp(mpfr_float_backend<Digits10, AllocateType> &result,
-                       const mpfr_float_backend<Digits10, AllocateType> &val,
-                       long *e) {
-  mpfr_get_d_2exp(e, val.data(), GMP_RNDN);
-  return eval_ldexp(result, val, -*e);
-}
-
-template <unsigned Digits10, mpfr_allocation_type AllocateType>
-inline int eval_fpclassify(
-    const mpfr_float_backend<Digits10, AllocateType> &val) BOOST_NOEXCEPT {
-  return mpfr_inf_p(val.data())
-             ? FP_INFINITE
-             : mpfr_nan_p(val.data())
-                   ? FP_NAN
-                   : mpfr_zero_p(val.data()) ? FP_ZERO : FP_NORMAL;
-}
-
-template <unsigned Digits10, mpfr_allocation_type AllocateType>
-inline void eval_pow(mpfr_float_backend<Digits10, AllocateType> &result,
-                     const mpfr_float_backend<Digits10, AllocateType> &b,
-                     const mpfr_float_backend<Digits10, AllocateType> &e) {
-  if (mpfr_zero_p(b.data()) && mpfr_integer_p(e.data()) &&
-      (mpfr_signbit(e.data()) == 0) && mpfr_fits_ulong_p(e.data(), GMP_RNDN) &&
-      (mpfr_get_ui(e.data(), GMP_RNDN) & 1)) {
-    mpfr_set(result.data(), b.data(), GMP_RNDN);
-  } else
-    mpfr_pow(result.data(), b.data(), e.data(), GMP_RNDN);
-=======
 inline void eval_sqrt(mpfr_float_backend<Digits10, AllocateType> &result, const mpfr_float_backend<Digits10, AllocateType> &val)
 {
    mpfr_sqrt(result.data(), val.data(), GMP_RNDN);
@@ -2640,7 +1383,6 @@
    }
    else
       mpfr_pow(result.data(), b.data(), e.data(), GMP_RNDN);
->>>>>>> 536bc419
 }
 
 #ifdef BOOST_MSVC
@@ -2655,26 +1397,6 @@
 #endif
 
 template <unsigned Digits10, mpfr_allocation_type AllocateType, class Integer>
-<<<<<<< HEAD
-inline typename enable_if<
-    mpl::and_<is_signed<Integer>, mpl::bool_<BOOST_MP_ENABLE_IF_WORKAROUND(
-                                      sizeof(Integer) <= sizeof(long))>>>::type
-eval_pow(mpfr_float_backend<Digits10, AllocateType> &result,
-         const mpfr_float_backend<Digits10, AllocateType> &b,
-         const Integer &e) {
-  mpfr_pow_si(result.data(), b.data(), e, GMP_RNDN);
-}
-
-template <unsigned Digits10, mpfr_allocation_type AllocateType, class Integer>
-inline
-    typename enable_if<mpl::and_<is_unsigned<Integer>,
-                                 mpl::bool_<BOOST_MP_ENABLE_IF_WORKAROUND(
-                                     sizeof(Integer) <= sizeof(long))>>>::type
-    eval_pow(mpfr_float_backend<Digits10, AllocateType> &result,
-             const mpfr_float_backend<Digits10, AllocateType> &b,
-             const Integer &e) {
-  mpfr_pow_ui(result.data(), b.data(), e, GMP_RNDN);
-=======
 inline typename enable_if<mpl::and_<is_signed<Integer>, mpl::bool_<BOOST_MP_ENABLE_IF_WORKAROUND(sizeof(Integer) <= sizeof(long))> > >::type
 eval_pow(mpfr_float_backend<Digits10, AllocateType> &result, const mpfr_float_backend<Digits10, AllocateType> &b, const Integer &e)
 {
@@ -2686,193 +1408,11 @@
 eval_pow(mpfr_float_backend<Digits10, AllocateType> &result, const mpfr_float_backend<Digits10, AllocateType> &b, const Integer &e)
 {
    mpfr_pow_ui(result.data(), b.data(), e, GMP_RNDN);
->>>>>>> 536bc419
 }
 
 #undef BOOST_MP_ENABLE_IF_WORKAROUND
 
 template <unsigned Digits10, mpfr_allocation_type AllocateType>
-<<<<<<< HEAD
-inline void eval_exp(mpfr_float_backend<Digits10, AllocateType> &result,
-                     const mpfr_float_backend<Digits10, AllocateType> &arg) {
-  mpfr_exp(result.data(), arg.data(), GMP_RNDN);
-}
-
-template <unsigned Digits10, mpfr_allocation_type AllocateType>
-inline void eval_exp2(mpfr_float_backend<Digits10, AllocateType> &result,
-                      const mpfr_float_backend<Digits10, AllocateType> &arg) {
-  mpfr_exp2(result.data(), arg.data(), GMP_RNDN);
-}
-
-template <unsigned Digits10, mpfr_allocation_type AllocateType>
-inline void eval_log(mpfr_float_backend<Digits10, AllocateType> &result,
-                     const mpfr_float_backend<Digits10, AllocateType> &arg) {
-  mpfr_log(result.data(), arg.data(), GMP_RNDN);
-}
-
-template <unsigned Digits10, mpfr_allocation_type AllocateType>
-inline void eval_log10(mpfr_float_backend<Digits10, AllocateType> &result,
-                       const mpfr_float_backend<Digits10, AllocateType> &arg) {
-  mpfr_log10(result.data(), arg.data(), GMP_RNDN);
-}
-
-template <unsigned Digits10, mpfr_allocation_type AllocateType>
-inline void eval_sin(mpfr_float_backend<Digits10, AllocateType> &result,
-                     const mpfr_float_backend<Digits10, AllocateType> &arg) {
-  mpfr_sin(result.data(), arg.data(), GMP_RNDN);
-}
-
-template <unsigned Digits10, mpfr_allocation_type AllocateType>
-inline void eval_cos(mpfr_float_backend<Digits10, AllocateType> &result,
-                     const mpfr_float_backend<Digits10, AllocateType> &arg) {
-  mpfr_cos(result.data(), arg.data(), GMP_RNDN);
-}
-
-template <unsigned Digits10, mpfr_allocation_type AllocateType>
-inline void eval_tan(mpfr_float_backend<Digits10, AllocateType> &result,
-                     const mpfr_float_backend<Digits10, AllocateType> &arg) {
-  mpfr_tan(result.data(), arg.data(), GMP_RNDN);
-}
-
-template <unsigned Digits10, mpfr_allocation_type AllocateType>
-inline void eval_asin(mpfr_float_backend<Digits10, AllocateType> &result,
-                      const mpfr_float_backend<Digits10, AllocateType> &arg) {
-  mpfr_asin(result.data(), arg.data(), GMP_RNDN);
-}
-
-template <unsigned Digits10, mpfr_allocation_type AllocateType>
-inline void eval_acos(mpfr_float_backend<Digits10, AllocateType> &result,
-                      const mpfr_float_backend<Digits10, AllocateType> &arg) {
-  mpfr_acos(result.data(), arg.data(), GMP_RNDN);
-}
-
-template <unsigned Digits10, mpfr_allocation_type AllocateType>
-inline void eval_atan(mpfr_float_backend<Digits10, AllocateType> &result,
-                      const mpfr_float_backend<Digits10, AllocateType> &arg) {
-  mpfr_atan(result.data(), arg.data(), GMP_RNDN);
-}
-
-template <unsigned Digits10, mpfr_allocation_type AllocateType>
-inline void eval_atan2(mpfr_float_backend<Digits10, AllocateType> &result,
-                       const mpfr_float_backend<Digits10, AllocateType> &arg1,
-                       const mpfr_float_backend<Digits10, AllocateType> &arg2) {
-  mpfr_atan2(result.data(), arg1.data(), arg2.data(), GMP_RNDN);
-}
-
-template <unsigned Digits10, mpfr_allocation_type AllocateType>
-inline void eval_sinh(mpfr_float_backend<Digits10, AllocateType> &result,
-                      const mpfr_float_backend<Digits10, AllocateType> &arg) {
-  mpfr_sinh(result.data(), arg.data(), GMP_RNDN);
-}
-
-template <unsigned Digits10, mpfr_allocation_type AllocateType>
-inline void eval_cosh(mpfr_float_backend<Digits10, AllocateType> &result,
-                      const mpfr_float_backend<Digits10, AllocateType> &arg) {
-  mpfr_cosh(result.data(), arg.data(), GMP_RNDN);
-}
-
-template <unsigned Digits10, mpfr_allocation_type AllocateType>
-inline void eval_tanh(mpfr_float_backend<Digits10, AllocateType> &result,
-                      const mpfr_float_backend<Digits10, AllocateType> &arg) {
-  mpfr_tanh(result.data(), arg.data(), GMP_RNDN);
-}
-
-template <unsigned Digits10, mpfr_allocation_type AllocateType>
-inline void eval_log2(mpfr_float_backend<Digits10, AllocateType> &result,
-                      const mpfr_float_backend<Digits10, AllocateType> &arg) {
-  mpfr_log2(result.data(), arg.data(), GMP_RNDN);
-}
-
-template <unsigned Digits10, mpfr_allocation_type AllocateType>
-inline void eval_modf(mpfr_float_backend<Digits10, AllocateType> &result,
-                      const mpfr_float_backend<Digits10, AllocateType> &arg,
-                      mpfr_float_backend<Digits10, AllocateType> *pipart) {
-  if (0 == pipart) {
-    mpfr_float_backend<Digits10, AllocateType> ipart;
-    mpfr_modf(ipart.data(), result.data(), arg.data(), GMP_RNDN);
-  } else {
-    mpfr_modf(pipart->data(), result.data(), arg.data(), GMP_RNDN);
-  }
-}
-template <unsigned Digits10, mpfr_allocation_type AllocateType>
-inline void
-eval_remainder(mpfr_float_backend<Digits10, AllocateType> &result,
-               const mpfr_float_backend<Digits10, AllocateType> &a,
-               const mpfr_float_backend<Digits10, AllocateType> &b) {
-  mpfr_remainder(result.data(), a.data(), b.data(), GMP_RNDN);
-}
-template <unsigned Digits10, mpfr_allocation_type AllocateType>
-inline void eval_remquo(mpfr_float_backend<Digits10, AllocateType> &result,
-                        const mpfr_float_backend<Digits10, AllocateType> &a,
-                        const mpfr_float_backend<Digits10, AllocateType> &b,
-                        int *pi) {
-  long l;
-  mpfr_remquo(result.data(), &l, a.data(), b.data(), GMP_RNDN);
-  if (pi)
-    *pi = l;
-}
-
-template <unsigned Digits10, mpfr_allocation_type AllocateType>
-inline void eval_fmod(mpfr_float_backend<Digits10, AllocateType> &result,
-                      const mpfr_float_backend<Digits10, AllocateType> &a,
-                      const mpfr_float_backend<Digits10, AllocateType> &b) {
-  mpfr_fmod(result.data(), a.data(), b.data(), GMP_RNDN);
-}
-
-template <unsigned Digits10, mpfr_allocation_type AllocateType>
-inline void
-eval_multiply_add(mpfr_float_backend<Digits10, AllocateType> &result,
-                  const mpfr_float_backend<Digits10, AllocateType> &a,
-                  const mpfr_float_backend<Digits10, AllocateType> &b) {
-  mpfr_fma(result.data(), a.data(), b.data(), result.data(), GMP_RNDN);
-}
-
-template <unsigned Digits10, mpfr_allocation_type AllocateType>
-inline void
-eval_multiply_add(mpfr_float_backend<Digits10, AllocateType> &result,
-                  const mpfr_float_backend<Digits10, AllocateType> &a,
-                  const mpfr_float_backend<Digits10, AllocateType> &b,
-                  const mpfr_float_backend<Digits10, AllocateType> &c) {
-  mpfr_fma(result.data(), a.data(), b.data(), c.data(), GMP_RNDN);
-}
-
-template <unsigned Digits10, mpfr_allocation_type AllocateType>
-inline void
-eval_multiply_subtract(mpfr_float_backend<Digits10, AllocateType> &result,
-                       const mpfr_float_backend<Digits10, AllocateType> &a,
-                       const mpfr_float_backend<Digits10, AllocateType> &b) {
-  mpfr_fms(result.data(), a.data(), b.data(), result.data(), GMP_RNDN);
-  result.negate();
-}
-
-template <unsigned Digits10, mpfr_allocation_type AllocateType>
-inline void
-eval_multiply_subtract(mpfr_float_backend<Digits10, AllocateType> &result,
-                       const mpfr_float_backend<Digits10, AllocateType> &a,
-                       const mpfr_float_backend<Digits10, AllocateType> &b,
-                       const mpfr_float_backend<Digits10, AllocateType> &c) {
-  mpfr_fms(result.data(), a.data(), b.data(), c.data(), GMP_RNDN);
-}
-
-template <unsigned Digits10, mpfr_allocation_type AllocateType>
-inline int eval_signbit BOOST_PREVENT_MACRO_SUBSTITUTION(
-    const mpfr_float_backend<Digits10, AllocateType> &arg) {
-  return (arg.data()[0]._mpfr_sign < 0) ? 1 : 0;
-}
-
-template <unsigned Digits10, mpfr_allocation_type AllocateType>
-inline std::size_t
-hash_value(const mpfr_float_backend<Digits10, AllocateType> &val) {
-  std::size_t result = 0;
-  std::size_t len = val.data()[0]._mpfr_prec / mp_bits_per_limb;
-  if (val.data()[0]._mpfr_prec % mp_bits_per_limb)
-    ++len;
-  for (std::size_t i = 0; i < len; ++i)
-    boost::hash_combine(result, val.data()[0]._mpfr_d[i]);
-  boost::hash_combine(result, val.data()[0]._mpfr_exp);
-  boost::hash_combine(result, val.data()[0]._mpfr_sign);
-  return result;
-=======
 inline void eval_exp(mpfr_float_backend<Digits10, AllocateType> &result, const mpfr_float_backend<Digits10, AllocateType> &arg)
 {
    mpfr_exp(result.data(), arg.data(), GMP_RNDN);
@@ -3038,7 +1578,6 @@
    boost::hash_combine(result, val.data()[0]._mpfr_exp);
    boost::hash_combine(result, val.data()[0]._mpfr_sign);
    return result;
->>>>>>> 536bc419
 }
 
 } // namespace backends
@@ -3047,17 +1586,9 @@
 
 namespace detail {
 
-<<<<<<< HEAD
-template <unsigned D1, unsigned D2, mpfr_allocation_type A1,
-          mpfr_allocation_type A2>
-struct is_explicitly_convertible<backends::mpfr_float_backend<D1, A1>,
-                                 backends::mpfr_float_backend<D2, A2>>
-    : public mpl::true_ {};
-=======
 template <unsigned D1, unsigned D2, mpfr_allocation_type A1, mpfr_allocation_type A2>
 struct is_explicitly_convertible<backends::mpfr_float_backend<D1, A1>, backends::mpfr_float_backend<D2, A2> > : public mpl::true_
 {};
->>>>>>> 536bc419
 
 } // namespace detail
 
@@ -3065,76 +1596,6 @@
 
 namespace detail {
 template <>
-<<<<<<< HEAD
-struct is_variable_precision<backends::mpfr_float_backend<0>>
-    : public true_type {};
-} // namespace detail
-
-template <>
-struct number_category<
-    detail::canonical<mpfr_t, backends::mpfr_float_backend<0>>::type>
-    : public mpl::int_<number_kind_floating_point> {};
-
-using boost::multiprecision::backends::mpfr_float_backend;
-
-typedef number<mpfr_float_backend<50>> mpfr_float_50;
-typedef number<mpfr_float_backend<100>> mpfr_float_100;
-typedef number<mpfr_float_backend<500>> mpfr_float_500;
-typedef number<mpfr_float_backend<1000>> mpfr_float_1000;
-typedef number<mpfr_float_backend<0>> mpfr_float;
-
-typedef number<mpfr_float_backend<50, allocate_stack>> static_mpfr_float_50;
-typedef number<mpfr_float_backend<100, allocate_stack>> static_mpfr_float_100;
-
-template <unsigned Digits10,
-          boost::multiprecision::mpfr_allocation_type AllocateType,
-          boost::multiprecision::expression_template_option ExpressionTemplates>
-inline boost::multiprecision::number<
-    boost::multiprecision::mpfr_float_backend<Digits10, AllocateType>,
-    ExpressionTemplates>
-    copysign BOOST_PREVENT_MACRO_SUBSTITUTION(
-        const boost::multiprecision::number<
-            boost::multiprecision::mpfr_float_backend<Digits10, AllocateType>,
-            ExpressionTemplates> &a,
-        const boost::multiprecision::number<
-            boost::multiprecision::mpfr_float_backend<Digits10, AllocateType>,
-            ExpressionTemplates> &b) {
-  return (boost::multiprecision::signbit)(a) !=
-                 (boost::multiprecision::signbit)(b)
-             ? boost::multiprecision::number<
-                   boost::multiprecision::mpfr_float_backend<Digits10,
-                                                             AllocateType>,
-                   ExpressionTemplates>(-a)
-             : a;
-}
-
-template <unsigned Digits10,
-          boost::multiprecision::mpfr_allocation_type AllocateType,
-          boost::multiprecision::expression_template_option ExpressionTemplates>
-inline boost::multiprecision::number<
-    boost::multiprecision::debug_adaptor<
-        boost::multiprecision::mpfr_float_backend<Digits10, AllocateType>>,
-    ExpressionTemplates>
-    copysign BOOST_PREVENT_MACRO_SUBSTITUTION(
-        const boost::multiprecision::number<
-            boost::multiprecision::debug_adaptor<
-                boost::multiprecision::mpfr_float_backend<Digits10,
-                                                          AllocateType>>,
-            ExpressionTemplates> &a,
-        const boost::multiprecision::number<
-            boost::multiprecision::debug_adaptor<
-                boost::multiprecision::mpfr_float_backend<Digits10,
-                                                          AllocateType>>,
-            ExpressionTemplates> &b) {
-  return (boost::multiprecision::signbit)(a) !=
-                 (boost::multiprecision::signbit)(b)
-             ? boost::multiprecision::number<
-                   boost::multiprecision::debug_adaptor<
-                       boost::multiprecision::mpfr_float_backend<Digits10,
-                                                                 AllocateType>>,
-                   ExpressionTemplates>(-a)
-             : a;
-=======
 struct is_variable_precision<backends::mpfr_float_backend<0> > : public true_type
 {};
 } // namespace detail
@@ -3164,7 +1625,6 @@
 inline boost::multiprecision::number<boost::multiprecision::debug_adaptor<boost::multiprecision::mpfr_float_backend<Digits10, AllocateType> >, ExpressionTemplates> copysign BOOST_PREVENT_MACRO_SUBSTITUTION(const boost::multiprecision::number<boost::multiprecision::debug_adaptor<boost::multiprecision::mpfr_float_backend<Digits10, AllocateType> >, ExpressionTemplates> &a, const boost::multiprecision::number<boost::multiprecision::debug_adaptor<boost::multiprecision::mpfr_float_backend<Digits10, AllocateType> >, ExpressionTemplates> &b)
 {
    return (boost::multiprecision::signbit)(a) != (boost::multiprecision::signbit)(b) ? boost::multiprecision::number<boost::multiprecision::debug_adaptor<boost::multiprecision::mpfr_float_backend<Digits10, AllocateType> >, ExpressionTemplates>(-a) : a;
->>>>>>> 536bc419
 }
 
 } // namespace multiprecision
@@ -3199,63 +1659,16 @@
 
 template <>
 inline boost::multiprecision::mpfr_float
-<<<<<<< HEAD
-max_value<boost::multiprecision::mpfr_float>() {
-  boost::multiprecision::mpfr_float result(0.5);
-  mpfr_mul_2exp(result.backend().data(), result.backend().data(),
-                mpfr_get_emax(), GMP_RNDN);
-  BOOST_ASSERT(mpfr_number_p(result.backend().data()));
-  return result;
-=======
 max_value<boost::multiprecision::mpfr_float>()
 {
    boost::multiprecision::mpfr_float result(0.5);
    mpfr_mul_2exp(result.backend().data(), result.backend().data(), mpfr_get_emax(), GMP_RNDN);
    BOOST_ASSERT(mpfr_number_p(result.backend().data()));
    return result;
->>>>>>> 536bc419
 }
 
 template <>
 inline boost::multiprecision::mpfr_float
-<<<<<<< HEAD
-min_value<boost::multiprecision::mpfr_float>() {
-  boost::multiprecision::mpfr_float result(0.5);
-  mpfr_div_2exp(result.backend().data(), result.backend().data(),
-                -mpfr_get_emin(), GMP_RNDN);
-  BOOST_ASSERT(mpfr_number_p(result.backend().data()));
-  return result;
-}
-
-template <>
-inline boost::multiprecision::number<
-    boost::multiprecision::mpfr_float_backend<0>, boost::multiprecision::et_off>
-max_value<
-    boost::multiprecision::number<boost::multiprecision::mpfr_float_backend<0>,
-                                  boost::multiprecision::et_off>>() {
-  boost::multiprecision::number<boost::multiprecision::mpfr_float_backend<0>,
-                                boost::multiprecision::et_off>
-      result(0.5);
-  mpfr_mul_2exp(result.backend().data(), result.backend().data(),
-                mpfr_get_emax(), GMP_RNDN);
-  BOOST_ASSERT(mpfr_number_p(result.backend().data()));
-  return result;
-}
-
-template <>
-inline boost::multiprecision::number<
-    boost::multiprecision::mpfr_float_backend<0>, boost::multiprecision::et_off>
-min_value<
-    boost::multiprecision::number<boost::multiprecision::mpfr_float_backend<0>,
-                                  boost::multiprecision::et_off>>() {
-  boost::multiprecision::number<boost::multiprecision::mpfr_float_backend<0>,
-                                boost::multiprecision::et_off>
-      result(0.5);
-  mpfr_div_2exp(result.backend().data(), result.backend().data(),
-                -mpfr_get_emin(), GMP_RNDN);
-  BOOST_ASSERT(mpfr_number_p(result.backend().data()));
-  return result;
-=======
 min_value<boost::multiprecision::mpfr_float>()
 {
    boost::multiprecision::mpfr_float result(0.5);
@@ -3282,7 +1695,6 @@
    mpfr_div_2exp(result.backend().data(), result.backend().data(), -mpfr_get_emin(), GMP_RNDN);
    BOOST_ASSERT(mpfr_number_p(result.backend().data()));
    return result;
->>>>>>> 536bc419
 }
 
 template <>
@@ -3355,12 +1767,7 @@
 
 } // namespace tools
 
-<<<<<<< HEAD
-namespace constants {
-namespace detail {
-=======
 namespace constants { namespace detail {
->>>>>>> 536bc419
 
 template <class T>
 struct constant_pi;
@@ -3372,45 +1779,6 @@
 struct constant_catalan;
 
 namespace detail {
-<<<<<<< HEAD
-
-template <class T, int N> struct mpfr_constant_initializer {
-  static void force_instantiate() { init.force_instantiate(); }
-
-private:
-  struct initializer {
-    initializer() { T::get(mpl::int_<N>()); }
-    void force_instantiate() const {}
-  };
-  static const initializer init;
-};
-
-template <class T, int N>
-typename mpfr_constant_initializer<T, N>::initializer const
-    mpfr_constant_initializer<T, N>::init;
-
-} // namespace detail
-
-template <unsigned Digits10,
-          boost::multiprecision::mpfr_allocation_type AllocateType,
-          boost::multiprecision::expression_template_option ExpressionTemplates>
-struct constant_pi<boost::multiprecision::number<
-    boost::multiprecision::mpfr_float_backend<Digits10, AllocateType>,
-    ExpressionTemplates>> {
-  typedef boost::multiprecision::number<
-      boost::multiprecision::mpfr_float_backend<Digits10, AllocateType>,
-      ExpressionTemplates>
-      result_type;
-  template <int N> static inline const result_type &get(const mpl::int_<N> &) {
-    detail::mpfr_constant_initializer<
-        constant_pi<boost::multiprecision::number<
-            boost::multiprecision::mpfr_float_backend<Digits10, AllocateType>,
-            ExpressionTemplates>>,
-        N>::force_instantiate();
-    static result_type result;
-    static bool has_init = false;
-    if (!has_init) {
-=======
 
 template <class T, int N>
 struct mpfr_constant_initializer
@@ -3457,7 +1825,6 @@
    static inline const result_type get(const mpl::int_<0> &)
    {
       result_type result;
->>>>>>> 536bc419
       mpfr_const_pi(result.backend().data(), GMP_RNDN);
       has_init = true;
     }
@@ -3469,27 +1836,6 @@
     return result;
   }
 };
-<<<<<<< HEAD
-template <unsigned Digits10,
-          boost::multiprecision::mpfr_allocation_type AllocateType,
-          boost::multiprecision::expression_template_option ExpressionTemplates>
-struct constant_ln_two<boost::multiprecision::number<
-    boost::multiprecision::mpfr_float_backend<Digits10, AllocateType>,
-    ExpressionTemplates>> {
-  typedef boost::multiprecision::number<
-      boost::multiprecision::mpfr_float_backend<Digits10, AllocateType>,
-      ExpressionTemplates>
-      result_type;
-  template <int N> static inline const result_type &get(const mpl::int_<N> &) {
-    detail::mpfr_constant_initializer<
-        constant_ln_two<boost::multiprecision::number<
-            boost::multiprecision::mpfr_float_backend<Digits10, AllocateType>,
-            ExpressionTemplates>>,
-        N>::force_instantiate();
-    static result_type result;
-    static bool init = false;
-    if (!init) {
-=======
 template <unsigned Digits10, boost::multiprecision::mpfr_allocation_type AllocateType, boost::multiprecision::expression_template_option ExpressionTemplates>
 struct constant_ln_two<boost::multiprecision::number<boost::multiprecision::mpfr_float_backend<Digits10, AllocateType>, ExpressionTemplates> >
 {
@@ -3510,7 +1856,6 @@
    static inline const result_type get(const mpl::int_<0> &)
    {
       result_type result;
->>>>>>> 536bc419
       mpfr_const_log2(result.backend().data(), GMP_RNDN);
       init = true;
     }
@@ -3522,27 +1867,6 @@
     return result;
   }
 };
-<<<<<<< HEAD
-template <unsigned Digits10,
-          boost::multiprecision::mpfr_allocation_type AllocateType,
-          boost::multiprecision::expression_template_option ExpressionTemplates>
-struct constant_euler<boost::multiprecision::number<
-    boost::multiprecision::mpfr_float_backend<Digits10, AllocateType>,
-    ExpressionTemplates>> {
-  typedef boost::multiprecision::number<
-      boost::multiprecision::mpfr_float_backend<Digits10, AllocateType>,
-      ExpressionTemplates>
-      result_type;
-  template <int N> static inline const result_type &get(const mpl::int_<N> &) {
-    detail::mpfr_constant_initializer<
-        constant_euler<boost::multiprecision::number<
-            boost::multiprecision::mpfr_float_backend<Digits10, AllocateType>,
-            ExpressionTemplates>>,
-        N>::force_instantiate();
-    static result_type result;
-    static bool init = false;
-    if (!init) {
-=======
 template <unsigned Digits10, boost::multiprecision::mpfr_allocation_type AllocateType, boost::multiprecision::expression_template_option ExpressionTemplates>
 struct constant_euler<boost::multiprecision::number<boost::multiprecision::mpfr_float_backend<Digits10, AllocateType>, ExpressionTemplates> >
 {
@@ -3563,7 +1887,6 @@
    static inline const result_type get(const mpl::int_<0> &)
    {
       result_type result;
->>>>>>> 536bc419
       mpfr_const_euler(result.backend().data(), GMP_RNDN);
       init = true;
     }
@@ -3575,27 +1898,6 @@
     return result;
   }
 };
-<<<<<<< HEAD
-template <unsigned Digits10,
-          boost::multiprecision::mpfr_allocation_type AllocateType,
-          boost::multiprecision::expression_template_option ExpressionTemplates>
-struct constant_catalan<boost::multiprecision::number<
-    boost::multiprecision::mpfr_float_backend<Digits10, AllocateType>,
-    ExpressionTemplates>> {
-  typedef boost::multiprecision::number<
-      boost::multiprecision::mpfr_float_backend<Digits10, AllocateType>,
-      ExpressionTemplates>
-      result_type;
-  template <int N> static inline const result_type &get(const mpl::int_<N> &) {
-    detail::mpfr_constant_initializer<
-        constant_catalan<boost::multiprecision::number<
-            boost::multiprecision::mpfr_float_backend<Digits10, AllocateType>,
-            ExpressionTemplates>>,
-        N>::force_instantiate();
-    static result_type result;
-    static bool init = false;
-    if (!init) {
-=======
 template <unsigned Digits10, boost::multiprecision::mpfr_allocation_type AllocateType, boost::multiprecision::expression_template_option ExpressionTemplates>
 struct constant_catalan<boost::multiprecision::number<boost::multiprecision::mpfr_float_backend<Digits10, AllocateType>, ExpressionTemplates> >
 {
@@ -3616,7 +1918,6 @@
    static inline const result_type get(const mpl::int_<0> &)
    {
       result_type result;
->>>>>>> 536bc419
       mpfr_const_catalan(result.backend().data(), GMP_RNDN);
       init = true;
     }
@@ -3629,31 +1930,6 @@
   }
 };
 
-<<<<<<< HEAD
-template <unsigned Digits10,
-          boost::multiprecision::mpfr_allocation_type AllocateType,
-          boost::multiprecision::expression_template_option ExpressionTemplates>
-struct constant_pi<boost::multiprecision::number<
-    boost::multiprecision::debug_adaptor<
-        boost::multiprecision::mpfr_float_backend<Digits10, AllocateType>>,
-    ExpressionTemplates>> {
-  typedef boost::multiprecision::number<
-      boost::multiprecision::debug_adaptor<
-          boost::multiprecision::mpfr_float_backend<Digits10, AllocateType>>,
-      ExpressionTemplates>
-      result_type;
-  template <int N> static inline const result_type &get(const mpl::int_<N> &) {
-    detail::mpfr_constant_initializer<
-        constant_pi<boost::multiprecision::number<
-            boost::multiprecision::debug_adaptor<
-                boost::multiprecision::mpfr_float_backend<Digits10,
-                                                          AllocateType>>,
-            ExpressionTemplates>>,
-        N>::force_instantiate();
-    static result_type result;
-    static bool has_init = false;
-    if (!has_init) {
-=======
 template <unsigned Digits10, boost::multiprecision::mpfr_allocation_type AllocateType, boost::multiprecision::expression_template_option ExpressionTemplates>
 struct constant_pi<boost::multiprecision::number<boost::multiprecision::debug_adaptor<boost::multiprecision::mpfr_float_backend<Digits10, AllocateType> >, ExpressionTemplates> >
 {
@@ -3674,7 +1950,6 @@
    static inline const result_type get(const mpl::int_<0> &)
    {
       result_type result;
->>>>>>> 536bc419
       mpfr_const_pi(result.backend().value().data(), GMP_RNDN);
       has_init = true;
     }
@@ -3686,31 +1961,6 @@
     return result;
   }
 };
-<<<<<<< HEAD
-template <unsigned Digits10,
-          boost::multiprecision::mpfr_allocation_type AllocateType,
-          boost::multiprecision::expression_template_option ExpressionTemplates>
-struct constant_ln_two<boost::multiprecision::number<
-    boost::multiprecision::debug_adaptor<
-        boost::multiprecision::mpfr_float_backend<Digits10, AllocateType>>,
-    ExpressionTemplates>> {
-  typedef boost::multiprecision::number<
-      boost::multiprecision::debug_adaptor<
-          boost::multiprecision::mpfr_float_backend<Digits10, AllocateType>>,
-      ExpressionTemplates>
-      result_type;
-  template <int N> static inline const result_type &get(const mpl::int_<N> &) {
-    detail::mpfr_constant_initializer<
-        constant_ln_two<boost::multiprecision::number<
-            boost::multiprecision::debug_adaptor<
-                boost::multiprecision::mpfr_float_backend<Digits10,
-                                                          AllocateType>>,
-            ExpressionTemplates>>,
-        N>::force_instantiate();
-    static result_type result;
-    static bool init = false;
-    if (!init) {
-=======
 template <unsigned Digits10, boost::multiprecision::mpfr_allocation_type AllocateType, boost::multiprecision::expression_template_option ExpressionTemplates>
 struct constant_ln_two<boost::multiprecision::number<boost::multiprecision::debug_adaptor<boost::multiprecision::mpfr_float_backend<Digits10, AllocateType> >, ExpressionTemplates> >
 {
@@ -3731,7 +1981,6 @@
    static inline const result_type get(const mpl::int_<0> &)
    {
       result_type result;
->>>>>>> 536bc419
       mpfr_const_log2(result.backend().value().data(), GMP_RNDN);
       init = true;
     }
@@ -3743,31 +1992,6 @@
     return result;
   }
 };
-<<<<<<< HEAD
-template <unsigned Digits10,
-          boost::multiprecision::mpfr_allocation_type AllocateType,
-          boost::multiprecision::expression_template_option ExpressionTemplates>
-struct constant_euler<boost::multiprecision::number<
-    boost::multiprecision::debug_adaptor<
-        boost::multiprecision::mpfr_float_backend<Digits10, AllocateType>>,
-    ExpressionTemplates>> {
-  typedef boost::multiprecision::number<
-      boost::multiprecision::debug_adaptor<
-          boost::multiprecision::mpfr_float_backend<Digits10, AllocateType>>,
-      ExpressionTemplates>
-      result_type;
-  template <int N> static inline const result_type &get(const mpl::int_<N> &) {
-    detail::mpfr_constant_initializer<
-        constant_euler<boost::multiprecision::number<
-            boost::multiprecision::debug_adaptor<
-                boost::multiprecision::mpfr_float_backend<Digits10,
-                                                          AllocateType>>,
-            ExpressionTemplates>>,
-        N>::force_instantiate();
-    static result_type result;
-    static bool init = false;
-    if (!init) {
-=======
 template <unsigned Digits10, boost::multiprecision::mpfr_allocation_type AllocateType, boost::multiprecision::expression_template_option ExpressionTemplates>
 struct constant_euler<boost::multiprecision::number<boost::multiprecision::debug_adaptor<boost::multiprecision::mpfr_float_backend<Digits10, AllocateType> >, ExpressionTemplates> >
 {
@@ -3788,7 +2012,6 @@
    static inline const result_type get(const mpl::int_<0> &)
    {
       result_type result;
->>>>>>> 536bc419
       mpfr_const_euler(result.backend().value().data(), GMP_RNDN);
       init = true;
     }
@@ -3800,31 +2023,6 @@
     return result;
   }
 };
-<<<<<<< HEAD
-template <unsigned Digits10,
-          boost::multiprecision::mpfr_allocation_type AllocateType,
-          boost::multiprecision::expression_template_option ExpressionTemplates>
-struct constant_catalan<boost::multiprecision::number<
-    boost::multiprecision::debug_adaptor<
-        boost::multiprecision::mpfr_float_backend<Digits10, AllocateType>>,
-    ExpressionTemplates>> {
-  typedef boost::multiprecision::number<
-      boost::multiprecision::debug_adaptor<
-          boost::multiprecision::mpfr_float_backend<Digits10, AllocateType>>,
-      ExpressionTemplates>
-      result_type;
-  template <int N> static inline const result_type &get(const mpl::int_<N> &) {
-    detail::mpfr_constant_initializer<
-        constant_catalan<boost::multiprecision::number<
-            boost::multiprecision::debug_adaptor<
-                boost::multiprecision::mpfr_float_backend<Digits10,
-                                                          AllocateType>>,
-            ExpressionTemplates>>,
-        N>::force_instantiate();
-    static result_type result;
-    static bool init = false;
-    if (!init) {
-=======
 template <unsigned Digits10, boost::multiprecision::mpfr_allocation_type AllocateType, boost::multiprecision::expression_template_option ExpressionTemplates>
 struct constant_catalan<boost::multiprecision::number<boost::multiprecision::debug_adaptor<boost::multiprecision::mpfr_float_backend<Digits10, AllocateType> >, ExpressionTemplates> >
 {
@@ -3845,7 +2043,6 @@
    static inline const result_type get(const mpl::int_<0> &)
    {
       result_type result;
->>>>>>> 536bc419
       mpfr_const_catalan(result.backend().value().data(), GMP_RNDN);
       init = true;
     }
@@ -3858,12 +2055,7 @@
   }
 };
 
-<<<<<<< HEAD
-} // namespace detail
-} // namespace constants
-=======
 }} // namespace constants::detail
->>>>>>> 536bc419
 
 } // namespace math
 
@@ -3871,227 +2063,6 @@
 //
 // Overloaded special functions which call native mpfr routines:
 //
-<<<<<<< HEAD
-template <unsigned Digits10,
-          boost::multiprecision::mpfr_allocation_type AllocateType,
-          boost::multiprecision::expression_template_option ExpressionTemplates>
-inline boost::multiprecision::number<
-    boost::multiprecision::mpfr_float_backend<Digits10, AllocateType>,
-    ExpressionTemplates>
-    asinh BOOST_PREVENT_MACRO_SUBSTITUTION(
-        const boost::multiprecision::number<
-            boost::multiprecision::mpfr_float_backend<Digits10, AllocateType>,
-            ExpressionTemplates> &arg) {
-  boost::multiprecision::detail::scoped_default_precision<
-      number<boost::multiprecision::mpfr_float_backend<Digits10, AllocateType>,
-             ExpressionTemplates>>
-      precision_guard(arg);
-
-  boost::multiprecision::number<
-      boost::multiprecision::mpfr_float_backend<Digits10, AllocateType>,
-      ExpressionTemplates>
-      result;
-  mpfr_asinh(result.backend().data(), arg.backend().data(), GMP_RNDN);
-  return BOOST_MP_MOVE(result);
-}
-template <unsigned Digits10,
-          boost::multiprecision::mpfr_allocation_type AllocateType,
-          boost::multiprecision::expression_template_option ExpressionTemplates>
-inline boost::multiprecision::number<
-    boost::multiprecision::mpfr_float_backend<Digits10, AllocateType>,
-    ExpressionTemplates>
-    acosh BOOST_PREVENT_MACRO_SUBSTITUTION(
-        const boost::multiprecision::number<
-            boost::multiprecision::mpfr_float_backend<Digits10, AllocateType>,
-            ExpressionTemplates> &arg) {
-  boost::multiprecision::detail::scoped_default_precision<
-      number<boost::multiprecision::mpfr_float_backend<Digits10, AllocateType>,
-             ExpressionTemplates>>
-      precision_guard(arg);
-
-  boost::multiprecision::number<
-      boost::multiprecision::mpfr_float_backend<Digits10, AllocateType>,
-      ExpressionTemplates>
-      result;
-  mpfr_acosh(result.backend().data(), arg.backend().data(), GMP_RNDN);
-  return BOOST_MP_MOVE(result);
-}
-template <unsigned Digits10,
-          boost::multiprecision::mpfr_allocation_type AllocateType,
-          boost::multiprecision::expression_template_option ExpressionTemplates>
-inline boost::multiprecision::number<
-    boost::multiprecision::mpfr_float_backend<Digits10, AllocateType>,
-    ExpressionTemplates>
-    atanh BOOST_PREVENT_MACRO_SUBSTITUTION(
-        const boost::multiprecision::number<
-            boost::multiprecision::mpfr_float_backend<Digits10, AllocateType>,
-            ExpressionTemplates> &arg) {
-  boost::multiprecision::detail::scoped_default_precision<
-      number<boost::multiprecision::mpfr_float_backend<Digits10, AllocateType>,
-             ExpressionTemplates>>
-      precision_guard(arg);
-
-  boost::multiprecision::number<
-      boost::multiprecision::mpfr_float_backend<Digits10, AllocateType>,
-      ExpressionTemplates>
-      result;
-  mpfr_atanh(result.backend().data(), arg.backend().data(), GMP_RNDN);
-  return BOOST_MP_MOVE(result);
-}
-template <unsigned Digits10,
-          boost::multiprecision::mpfr_allocation_type AllocateType,
-          boost::multiprecision::expression_template_option ExpressionTemplates>
-inline boost::multiprecision::number<
-    boost::multiprecision::mpfr_float_backend<Digits10, AllocateType>,
-    ExpressionTemplates>
-    cbrt BOOST_PREVENT_MACRO_SUBSTITUTION(
-        const boost::multiprecision::number<
-            boost::multiprecision::mpfr_float_backend<Digits10, AllocateType>,
-            ExpressionTemplates> &arg) {
-  boost::multiprecision::detail::scoped_default_precision<
-      number<boost::multiprecision::mpfr_float_backend<Digits10, AllocateType>,
-             ExpressionTemplates>>
-      precision_guard(arg);
-
-  boost::multiprecision::number<
-      boost::multiprecision::mpfr_float_backend<Digits10, AllocateType>,
-      ExpressionTemplates>
-      result;
-  mpfr_cbrt(result.backend().data(), arg.backend().data(), GMP_RNDN);
-  return BOOST_MP_MOVE(result);
-}
-template <unsigned Digits10,
-          boost::multiprecision::mpfr_allocation_type AllocateType,
-          boost::multiprecision::expression_template_option ExpressionTemplates>
-inline boost::multiprecision::number<
-    boost::multiprecision::mpfr_float_backend<Digits10, AllocateType>,
-    ExpressionTemplates>
-    erf BOOST_PREVENT_MACRO_SUBSTITUTION(
-        const boost::multiprecision::number<
-            boost::multiprecision::mpfr_float_backend<Digits10, AllocateType>,
-            ExpressionTemplates> &arg) {
-  boost::multiprecision::detail::scoped_default_precision<
-      number<boost::multiprecision::mpfr_float_backend<Digits10, AllocateType>,
-             ExpressionTemplates>>
-      precision_guard(arg);
-
-  boost::multiprecision::number<
-      boost::multiprecision::mpfr_float_backend<Digits10, AllocateType>,
-      ExpressionTemplates>
-      result;
-  mpfr_erf(result.backend().data(), arg.backend().data(), GMP_RNDN);
-  return BOOST_MP_MOVE(result);
-}
-template <unsigned Digits10,
-          boost::multiprecision::mpfr_allocation_type AllocateType,
-          boost::multiprecision::expression_template_option ExpressionTemplates>
-inline boost::multiprecision::number<
-    boost::multiprecision::mpfr_float_backend<Digits10, AllocateType>,
-    ExpressionTemplates>
-    erfc BOOST_PREVENT_MACRO_SUBSTITUTION(
-        const boost::multiprecision::number<
-            boost::multiprecision::mpfr_float_backend<Digits10, AllocateType>,
-            ExpressionTemplates> &arg) {
-  boost::multiprecision::detail::scoped_default_precision<
-      number<boost::multiprecision::mpfr_float_backend<Digits10, AllocateType>,
-             ExpressionTemplates>>
-      precision_guard(arg);
-
-  boost::multiprecision::number<
-      boost::multiprecision::mpfr_float_backend<Digits10, AllocateType>,
-      ExpressionTemplates>
-      result;
-  mpfr_erfc(result.backend().data(), arg.backend().data(), GMP_RNDN);
-  return BOOST_MP_MOVE(result);
-}
-template <unsigned Digits10,
-          boost::multiprecision::mpfr_allocation_type AllocateType,
-          boost::multiprecision::expression_template_option ExpressionTemplates>
-inline boost::multiprecision::number<
-    boost::multiprecision::mpfr_float_backend<Digits10, AllocateType>,
-    ExpressionTemplates>
-    expm1 BOOST_PREVENT_MACRO_SUBSTITUTION(
-        const boost::multiprecision::number<
-            boost::multiprecision::mpfr_float_backend<Digits10, AllocateType>,
-            ExpressionTemplates> &arg) {
-  boost::multiprecision::detail::scoped_default_precision<
-      number<boost::multiprecision::mpfr_float_backend<Digits10, AllocateType>,
-             ExpressionTemplates>>
-      precision_guard(arg);
-
-  boost::multiprecision::number<
-      boost::multiprecision::mpfr_float_backend<Digits10, AllocateType>,
-      ExpressionTemplates>
-      result;
-  mpfr_expm1(result.backend().data(), arg.backend().data(), GMP_RNDN);
-  return BOOST_MP_MOVE(result);
-}
-template <unsigned Digits10,
-          boost::multiprecision::mpfr_allocation_type AllocateType,
-          boost::multiprecision::expression_template_option ExpressionTemplates>
-inline boost::multiprecision::number<
-    boost::multiprecision::mpfr_float_backend<Digits10, AllocateType>,
-    ExpressionTemplates>
-    lgamma BOOST_PREVENT_MACRO_SUBSTITUTION(
-        const boost::multiprecision::number<
-            boost::multiprecision::mpfr_float_backend<Digits10, AllocateType>,
-            ExpressionTemplates> &arg) {
-  boost::multiprecision::detail::scoped_default_precision<
-      number<boost::multiprecision::mpfr_float_backend<Digits10, AllocateType>,
-             ExpressionTemplates>>
-      precision_guard(arg);
-
-  boost::multiprecision::number<
-      boost::multiprecision::mpfr_float_backend<Digits10, AllocateType>,
-      ExpressionTemplates>
-      result;
-  mpfr_lngamma(result.backend().data(), arg.backend().data(), GMP_RNDN);
-  return BOOST_MP_MOVE(result);
-}
-template <unsigned Digits10,
-          boost::multiprecision::mpfr_allocation_type AllocateType,
-          boost::multiprecision::expression_template_option ExpressionTemplates>
-inline boost::multiprecision::number<
-    boost::multiprecision::mpfr_float_backend<Digits10, AllocateType>,
-    ExpressionTemplates>
-    tgamma BOOST_PREVENT_MACRO_SUBSTITUTION(
-        const boost::multiprecision::number<
-            boost::multiprecision::mpfr_float_backend<Digits10, AllocateType>,
-            ExpressionTemplates> &arg) {
-  boost::multiprecision::detail::scoped_default_precision<
-      number<boost::multiprecision::mpfr_float_backend<Digits10, AllocateType>,
-             ExpressionTemplates>>
-      precision_guard(arg);
-
-  boost::multiprecision::number<
-      boost::multiprecision::mpfr_float_backend<Digits10, AllocateType>,
-      ExpressionTemplates>
-      result;
-  mpfr_gamma(result.backend().data(), arg.backend().data(), GMP_RNDN);
-  return BOOST_MP_MOVE(result);
-}
-template <unsigned Digits10,
-          boost::multiprecision::mpfr_allocation_type AllocateType,
-          boost::multiprecision::expression_template_option ExpressionTemplates>
-inline boost::multiprecision::number<
-    boost::multiprecision::mpfr_float_backend<Digits10, AllocateType>,
-    ExpressionTemplates>
-    log1p BOOST_PREVENT_MACRO_SUBSTITUTION(
-        const boost::multiprecision::number<
-            boost::multiprecision::mpfr_float_backend<Digits10, AllocateType>,
-            ExpressionTemplates> &arg) {
-  boost::multiprecision::detail::scoped_default_precision<
-      number<boost::multiprecision::mpfr_float_backend<Digits10, AllocateType>,
-             ExpressionTemplates>>
-      precision_guard(arg);
-
-  boost::multiprecision::number<
-      boost::multiprecision::mpfr_float_backend<Digits10, AllocateType>,
-      ExpressionTemplates>
-      result;
-  mpfr_log1p(result.backend().data(), arg.backend().data(), GMP_RNDN);
-  return BOOST_MP_MOVE(result);
-=======
 template <unsigned Digits10, boost::multiprecision::mpfr_allocation_type AllocateType, boost::multiprecision::expression_template_option ExpressionTemplates>
 inline boost::multiprecision::number<boost::multiprecision::mpfr_float_backend<Digits10, AllocateType>, ExpressionTemplates> asinh BOOST_PREVENT_MACRO_SUBSTITUTION(const boost::multiprecision::number<boost::multiprecision::mpfr_float_backend<Digits10, AllocateType>, ExpressionTemplates> &arg)
 {
@@ -4181,7 +2152,6 @@
    boost::multiprecision::number<boost::multiprecision::mpfr_float_backend<Digits10, AllocateType>, ExpressionTemplates> result;
    mpfr_log1p(result.backend().data(), arg.backend().data(), GMP_RNDN);
    return BOOST_MP_MOVE(result);
->>>>>>> 536bc419
 }
 
 } // namespace multiprecision
@@ -4190,522 +2160,6 @@
 //
 // Overloaded special functions which call native mpfr routines:
 //
-<<<<<<< HEAD
-template <unsigned Digits10,
-          boost::multiprecision::mpfr_allocation_type AllocateType,
-          boost::multiprecision::expression_template_option ExpressionTemplates,
-          class Policy>
-inline boost::multiprecision::number<
-    boost::multiprecision::mpfr_float_backend<Digits10, AllocateType>,
-    ExpressionTemplates>
-    asinh BOOST_PREVENT_MACRO_SUBSTITUTION(
-        const boost::multiprecision::number<
-            boost::multiprecision::mpfr_float_backend<Digits10, AllocateType>,
-            ExpressionTemplates> &arg,
-        const Policy &pol) {
-  boost::multiprecision::detail::scoped_default_precision<
-      boost::multiprecision::number<
-          boost::multiprecision::mpfr_float_backend<Digits10, AllocateType>,
-          ExpressionTemplates>>
-      precision_guard(arg);
-
-  boost::multiprecision::number<
-      boost::multiprecision::mpfr_float_backend<Digits10, AllocateType>,
-      ExpressionTemplates>
-      result;
-  mpfr_asinh(result.backend().data(), arg.backend().data(), GMP_RNDN);
-  if (mpfr_inf_p(result.backend().data()))
-    return policies::raise_overflow_error<boost::multiprecision::number<
-        boost::multiprecision::mpfr_float_backend<Digits10, AllocateType>,
-        ExpressionTemplates>>("asinh<%1%>(%1%)", 0, Policy());
-  if (mpfr_nan_p(result.backend().data()))
-    return policies::raise_evaluation_error(
-        "asinh<%1%>(%1%)", "Unknown error, result is a NaN", result, Policy());
-  return result;
-}
-template <unsigned Digits10,
-          boost::multiprecision::mpfr_allocation_type AllocateType,
-          boost::multiprecision::expression_template_option ExpressionTemplates>
-inline boost::multiprecision::number<
-    boost::multiprecision::mpfr_float_backend<Digits10, AllocateType>,
-    ExpressionTemplates>
-    asinh BOOST_PREVENT_MACRO_SUBSTITUTION(
-        const boost::multiprecision::number<
-            boost::multiprecision::mpfr_float_backend<Digits10, AllocateType>,
-            ExpressionTemplates> &arg) {
-  return asinh(arg, policies::policy<>());
-}
-
-template <unsigned Digits10,
-          boost::multiprecision::mpfr_allocation_type AllocateType,
-          boost::multiprecision::expression_template_option ExpressionTemplates,
-          class Policy>
-inline boost::multiprecision::number<
-    boost::multiprecision::mpfr_float_backend<Digits10, AllocateType>,
-    ExpressionTemplates>
-    acosh BOOST_PREVENT_MACRO_SUBSTITUTION(
-        const boost::multiprecision::number<
-            boost::multiprecision::mpfr_float_backend<Digits10, AllocateType>,
-            ExpressionTemplates> &arg,
-        const Policy &pol) {
-  boost::multiprecision::detail::scoped_default_precision<
-      boost::multiprecision::number<
-          boost::multiprecision::mpfr_float_backend<Digits10, AllocateType>,
-          ExpressionTemplates>>
-      precision_guard(arg);
-
-  boost::multiprecision::number<
-      boost::multiprecision::mpfr_float_backend<Digits10, AllocateType>,
-      ExpressionTemplates>
-      result;
-  mpfr_acosh(result.backend().data(), arg.backend().data(), GMP_RNDN);
-  if (mpfr_inf_p(result.backend().data()))
-    return policies::raise_overflow_error<boost::multiprecision::number<
-        boost::multiprecision::mpfr_float_backend<Digits10, AllocateType>,
-        ExpressionTemplates>>("acosh<%1%>(%1%)", 0, Policy());
-  if (mpfr_nan_p(result.backend().data()))
-    return policies::raise_evaluation_error(
-        "acosh<%1%>(%1%)", "Unknown error, result is a NaN", result, Policy());
-  return result;
-}
-template <unsigned Digits10,
-          boost::multiprecision::mpfr_allocation_type AllocateType,
-          boost::multiprecision::expression_template_option ExpressionTemplates>
-inline boost::multiprecision::number<
-    boost::multiprecision::mpfr_float_backend<Digits10, AllocateType>,
-    ExpressionTemplates>
-    acosh BOOST_PREVENT_MACRO_SUBSTITUTION(
-        const boost::multiprecision::number<
-            boost::multiprecision::mpfr_float_backend<Digits10, AllocateType>,
-            ExpressionTemplates> &arg) {
-  return acosh(arg, policies::policy<>());
-}
-
-template <unsigned Digits10,
-          boost::multiprecision::mpfr_allocation_type AllocateType,
-          boost::multiprecision::expression_template_option ExpressionTemplates,
-          class Policy>
-inline boost::multiprecision::number<
-    boost::multiprecision::mpfr_float_backend<Digits10, AllocateType>,
-    ExpressionTemplates>
-    atanh BOOST_PREVENT_MACRO_SUBSTITUTION(
-        const boost::multiprecision::number<
-            boost::multiprecision::mpfr_float_backend<Digits10, AllocateType>,
-            ExpressionTemplates> &arg,
-        const Policy &pol) {
-  boost::multiprecision::detail::scoped_default_precision<
-      boost::multiprecision::number<
-          boost::multiprecision::mpfr_float_backend<Digits10, AllocateType>,
-          ExpressionTemplates>>
-      precision_guard(arg);
-
-  boost::multiprecision::number<
-      boost::multiprecision::mpfr_float_backend<Digits10, AllocateType>,
-      ExpressionTemplates>
-      result;
-  mpfr_atanh(result.backend().data(), arg.backend().data(), GMP_RNDN);
-  if (mpfr_inf_p(result.backend().data()))
-    return policies::raise_overflow_error<boost::multiprecision::number<
-        boost::multiprecision::mpfr_float_backend<Digits10, AllocateType>,
-        ExpressionTemplates>>("atanh<%1%>(%1%)", 0, Policy());
-  if (mpfr_nan_p(result.backend().data()))
-    return policies::raise_evaluation_error(
-        "atanh<%1%>(%1%)", "Unknown error, result is a NaN", result, Policy());
-  return result;
-}
-template <unsigned Digits10,
-          boost::multiprecision::mpfr_allocation_type AllocateType,
-          boost::multiprecision::expression_template_option ExpressionTemplates>
-inline boost::multiprecision::number<
-    boost::multiprecision::mpfr_float_backend<Digits10, AllocateType>,
-    ExpressionTemplates>
-    atanh BOOST_PREVENT_MACRO_SUBSTITUTION(
-        const boost::multiprecision::number<
-            boost::multiprecision::mpfr_float_backend<Digits10, AllocateType>,
-            ExpressionTemplates> &arg) {
-  return atanh(arg, policies::policy<>());
-}
-
-template <unsigned Digits10,
-          boost::multiprecision::mpfr_allocation_type AllocateType,
-          boost::multiprecision::expression_template_option ExpressionTemplates,
-          class Policy>
-inline boost::multiprecision::number<
-    boost::multiprecision::mpfr_float_backend<Digits10, AllocateType>,
-    ExpressionTemplates>
-    cbrt BOOST_PREVENT_MACRO_SUBSTITUTION(
-        const boost::multiprecision::number<
-            boost::multiprecision::mpfr_float_backend<Digits10, AllocateType>,
-            ExpressionTemplates> &arg,
-        const Policy &pol) {
-  boost::multiprecision::detail::scoped_default_precision<
-      boost::multiprecision::number<
-          boost::multiprecision::mpfr_float_backend<Digits10, AllocateType>,
-          ExpressionTemplates>>
-      precision_guard(arg);
-
-  boost::multiprecision::number<
-      boost::multiprecision::mpfr_float_backend<Digits10, AllocateType>,
-      ExpressionTemplates>
-      result;
-  mpfr_cbrt(result.backend().data(), arg.backend().data(), GMP_RNDN);
-  if (mpfr_inf_p(result.backend().data()))
-    return policies::raise_overflow_error<boost::multiprecision::number<
-        boost::multiprecision::mpfr_float_backend<Digits10, AllocateType>,
-        ExpressionTemplates>>("cbrt<%1%>(%1%)", 0, Policy());
-  if (mpfr_nan_p(result.backend().data()))
-    return policies::raise_evaluation_error(
-        "cbrt<%1%>(%1%)", "Unknown error, result is a NaN", result, Policy());
-  return result;
-}
-template <unsigned Digits10,
-          boost::multiprecision::mpfr_allocation_type AllocateType,
-          boost::multiprecision::expression_template_option ExpressionTemplates>
-inline boost::multiprecision::number<
-    boost::multiprecision::mpfr_float_backend<Digits10, AllocateType>,
-    ExpressionTemplates>
-    cbrt BOOST_PREVENT_MACRO_SUBSTITUTION(
-        const boost::multiprecision::number<
-            boost::multiprecision::mpfr_float_backend<Digits10, AllocateType>,
-            ExpressionTemplates> &arg) {
-  return cbrt(arg, policies::policy<>());
-}
-
-template <unsigned Digits10,
-          boost::multiprecision::mpfr_allocation_type AllocateType,
-          boost::multiprecision::expression_template_option ExpressionTemplates,
-          class Policy>
-inline boost::multiprecision::number<
-    boost::multiprecision::mpfr_float_backend<Digits10, AllocateType>,
-    ExpressionTemplates>
-    erf BOOST_PREVENT_MACRO_SUBSTITUTION(
-        const boost::multiprecision::number<
-            boost::multiprecision::mpfr_float_backend<Digits10, AllocateType>,
-            ExpressionTemplates> &arg,
-        const Policy &pol) {
-  boost::multiprecision::detail::scoped_default_precision<
-      boost::multiprecision::number<
-          boost::multiprecision::mpfr_float_backend<Digits10, AllocateType>,
-          ExpressionTemplates>>
-      precision_guard(arg);
-
-  boost::multiprecision::number<
-      boost::multiprecision::mpfr_float_backend<Digits10, AllocateType>,
-      ExpressionTemplates>
-      result;
-  mpfr_erf(result.backend().data(), arg.backend().data(), GMP_RNDN);
-  if (mpfr_inf_p(result.backend().data()))
-    return policies::raise_overflow_error<boost::multiprecision::number<
-        boost::multiprecision::mpfr_float_backend<Digits10, AllocateType>,
-        ExpressionTemplates>>("erf<%1%>(%1%)", 0, pol);
-  if (mpfr_nan_p(result.backend().data()))
-    return policies::raise_evaluation_error(
-        "erf<%1%>(%1%)", "Unknown error, result is a NaN", result, pol);
-  return result;
-}
-template <unsigned Digits10,
-          boost::multiprecision::mpfr_allocation_type AllocateType,
-          boost::multiprecision::expression_template_option ExpressionTemplates>
-inline boost::multiprecision::number<
-    boost::multiprecision::mpfr_float_backend<Digits10, AllocateType>,
-    ExpressionTemplates>
-    erf BOOST_PREVENT_MACRO_SUBSTITUTION(
-        const boost::multiprecision::number<
-            boost::multiprecision::mpfr_float_backend<Digits10, AllocateType>,
-            ExpressionTemplates> &arg) {
-  return erf(arg, policies::policy<>());
-}
-
-template <unsigned Digits10,
-          boost::multiprecision::mpfr_allocation_type AllocateType,
-          boost::multiprecision::expression_template_option ExpressionTemplates,
-          class Policy>
-inline boost::multiprecision::number<
-    boost::multiprecision::mpfr_float_backend<Digits10, AllocateType>,
-    ExpressionTemplates>
-    erfc BOOST_PREVENT_MACRO_SUBSTITUTION(
-        const boost::multiprecision::number<
-            boost::multiprecision::mpfr_float_backend<Digits10, AllocateType>,
-            ExpressionTemplates> &arg,
-        const Policy &pol) {
-  boost::multiprecision::detail::scoped_default_precision<
-      boost::multiprecision::number<
-          boost::multiprecision::mpfr_float_backend<Digits10, AllocateType>,
-          ExpressionTemplates>>
-      precision_guard(arg);
-
-  boost::multiprecision::number<
-      boost::multiprecision::mpfr_float_backend<Digits10, AllocateType>,
-      ExpressionTemplates>
-      result;
-  mpfr_erfc(result.backend().data(), arg.backend().data(), GMP_RNDN);
-  if (mpfr_inf_p(result.backend().data()))
-    return policies::raise_overflow_error<boost::multiprecision::number<
-        boost::multiprecision::mpfr_float_backend<Digits10, AllocateType>,
-        ExpressionTemplates>>("erfc<%1%>(%1%)", 0, pol);
-  if (mpfr_nan_p(result.backend().data()))
-    return policies::raise_evaluation_error(
-        "erfc<%1%>(%1%)", "Unknown error, result is a NaN", result, pol);
-  return result;
-}
-template <unsigned Digits10,
-          boost::multiprecision::mpfr_allocation_type AllocateType,
-          boost::multiprecision::expression_template_option ExpressionTemplates>
-inline boost::multiprecision::number<
-    boost::multiprecision::mpfr_float_backend<Digits10, AllocateType>,
-    ExpressionTemplates>
-    erfc BOOST_PREVENT_MACRO_SUBSTITUTION(
-        const boost::multiprecision::number<
-            boost::multiprecision::mpfr_float_backend<Digits10, AllocateType>,
-            ExpressionTemplates> &arg) {
-  return erfc(arg, policies::policy<>());
-}
-
-template <unsigned Digits10,
-          boost::multiprecision::mpfr_allocation_type AllocateType,
-          boost::multiprecision::expression_template_option ExpressionTemplates,
-          class Policy>
-inline boost::multiprecision::number<
-    boost::multiprecision::mpfr_float_backend<Digits10, AllocateType>,
-    ExpressionTemplates>
-    expm1 BOOST_PREVENT_MACRO_SUBSTITUTION(
-        const boost::multiprecision::number<
-            boost::multiprecision::mpfr_float_backend<Digits10, AllocateType>,
-            ExpressionTemplates> &arg,
-        const Policy &pol) {
-  boost::multiprecision::detail::scoped_default_precision<
-      boost::multiprecision::number<
-          boost::multiprecision::mpfr_float_backend<Digits10, AllocateType>,
-          ExpressionTemplates>>
-      precision_guard(arg);
-
-  boost::multiprecision::number<
-      boost::multiprecision::mpfr_float_backend<Digits10, AllocateType>,
-      ExpressionTemplates>
-      result;
-  mpfr_expm1(result.backend().data(), arg.backend().data(), GMP_RNDN);
-  if (mpfr_inf_p(result.backend().data()))
-    return policies::raise_overflow_error<boost::multiprecision::number<
-        boost::multiprecision::mpfr_float_backend<Digits10, AllocateType>,
-        ExpressionTemplates>>("expm1<%1%>(%1%)", 0, pol);
-  if (mpfr_nan_p(result.backend().data()))
-    return policies::raise_evaluation_error(
-        "expm1<%1%>(%1%)", "Unknown error, result is a NaN", result, pol);
-  return result;
-}
-template <unsigned Digits10,
-          boost::multiprecision::mpfr_allocation_type AllocateType,
-          boost::multiprecision::expression_template_option ExpressionTemplates>
-inline boost::multiprecision::number<
-    boost::multiprecision::mpfr_float_backend<Digits10, AllocateType>,
-    ExpressionTemplates>
-    exm1 BOOST_PREVENT_MACRO_SUBSTITUTION(
-        const boost::multiprecision::number<
-            boost::multiprecision::mpfr_float_backend<Digits10, AllocateType>,
-            ExpressionTemplates> &arg) {
-  return expm1(arg, policies::policy<>());
-}
-
-template <unsigned Digits10,
-          boost::multiprecision::mpfr_allocation_type AllocateType,
-          boost::multiprecision::expression_template_option ExpressionTemplates,
-          class Policy>
-inline boost::multiprecision::number<
-    boost::multiprecision::mpfr_float_backend<Digits10, AllocateType>,
-    ExpressionTemplates>
-    lgamma BOOST_PREVENT_MACRO_SUBSTITUTION(
-        boost::multiprecision::number<
-            boost::multiprecision::mpfr_float_backend<Digits10, AllocateType>,
-            ExpressionTemplates>
-            arg,
-        int *sign, const Policy &pol) {
-  boost::multiprecision::detail::scoped_default_precision<
-      boost::multiprecision::number<
-          boost::multiprecision::mpfr_float_backend<Digits10, AllocateType>,
-          ExpressionTemplates>>
-      precision_guard(arg);
-
-  boost::multiprecision::number<
-      boost::multiprecision::mpfr_float_backend<Digits10, AllocateType>,
-      ExpressionTemplates>
-      result;
-  if (arg > 0) {
-    mpfr_lngamma(result.backend().data(), arg.backend().data(), GMP_RNDN);
-    if (sign)
-      *sign = 1;
-  } else {
-    if (floor(arg) == arg)
-      return policies::raise_pole_error<boost::multiprecision::number<
-          boost::multiprecision::mpfr_float_backend<Digits10, AllocateType>,
-          ExpressionTemplates>>(
-          "lgamma<%1%>", "Evaluation of lgamma at a negative integer %1%.", arg,
-          pol);
-
-    boost::multiprecision::number<
-        boost::multiprecision::mpfr_float_backend<Digits10, AllocateType>,
-        ExpressionTemplates>
-        t = detail::sinpx(arg);
-    arg = -arg;
-    if (t < 0) {
-      t = -t;
-    }
-    result = log(boost::math::constants::pi<boost::multiprecision::number<
-                     boost::multiprecision::mpfr_float_backend<Digits10,
-                                                               AllocateType>,
-                     ExpressionTemplates>>()) -
-             lgamma(arg, 0, pol) - log(t);
-    if (sign) {
-      boost::multiprecision::number<
-          boost::multiprecision::mpfr_float_backend<Digits10, AllocateType>,
-          ExpressionTemplates>
-          phase = 1 - arg;
-      phase = floor(phase) / 2;
-      if (floor(phase) == phase)
-        *sign = -1;
-      else
-        *sign = 1;
-    }
-  }
-  if (mpfr_inf_p(result.backend().data()))
-    return policies::raise_overflow_error<boost::multiprecision::number<
-        boost::multiprecision::mpfr_float_backend<Digits10, AllocateType>,
-        ExpressionTemplates>>("lgamma<%1%>(%1%)", 0, pol);
-  if (mpfr_nan_p(result.backend().data()))
-    return policies::raise_evaluation_error(
-        "lgamma<%1%>(%1%)", "Unknown error, result is a NaN", result, pol);
-  return result;
-}
-template <unsigned Digits10,
-          boost::multiprecision::mpfr_allocation_type AllocateType,
-          boost::multiprecision::expression_template_option ExpressionTemplates>
-inline boost::multiprecision::number<
-    boost::multiprecision::mpfr_float_backend<Digits10, AllocateType>,
-    ExpressionTemplates>
-    lgamma BOOST_PREVENT_MACRO_SUBSTITUTION(
-        const boost::multiprecision::number<
-            boost::multiprecision::mpfr_float_backend<Digits10, AllocateType>,
-            ExpressionTemplates> &arg,
-        int *sign) {
-  return lgamma(arg, sign, policies::policy<>());
-}
-template <unsigned Digits10,
-          boost::multiprecision::mpfr_allocation_type AllocateType,
-          boost::multiprecision::expression_template_option ExpressionTemplates,
-          class Policy>
-inline boost::multiprecision::number<
-    boost::multiprecision::mpfr_float_backend<Digits10, AllocateType>,
-    ExpressionTemplates>
-    lgamma BOOST_PREVENT_MACRO_SUBSTITUTION(
-        const boost::multiprecision::number<
-            boost::multiprecision::mpfr_float_backend<Digits10, AllocateType>,
-            ExpressionTemplates> &arg,
-        const Policy &pol) {
-  return lgamma(arg, 0, pol);
-}
-template <unsigned Digits10,
-          boost::multiprecision::mpfr_allocation_type AllocateType,
-          boost::multiprecision::expression_template_option ExpressionTemplates>
-inline boost::multiprecision::number<
-    boost::multiprecision::mpfr_float_backend<Digits10, AllocateType>,
-    ExpressionTemplates>
-    lgamma BOOST_PREVENT_MACRO_SUBSTITUTION(
-        const boost::multiprecision::number<
-            boost::multiprecision::mpfr_float_backend<Digits10, AllocateType>,
-            ExpressionTemplates> &arg) {
-  return lgamma(arg, 0, policies::policy<>());
-}
-
-template <unsigned Digits10,
-          boost::multiprecision::mpfr_allocation_type AllocateType,
-          boost::multiprecision::expression_template_option ExpressionTemplates,
-          class Policy>
-inline typename boost::enable_if_c<
-    boost::math::policies::is_policy<Policy>::value,
-    boost::multiprecision::number<
-        boost::multiprecision::mpfr_float_backend<Digits10, AllocateType>,
-        ExpressionTemplates>>::type tgamma
-BOOST_PREVENT_MACRO_SUBSTITUTION(
-    const boost::multiprecision::number<
-        boost::multiprecision::mpfr_float_backend<Digits10, AllocateType>,
-        ExpressionTemplates> &arg,
-    const Policy &pol) {
-  boost::multiprecision::detail::scoped_default_precision<
-      boost::multiprecision::number<
-          boost::multiprecision::mpfr_float_backend<Digits10, AllocateType>,
-          ExpressionTemplates>>
-      precision_guard(arg);
-
-  boost::multiprecision::number<
-      boost::multiprecision::mpfr_float_backend<Digits10, AllocateType>,
-      ExpressionTemplates>
-      result;
-  mpfr_gamma(result.backend().data(), arg.backend().data(), GMP_RNDN);
-  if (mpfr_inf_p(result.backend().data()))
-    return policies::raise_overflow_error<boost::multiprecision::number<
-        boost::multiprecision::mpfr_float_backend<Digits10, AllocateType>,
-        ExpressionTemplates>>("tgamma<%1%>(%1%)", 0, pol);
-  if (mpfr_nan_p(result.backend().data()))
-    return policies::raise_evaluation_error(
-        "tgamma<%1%>(%1%)", "Unknown error, result is a NaN", result, pol);
-  return result;
-}
-template <unsigned Digits10,
-          boost::multiprecision::mpfr_allocation_type AllocateType,
-          boost::multiprecision::expression_template_option ExpressionTemplates>
-inline boost::multiprecision::number<
-    boost::multiprecision::mpfr_float_backend<Digits10, AllocateType>,
-    ExpressionTemplates>
-    tgamma BOOST_PREVENT_MACRO_SUBSTITUTION(
-        const boost::multiprecision::number<
-            boost::multiprecision::mpfr_float_backend<Digits10, AllocateType>,
-            ExpressionTemplates> &arg) {
-  return tgamma(arg, policies::policy<>());
-}
-
-template <unsigned Digits10,
-          boost::multiprecision::mpfr_allocation_type AllocateType,
-          boost::multiprecision::expression_template_option ExpressionTemplates,
-          class Policy>
-inline boost::multiprecision::number<
-    boost::multiprecision::mpfr_float_backend<Digits10, AllocateType>,
-    ExpressionTemplates>
-    log1p BOOST_PREVENT_MACRO_SUBSTITUTION(
-        const boost::multiprecision::number<
-            boost::multiprecision::mpfr_float_backend<Digits10, AllocateType>,
-            ExpressionTemplates> &arg,
-        const Policy &pol) {
-  boost::multiprecision::detail::scoped_default_precision<
-      boost::multiprecision::number<
-          boost::multiprecision::mpfr_float_backend<Digits10, AllocateType>,
-          ExpressionTemplates>>
-      precision_guard(arg);
-
-  boost::multiprecision::number<
-      boost::multiprecision::mpfr_float_backend<Digits10, AllocateType>,
-      ExpressionTemplates>
-      result;
-  mpfr_log1p(result.backend().data(), arg.backend().data(), GMP_RNDN);
-  if (mpfr_inf_p(result.backend().data()))
-    return policies::raise_overflow_error<boost::multiprecision::number<
-        boost::multiprecision::mpfr_float_backend<Digits10, AllocateType>,
-        ExpressionTemplates>>("log1p<%1%>(%1%)", 0, pol);
-  if (mpfr_nan_p(result.backend().data()))
-    return policies::raise_evaluation_error(
-        "log1p<%1%>(%1%)", "Unknown error, result is a NaN", result, pol);
-  return result;
-}
-template <unsigned Digits10,
-          boost::multiprecision::mpfr_allocation_type AllocateType,
-          boost::multiprecision::expression_template_option ExpressionTemplates>
-inline boost::multiprecision::number<
-    boost::multiprecision::mpfr_float_backend<Digits10, AllocateType>,
-    ExpressionTemplates>
-    log1p BOOST_PREVENT_MACRO_SUBSTITUTION(
-        const boost::multiprecision::number<
-            boost::multiprecision::mpfr_float_backend<Digits10, AllocateType>,
-            ExpressionTemplates> &arg) {
-  return log1p(arg, policies::policy<>());
-=======
 template <unsigned Digits10, boost::multiprecision::mpfr_allocation_type AllocateType, boost::multiprecision::expression_template_option ExpressionTemplates, class Policy>
 inline boost::multiprecision::number<boost::multiprecision::mpfr_float_backend<Digits10, AllocateType>, ExpressionTemplates> asinh BOOST_PREVENT_MACRO_SUBSTITUTION(const boost::multiprecision::number<boost::multiprecision::mpfr_float_backend<Digits10, AllocateType>, ExpressionTemplates> &arg, const Policy &pol)
 {
@@ -4932,7 +2386,6 @@
 inline boost::multiprecision::number<boost::multiprecision::mpfr_float_backend<Digits10, AllocateType>, ExpressionTemplates> log1p BOOST_PREVENT_MACRO_SUBSTITUTION(const boost::multiprecision::number<boost::multiprecision::mpfr_float_backend<Digits10, AllocateType>, ExpressionTemplates> &arg)
 {
    return log1p(arg, policies::policy<>());
->>>>>>> 536bc419
 }
 
 } // namespace math
@@ -4945,156 +2398,6 @@
 // numeric_limits [partial] specializations for the types declared in this
 // header:
 //
-<<<<<<< HEAD
-template <unsigned Digits10,
-          boost::multiprecision::mpfr_allocation_type AllocateType,
-          boost::multiprecision::expression_template_option ExpressionTemplates>
-class numeric_limits<boost::multiprecision::number<
-    boost::multiprecision::mpfr_float_backend<Digits10, AllocateType>,
-    ExpressionTemplates>> {
-  typedef boost::multiprecision::number<
-      boost::multiprecision::mpfr_float_backend<Digits10, AllocateType>,
-      ExpressionTemplates>
-      number_type;
-
-public:
-  BOOST_STATIC_CONSTEXPR bool is_specialized = true;
-  static number_type(min)() {
-    initializer.do_nothing();
-    static std::pair<bool, number_type> value;
-    if (!value.first) {
-      value.first = true;
-      value.second = 0.5;
-      mpfr_div_2exp(value.second.backend().data(),
-                    value.second.backend().data(), -mpfr_get_emin(), GMP_RNDN);
-    }
-    return value.second;
-  }
-  static number_type(max)() {
-    initializer.do_nothing();
-    static std::pair<bool, number_type> value;
-    if (!value.first) {
-      value.first = true;
-      value.second = 0.5;
-      mpfr_mul_2exp(value.second.backend().data(),
-                    value.second.backend().data(), mpfr_get_emax(), GMP_RNDN);
-    }
-    return value.second;
-  }
-  BOOST_STATIC_CONSTEXPR number_type lowest() { return -(max)(); }
-  BOOST_STATIC_CONSTEXPR int digits = static_cast<int>(
-      (Digits10 * 1000L) / 301L + ((Digits10 * 1000L) % 301 ? 2 : 1));
-  BOOST_STATIC_CONSTEXPR int digits10 = Digits10;
-  // Is this really correct???
-  BOOST_STATIC_CONSTEXPR int max_digits10 = Digits10 + 3;
-  BOOST_STATIC_CONSTEXPR bool is_signed = true;
-  BOOST_STATIC_CONSTEXPR bool is_integer = false;
-  BOOST_STATIC_CONSTEXPR bool is_exact = false;
-  BOOST_STATIC_CONSTEXPR int radix = 2;
-  static number_type epsilon() {
-    initializer.do_nothing();
-    static std::pair<bool, number_type> value;
-    if (!value.first) {
-      value.first = true;
-      value.second = 1;
-      mpfr_div_2exp(value.second.backend().data(),
-                    value.second.backend().data(),
-                    std::numeric_limits<number_type>::digits - 1, GMP_RNDN);
-    }
-    return value.second;
-  }
-  // What value should this be????
-  static number_type round_error() {
-    // returns epsilon/2
-    initializer.do_nothing();
-    static std::pair<bool, number_type> value;
-    if (!value.first) {
-      value.first = true;
-      value.second = 1;
-      mpfr_div_2exp(value.second.backend().data(),
-                    value.second.backend().data(), 1, GMP_RNDN);
-    }
-    return value.second;
-  }
-  BOOST_STATIC_CONSTEXPR long min_exponent = MPFR_EMIN_DEFAULT;
-  BOOST_STATIC_CONSTEXPR long min_exponent10 =
-      (MPFR_EMIN_DEFAULT / 1000) * 301L;
-  BOOST_STATIC_CONSTEXPR long max_exponent = MPFR_EMAX_DEFAULT;
-  BOOST_STATIC_CONSTEXPR long max_exponent10 =
-      (MPFR_EMAX_DEFAULT / 1000) * 301L;
-  BOOST_STATIC_CONSTEXPR bool has_infinity = true;
-  BOOST_STATIC_CONSTEXPR bool has_quiet_NaN = true;
-  BOOST_STATIC_CONSTEXPR bool has_signaling_NaN = false;
-  BOOST_STATIC_CONSTEXPR float_denorm_style has_denorm = denorm_absent;
-  BOOST_STATIC_CONSTEXPR bool has_denorm_loss = false;
-  static number_type infinity() {
-    // returns epsilon/2
-    initializer.do_nothing();
-    static std::pair<bool, number_type> value;
-    if (!value.first) {
-      value.first = true;
-      value.second = 1;
-      mpfr_set_inf(value.second.backend().data(), 1);
-    }
-    return value.second;
-  }
-  static number_type quiet_NaN() {
-    // returns epsilon/2
-    initializer.do_nothing();
-    static std::pair<bool, number_type> value;
-    if (!value.first) {
-      value.first = true;
-      value.second = 1;
-      mpfr_set_nan(value.second.backend().data());
-    }
-    return value.second;
-  }
-  BOOST_STATIC_CONSTEXPR number_type signaling_NaN() { return number_type(0); }
-  BOOST_STATIC_CONSTEXPR number_type denorm_min() { return number_type(0); }
-  BOOST_STATIC_CONSTEXPR bool is_iec559 = false;
-  BOOST_STATIC_CONSTEXPR bool is_bounded = true;
-  BOOST_STATIC_CONSTEXPR bool is_modulo = false;
-  BOOST_STATIC_CONSTEXPR bool traps = true;
-  BOOST_STATIC_CONSTEXPR bool tinyness_before = false;
-  BOOST_STATIC_CONSTEXPR float_round_style round_style = round_to_nearest;
-
-private:
-  struct data_initializer {
-    data_initializer() {
-      std::numeric_limits<boost::multiprecision::number<
-          boost::multiprecision::mpfr_float_backend<digits10, AllocateType>>>::
-          epsilon();
-      std::numeric_limits<boost::multiprecision::number<
-          boost::multiprecision::mpfr_float_backend<digits10, AllocateType>>>::
-          round_error();
-      (std::numeric_limits<boost::multiprecision::number<
-           boost::multiprecision::mpfr_float_backend<digits10, AllocateType>>>::
-           min)();
-      (std::numeric_limits<boost::multiprecision::number<
-           boost::multiprecision::mpfr_float_backend<digits10, AllocateType>>>::
-           max)();
-      std::numeric_limits<boost::multiprecision::number<
-          boost::multiprecision::mpfr_float_backend<digits10, AllocateType>>>::
-          infinity();
-      std::numeric_limits<boost::multiprecision::number<
-          boost::multiprecision::mpfr_float_backend<digits10, AllocateType>>>::
-          quiet_NaN();
-    }
-    void do_nothing() const {}
-  };
-  static const data_initializer initializer;
-};
-
-template <unsigned Digits10,
-          boost::multiprecision::mpfr_allocation_type AllocateType,
-          boost::multiprecision::expression_template_option ExpressionTemplates>
-const typename numeric_limits<boost::multiprecision::number<
-    boost::multiprecision::mpfr_float_backend<Digits10, AllocateType>,
-    ExpressionTemplates>>::data_initializer
-    numeric_limits<boost::multiprecision::number<
-        boost::multiprecision::mpfr_float_backend<Digits10, AllocateType>,
-        ExpressionTemplates>>::initializer;
-=======
 template <unsigned Digits10, boost::multiprecision::mpfr_allocation_type AllocateType, boost::multiprecision::expression_template_option ExpressionTemplates>
 class numeric_limits<boost::multiprecision::number<boost::multiprecision::mpfr_float_backend<Digits10, AllocateType>, ExpressionTemplates> >
 {
@@ -5230,7 +2533,6 @@
 
 template <unsigned Digits10, boost::multiprecision::mpfr_allocation_type AllocateType, boost::multiprecision::expression_template_option ExpressionTemplates>
 const typename numeric_limits<boost::multiprecision::number<boost::multiprecision::mpfr_float_backend<Digits10, AllocateType>, ExpressionTemplates> >::data_initializer numeric_limits<boost::multiprecision::number<boost::multiprecision::mpfr_float_backend<Digits10, AllocateType>, ExpressionTemplates> >::initializer;
->>>>>>> 536bc419
 
 #ifndef BOOST_NO_INCLASS_MEMBER_INITIALIZATION
 
@@ -5372,75 +2674,6 @@
 #endif
 
 template <boost::multiprecision::expression_template_option ExpressionTemplates>
-<<<<<<< HEAD
-class numeric_limits<boost::multiprecision::number<
-    boost::multiprecision::mpfr_float_backend<0>, ExpressionTemplates>> {
-  typedef boost::multiprecision::number<
-      boost::multiprecision::mpfr_float_backend<0>, ExpressionTemplates>
-      number_type;
-
-public:
-  BOOST_STATIC_CONSTEXPR bool is_specialized = false;
-  static number_type(min)() {
-    number_type value(0.5);
-    mpfr_div_2exp(value.backend().data(), value.backend().data(),
-                  -mpfr_get_emin(), GMP_RNDN);
-    return value;
-  }
-  static number_type(max)() {
-    number_type value(0.5);
-    mpfr_mul_2exp(value.backend().data(), value.backend().data(),
-                  mpfr_get_emax(), GMP_RNDN);
-    return value;
-  }
-  static number_type lowest() { return -(max)(); }
-  BOOST_STATIC_CONSTEXPR int digits = INT_MAX;
-  BOOST_STATIC_CONSTEXPR int digits10 = INT_MAX;
-  BOOST_STATIC_CONSTEXPR int max_digits10 = INT_MAX;
-  BOOST_STATIC_CONSTEXPR bool is_signed = true;
-  BOOST_STATIC_CONSTEXPR bool is_integer = false;
-  BOOST_STATIC_CONSTEXPR bool is_exact = false;
-  BOOST_STATIC_CONSTEXPR int radix = 2;
-  static number_type epsilon() {
-    number_type value(1);
-    mpfr_div_2exp(value.backend().data(), value.backend().data(),
-                  boost::multiprecision::detail::digits10_2_2(
-                      number_type::default_precision()) -
-                      1,
-                  GMP_RNDN);
-    return value;
-  }
-  static number_type round_error() { return epsilon() / 2; }
-  BOOST_STATIC_CONSTEXPR long min_exponent = MPFR_EMIN_DEFAULT;
-  BOOST_STATIC_CONSTEXPR long min_exponent10 =
-      (MPFR_EMIN_DEFAULT / 1000) * 301L;
-  BOOST_STATIC_CONSTEXPR long max_exponent = MPFR_EMAX_DEFAULT;
-  BOOST_STATIC_CONSTEXPR long max_exponent10 =
-      (MPFR_EMAX_DEFAULT / 1000) * 301L;
-  BOOST_STATIC_CONSTEXPR bool has_infinity = true;
-  BOOST_STATIC_CONSTEXPR bool has_quiet_NaN = true;
-  BOOST_STATIC_CONSTEXPR bool has_signaling_NaN = false;
-  BOOST_STATIC_CONSTEXPR float_denorm_style has_denorm = denorm_absent;
-  BOOST_STATIC_CONSTEXPR bool has_denorm_loss = false;
-  static number_type infinity() {
-    number_type value;
-    mpfr_set_inf(value.backend().data(), 1);
-    return value;
-  }
-  static number_type quiet_NaN() {
-    number_type value;
-    mpfr_set_nan(value.backend().data());
-    return value;
-  }
-  static number_type signaling_NaN() { return number_type(0); }
-  static number_type denorm_min() { return number_type(0); }
-  BOOST_STATIC_CONSTEXPR bool is_iec559 = false;
-  BOOST_STATIC_CONSTEXPR bool is_bounded = true;
-  BOOST_STATIC_CONSTEXPR bool is_modulo = false;
-  BOOST_STATIC_CONSTEXPR bool traps = false;
-  BOOST_STATIC_CONSTEXPR bool tinyness_before = false;
-  BOOST_STATIC_CONSTEXPR float_round_style round_style = round_toward_zero;
-=======
 class numeric_limits<boost::multiprecision::number<boost::multiprecision::mpfr_float_backend<0>, ExpressionTemplates> >
 {
    typedef boost::multiprecision::number<boost::multiprecision::mpfr_float_backend<0>, ExpressionTemplates> number_type;
@@ -5509,7 +2742,6 @@
    BOOST_STATIC_CONSTEXPR bool traps                    = false;
    BOOST_STATIC_CONSTEXPR bool tinyness_before          = false;
    BOOST_STATIC_CONSTEXPR float_round_style round_style = round_toward_zero;
->>>>>>> 536bc419
 };
 
 #ifndef BOOST_NO_INCLASS_MEMBER_INITIALIZATION
