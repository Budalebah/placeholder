# copyright John Maddock 2011
# Distributed under the Boost Software License, Version 1.0.
# (See accompanying file LICENSE_1_0.txt or copy at
# http://www.boost.org/LICENSE_1_0.txt.

import testing ;
import modules ;
import path ;
import ../../config/checks/config : requires ;

local ntl-path = [ modules.peek : NTL_PATH ] ;
local gmp_path = [ modules.peek : GMP_PATH ] ;
local mpfr_path = [ modules.peek : MPFR_PATH ] ;
local mpfi_path = [ modules.peek : MPFI_PATH ] ;
local tommath_path = [ modules.peek : TOMMATH_PATH ] ;


#######################################################################################
#
#  NOTE: Because these tests take a fair while to build and run, they are split up into
#        multiple smaller test suites which are:
#
#        arithmetic_tests
#        functions_and_limits
#        conversions
#        cpp_int_tests
#        misc
#        specfun
#        compile_fail
#        concepts
#        examples
#        
#        You can run an individual suite by passing its name to b2 on the command line.
#        Or you can run all except the "specfun" tests (which are very slow) by not specifying anything.
#
#        Please make sure that any new tests are added to one of the test suites, and that the
#        build times for the various suites are reasonably balanced: otherwise the CI builds
#        will time out if one suite contains too many.
#
#######################################################################################################

path-constant here : . ;

project : requirements
   <include>$(gmp_path)
   <include>$(gmp_path)/mpfr
   <include>$(gmp_path)/gmpfrxx
   <include>$(mpfr_path)
   <include>$(mpfi_path)
   <include>$(mpfi_path)/src
   <include>$(tommath_path)
   <include>../include
   <include>../../..
   # We set these to make it easier to set up and test GMP and MPFR under Win32:
   <toolset>msvc:<runtime-link>static
   <toolset>msvc:<link>static
   <toolset>msvc:<warnings>all
   <toolset>msvc:<cxxflags>/fp\:precise
   <toolset>intel-win:<runtime-link>static
   <toolset>intel-win:<link>static
   <toolset>clang-win:<link>static  # Clang-win does not generate .dlls.
   <toolset>clang:<link>static # Clang-linux does not generate .dlls.
   <toolset>clang:<cxxflags>-Wno-unused-variable  # warning: unused variable 'tolerance' [-Wunused-variable]
   <toolset>clang:<cxxflags>-v
  
   # Assembler error "File too big" caused by lots of C++ templates, for example, math/floating_point_examples.cpp.
   # Some projects on some toolsets may require
   #   <toolset>gcc-mingw:<cxxflags>\"-Wa,-mbig-obj\"
   # See https://digitalkarabela.com/mingw-w64-how-to-fix-file-too-big-too-many-sections/
   # <toolset>gcc-mingw:<cxxflags>-Wa,-mbig-obj # Some projects may overflow assembler and require equivalent of MSVC /bigobj.
   # Requires version 2.30 of GNU binutils.
   # Best applied only to projects that require this, see multiprecision/example  run math/floating_point_examples.cpp.
   
   # Speed up compiles:
   <toolset>msvc:<debug-symbols>off
   <toolset>intel:<debug-symbols>off
   <toolset>gcc:<cxxflags>-Wall
   <toolset>gcc:<cxxflags>-Wextra
   #<toolset>intel:<define>SLOW_COMPILER
   <toolset>msvc,<optimization>off:<cxxflags>-RTC1
   # We can't yet enable this - it breaks the STL in some tests...
   #<toolset>msvc,<optimization>off:<cxxflags>-RTCc
   #<toolset>msvc,<optimization>off:<define>_ALLOW_RTCc_IN_STL
   ;

local enable-specfun = [ MATCH (--enable-specfun) : [ modules.peek : ARGV ] ] ;
local disable-concepts = [ MATCH (--disable-concepts) : [ modules.peek : ARGV ] ] ;

lib gmp : : <search>$(gmp_path) ;
lib mpfr : : <search>$(gmp_path) <search>$(mpfr_path) <search>$(mpfr_path)/build.vc10/lib/Win32/Debug ;
lib mpfi : : <search>$(gmp_path) <search>$(mpfr_path) <search>$(mpfr_path)/build.vc10/lib/Win32/Debug <search>$(mpfi_path) <search>$(mpfi_path)/src ;
lib quadmath ;
lib mpc ;

if $(tommath_path)
{
   lib tommath : [ GLOB $(tommath_path) : *.c ] : <visibility>global ;
   TOMMATH = tommath ;
}
else
{
   lib tommath : : <search>$(tommath_path) ;
   TOMMATH = tommath ;
}

lib no_eh_support : no_eh_test_support.cpp ;

test-suite arithmetic_tests :

   [ run test_arithmetic_backend_concept.cpp no_eh_support ]
   [ compile test_arithmetic_skeleton.cpp ]

   [ run test_arithmetic_cpp_dec_float_1.cpp no_eh_support ]
   [ run test_arithmetic_cpp_dec_float_2.cpp no_eh_support ]
   [ run test_arithmetic_cpp_dec_float_3.cpp no_eh_support ]
   [ run test_arithmetic_cpp_dec_float_3m.cpp no_eh_support ]

   [ run test_arithmetic_cpp_bin_float_1.cpp no_eh_support ]
   [ run test_arithmetic_cpp_bin_float_2.cpp no_eh_support ]
   [ run test_arithmetic_cpp_bin_float_2m.cpp no_eh_support ]
   [ run test_arithmetic_cpp_bin_float_3.cpp no_eh_support ]

   [ run test_arithmetic_mpf_50.cpp gmp no_eh_support : : : [ check-target-builds ../config//has_gmp : : <build>no ] ]
   [ run test_arithmetic_mpf.cpp gmp no_eh_support : : : [ check-target-builds ../config//has_gmp : : <build>no ] ]
   [ run test_arithmetic_mpz.cpp gmp no_eh_support : : : [ check-target-builds ../config//has_gmp : : <build>no ] ]
   [ run test_arithmetic_mpz_rat.cpp gmp no_eh_support : : : [ check-target-builds ../config//has_gmp : : <build>no ] ]
   [ run test_arithmetic_mpz_br.cpp gmp no_eh_support : : : [ check-target-builds ../config//has_gmp : : <build>no ] ]
   [ run test_arithmetic_mpq.cpp gmp no_eh_support : : : [ check-target-builds ../config//has_gmp : : <build>no ] ]

   [ run test_arithmetic_mpfr.cpp mpfr gmp no_eh_support : : : [ check-target-builds ../config//has_mpfr : : <build>no ] ]
   [ run test_arithmetic_mpfr_50.cpp mpfr gmp no_eh_support : : : [ check-target-builds ../config//has_mpfr : : <build>no ] ]
   [ run test_arithmetic_mpfr_50_static.cpp mpfr gmp no_eh_support : : : [ check-target-builds ../config//has_mpfr : : <build>no ] ]

   [ run test_arithmetic_tommath.cpp $(TOMMATH) no_eh_support : : : [ check-target-builds ../config//has_tommath : : <build>no ] ]
   [ run test_arithmetic_tommath_rat.cpp $(TOMMATH) no_eh_support : : : [ check-target-builds ../config//has_tommath : : <build>no ] ]
   [ run test_arithmetic_tommath_br.cpp $(TOMMATH) no_eh_support : : : [ check-target-builds ../config//has_tommath : : <build>no ] ]

   [ run test_arithmetic_cpp_int_1.cpp no_eh_support : : : <toolset>msvc:<cxxflags>-bigobj ]
   [ run test_arithmetic_cpp_int_2.cpp no_eh_support ]
   [ run test_arithmetic_cpp_int_3.cpp no_eh_support ]
   [ run test_arithmetic_cpp_int_4.cpp no_eh_support : : : <toolset>msvc:<cxxflags>-bigobj ]
   [ run test_arithmetic_cpp_int_5.cpp no_eh_support ]
   [ run test_arithmetic_cpp_int_6.cpp no_eh_support ]
   [ run test_arithmetic_cpp_int_7.cpp no_eh_support ]
   [ run test_arithmetic_cpp_int_8.cpp no_eh_support ]
   [ run test_arithmetic_cpp_int_9.cpp no_eh_support ]
   [ run test_arithmetic_cpp_int_10.cpp no_eh_support ]
   [ run test_arithmetic_cpp_int_11.cpp no_eh_support ]
   [ run test_arithmetic_cpp_int_12.cpp no_eh_support ]
   [ run test_arithmetic_cpp_int_13.cpp no_eh_support ]
   [ run test_arithmetic_cpp_int_14.cpp no_eh_support ]
   [ run test_arithmetic_cpp_int_15.cpp no_eh_support ]
   [ run test_arithmetic_cpp_int_16.cpp no_eh_support ]
   [ run test_arithmetic_cpp_int_17.cpp no_eh_support ]
   [ run test_arithmetic_cpp_int_18.cpp no_eh_support ]
   [ run test_arithmetic_cpp_int_19.cpp no_eh_support ]
   [ run test_arithmetic_cpp_int_br.cpp no_eh_support ]

   [ run test_arithmetic_ab_1.cpp no_eh_support ]
   [ run test_arithmetic_ab_2.cpp no_eh_support ]
   [ run test_arithmetic_ab_3.cpp no_eh_support ]

   [ run test_cpp_dec_float_round.cpp no_eh_support ]

   [ run test_arithmetic_logged_1.cpp no_eh_support : : : <toolset>msvc:<cxxflags>-bigobj ]
   [ run test_arithmetic_logged_2.cpp no_eh_support : : : <toolset>msvc:<cxxflags>-bigobj ]

   [ run test_arithmetic_dbg_adptr1.cpp no_eh_support ]
   [ run test_arithmetic_dbg_adptr1m.cpp no_eh_support ]
   [ run test_arithmetic_dbg_adptr2.cpp no_eh_support : : : <toolset>msvc:<cxxflags>-bigobj ]

   [ run test_arithmetic_mpfi_50.cpp mpfi mpfr gmp no_eh_support : : : [ check-target-builds ../config//has_mpfi : : <build>no ] ]

   [ run test_arithmetic_float_128.cpp quadmath no_eh_support : : : [ check-target-builds ../config//has_float128 : : <build>no ] ]
   [ run test_arithmetic_float_128.cpp no_eh_support : : : [ check-target-builds ../config//has_intel_quad : <cxxflags>-Qoption,cpp,--extended_float_type : <build>no ] [ check-target-builds ../config//has_float128 : <source>quadmath ] : test_arithmetic_intel_quad ]

   [ run test_arithmetic_mpc.cpp mpc mpfr gmp : : : [ check-target-builds ../config//has_mpc : : <build>no ] ]
   [ run test_mpfr_mpc_precisions.cpp mpc mpfr gmp : : : [ check-target-builds ../config//has_mpc : : <build>no ] ]
   [ run test_mpfi_precisions.cpp mpfi mpfr gmp : : : [ check-target-builds ../config//has_mpfi : : <build>no ] ]
   [ run test_mpf_precisions.cpp gmp : : : [ check-target-builds ../config//has_gmp : : <build>no ] ]
   [ run test_complex.cpp : : : [ check-target-builds ../config//has_mpc : <define>TEST_MPC <source>mpc <source>mpfr <source>gmp ] [ check-target-builds ../config//has_float128 : <source>quadmath ] ]
   [ run test_arithmetic_complex_adaptor.cpp ]
   [ run test_arithmetic_complex_adaptor_2.cpp : : : <toolset>msvc:<cxxflags>-bigobj ]
   [ run test_arithmetic_complex128.cpp : : : [ check-target-builds ../config//has_float128 : <source>quadmath ] ]

   [ run test_modular_adaptor.cpp no_eh_support
                    : # command line
                    : # input files
                    : # requirements
                    <define>TEST_CPP_INT
                    : test_modular_adaptor_cpp_int ]

   [ run test_modular_adaptor.cpp no_eh_support $(TOMMATH)
                 : # command line
                 : # input files
                 : # requirements
                 <define>TEST_TOMMATH
                  release # Otherwise [ runtime is slow
                  [ check-target-builds ../config//has_tommath : : <build>no ]
                 : test_modular_adaptor_tommath ]

   [ run test_modular_adaptor.cpp no_eh_support gmp
           : # command line
           : # input files
           : # requirements
           <define>TEST_GMP
            release # Otherwise [ runtime is slow
            [ check-target-builds ../config//has_gmp : : <build>no ]
           : test_modular_adaptor_gmp ]

;

rule get_function_tests
{
   local result ;
   for local source in test_exp.cpp test_log.cpp test_pow.cpp test_sinh.cpp test_sqrt.cpp test_cosh.cpp test_tanh.cpp test_sin.cpp test_cos.cpp test_tan.cpp test_asin.cpp test_acos.cpp test_atan.cpp test_round.cpp test_fpclassify.cpp test_sf_import_c99.cpp
   {
         result += [ run $(source) gmp no_eh_support
              : # command line
              : # input files
              : # requirements
               [ check-target-builds ../config//has_gmp : : <build>no ]
               <define>TEST_MPF_50
              : $(source:B)_mpf50 ] ;
         result += [ run $(source) mpfr gmp no_eh_support
              : # command line
              : # input files
              : # requirements
               [ check-target-builds ../config//has_mpfr : : <build>no ]
               <define>TEST_MPFR_50
              : $(source:B)_mpfr50 ] ;
         result += [ run $(source) mpfi mpfr gmp no_eh_support
              : # command line
              : # input files
              : # requirements
               [ check-target-builds ../config//has_mpfi : : <build>no ]
               <define>TEST_MPFI_50
              : $(source:B)_mpfi50 ] ;
         result += [ run $(source) no_eh_support
              : # command line
              : # input files
              : # requirements
               <define>TEST_CPP_DEC_FLOAT
              : $(source:B)_cpp_dec_float ] ;
         result += [ run $(source) no_eh_support
              : # command line
              : # input files
              : # requirements
               <define>TEST_CPP_BIN_FLOAT
              : $(source:B)_cpp_bin_float ] ;
         result += [ run $(source) quadmath no_eh_support
              : # command line
              : # input files
              : # requirements
               [ check-target-builds ../config//has_float128 : : <build>no ]
               <define>TEST_FLOAT128
              : $(source:B)_float128 ] ;
         result += [ run $(source) no_eh_support
              : # command line
              : # input files
              : # requirements
               [ check-target-builds ../config//has_intel_quad : <cxxflags>-Qoption,cpp,--extended_float_type : <build>no ] [ check-target-builds ../config//has_float128 : <source>quadmath ]
               <define>TEST_FLOAT128
              : $(source:B)_intel_quad ] ;
   }
   return $(result) ;
}

test-suite functions_and_limits :

      [ run test_numeric_limits.cpp no_eh_support
              : # command line
              : # input files
              : # requirements
              <define>TEST_BACKEND
              : test_numeric_limits_backend_concept ]

      [ run test_numeric_limits.cpp gmp no_eh_support
              : # command line
              : # input files
              : # requirements
              <define>TEST_MPF_50 <define>PRINT_MAX_DIGITS10
               [ check-target-builds ../config//has_gmp : : <build>no ]
              : test_numeric_limits_mpf50 ]

      [ run test_numeric_limits.cpp gmp no_eh_support
              : # command line
              : # input files
              : # requirements
              <define>TEST_MPF <define>PRINT_MAX_DIGITS10
               [ check-target-builds ../config//has_gmp : : <build>no ]
              : test_numeric_limits_mpf ]

      [ run test_numeric_limits.cpp gmp no_eh_support
              : # command line
              : # input files
              : # requirements
              <define>TEST_MPZ
               [ check-target-builds ../config//has_gmp : : <build>no ]
              : test_numeric_limits_mpz ]

      [ run test_numeric_limits.cpp gmp no_eh_support
              : # command line
              : # input files
              : # requirements
              <define>TEST_MPQ
               [ check-target-builds ../config//has_gmp : : <build>no ]
              : test_numeric_limits_mpq ]

      [ run test_numeric_limits.cpp mpfr gmp no_eh_support
              : # command line
              : # input files
              : # requirements
              <define>TEST_MPFR <define>PRINT_MAX_DIGITS10
               [ check-target-builds ../config//has_mpfr : : <build>no ]
              : test_numeric_limits_mpfr ]

      [ run test_numeric_limits.cpp mpfr gmp no_eh_support
              : # command line
              : # input files
              : # requirements
              <define>TEST_MPFR_50 <define>PRINT_MAX_DIGITS10
               [ check-target-builds ../config//has_mpfr : : <build>no ]
              : test_numeric_limits_mpfr_50 ]

      [ run test_numeric_limits.cpp no_eh_support
              : # command line
              : # input files
              : # requirements
              <define>TEST_CPP_DEC_FLOAT
              : test_numeric_limits_cpp_dec_float ]

      [ run test_numeric_limits.cpp no_eh_support
              : # command line
              : # input files
              : # requirements
              <define>TEST_CPP_BIN_FLOAT <define>PRINT_MAX_DIGITS10
              : test_numeric_limits_cpp_bin_float ]

      [ run test_numeric_limits.cpp $(TOMMATH) no_eh_support
              : # command line
              : # input files
              : # requirements
              <define>TEST_TOMMATH
               [ check-target-builds ../config//has_tommath : : <build>no ]
              : test_numeric_limits_tommath ]

      [ run test_numeric_limits.cpp no_eh_support
              : # command line
              : # input files
              : # requirements
              <define>TEST_CPP_INT
              : test_numeric_limits_cpp_int ]

      [ run test_numeric_limits.cpp mpfi mpfr gmp no_eh_support
              : # command line
              : # input files
              : # requirements
              <define>TEST_MPFI_50
               [ check-target-builds ../config//has_mpfi : : <build>no ]
              : test_numeric_limits_mpfi_50 ]

      [ run test_numeric_limits.cpp quadmath no_eh_support
              : # command line
              : # input files
              : # requirements
              <define>TEST_FLOAT128
               [ check-target-builds ../config//has_float128 : : <build>no ]
              : test_numeric_limits_float128 ]
      [ run test_numeric_limits.cpp no_eh_support
              : # command line
              : # input files
              : # requirements
              <define>TEST_FLOAT128
               [ check-target-builds ../config//has_intel_quad : <cxxflags>-Qoption,cpp,--extended_float_type : <build>no ] [ check-target-builds ../config//has_float128 : <source>quadmath ]
              : test_numeric_limits_intel_quad ]

      [ run test_sf_import_c99.cpp : : : <define>TEST_CPP_DEC_FLOAT_2 : test_sf_import_c99_cpp_dec_float_2 ]
      [ run test_sf_import_c99.cpp : : : <define>TEST_CPP_DEC_FLOAT_3 : test_sf_import_c99_cpp_dec_float_3 ]
      [ run test_sf_import_c99.cpp : : : <define>TEST_CPP_DEC_FLOAT_4 : test_sf_import_c99_cpp_dec_float_4 ]
      [ run test_sf_import_c99.cpp : : : <define>TEST_CPP_DEC_FLOAT_5 : test_sf_import_c99_cpp_dec_float_5 ]
      [ run test_sf_import_c99.cpp : : : <define>TEST_CPP_DEC_FLOAT_6 : test_sf_import_c99_cpp_dec_float_6 ]

      [ run test_sf_import_c99.cpp : : : <define>TEST_CPP_BIN_FLOAT_2 : test_sf_import_c99_cpp_bin_float_2 ]
      [ run test_sf_import_c99.cpp : : : <define>TEST_CPP_BIN_FLOAT_2 : test_sf_import_c99_cpp_bin_float_3 ]

      [ run test_move.cpp mpfr gmp no_eh_support
              : # command line
              : # input files
              : # requirements
              <define>TEST_MPFR
               [ check-target-builds ../config//has_mpfr : : <build>no ]
              : test_move_mpfr ]

      [ run test_move.cpp mpc mpfr gmp no_eh_support
              : # command line
              : # input files
              : # requirements
              <define>TEST_MPC
               [ check-target-builds ../config//has_mpc : : <build>no ]
              : test_move_mpc ]

      [ run test_move.cpp gmp no_eh_support
              : # command line
              : # input files
              : # requirements
              <define>TEST_GMP
               [ check-target-builds ../config//has_gmp : : <build>no ]
              : test_move_gmp ]

      [ run test_move.cpp $(TOMMATH) no_eh_support
              : # command line
              : # input files
              : # requirements
              <define>TEST_TOMMATH
               [ check-target-builds ../config//has_tommath : : <build>no ]
              : test_move_tommath ]

      [ run test_move.cpp no_eh_support
              : # command line
              : # input files
              : # requirements
              <define>TEST_CPP_INT
              : test_move_cpp_int ]

<<<<<<< HEAD
      [ run test_jacobi.cpp no_eh_support
                          : # command line
                          : # input files
                          : # requirements
                          <define>TEST_CPP_INT
                          : test_jacobi_cpp_int ]

      [ run test_jacobi.cpp $(TOMMATH) no_eh_support
                    : # command line
                    : # input files
                    : # requirements
                    <define>TEST_TOMMATH
                     release # Otherwise [ runtime is slow
                     [ check-target-builds ../config//has_tommath : : <build>no ]
                    : test_jacobi_tommath ]

      [ run test_jacobi.cpp gmp no_eh_support
              : # command line
              : # input files
              : # requirements
              <define>TEST_MPZ
               release # Otherwise [ runtime is slow
               [ check-target-builds ../config//has_gmp : : <build>no ]
              : test_jacobi_gmp ]
=======
      [ run test_sin_near_half_pi.cpp mpfr gmp : : : <define>TEST_CPP_BIN_FLOAT release [ check-target-builds ../config//has_float128 : <source>quadmath : ] [ check-target-builds ../config//has_mpfr : : <build>no ] : test_sin_near_half_pi_cpp_bin_float ]
      [ run test_sin_near_half_pi.cpp mpfr gmp : : : <define>TEST_CPP_DEC_FLOAT release [ check-target-builds ../config//has_mpfr : : <build>no ] : test_sin_near_half_pi_cpp_dec_float ]
      [ run test_sin_near_half_pi.cpp mpfr gmp : : : <define>TEST_MPF_50 release [ check-target-builds ../config//has_mpfr : : <build>no ] : test_sin_near_half_pi_mpf_50 ]
      [ run test_sin_near_half_pi.cpp mpfr gmp quadmath : : : <define>TEST_FLOAT128 release [ check-target-builds ../config//has_mpfr : : <build>no ] [ check-target-builds ../config//has_float128 : : <build>no ] : test_sin_near_half_pi_float128 ]
      [ run test_cos_near_half_pi.cpp mpfr gmp : : : <define>TEST_CPP_BIN_FLOAT release [ check-target-builds ../config//has_float128 : <source>quadmath : ] [ check-target-builds ../config//has_mpfr : : <build>no ] : test_cos_near_half_pi_cpp_bin_float ]
      [ run test_cos_near_half_pi.cpp mpfr gmp : : : <define>TEST_CPP_DEC_FLOAT release [ check-target-builds ../config//has_mpfr : : <build>no ] : test_cos_near_half_pi_cpp_dec_float ]
      [ run test_cos_near_half_pi.cpp mpfr gmp : : : <define>TEST_MPF_50 release [ check-target-builds ../config//has_mpfr : : <build>no ] : test_cos_near_half_pi_mpf_50 ]
      [ run test_cos_near_half_pi.cpp mpfr gmp quadmath : : : <define>TEST_FLOAT128 release [ check-target-builds ../config//has_mpfr : : <build>no ] [ check-target-builds ../config//has_float128 : : <build>no ] : test_cos_near_half_pi_float128 ]
>>>>>>> 9fbd862c

      [ get_function_tests ]
;

test-suite conversions :

   [ run test_gmp_conversions.cpp gmp no_eh_support
           : # command line
           : # input files
           : # requirements
            [ check-target-builds ../config//has_gmp : : <build>no ] ]

   [ run test_mpfr_conversions.cpp gmp mpfr no_eh_support
           : # command line
           : # input files
           : # requirements
            [ check-target-builds ../config//has_mpfr : : <build>no ] ]

   [ run test_mpc_conversions.cpp gmp mpfr mpc no_eh_support
           : # command line
           : # input files
           : # requirements
            [ check-target-builds ../config//has_mpc : : <build>no ] ]

   [ run test_constants.cpp gmp no_eh_support
           : # command line
           : # input files
           : # requirements
           <define>TEST_MPF_50
            [ check-target-builds ../config//has_gmp : : <build>no ]
           : test_constants_mpf50 ]

   [ run test_constants.cpp mpfr gmp no_eh_support
           : # command line
           : # input files
           : # requirements
           <define>TEST_MPFR_50
            [ check-target-builds ../config//has_mpfr : : <build>no ]
           : test_constants_mpfr_50 ]

   [ run test_constants.cpp no_eh_support
           : # command line
           : # input files
           : # requirements
           <define>TEST_CPP_DEC_FLOAT
           : test_constants_cpp_dec_float ]


   [ run test_test.cpp ]
   [ run test_cpp_int_lit.cpp no_eh_support ]

      #
      # Interconversion tests:
      #
      [ run test_convert_from_cpp_int.cpp
              : # command line
              : # input files
              : # requirements
              [ check-target-builds ../config//has_gmp : <define>HAS_GMP <source>gmp : ]
              [ check-target-builds ../config//has_mpfr : <define>HAS_MPFR <source>gmp <source>mpfr : ]
              [ check-target-builds ../config//has_mpfi : <define>HAS_MPFI <source>gmp <source>mpfr <source>mpfi : ]
              [ check-target-builds ../config//has_tommath : <define>HAS_TOMMATH <source>tommath : ]
               [ check-target-builds ../config//has_float128 : <define>HAS_FLOAT128 <source>quadmath : ] 
              ]
      [ run test_convert_from_mpz_int.cpp
              : # command line
              : # input files
              : # requirements
              [ check-target-builds ../config//has_gmp : <define>HAS_GMP <source>gmp : ]
              [ check-target-builds ../config//has_mpfr : <define>HAS_MPFR <source>gmp <source>mpfr : ]
              [ check-target-builds ../config//has_mpfi : <define>HAS_MPFI <source>gmp <source>mpfr <source>mpfi : ]
              [ check-target-builds ../config//has_tommath : <define>HAS_TOMMATH <source>tommath : ]
               [ check-target-builds ../config//has_float128 : <define>HAS_FLOAT128 <source>quadmath : ] 
              ]
      [ run test_convert_from_tom_int.cpp
              : # command line
              : # input files
              : # requirements
              [ check-target-builds ../config//has_gmp : <define>HAS_GMP <source>gmp : ]
              [ check-target-builds ../config//has_mpfr : <define>HAS_MPFR <source>gmp <source>mpfr : ]
              [ check-target-builds ../config//has_mpfi : <define>HAS_MPFI <source>gmp <source>mpfr <source>mpfi : ]
              [ check-target-builds ../config//has_tommath : <define>HAS_TOMMATH <source>tommath : ]
               [ check-target-builds ../config//has_float128 : <define>HAS_FLOAT128 <source>quadmath : ] 
              ]
      [ run test_convert_from_cpp_rational.cpp
              : # command line
              : # input files
              : # requirements
              [ check-target-builds ../config//has_gmp : <define>HAS_GMP <source>gmp : ]
              [ check-target-builds ../config//has_mpfr : <define>HAS_MPFR <source>gmp <source>mpfr : ]
              [ check-target-builds ../config//has_mpfi : <define>HAS_MPFI <source>gmp <source>mpfr <source>mpfi : ]
              [ check-target-builds ../config//has_tommath : <define>HAS_TOMMATH <source>tommath : ]
               [ check-target-builds ../config//has_float128 : <define>HAS_FLOAT128 <source>quadmath : ] 
              ]
      [ run test_convert_from_gmp_rational.cpp
              : # command line
              : # input files
              : # requirements
              [ check-target-builds ../config//has_gmp : <define>HAS_GMP <source>gmp : ]
              [ check-target-builds ../config//has_mpfr : <define>HAS_MPFR <source>gmp <source>mpfr : ]
              [ check-target-builds ../config//has_mpfi : <define>HAS_MPFI <source>gmp <source>mpfr <source>mpfi : ]
              [ check-target-builds ../config//has_tommath : <define>HAS_TOMMATH <source>tommath : ]
               [ check-target-builds ../config//has_float128 : <define>HAS_FLOAT128 <source>quadmath : ] 
              ]
      [ run test_convert_from_tom_rational.cpp
              : # command line
              : # input files
              : # requirements
              [ check-target-builds ../config//has_gmp : <define>HAS_GMP <source>gmp : ]
              [ check-target-builds ../config//has_mpfr : <define>HAS_MPFR <source>gmp <source>mpfr : ]
              [ check-target-builds ../config//has_mpfi : <define>HAS_MPFI <source>gmp <source>mpfr <source>mpfi : ]
              [ check-target-builds ../config//has_tommath : <define>HAS_TOMMATH <source>tommath : ]
               [ check-target-builds ../config//has_float128 : <define>HAS_FLOAT128 <source>quadmath : ] 
              ]
      [ run test_convert_from_cpp_bin_float.cpp
              : # command line
              : # input files
              : # requirements
              [ check-target-builds ../config//has_gmp : <define>HAS_GMP <source>gmp : ]
              [ check-target-builds ../config//has_mpfr : <define>HAS_MPFR <source>gmp <source>mpfr : ]
              [ check-target-builds ../config//has_mpfi : <define>HAS_MPFI <source>gmp <source>mpfr <source>mpfi : ]
              [ check-target-builds ../config//has_tommath : <define>HAS_TOMMATH <source>tommath : ]
               [ check-target-builds ../config//has_float128 : <define>HAS_FLOAT128 <source>quadmath : ] 
              ]
      [ run test_convert_from_cpp_dec_float.cpp
              : # command line
              : # input files
              : # requirements
              [ check-target-builds ../config//has_gmp : <define>HAS_GMP <source>gmp : ]
              [ check-target-builds ../config//has_mpfr : <define>HAS_MPFR <source>gmp <source>mpfr : ]
              [ check-target-builds ../config//has_mpfi : <define>HAS_MPFI <source>gmp <source>mpfr <source>mpfi : ]
              [ check-target-builds ../config//has_tommath : <define>HAS_TOMMATH <source>tommath : ]
               [ check-target-builds ../config//has_float128 : <define>HAS_FLOAT128 <source>quadmath : ] 
              ]
      [ run test_convert_from_mpf_float.cpp
              : # command line
              : # input files
              : # requirements
              [ check-target-builds ../config//has_gmp : <define>HAS_GMP <source>gmp : ]
              [ check-target-builds ../config//has_mpfr : <define>HAS_MPFR <source>gmp <source>mpfr : ]
              [ check-target-builds ../config//has_mpfi : <define>HAS_MPFI <source>gmp <source>mpfr <source>mpfi : ]
              [ check-target-builds ../config//has_tommath : <define>HAS_TOMMATH <source>tommath : ]
               [ check-target-builds ../config//has_float128 : <define>HAS_FLOAT128 <source>quadmath : ] 
              ]
      [ run test_convert_from_mpfr_float.cpp
              : # command line
              : # input files
              : # requirements
              [ check-target-builds ../config//has_gmp : <define>HAS_GMP <source>gmp : ]
              [ check-target-builds ../config//has_mpfr : <define>HAS_MPFR <source>gmp <source>mpfr : ]
              [ check-target-builds ../config//has_mpfi : <define>HAS_MPFI <source>gmp <source>mpfr <source>mpfi : ]
              [ check-target-builds ../config//has_tommath : <define>HAS_TOMMATH <source>tommath : ]
               [ check-target-builds ../config//has_float128 : <define>HAS_FLOAT128 <source>quadmath : ] 
              ]
      [ run test_convert_from_mpfi_float.cpp
              : # command line
              : # input files
              : # requirements
              [ check-target-builds ../config//has_gmp : <define>HAS_GMP <source>gmp : ]
              [ check-target-builds ../config//has_mpfr : <define>HAS_MPFR <source>gmp <source>mpfr : ]
              [ check-target-builds ../config//has_mpfi : <define>HAS_MPFI <source>gmp <source>mpfr <source>mpfi : ]
              [ check-target-builds ../config//has_tommath : <define>HAS_TOMMATH <source>tommath : ]
               [ check-target-builds ../config//has_float128 : <define>HAS_FLOAT128 <source>quadmath : ] 
              ]
      [ run test_convert_from_float128.cpp
              : # command line
              : # input files
              : # requirements
              [ check-target-builds ../config//has_gmp : <define>HAS_GMP <source>gmp : ]
              [ check-target-builds ../config//has_mpfr : <define>HAS_MPFR <source>gmp <source>mpfr : ]
              [ check-target-builds ../config//has_mpfi : <define>HAS_MPFI <source>gmp <source>mpfr <source>mpfi : ]
              [ check-target-builds ../config//has_tommath : <define>HAS_TOMMATH <source>tommath : ]
               [ check-target-builds ../config//has_float128 : <define>HAS_FLOAT128 <source>quadmath : ] 
              ]

      [ run test_cpp_bin_float_conv.cpp ]

      [ run test_cpp_bin_float_io.cpp no_eh_support /boost/system//boost_system /boost/chrono//boost_chrono
              : # command line
              : # input files
              : # requirements
              <define>TEST_CPP_BIN_FLOAT
               <define>TEST1
               release # Otherwise [ runtime is slow
              : test_cpp_bin_float_io_1
              ]

      [ run test_cpp_bin_float_io.cpp no_eh_support /boost/system//boost_system /boost/chrono//boost_chrono
              : # command line
              : # input files
              : # requirements
              <define>TEST_CPP_BIN_FLOAT
               <define>TEST2
               release # Otherwise [ runtime is slow
              : test_cpp_bin_float_io_2
              ]

      [ run test_cpp_bin_float.cpp no_eh_support mpfr gmp /boost/system//boost_system /boost/chrono//boost_chrono
              : # command line
              : # input files
              : # requirements
              <define>TEST_MPFR
               [ check-target-builds ../config//has_mpfr : : <build>no ]
               release # Otherwise [ runtime is slow
              ]

      [ run test_float_io.cpp no_eh_support
              : # command line
              : # input files
              : # requirements
              <define>TEST_CPP_DEC_FLOAT
               release # Otherwise [ runtime is slow
              : test_float_io_cpp_dec_float ]

      [ run test_float_io.cpp gmp no_eh_support
              : # command line
              : # input files
              : # requirements
              <define>TEST_MPF_50
               release # Otherwise [ runtime is slow
               [ check-target-builds ../config//has_gmp : : <build>no ]
              : test_float_io_mpf ]

      [ run test_float_io.cpp mpfr gmp no_eh_support
              : # command line
              : # input files
              : # requirements
              <define>TEST_MPFR_50
               release # Otherwise [ runtime is slow
               [ check-target-builds ../config//has_mpfr : : <build>no ]
              : test_float_io_mpfr ]

      [ run test_float_io.cpp mpfi mpfr gmp no_eh_support
              : # command line
              : # input files
              : # requirements
              <define>TEST_MPFI_50
               release # Otherwise [ runtime is slow
               [ check-target-builds ../config//has_mpfi : : <build>no ]
              : test_float_io_mpfi ]

      [ run test_float_io.cpp quadmath no_eh_support
              : # command line
              : # input files
              : # requirements
              <define>TEST_FLOAT128
               release # Otherwise [ runtime is slow
               [ check-target-builds ../config//has_float128 : : <build>no ]
              : test_float_io_float128 ]
      [ run test_float_io.cpp no_eh_support
              : # command line
              : # input files
              : # requirements
              <define>TEST_FLOAT128
               release # Otherwise [ runtime is slow
               [ check-target-builds ../config//has_intel_quad : <cxxflags>-Qoption,cpp,--extended_float_type : <build>no ] [ check-target-builds ../config//has_float128 : <source>quadmath ]
              : test_float_io_intel_quad ]

      [ run test_int_io.cpp no_eh_support $(TOMMATH)
              : # command line
              : # input files
              : # requirements
              <define>TEST_TOMMATH
               release # Otherwise [ runtime is slow
               [ check-target-builds ../config//has_tommath : : <build>no ]
              : test_int_io_tommath ]

      [ run test_int_io.cpp no_eh_support gmp
              : # command line
              : # input files
              : # requirements
              <define>TEST_MPZ
               release # Otherwise [ runtime is slow
               [ check-target-builds ../config//has_gmp : : <build>no ]
              : test_int_io_mpz ]

;


test-suite cpp_int_tests :

      [ run test_int_io.cpp no_eh_support
           : # command line
           : # input files
           : # requirements
           <define>TEST_CPP_INT
            release # Otherwise    [ runtime is slow
           : test_int_io_cpp_int ]

      [ run test_cpp_int_left_shift.cpp gmp no_eh_support
           : # command line
           : # input files
           : # requirements
            [ check-target-builds ../config//has_gmp : : <build>no ]
            release  # otherwise    [ runtime is too slow!!
            ]

      [ run test_cpp_int.cpp gmp no_eh_support
           : # command line
           : # input files
           : # requirements
            [ check-target-builds ../config//has_gmp : : <build>no ]
            release  # otherwise    [ runtime is too slow!!
            <define>TEST1
            : test_cpp_int_1
            ]

      [ run test_cpp_int.cpp gmp no_eh_support
           : # command line
           : # input files
           : # requirements
            [ check-target-builds ../config//has_gmp : : <build>no ]
            release  # otherwise    [ runtime is too slow!!
            <define>TEST2
            : test_cpp_int_2
            ]

      [ run test_cpp_int.cpp gmp no_eh_support
           : # command line
           : # input files
           : # requirements
            [ check-target-builds ../config//has_gmp : : <build>no ]
            release  # otherwise    [ runtime is too slow!!
            <define>TEST3
            : test_cpp_int_3
            ]

      [ run test_cpp_int.cpp gmp no_eh_support
           : # command line
           : # input files
           : # requirements
            [ check-target-builds ../config//has_gmp : : <build>no ]
            release  # otherwise    [ runtime is too slow!!
            <define>TEST4
            : test_cpp_int_4
            ]

      [ run test_cpp_int.cpp gmp no_eh_support
           : # command line
           : # input files
           : # requirements
            [ check-target-builds ../config//has_gmp : : <build>no ]
            release  # otherwise    [ runtime is too slow!!
            <define>TEST5
            : test_cpp_int_5
            ]

      [ run test_cpp_int.cpp gmp no_eh_support
           : # command line
           : # input files
           : # requirements
            [ check-target-builds ../config//has_gmp : : <build>no ]
            release  # otherwise    [ runtime is too slow!!
            <define>TEST6
            : test_cpp_int_6
            ]

      [ run test_cpp_int_karatsuba.cpp gmp no_eh_support
           : # command line
           : # input files
           : # requirements
            [ check-target-builds ../config//has_gmp : : <build>no ]
            release  # otherwise    [ runtime is too slow!!
            <define>TEST=1
            : test_cpp_int_karatsuba_1
            ]
      [ run test_cpp_int_karatsuba.cpp gmp no_eh_support
           : # command line
           : # input files
           : # requirements
            [ check-target-builds ../config//has_gmp : : <build>no ]
            release  # otherwise    [ runtime is too slow!!
            <define>TEST=2
            : test_cpp_int_karatsuba_2
            ]
      [ run test_cpp_int_karatsuba.cpp gmp no_eh_support
           : # command line
           : # input files
           : # requirements
            [ check-target-builds ../config//has_gmp : : <build>no ]
            release  # otherwise    [ runtime is too slow!!
            <define>TEST=3
            : test_cpp_int_karatsuba_3
            ]
      [ run test_cpp_int_karatsuba.cpp gmp no_eh_support
           : # command line
           : # input files
           : # requirements
            [ check-target-builds ../config//has_gmp : : <build>no ]
            release  # otherwise    [ runtime is too slow!!
            <define>TEST=4
            : test_cpp_int_karatsuba_4
            ]

      [ run test_checked_cpp_int.cpp no_eh_support ]
      [ run test_unchecked_cpp_int.cpp no_eh_support : : : release ]

      [ run test_cpp_int_serial.cpp ../../serialization/build//boost_serialization : : : release <define>TEST1 <toolset>gcc-mingw:<link>static : test_cpp_int_serial_1 ]
      [ run test_cpp_int_serial.cpp ../../serialization/build//boost_serialization : : : release <define>TEST2 <toolset>gcc-mingw:<link>static : test_cpp_int_serial_2 ]
      [ run test_cpp_int_serial.cpp ../../serialization/build//boost_serialization : : : release <define>TEST3 <toolset>gcc-mingw:<link>static : test_cpp_int_serial_3 ]
      [ run test_cpp_int_serial.cpp ../../serialization/build//boost_serialization : : : release <define>TEST4 <toolset>gcc-mingw:<link>static : test_cpp_int_serial_4 ]
      [ run test_cpp_int_deserial.cpp ../../serialization/build//boost_serialization ../../filesystem/build//boost_filesystem : $(here)/serial_txts : : release <toolset>gcc-mingw:<link>static  ]
      [ run test_cpp_rat_serial.cpp ../../serialization/build//boost_serialization : : : release <toolset>gcc-mingw:<link>static  ]
      [ run test_gcd.cpp : : : [ requires cxx11_hdr_random ] ]
;

test-suite misc :

      [ compile test_constexpr.cpp : 
         [ check-target-builds ../config//has_float128 : <define>HAVE_FLOAT128 : ] 
         [ check-target-builds ../config//has_intel_quad : <cxxflags>-Qoption,cpp,--extended_float_type <define>HAVE_FLOAT128 : ] 
         [ requires cxx11_constexpr cxx11_user_defined_literals ] ]

      [ compile constexpr_test_arithmetic_backend.cpp : 
         [ requires cxx14_constexpr cxx17_if_constexpr ] ]
      [ compile constexpr_test_float128.cpp : 
         [ requires cxx14_constexpr cxx17_if_constexpr ] [ check-target-builds ../config//has_float128 : <source>quadmath : <build>no ] ]

      [ run constexpr_test_cpp_int.cpp : : : [ requires cxx14_constexpr cxx17_if_constexpr ] [ check-target-builds ../config//has_is_constant_evaluated : : <build>no ] ]
      [ run constexpr_test_cpp_int_2.cpp : : : [ requires cxx14_constexpr cxx17_if_constexpr ] [ check-target-builds ../config//has_is_constant_evaluated : : <build>no ] ]
      [ run constexpr_test_cpp_int_3.cpp : : : [ requires cxx14_constexpr cxx17_if_constexpr ] [ check-target-builds ../config//has_is_constant_evaluated : : <build>no ] ]
      [ run constexpr_test_cpp_int_4.cpp : : : [ requires cxx14_constexpr cxx17_if_constexpr ] [ check-target-builds ../config//has_is_constant_evaluated : : <build>no ] ]
      [ run constexpr_test_cpp_int_5.cpp : : : [ requires cxx14_constexpr cxx17_if_constexpr ] [ check-target-builds ../config//has_is_constant_evaluated : : <build>no ] ]
      [ run constexpr_test_cpp_int_6.cpp : : : [ requires cxx14_constexpr cxx17_if_constexpr ] [ check-target-builds ../config//has_is_constant_evaluated : <toolset>msvc:<cxxflags>-constexpr:steps10000000 <toolset>clang:<cxxflags>-fconstexpr-steps=268435456 : <build>no ] [ check-target-builds ../config//has_constexpr_limits : <cxxflags>-fconstexpr-ops-limit=268435456 ] ]
      [ run constexpr_test_cpp_int_7.cpp : : : [ requires cxx14_constexpr cxx17_if_constexpr ] [ check-target-builds ../config//has_is_constant_evaluated : <toolset>msvc:<cxxflags>-constexpr:steps10000000 <toolset>clang:<cxxflags>-fconstexpr-steps=268435456 : <build>no ] ]

      [ compile test_nothrow_cpp_int.cpp ]
      [ compile test_nothrow_cpp_rational.cpp ]
      [ compile test_nothrow_cpp_bin_float.cpp ]
      [ compile test_nothrow_cpp_dec_float.cpp ]
      [ compile test_nothrow_float128.cpp : [ check-target-builds ../config//has_float128 : : <build>no ] ]
      [ compile test_nothrow_gmp.cpp : [ check-target-builds ../config//has_gmp : : <build>no ] ]
      [ compile test_nothrow_mpfr.cpp : [ check-target-builds ../config//has_mpfr : : <build>no ] ]

      [ run test_miller_rabin.cpp no_eh_support gmp
              : # command line
              : # input files
              : # requirements
               [ check-target-builds ../config//has_gmp : : <build>no ]
               release  # otherwise [ runtime is too slow!!
               ]

      [ run test_rational_io.cpp $(TOMMATH) no_eh_support
              : # command line
              : # input files
              : # requirements
              <define>TEST_TOMMATH
               [ check-target-builds ../config//has_tommath : : <build>no ]
               release # Otherwise [ runtime is slow
              : test_rational_io_tommath ]

      [ run test_rational_io.cpp gmp no_eh_support
              : # command line
              : # input files
              : # requirements
              <define>TEST_MPQ
               [ check-target-builds ../config//has_gmp : : <build>no ]
               release # Otherwise [ runtime is slow
              : test_rational_io_mpz ]

      [ run test_rational_io.cpp no_eh_support
              : # command line
              : # input files
              : # requirements
              <define>TEST_CPP_INT
               release # Otherwise [ runtime is slow
              : test_rational_io_cpp_int ]

      [ run test_generic_conv.cpp no_eh_support
              : # command line
              : # input files
              : # requirements
               [ check-target-builds ../config//has_gmp : <define>TEST_GMP <source>gmp :  ]
               [ check-target-builds ../config//has_tommath : <define>TEST_TOMMATH <source>$(TOMMATH) :  ]
               [ check-target-builds ../config//has_mpfr : <define>TEST_MPFR <source>mpfr :  ]
               release # Otherwise [ runtime is slow
               ]

      [ run test_rat_float_interconv.cpp no_eh_support /boost/system//boost_system /boost/chrono//boost_chrono
              : # command line
              : # input files
              : # requirements
              <define>TEST1
              release 
              : test_rat_float_interconv_1 ]

      [ run test_rat_float_interconv.cpp no_eh_support /boost/system//boost_system /boost/chrono//boost_chrono
              : # command line
              : # input files
              : # requirements
              <define>TEST2
              release 
              : test_rat_float_interconv_2 ]

      [ run test_rat_float_interconv.cpp no_eh_support /boost/system//boost_system /boost/chrono//boost_chrono
              : # command line
              : # input files
              : # requirements
              <define>TEST3
              release 
              : test_rat_float_interconv_3 ]

      [ run test_rat_float_interconv.cpp no_eh_support /boost/system//boost_system /boost/chrono//boost_chrono
              : # command line
              : # input files
              : # requirements
              <define>TEST4
              release 
              : test_rat_float_interconv_4 ]

      [ run test_rat_float_interconv.cpp no_eh_support /boost/system//boost_system /boost/chrono//boost_chrono mpfr gmp
              : # command line
              : # input files
              : # requirements
              <define>TEST5
              [ check-target-builds ../config//has_mpfr : : <build>no ]
              release 
              : test_rat_float_interconv_5 ]

      [ run test_rat_float_interconv.cpp no_eh_support /boost/system//boost_system /boost/chrono//boost_chrono mpfr gmp
              : # command line
              : # input files
              : # requirements
              <define>TEST6
              [ check-target-builds ../config//has_mpfr : : <build>no ]
              release 
              : test_rat_float_interconv_6 ]

      [ run test_rat_float_interconv.cpp no_eh_support /boost/system//boost_system /boost/chrono//boost_chrono mpfr gmp
              : # command line
              : # input files
              : # requirements
              <define>TEST7
              [ check-target-builds ../config//has_mpfr : : <build>no ]
              release 
              : test_rat_float_interconv_7 ]

      [ run test_rat_float_interconv.cpp no_eh_support /boost/system//boost_system /boost/chrono//boost_chrono mpfr gmp
              : # command line
              : # input files
              : # requirements
              <define>TEST8
              [ check-target-builds ../config//has_mpfr : : <build>no ]
              release 
              : test_rat_float_interconv_8 ]

      [ run test_cpp_int_conv.cpp no_eh_support ]
      [ run test_cpp_int_import_export.cpp no_eh_support ]
      [ run test_native_integer.cpp no_eh_support ]

      [ run test_mixed_cpp_int.cpp no_eh_support ]
      [ run test_mixed_float.cpp no_eh_support
              : # command line
              : # input files
              : # requirements
               [ check-target-builds ../config//has_gmp : <define>TEST_GMP <library>gmp : ]
               [ check-target-builds ../config//has_mpfr : <define>TEST_MPFR <library>mpfr <library>gmp : ] ]
      [ compile include_test/mpfr_include_test.cpp
                    : # requirements
                     [ check-target-builds ../config//has_mpfr : : <build>no ] ]
      [ compile include_test/gmp_include_test.cpp
                    : # requirements
                     [ check-target-builds ../config//has_gmp : : <build>no ] ]
      [ compile include_test/tommath_include_test.cpp
                    : # requirements
                     [ check-target-builds ../config//has_tommath : : <build>no ] ]
      [ compile include_test/cpp_int_include_test.cpp ]
      [ compile include_test/cpp_dec_float_include_test.cpp ]
      [ compile include_test/cpp_bin_float_include_test.cpp ]

      [ run ublas_interop/test1.cpp ublas_interop/test11.cpp ublas_interop/test12.cpp ublas_interop/test13.cpp no_eh_support ]
      [ run ublas_interop/test2.cpp ublas_interop/test21.cpp ublas_interop/test22.cpp ublas_interop/test23.cpp no_eh_support ]
      #[ run ublas_interop/test3.cpp ublas_interop/test31.cpp ublas_interop/test32.cpp ublas_interop/test33.cpp ]
      [ run ublas_interop/test4.cpp ublas_interop/test42.cpp ublas_interop/test43.cpp no_eh_support ]
      [ run ublas_interop/test5.cpp ublas_interop/test52.cpp ublas_interop/test53.cpp no_eh_support ]
      [ run ublas_interop/test6.cpp ublas_interop/test62.cpp ublas_interop/test63.cpp no_eh_support ]
      #[ run ublas_interop/test7.cpp ublas_interop/test71.cpp ublas_interop/test72.cpp ublas_interop/test73.cpp ]

      [ run ublas_interop/test1.cpp ublas_interop/test11.cpp ublas_interop/test12.cpp ublas_interop/test13.cpp no_eh_support : : : <define>TEST_ET=1 : ublas1_et ]
      [ run ublas_interop/test2.cpp ublas_interop/test21.cpp ublas_interop/test22.cpp ublas_interop/test23.cpp no_eh_support : : : <define>TEST_ET=1 : ublas2_et ]
      #[ run ublas_interop/test3.cpp ublas_interop/test31.cpp ublas_interop/test32.cpp ublas_interop/test33.cpp : : : <define>TEST_ET=1 : ublas3_et ]
      [ run ublas_interop/test4.cpp ublas_interop/test42.cpp ublas_interop/test43.cpp no_eh_support : : : <define>TEST_ET=1 : ublas3_et ]
      [ run ublas_interop/test5.cpp ublas_interop/test52.cpp ublas_interop/test53.cpp no_eh_support : : : <define>TEST_ET=1 : ublas4_et ]
      [ run ublas_interop/test6.cpp ublas_interop/test62.cpp ublas_interop/test63.cpp no_eh_support : : : <define>TEST_ET=1 : ublas5_et ]
      #[ run ublas_interop/test7.cpp ublas_interop/test71.cpp ublas_interop/test72.cpp ublas_interop/test73.cpp : : : <define>TEST_ET=1 : ublas6_et ]

      #
      # Serialization tests, run in release mode so we cycle through more values:
      #
      [ run test_adapt_serial.cpp ../../serialization/build//boost_serialization : : : release <toolset>gcc-mingw:<link>static  ]
      [ run test_cpp_dec_float_serial.cpp ../../serialization/build//boost_serialization : : : release <define>TEST1 <toolset>gcc-mingw:<link>static  : test_cpp_dec_float_serial_1 ]
      [ run test_cpp_dec_float_serial.cpp ../../serialization/build//boost_serialization : : : release <define>TEST2 <toolset>gcc-mingw:<link>static  : test_cpp_dec_float_serial_2 ]
      [ run test_float128_serial.cpp ../../serialization/build//boost_serialization quadmath : : : release <toolset>gcc-mingw:<link>static  [ check-target-builds ../config//has_float128 : : <build>no ]  ]
      [ run test_cpp_bin_float_serial.cpp ../../serialization/build//boost_serialization : : : release <toolset>gcc-mingw:<link>static  <define>TEST1 : test_bin_dec_float_serial_1 ]
      [ run test_cpp_bin_float_serial.cpp ../../serialization/build//boost_serialization : : : release <define>TEST2 <toolset>gcc-mingw:<link>static  : test_bin_dec_float_serial_2 ]

      #
      # Mixed mode comparison tests, see: https://svn.boost.org/trac/boost/ticket/11328
      #
      [ run test_checked_mixed_cpp_int.cpp no_eh_support ]
      [ run test_mixed_cpp_bin_float.cpp no_eh_support ]
      [ run test_mixed_cpp_dec_float.cpp no_eh_support ]
      [ run test_mixed_mpf_float.cpp gmp no_eh_support : : : [ check-target-builds ../config//has_gmp : : <build>no ] ]
      [ run test_mixed_mpfr_float.cpp  mpfr gmp no_eh_support : : : [ check-target-builds ../config//has_mpfr : : <build>no ] ]
      #
      # Check for narrowing conversions:
      #
      [ run test_float_conversions.cpp no_eh_support ]
      #
      # specific bug cases:
      #
      [ compile bug11922.cpp ]
      [ run bug12039.cpp no_eh_support ]
      [ compile git_issue_30.cpp ]
      [ run git_issue_167.cpp ]
      [ run git_issue_175.cpp ]
      [ run git_issue_248.cpp ]
      [ run git_issue_265.cpp : : : [ check-target-builds ../config//has_mpfr : <source>gmp <source>mpfr : <build>no ] ]
      [ compile git_issue_98.cpp : 
         [ check-target-builds ../config//has_float128 : <define>TEST_FLOAT128 <source>quadmath : ]
         [ check-target-builds ../config//has_gmp : <define>TEST_GMP <source>gmp : ]
         [ check-target-builds ../config//has_mpfr : <define>TEST_MPFR <source>gmp <source>mpfr : ]
         [ check-target-builds ../config//has_mpc : <define>TEST_MPC <source>gmp <source>mpfr <source>mpc : ] ]
      [ run issue_13301.cpp ]
      [ run issue_13148.cpp ]
      [ run test_hash.cpp : : : 
         [ check-target-builds ../config//has_float128 : <define>TEST_FLOAT128 <source>quadmath : ]
         [ check-target-builds ../config//has_gmp : <define>TEST_GMP <source>gmp : ]
         [ check-target-builds ../config//has_mpfr : <define>TEST_MPFR <source>gmp <source>mpfr : ]
         [ check-target-builds ../config//has_mpfi : <define>TEST_MPFI <source>gmp <source>mpfr <source>mpfi : ]
         [ check-target-builds ../config//has_tommath : <define>TEST_TOMMATH <source>tommath : ]
          ]
      [ run test_optional_compat.cpp ]
      #
      # Eigen interoperability:
      #
      [ run test_eigen_interop_cpp_int.cpp : : : release [ check-target-builds ../config//has_eigen : : <build>no ] ]
      [ run test_eigen_interop_cpp_dec_float.cpp : : : release [ check-target-builds ../config//has_eigen : : <build>no ] ]
      [ run test_eigen_interop_cpp_dec_float_2.cpp : : : release [ check-target-builds ../config//has_eigen : : <build>no ] ]
      [ run test_eigen_interop_cpp_dec_float_3.cpp : : : release [ check-target-builds ../config//has_eigen : : <build>no ] ]
      [ run test_eigen_interop_cpp_bin_float_1.cpp : : : release [ check-target-builds ../config//has_eigen : : <build>no ] ]
      [ run test_eigen_interop_cpp_bin_float_2.cpp : : : release [ check-target-builds ../config//has_eigen : : <build>no ] ]
      [ run test_eigen_interop_cpp_bin_float_3.cpp : : : release [ check-target-builds ../config//has_eigen : : <build>no ] ]
      [ run test_eigen_interop_mpfr_1.cpp mpfr gmp : : : release [ check-target-builds ../config//has_eigen : : <build>no ] [ check-target-builds ../config//has_mpfr : : <build>no ] ]
      [ run test_eigen_interop_mpfr_2.cpp mpfr gmp : : : release [ check-target-builds ../config//has_eigen : : <build>no ] [ check-target-builds ../config//has_mpfr : : <build>no ] ]
      [ run test_eigen_interop_mpfr_3.cpp mpfr gmp : : : release [ check-target-builds ../config//has_eigen : : <build>no ] [ check-target-builds ../config//has_mpfr : : <build>no ] ]
      [ run test_eigen_interop_gmp.cpp gmp : : : release [ check-target-builds ../config//has_eigen : : <build>no ] [ check-target-builds ../config//has_gmp : : <build>no ] ]
      [ run test_eigen_interop_mpc.cpp mpc mpfr gmp : : : release [ check-target-builds ../config//has_eigen : : <build>no ] [ check-target-builds ../config//has_mpc : : <build>no ] ]
;


#
# This take too long to run as a regular part of the tests:
#
run test_cpp_bin_float_round.cpp mpfr gmp ;
explicit test_cpp_bin_float_round ;

rule get_specfun_tests_mpfr
{
   local result ;
   for local source in [ glob math/*.cpp ]
   {
      result += [ run $(source) mpfr gmp 
            /boost/test//boost_unit_test_framework/<link>static 
            /boost/regex//boost_regex/<link>static 
            math/instances//test_instances_mpfr/<link>static
           : # command line
           : # input files
           : # requirements
            [ check-target-builds ../config//has_mpfr : : <build>no ]
            [ check-target-builds ../config//has_float128 : <source>quadmath ]
            <define>TEST_MPFR_50
            <optimization>speed
            <define>BOOST_ALL_NO_LIB
            <define>BOOST_OPTIONAL_USE_OLD_DEFINITION_OF_NONE
            <toolset>msvc:<cxxflags>-bigobj
            <include>../../math/include_private
            release
           : $(source:B)_mpfr ] ;
   }
   #
   # High precision tests are rather different, as they test only one
   # multiprecision type and are more a test of Boost.Math:
   #
   for local source in [ glob math/high_prec/*.cpp ]
   {
      result += [ run $(source)
            /boost/test//boost_unit_test_framework/<link>static 
            /boost/regex//boost_regex/<link>static 
           : # command line
           : # input files
           : # requirements
            <optimization>speed
            <define>BOOST_ALL_NO_LIB
            <define>BOOST_OPTIONAL_USE_OLD_DEFINITION_OF_NONE
            <toolset>msvc:<cxxflags>-bigobj
            [ check-target-builds ../config//has_mpfr : <define>TEST_MPFR <source>gmp <source>mpfr :  ]
            [ check-target-builds ../config//has_float128 : <source>quadmath ]
            <include>../../math/include_private
            release ] ;
   }
   return $(result) ;
}

rule get_specfun_tests_gmp
{
   local result ;
   for local source in [ glob math/*.cpp ]
   {
      result += [ run $(source) gmp 
            /boost/test//boost_unit_test_framework/<link>static 
            /boost/regex//boost_regex/<link>static
            math/instances//test_instances_mpf/<link>static
           : # command line
           : # input files
           : # requirements
            [ check-target-builds ../config//has_gmp : : <build>no ]
            [ check-target-builds ../config//has_float128 : <source>quadmath ]
            <optimization>speed
            <define>TEST_MPF_50
            <define>BOOST_ALL_NO_LIB
            <define>BOOST_OPTIONAL_USE_OLD_DEFINITION_OF_NONE
            <toolset>msvc:<cxxflags>-bigobj
            <include>../../math/include_private
            release
           : $(source:B)_mpf ] ;
   }
   return $(result) ;
}

rule get_specfun_tests_cpp_dec_float
{
   local result ;
   for local source in [ glob math/*.cpp ]
   {
      result += [ run $(source) /boost/test//boost_unit_test_framework/<link>static 
               /boost/regex//boost_regex/<link>static
               math/instances//test_instances_cpp_dec_float/<link>static
           : # command line
           : # input files
           : # requirements
            [ check-target-builds ../config//has_float128 : <source>quadmath ]
            <define>TEST_CPP_DEC_FLOAT
            <define>BOOST_ALL_NO_LIB
            <define>BOOST_OPTIONAL_USE_OLD_DEFINITION_OF_NONE
            <optimization>speed
            <toolset>msvc:<cxxflags>-bigobj
            <include>../../math/include_private
            release
           : $(source:B)_cpp_dec_float ] ;
   }
   return $(result) ;
}

rule get_specfun_tests_cpp_bin_float
{
   local result ;
   for local source in [ glob math/*.cpp ]
   {
      result += [ run $(source) /boost/test//boost_unit_test_framework/<link>static 
               /boost/regex//boost_regex/<link>static
               math/instances//test_instances_cpp_bin_float/<link>static
           : # command line
           : # input files
           : # requirements
            <define>TEST_CPP_BIN_FLOAT
            <define>BOOST_ALL_NO_LIB
            <define>BOOST_OPTIONAL_USE_OLD_DEFINITION_OF_NONE
            <optimization>speed
            <toolset>msvc:<cxxflags>-bigobj
            <include>../../math/include_private
            release
            [ check-target-builds ../config//has_float128 : <source>quadmath ]
           : $(source:B)_cpp_bin_float ] ;
   }
   return $(result) ;
}

rule get_specfun_tests_float128
{
   local result ;
   for local source in [ glob math/*.cpp ]
   {
      result += [ run $(source) quadmath 
            /boost/test//boost_unit_test_framework/<link>static 
            /boost/regex//boost_regex/<link>static
            math/instances//test_instances_float128/<link>static
           : # command line
           : # input files
           : # requirements
            [ check-target-builds ../config//has_float128 : : <build>no ]
            <optimization>speed
            <define>TEST_FLOAT128
            <define>BOOST_ALL_NO_LIB
            <define>BOOST_OPTIONAL_USE_OLD_DEFINITION_OF_NONE
            <toolset>msvc:<cxxflags>-bigobj
            <include>../../math/include_private
            release
           : $(source:B)_float128 ] ;
   }
   return $(result) ;
}

rule get_specfun_tests_intel_quad
{
   local result ;
   for local source in [ glob math/*.cpp ]
   {
      result += [ run $(source)
            /boost/test//boost_unit_test_framework/<link>static 
            /boost/regex//boost_regex/<link>static
            math/instances//test_instances_intel_quad/<link>static
           : # command line
           : # input files
           : # requirements
            [ check-target-builds ../config//has_intel_quad : <cxxflags>-Qoption,cpp,--extended_float_type : <build>no ] 
            [ check-target-builds ../config//has_float128 : <source>quadmath ]
            <optimization>speed
            <define>TEST_FLOAT128
            <define>BOOST_ALL_NO_LIB
            <define>BOOST_OPTIONAL_USE_OLD_DEFINITION_OF_NONE
            <toolset>msvc:<cxxflags>-bigobj
            <include>../../math/include_private
            release
           : $(source:B)_intel_quad ] ;
   }
   return $(result) ;
}

test-suite specfun_mpfr : [ get_specfun_tests_mpfr ] ;
explicit specfun_mpfr ;
test-suite specfun_gmp : [ get_specfun_tests_gmp ] ;
explicit specfun_gmp ;
test-suite specfun_cpp_dec_float : [ get_specfun_tests_cpp_dec_float ] ;
explicit specfun_cpp_dec_float ;
test-suite specfun_cpp_bin_float : [ get_specfun_tests_cpp_bin_float ] ;
explicit specfun_cpp_bin_float ;
test-suite specfun_float128 : [ get_specfun_tests_float128 ] ;
explicit specfun_float128 ;
test-suite specfun_intel_quad : [ get_specfun_tests_intel_quad ] ;
explicit specfun_intel_quad ;

test-suite specfun : specfun_mpfr specfun_gmp specfun_cpp_dec_float specfun_cpp_bin_float specfun_float128 specfun_intel_quad ;
explicit specfun ;

rule get_compile_fail_tests
{

   local compile_fail_tests ;

   for local source in [ glob compile_fail/*.cpp ]
   {
      compile_fail_tests +=  $(source:B) ;
      compile-fail $(source)
      :
         [ check-target-builds ../config//has_gmp : <define>TEST_GMP <debug-symbols>off : ]
         [ check-target-builds ../config//has_mpfr : <define>TEST_MPFR <debug-symbols>off : ]
      ;
   }
   return $(compile_fail_tests) ;
}

test-suite compile_fail :  [ get_compile_fail_tests ] ;

rule get_concept_checks
{
   local result ;
   for local source in [ glob concepts/*.cpp ]
   {

      result += [ compile $(source)  mpfr
              : # requirements
              <define>TEST_MPFR_50
               [ check-target-builds ../config//has_mpfr : : <build>no ]
               <debug-symbols>off
               <optimization>space
              : $(source:B)_mpfr_50 ] ;

      result += [ compile $(source)  mpfr
              : # requirements
              <define>TEST_MPFR_6
               [ check-target-builds ../config//has_mpfr : : <build>no ]
               <debug-symbols>off
               <optimization>space
              : $(source:B)_mpfr_6 ] ;

      result += [ compile $(source)  mpfr
              : # requirements
              <define>TEST_MPFR_15
               [ check-target-builds ../config//has_mpfr : : <build>no ]
               <debug-symbols>off
               <optimization>space
              : $(source:B)_mpfr_15 ] ;

      result += [ compile $(source)  mpfr
              : # requirements
              <define>TEST_MPFR_17
               [ check-target-builds ../config//has_mpfr : : <build>no ]
               <debug-symbols>off
               <optimization>space
              : $(source:B)_mpfr_17 ] ;

      result += [ compile $(source)  mpfr
              : # requirements
              <define>TEST_MPFR_30
               [ check-target-builds ../config//has_mpfr : : <build>no ]
               <debug-symbols>off
               <optimization>space
              : $(source:B)_mpfr_30 ] ;

      result += [ compile $(source)  gmp
              : # requirements
              <define>TEST_MPF_50
               [ check-target-builds ../config//has_gmp : : <build>no ]
               <debug-symbols>off
               <optimization>space
              : $(source:B)_mpf50 ] ;

      result += [ compile $(source)
              : # requirements
              <define>TEST_CPP_DEC_FLOAT
               <debug-symbols>off
               <optimization>space
              : $(source:B)_cpp_dec_float ] ;

      result += [ compile $(source)
              : # requirements
              <define>TEST_CPP_BIN_FLOAT
               <debug-symbols>off
               <optimization>space
              : $(source:B)_cpp_bin_float ] ;

      result += [ compile $(source)
              : # requirements
              <define>TEST_CPP_DEC_FLOAT_NO_ET
               <debug-symbols>off
               <optimization>space
              : $(source:B)_cpp_dec_float_no_et ] ;

      result += [ compile $(source)
              : # requirements
              <define>TEST_BACKEND
               <debug-symbols>off
               <optimization>space
              : $(source:B)_backend_concept ] ;

      result += [ compile $(source)
              : # requirements
              <define>TEST_LOGGED_ADAPTER
               <debug-symbols>off
               <optimization>space
              : $(source:B)_logged_adaptor ] ;
   }
   return $(result) ;
}

test-suite concepts : [ get_concept_checks ] ;

test-suite examples : ../example//examples ;
test-suite performance : ../performance//performance ;<|MERGE_RESOLUTION|>--- conflicted
+++ resolved
@@ -423,7 +423,6 @@
               <define>TEST_CPP_INT
               : test_move_cpp_int ]
 
-<<<<<<< HEAD
       [ run test_jacobi.cpp no_eh_support
                           : # command line
                           : # input files
@@ -448,7 +447,7 @@
                release # Otherwise [ runtime is slow
                [ check-target-builds ../config//has_gmp : : <build>no ]
               : test_jacobi_gmp ]
-=======
+
       [ run test_sin_near_half_pi.cpp mpfr gmp : : : <define>TEST_CPP_BIN_FLOAT release [ check-target-builds ../config//has_float128 : <source>quadmath : ] [ check-target-builds ../config//has_mpfr : : <build>no ] : test_sin_near_half_pi_cpp_bin_float ]
       [ run test_sin_near_half_pi.cpp mpfr gmp : : : <define>TEST_CPP_DEC_FLOAT release [ check-target-builds ../config//has_mpfr : : <build>no ] : test_sin_near_half_pi_cpp_dec_float ]
       [ run test_sin_near_half_pi.cpp mpfr gmp : : : <define>TEST_MPF_50 release [ check-target-builds ../config//has_mpfr : : <build>no ] : test_sin_near_half_pi_mpf_50 ]
@@ -457,7 +456,6 @@
       [ run test_cos_near_half_pi.cpp mpfr gmp : : : <define>TEST_CPP_DEC_FLOAT release [ check-target-builds ../config//has_mpfr : : <build>no ] : test_cos_near_half_pi_cpp_dec_float ]
       [ run test_cos_near_half_pi.cpp mpfr gmp : : : <define>TEST_MPF_50 release [ check-target-builds ../config//has_mpfr : : <build>no ] : test_cos_near_half_pi_mpf_50 ]
       [ run test_cos_near_half_pi.cpp mpfr gmp quadmath : : : <define>TEST_FLOAT128 release [ check-target-builds ../config//has_mpfr : : <build>no ] [ check-target-builds ../config//has_float128 : : <build>no ] : test_cos_near_half_pi_float128 ]
->>>>>>> 9fbd862c
 
       [ get_function_tests ]
 ;
