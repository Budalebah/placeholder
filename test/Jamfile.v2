--- conflicted
+++ resolved
@@ -576,7 +576,7 @@
         : # input files
         : # requirements
          [ check-target-builds ../config//has_tommath : : <build>no ] ;
-run ../example/floating_point_examples.cpp : : : <toolset>gcc:<cxxflags>-std=gnu++0x ;
+run ../example/floating_point_examples.cpp ;
 run test_cpp_int_conv.cpp ;
 run test_native_integer.cpp ;
 
@@ -632,11 +632,8 @@
 run test_cpp_dec_float_serial.cpp ../../serialization/build//boost_serialization : : : release <define>TEST1 : test_cpp_dec_float_serial_1 ;
 run test_cpp_dec_float_serial.cpp ../../serialization/build//boost_serialization : : : release <define>TEST2 : test_cpp_dec_float_serial_2 ;
 run test_float128_serial.cpp ../../serialization/build//boost_serialization quadmath : : : release [ check-target-builds ../config//has_float128 : : <build>no ]  ;
-<<<<<<< HEAD
 run test_cpp_bin_float_serial.cpp ../../serialization/build//boost_serialization : : : release <define>TEST1 : test_bin_dec_float_serial_1 ;
 run test_cpp_bin_float_serial.cpp ../../serialization/build//boost_serialization : : : release <define>TEST2 : test_bin_dec_float_serial_2 ;
-=======
->>>>>>> a215fdf5
 
 
 if $(enable-specfun)
