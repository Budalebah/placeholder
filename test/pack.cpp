--- conflicted
+++ resolved
@@ -1,5 +1,6 @@
 //---------------------------------------------------------------------------//
 // Copyright (c) 2018-2020 Mikhail Komarov <nemo@nil.foundation>
+// Copyright (c) 2020 Alexander Sokolov <asokolov@nil.foundation>
 //
 // Distributed under the Boost Software License, Version 1.0
 // See accompanying file LICENSE_1_0.txt or copy at
@@ -17,22 +18,13 @@
 #include <boost/test/data/test_case.hpp>
 #include <boost/test/data/monomorphic.hpp>
 
-<<<<<<< HEAD
-=======
-#include <sstream>
-#include <iterator>
-
-#include <cassert>
->>>>>>> 13af6226
 #include <cstdio>
 
 using namespace nil::crypto3;
 using namespace nil::crypto3::detail;
 using namespace nil::crypto3::stream_endian;
 
-BOOST_AUTO_TEST_SUITE(hash_pack_test_suite)
-
-<<<<<<< HEAD
+
 BOOST_AUTO_TEST_SUITE(pack_imploder_test_suite)
 
 BOOST_AUTO_TEST_CASE(bubb_to_bubb_1) {
@@ -763,206 +755,55 @@
     std::array<uint8_t, 2> out {};
 
     pack<big_octet_little_bit, big_octet_little_bit, 8, 8>(in.begin(), in.end(), out.begin());
-=======
-BOOST_AUTO_TEST_CASE(hash_pack_explodebb1) {
-    std::array<uint32_t, 2> in = {{0x01234567, 0x89ABCDEF}};
-    std::array<uint32_t, 2> out {};
-    pack<big_octet_big_bit, 32, 32>(in, out);
-    BOOST_CHECK(in == out);
-}
-
-BOOST_AUTO_TEST_CASE(hash_pack_explodebb2) {
-    std::array<uint32_t, 2> in = {{0x01234567, 0x89ABCDEF}};
-    std::array<uint8_t, 8> out {};
-    pack<big_octet_big_bit, 32, 8>(in, out);
-    std::array<uint8_t, 8> eout = {{0x01, 0x23, 0x45, 0x67, 0x89, 0xAB, 0xCD, 0xEF}};
-    BOOST_CHECK(out == eout);
-}
->>>>>>> 13af6226
-
-BOOST_AUTO_TEST_CASE(hash_pack_explodebb3) {
-    std::array<uint32_t, 2> in = {{0x01234567, 0x89ABCDEF}};
-    std::array<uint16_t, 4> out {};
-    pack<big_octet_big_bit, 32, 16>(in, out);
-    std::array<uint16_t, 4> eout = {{0x0123, 0x4567, 0x89AB, 0xCDEF}};
-    BOOST_CHECK(out == eout);
-}
-
-<<<<<<< HEAD
+
+    BOOST_CHECK(out == in);
+}
+
 BOOST_AUTO_TEST_CASE(bulb_to_bulb_3) {
-=======
-BOOST_AUTO_TEST_CASE(hash_pack_explodebb4) {
-    std::array<uint16_t, 2> in = {{0x4567, 0x89AB}};
-    std::array<uint8_t, 4> out {};
-    pack<big_octet_big_bit, 16, 8>(in, out);
-    std::array<uint8_t, 4> eout = {{0x45, 0x67, 0x89, 0xAB}};
-    BOOST_CHECK(out == eout);
-}
->>>>>>> 13af6226
-
-BOOST_AUTO_TEST_CASE(hash_pack_explodebb5) {
-    std::array<uint16_t, 2> in = {{0x4567, 0x89AB}};
-    std::array<uint8_t, 8> out {};
-    pack<big_octet_big_bit, 16, 4>(in, out);
-    std::array<uint8_t, 8> eout = {{0x4, 0x5, 0x6, 0x7, 0x8, 0x9, 0xA, 0xB}};
-    BOOST_CHECK(out == eout);
-}
-
-<<<<<<< HEAD
+
+    std::array<uint8_t, 2> in = {{0xC, 0x4}};
+    std::array<uint8_t, 2> out {};
+
     pack<big_octet_little_bit, big_octet_little_bit, 4, 4>(in.begin(), in.end(), out.begin());
-=======
-BOOST_AUTO_TEST_CASE(hash_pack_explodebb6) {
-    std::array<uint16_t, 1> in = {{0xEC15}};
-    std::array<bool, 16> out {};
-    pack<big_octet_big_bit, 16, 1>(in, out);
-    std::array<bool, 16> eout = {
-        {true, true, true, false, true, true, false, false, false, false, false, true, false, true, false, true}};
-    BOOST_CHECK(out == eout);
-}
->>>>>>> 13af6226
-
-BOOST_AUTO_TEST_CASE(hash_pack_explodebb7) {
-    std::array<uint8_t, 2> in = {{0xC, 0x5}};
-    std::array<bool, 8> out {};
-    pack<big_octet_big_bit, 4, 1>(in, out);
-    std::array<bool, 8> eout = {{true, true, false, false, false, true, false, true}};
-    BOOST_CHECK(out == eout);
-}
-
-<<<<<<< HEAD
+
+    BOOST_CHECK(out == in);
+}
+
 BOOST_AUTO_TEST_CASE(lulb_to_lulb_1) {
-=======
-BOOST_AUTO_TEST_CASE(hash_pack_explodebb8) {
-    std::array<uint16_t, 1> in = {{(31 << 10) | (17 << 5) | (4 << 0)}};
-    std::array<uint8_t, 3> out {};
-    pack<big_bit, 15, 5>(in, out);
-    std::array<uint8_t, 3> eout = {{31, 17, 4}};
-    BOOST_CHECK(out == eout);
-}
->>>>>>> 13af6226
-
-BOOST_AUTO_TEST_CASE(hash_pack_explodelb1) {
-    std::array<uint32_t, 2> in = {{0x01234567, 0x89ABCDEF}};
-    std::array<uint32_t, 2> out {};
-    pack<little_octet_big_bit, 32, 32>(in, out);
-    BOOST_CHECK(in == out);
-}
-
-<<<<<<< HEAD
+
+    std::array<uint32_t, 2> in = {{0x01928374, 0x65473829}};
+    std::array<uint32_t, 2> out {};
+
     pack<little_octet_little_bit, little_octet_little_bit, 32, 32>(in.begin(), in.end(), out.begin());
 
     BOOST_CHECK(out == in);
 }
 
 BOOST_AUTO_TEST_CASE(lulb_to_lulb_2) {
-=======
-BOOST_AUTO_TEST_CASE(hash_pack_explodelb2) {
-    std::array<uint32_t, 2> in = {{0x01234567, 0x89ABCDEF}};
-    std::array<uint8_t, 8> out {};
-    pack<little_octet_big_bit, 32, 8>(in, out);
-    std::array<uint8_t, 8> eout = {{0x67, 0x45, 0x23, 0x01, 0xEF, 0xCD, 0xAB, 0x89}};
-    BOOST_CHECK(out == eout);
-}
-
-BOOST_AUTO_TEST_CASE(hash_pack_explodelb3) {
-    std::array<uint32_t, 2> in = {{0x01234567, 0x89ABCDEF}};
-    std::array<uint16_t, 4> out {};
-    pack<little_octet_big_bit, 32, 16>(in, out);
-    std::array<uint16_t, 4> eout = {{0x4567, 0x0123, 0xCDEF, 0x89AB}};
-    BOOST_CHECK(out == eout);
-}
->>>>>>> 13af6226
-
-BOOST_AUTO_TEST_CASE(hash_pack_explodelb4) {
-    std::array<uint16_t, 2> in = {{0x4567, 0x89AB}};
-    std::array<uint8_t, 4> out {};
-    pack<little_octet_big_bit, 16, 8>(in, out);
-    std::array<uint8_t, 4> eout = {{0x67, 0x45, 0xAB, 0x89}};
-    BOOST_CHECK(out == eout);
-}
-
-<<<<<<< HEAD
+
+    std::array<uint8_t, 2> in = {{0x01, 0x23}};
+    std::array<uint8_t, 2> out {};
+
     pack<little_octet_little_bit, little_octet_little_bit, 8, 8>(in.begin(), in.end(), out.begin());
-=======
-BOOST_AUTO_TEST_CASE(hash_pack_explodelb5) {
-    std::array<uint16_t, 2> in = {{0x4567, 0x89AB}};
-    std::array<uint8_t, 8> out {};
-    pack<little_octet_big_bit, 16, 4>(in, out);
-    std::array<uint8_t, 8> eout = {{0x6, 0x7, 0x4, 0x5, 0xA, 0xB, 0x8, 0x9}};
-    BOOST_CHECK(out == eout);
-}
->>>>>>> 13af6226
-
-BOOST_AUTO_TEST_CASE(hash_pack_explodelb6) {
-    std::array<uint16_t, 1> in = {{0xEC15}};
-    std::array<bool, 16> out {};
-    pack<little_octet_big_bit, 16, 1>(in, out);
-    std::array<bool, 16> eout = {
-        {false, false, false, true, false, true, false, true, true, true, true, false, true, true, false, false}};
-    BOOST_CHECK(out == eout);
-}
-
-<<<<<<< HEAD
+
+    BOOST_CHECK(out == in);
+}
+
 BOOST_AUTO_TEST_CASE(lulb_to_lulb_3) {
-=======
-BOOST_AUTO_TEST_CASE(hash_pack_explodelb7) {
-    std::array<uint16_t, 1> in = {{0xEC15}};
-    std::array<bool, 16> out {};
-    pack<little_octet_big_bit, 16, 1>(in, out);
-    std::array<bool, 16> eout = {
-        {false, false, false, true, false, true, false, true, true, true, true, false, true, true, false, false}};
-    BOOST_CHECK(out == eout);
-}
->>>>>>> 13af6226
-
-BOOST_AUTO_TEST_CASE(hash_pack_explodelb8) {
-    std::array<uint8_t, 2> in = {{0xC, 0x5}};
-    std::array<bool, 8> out {};
-    pack<little_octet_big_bit, 4, 1>(in, out);
-    std::array<bool, 8> eout = {{true, true, false, false, false, true, false, true}};
-    BOOST_CHECK(out == eout);
-}
-
-<<<<<<< HEAD
+
+    std::array<uint8_t, 2> in = {{0xC, 0x4}};
+    std::array<uint8_t, 2> out {};
+
     pack<little_octet_little_bit, little_octet_little_bit, 4, 4>(in.begin(), in.end(), out.begin());
-=======
-BOOST_AUTO_TEST_CASE(hash_pack_explodebl1) {
-    std::array<uint32_t, 2> in = {{0x01234567, 0x89ABCDEF}};
-    std::array<uint32_t, 2> out {};
-    pack<big_octet_little_bit, 32, 32>(in, out);
-    BOOST_CHECK(in == out);
-}
->>>>>>> 13af6226
-
-BOOST_AUTO_TEST_CASE(hash_pack_explodebl2) {
-    std::array<uint32_t, 2> in = {{0x01234567, 0x89ABCDEF}};
-    std::array<uint8_t, 8> out {};
-    pack<big_octet_little_bit, 32, 8>(in, out);
-    std::array<uint8_t, 8> eout = {{0x01, 0x23, 0x45, 0x67, 0x89, 0xAB, 0xCD, 0xEF}};
-    BOOST_CHECK(out == eout);
-}
-
-<<<<<<< HEAD
+
+    BOOST_CHECK(out == in);
+}
+
 BOOST_AUTO_TEST_CASE(bubb_to_lubb_1) {
-=======
-BOOST_AUTO_TEST_CASE(hash_pack_explodebl3) {
-    std::array<uint32_t, 2> in = {{0x01234567, 0x89ABCDEF}};
-    std::array<uint16_t, 4> out {};
-    pack<big_octet_little_bit, 32, 16>(in, out);
-    std::array<uint16_t, 4> eout = {{0x0123, 0x4567, 0x89AB, 0xCDEF}};
-    BOOST_CHECK(out == eout);
-}
->>>>>>> 13af6226
-
-BOOST_AUTO_TEST_CASE(hash_pack_explodebl4) {
-    std::array<uint16_t, 2> in = {{0x4567, 0x89AB}};
-    std::array<uint8_t, 4> out {};
-    pack<big_octet_little_bit, 16, 8>(in, out);
-    std::array<uint8_t, 4> eout = {{0x45, 0x67, 0x89, 0xAB}};
-    BOOST_CHECK(out == eout);
-}
-
-<<<<<<< HEAD
+
+    std::array<uint8_t, 4> in = {{0x89, 0xad, 0x56, 0xef}};
+    std::array<uint8_t, 4> out {};
+
     pack<big_octet_big_bit, little_octet_big_bit, 8, 8>(in.begin(), in.end(), out.begin());
 
     BOOST_CHECK(out == in);
@@ -974,49 +815,10 @@
     std::array<uint8_t, 4> out {};
 
     pack<big_octet_big_bit, little_octet_big_bit, 4, 4>(in.begin(), in.end(), out.begin());
-=======
-BOOST_AUTO_TEST_CASE(hash_pack_explodebl5) {
-    std::array<uint16_t, 2> in = {{0x4567, 0x89AB}};
-    std::array<uint8_t, 8> out {};
-    pack<big_octet_little_bit, 16, 4>(in, out);
-    std::array<uint8_t, 8> eout = {{0x5, 0x4, 0x7, 0x6, 0x9, 0x8, 0xB, 0xA}};
-    BOOST_CHECK(out == eout);
-}
-
-BOOST_AUTO_TEST_CASE(hash_pack_explodebl6) {
-    std::array<uint16_t, 1> in = {{0xEC15}};
-    std::array<bool, 16> out {};
-    pack<big_octet_little_bit, 16, 1>(in, out);
-    std::array<bool, 16> eout = {
-        {false, false, true, true, false, true, true, true, true, false, true, false, true, false, false, false}};
-    BOOST_CHECK(out == eout);
-}
-
-BOOST_AUTO_TEST_CASE(hash_pack_explodebl7) {
-    std::array<uint8_t, 2> in = {{0xC, 0x5}};
-    std::array<bool, 8> out {};
-    pack<big_octet_little_bit, 4, 1>(in, out);
-    std::array<bool, 8> eout = {{false, false, true, true, true, false, true, false}};
-    BOOST_CHECK(out == eout);
-}
-
-BOOST_AUTO_TEST_CASE(hash_pack_explodell1) {
-    std::array<uint32_t, 2> in = {{0x01234567, 0x89ABCDEF}};
-    std::array<uint32_t, 2> out {};
-    pack<little_octet_little_bit, 32, 32>(in, out);
-    BOOST_CHECK(in == out);
-}
->>>>>>> 13af6226
-
-BOOST_AUTO_TEST_CASE(hash_pack_explodell2) {
-    std::array<uint32_t, 2> in = {{0x01234567, 0x89ABCDEF}};
-    std::array<uint8_t, 8> out {};
-    pack<little_octet_little_bit, 32, 8>(in, out);
-    std::array<uint8_t, 8> eout = {{0x67, 0x45, 0x23, 0x01, 0xEF, 0xCD, 0xAB, 0x89}};
-    BOOST_CHECK(out == eout);
-}
-
-<<<<<<< HEAD
+
+    BOOST_CHECK(out == in);
+}
+
 BOOST_AUTO_TEST_CASE(bubb_to_lubb_3) {
 
     std::array<uint16_t, 4> in = {{0x89ad, 0x56ef, 0x7340, 0x12cb}};
@@ -1029,20 +831,9 @@
 }
 
 BOOST_AUTO_TEST_CASE(bubb_to_bulb_1) {
-=======
-BOOST_AUTO_TEST_CASE(hash_pack_explodell3) {
-    std::array<uint32_t, 2> in = {{0x01234567, 0x89ABCDEF}};
-    std::array<uint16_t, 4> out {};
-    pack<little_octet_little_bit, 32, 16>(in, out);
-    std::array<uint16_t, 4> eout = {{0x4567, 0x0123, 0xCDEF, 0x89AB}};
-    BOOST_CHECK(out == eout);
-}
->>>>>>> 13af6226
-
-BOOST_AUTO_TEST_CASE(hash_pack_explodell4) {
-    std::array<uint16_t, 2> in = {{0x4567, 0x89AB}};
-    std::array<uint8_t, 4> out {};
-<<<<<<< HEAD
+
+    std::array<uint8_t, 4> in = {{0x89, 0xad, 0x56, 0xef}};
+    std::array<uint8_t, 4> out {};
     std::array<uint8_t, 4> res = {{0x91, 0xb5, 0x6a, 0xf7}};
 
     pack<big_octet_big_bit, big_octet_little_bit, 8, 8>(in.begin(), in.end(), out.begin());
@@ -1079,58 +870,10 @@
     std::array<uint16_t, 4> res = {{0xb591, 0xf76a, 0x02ce, 0xd348}};
 
     pack<big_octet_big_bit, little_octet_little_bit, 16, 16>(in.begin(), in.end(), out.begin());
-=======
-    pack<little_octet_little_bit, 16, 8>(in, out);
-    std::array<uint8_t, 4> eout = {{0x67, 0x45, 0xAB, 0x89}};
-    BOOST_CHECK(out == eout);
-}
-
-BOOST_AUTO_TEST_CASE(hash_pack_explodell5) {
-    std::array<uint16_t, 2> in = {{0x4567, 0x89AB}};
-    std::array<uint8_t, 8> out {};
-    pack<little_octet_little_bit, 16, 4>(in, out);
-    std::array<uint8_t, 8> eout = {{0x7, 0x6, 0x5, 0x4, 0xB, 0xA, 0x9, 0x8}};
-    BOOST_CHECK(out == eout);
-}
-
-BOOST_AUTO_TEST_CASE(hash_pack_explodell6) {
-    std::array<uint16_t, 1> in = {{0xEC15}};
-    std::array<bool, 16> out {};
-    pack<little_octet_little_bit, 16, 1>(in, out);
-    std::array<bool, 16> eout = {
-        {true, false, true, false, true, false, false, false, false, false, true, true, false, true, true, true}};
-    BOOST_CHECK(out == eout);
-}
-
-BOOST_AUTO_TEST_CASE(hash_pack_explodell7) {
-    std::array<uint8_t, 2> in = {{0xC, 0x5}};
-    std::array<bool, 8> out {};
-    pack<little_octet_little_bit, 4, 1>(in, out);
-    std::array<bool, 8> eout = {{false, false, true, true, true, false, true, false}};
-    BOOST_CHECK(out == eout);
-}
-
-BOOST_AUTO_TEST_CASE(hash_pack_explodell8) {
-    std::array<uint16_t, 1> in = {{(31 << 10) | (17 << 5) | (4 << 0)}};
-    std::array<uint8_t, 3> out {};
-    pack<little_bit, 15, 5>(in, out);
-    std::array<uint8_t, 3> eout = {{4, 17, 31}};
-    BOOST_CHECK(out == eout);
-}
-
-BOOST_AUTO_TEST_SUITE_END()
-
-BOOST_AUTO_TEST_SUITE(hash_pack_implode_test_suite)
->>>>>>> 13af6226
-
-BOOST_AUTO_TEST_CASE(hash_pack_implodebb1) {
-    std::array<uint32_t, 2> in = {{0x01234567, 0x89ABCDEF}};
-    std::array<uint32_t, 2> out {};
-    pack<big_octet_big_bit, 32, 32>(in, out);
-    BOOST_CHECK(in == out);
-}
-
-<<<<<<< HEAD
+
+    BOOST_CHECK(out == res);
+}
+
 BOOST_AUTO_TEST_CASE(lubb_to_bubb_1) {
 
     std::array<uint8_t, 4> in = {{0x89, 0xad, 0x56, 0xef}};
@@ -1213,66 +956,10 @@
     std::array<uint8_t, 4> res = {{0x91, 0xb5, 0x6a, 0xf7}};
 
     pack<little_octet_little_bit, big_octet_big_bit, 8, 8>(in.begin(), in.end(), out.begin());
-=======
-BOOST_AUTO_TEST_CASE(hash_pack_implodebb2) {
-    std::array<uint8_t, 8> in = {{0x01, 0x23, 0x45, 0x67, 0x89, 0xAB, 0xCD, 0xEF}};
-    std::array<uint32_t, 2> out {};
-    pack<big_octet_big_bit, 8, 32>(in, out);
-    std::array<uint32_t, 2> eout = {{0x01234567, 0x89ABCDEF}};
-    BOOST_CHECK(out == eout);
-}
-
-BOOST_AUTO_TEST_CASE(hash_pack_implodebb3) {
-    std::array<uint16_t, 4> in = {{0x0123, 0x4567, 0x89AB, 0xCDEF}};
-    std::array<uint32_t, 2> out {};
-    pack<big_octet_big_bit, 16, 32>(in, out);
-    std::array<uint32_t, 2> eout = {{0x01234567, 0x89ABCDEF}};
-    BOOST_CHECK(out == eout);
-}
-
-BOOST_AUTO_TEST_CASE(hash_pack_implodebb4) {
-    std::array<uint8_t, 4> in = {{0x45, 0x67, 0x89, 0xAB}};
-    std::array<uint16_t, 2> out {};
-    pack<big_octet_big_bit, 8, 16>(in, out);
-    std::array<uint16_t, 2> eout = {{0x4567, 0x89AB}};
-    BOOST_CHECK(out == eout);
-}
-
-BOOST_AUTO_TEST_CASE(hash_pack_implodebb5) {
-    std::array<uint8_t, 8> in = {{0x4, 0x5, 0x6, 0x7, 0x8, 0x9, 0xA, 0xB}};
-    std::array<uint16_t, 2> out {};
-    pack<big_octet_big_bit, 4, 16>(in, out);
-    std::array<uint16_t, 2> eout = {{0x4567, 0x89AB}};
-    BOOST_CHECK(out == eout);
-}
-
-BOOST_AUTO_TEST_CASE(hash_pack_implodebb6) {
-    std::array<bool, 16> in = {
-        {true, true, true, false, true, true, false, false, false, false, false, true, false, true, false, true}};
-    std::array<uint16_t, 1> out {};
-    pack<big_octet_big_bit, 1, 16>(in, out);
-    std::array<uint16_t, 1> eout = {{0xEC15}};
-    BOOST_CHECK(out == eout);
-}
-
-BOOST_AUTO_TEST_CASE(hash_pack_implodebb7) {
-    std::array<bool, 8> in = {{true, true, false, false, false, true, false, true}};
-    std::array<uint8_t, 2> out {};
-    pack<big_octet_big_bit, 1, 4>(in, out);
-    std::array<uint8_t, 2> eout = {{0xC, 0x5}};
-    BOOST_CHECK(out == eout);
-}
->>>>>>> 13af6226
-
-BOOST_AUTO_TEST_CASE(hash_pack_implodebb8) {
-    std::array<uint8_t, 3> in = {{31, 17, 4}};
-    std::array<uint16_t, 1> out {};
-    pack<big_bit, 5, 15>(in, out);
-    std::array<uint16_t, 1> eout = {{(31 << 10) | (17 << 5) | (4 << 0)}};
-    BOOST_CHECK(out == eout);
-}
-
-<<<<<<< HEAD
+
+    BOOST_CHECK(out == res);
+}
+
 BOOST_AUTO_TEST_CASE(lulb_to_bubb_2) {
 
     std::array<uint16_t, 4> in = {{0x0f19, 0x5628, 0xca73, 0xbe4d}};
@@ -1280,40 +967,10 @@
     std::array<uint16_t, 4> res = {{0x98f0, 0x146a, 0xce53, 0xb27d}};
 
     pack<little_octet_little_bit, big_octet_big_bit, 16, 16>(in.begin(), in.end(), out.begin());
-=======
-BOOST_AUTO_TEST_CASE(hash_pack_implodelb1) {
-    std::array<uint32_t, 2> in = {{0x01234567, 0x89ABCDEF}};
-    std::array<uint32_t, 2> out {};
-    pack<little_octet_big_bit, 32, 32>(in, out);
-    BOOST_CHECK(in == out);
-}
-
-BOOST_AUTO_TEST_CASE(hash_pack_implodelb2) {
-    std::array<uint8_t, 8> in = {{0x67, 0x45, 0x23, 0x01, 0xEF, 0xCD, 0xAB, 0x89}};
-    std::array<uint32_t, 2> out {};
-    pack<little_octet_big_bit, 8, 32>(in, out);
-    std::array<uint32_t, 2> eout = {{0x01234567, 0x89ABCDEF}};
-    BOOST_CHECK(out == eout);
-}
-
-BOOST_AUTO_TEST_CASE(hash_pack_implodelb3) {
-    std::array<uint16_t, 4> in = {{0x4567, 0x0123, 0xCDEF, 0x89AB}};
-    std::array<uint32_t, 2> out {};
-    pack<little_octet_big_bit, 16, 32>(in, out);
-    std::array<uint32_t, 2> eout = {{0x01234567, 0x89ABCDEF}};
-    BOOST_CHECK(out == eout);
-}
->>>>>>> 13af6226
-
-BOOST_AUTO_TEST_CASE(hash_pack_implodelb4) {
-    std::array<uint8_t, 4> in = {{0x67, 0x45, 0xAB, 0x89}};
-    std::array<uint16_t, 2> out {};
-    pack<little_octet_big_bit, 8, 16>(in, out);
-    std::array<uint16_t, 2> eout = {{0x4567, 0x89AB}};
-    BOOST_CHECK(out == eout);
-}
-
-<<<<<<< HEAD
+
+    BOOST_CHECK(out == res);
+}
+
 BOOST_AUTO_TEST_CASE(lulb_to_bulb_1) {
 
     std::array<uint8_t, 4> in = {{0x89, 0xad, 0x56, 0xef}};
@@ -1331,41 +988,10 @@
     std::array<uint16_t, 4> res = {{0x190f, 0x2856, 0x73ca, 0x4dbe}};
 
     pack<little_octet_little_bit, big_octet_little_bit, 16, 16>(in.begin(), in.end(), out.begin());
-=======
-BOOST_AUTO_TEST_CASE(hash_pack_implodelb5) {
-    std::array<uint8_t, 8> in = {{0x6, 0x7, 0x4, 0x5, 0xA, 0xB, 0x8, 0x9}};
-    std::array<uint16_t, 2> out {};
-    pack<little_octet_big_bit, 4, 16>(in, out);
-    std::array<uint16_t, 2> eout = {{0x4567, 0x89AB}};
-    BOOST_CHECK(out == eout);
-}
-
-BOOST_AUTO_TEST_CASE(hash_pack_implodelb6) {
-    std::array<bool, 16> in = {
-        {false, false, false, true, false, true, false, true, true, true, true, false, true, true, false, false}};
-    std::array<uint16_t, 1> out {};
-    pack<little_octet_big_bit, 1, 16>(in, out);
-    std::array<uint16_t, 1> eout = {{0xEC15}};
-    BOOST_CHECK(out == eout);
-}
-
-BOOST_AUTO_TEST_CASE(hash_pack_implodelb7) {
-    std::array<bool, 8> in = {{true, true, false, false, false, true, false, true}};
-    std::array<uint8_t, 2> out {};
-    pack<little_octet_big_bit, 1, 4>(in, out);
-    std::array<uint8_t, 2> eout = {{0xC, 0x5}};
-    BOOST_CHECK(out == eout);
-}
->>>>>>> 13af6226
-
-BOOST_AUTO_TEST_CASE(hash_pack_implodebl1) {
-    std::array<uint32_t, 2> in = {{0x01234567, 0x89ABCDEF}};
-    std::array<uint32_t, 2> out {};
-    pack<big_octet_little_bit, 32, 32>(in, out);
-    BOOST_CHECK(in == out);
-}
-
-<<<<<<< HEAD
+
+    BOOST_CHECK(out == res);
+}
+
 BOOST_AUTO_TEST_CASE(lulb_to_lubb_1) {
 
     std::array<uint8_t, 4> in = {{0x89, 0xad, 0x56, 0xef}};
@@ -1373,41 +999,10 @@
     std::array<uint8_t, 4> res = {{0x91, 0xb5, 0x6a, 0xf7}};
 
     pack<little_octet_little_bit, little_octet_big_bit, 8, 8>(in.begin(), in.end(), out.begin());
-=======
-BOOST_AUTO_TEST_CASE(hash_pack_implodebl2) {
-    std::array<uint8_t, 8> in = {{0x01, 0x23, 0x45, 0x67, 0x89, 0xAB, 0xCD, 0xEF}};
-    std::array<uint32_t, 2> out {};
-    pack<big_octet_little_bit, 8, 32>(in, out);
-    std::array<uint32_t, 2> eout = {{0x01234567, 0x89ABCDEF}};
-    BOOST_CHECK(out == eout);
-}
-
-BOOST_AUTO_TEST_CASE(hash_pack_implodebl3) {
-    std::array<uint16_t, 4> in = {{0x0123, 0x4567, 0x89AB, 0xCDEF}};
-    std::array<uint32_t, 2> out {};
-    pack<big_octet_little_bit, 16, 32>(in, out);
-    std::array<uint32_t, 2> eout = {{0x01234567, 0x89ABCDEF}};
-    BOOST_CHECK(out == eout);
-}
-
-BOOST_AUTO_TEST_CASE(hash_pack_implodebl4) {
-    std::array<uint8_t, 4> in = {{0x45, 0x67, 0x89, 0xAB}};
-    std::array<uint16_t, 2> out {};
-    pack<big_octet_little_bit, 8, 16>(in, out);
-    std::array<uint16_t, 2> eout = {{0x4567, 0x89AB}};
-    BOOST_CHECK(out == eout);
-}
->>>>>>> 13af6226
-
-BOOST_AUTO_TEST_CASE(hash_pack_implodebl5) {
-    std::array<uint8_t, 8> in = {{0x5, 0x4, 0x7, 0x6, 0x9, 0x8, 0xB, 0xA}};
-    std::array<uint16_t, 2> out {};
-    pack<big_octet_little_bit, 4, 16>(in, out);
-    std::array<uint16_t, 2> eout = {{0x4567, 0x89AB}};
-    BOOST_CHECK(out == eout);
-}
-
-<<<<<<< HEAD
+
+    BOOST_CHECK(out == res);
+}
+
 BOOST_AUTO_TEST_CASE(lulb_to_lubb_2) {
 
     std::array<uint16_t, 4> in = {{0x0f19, 0x5628, 0xca73, 0xbe4d}};
@@ -1415,41 +1010,10 @@
     std::array<uint16_t, 4> res = {{0xf098, 0x6a14, 0x53ce, 0x7db2}};
 
     pack<little_octet_little_bit, little_octet_big_bit, 16, 16>(in.begin(), in.end(), out.begin());
-=======
-BOOST_AUTO_TEST_CASE(hash_pack_implodebl6) {
-    std::array<bool, 16> in = {
-        {false, false, true, true, false, true, true, true, true, false, true, false, true, false, false, false}};
-    std::array<uint16_t, 1> out {};
-    pack<big_octet_little_bit, 1, 16>(in, out);
-    std::array<uint16_t, 1> eout = {{0xEC15}};
-    BOOST_CHECK(out == eout);
-}
-
-BOOST_AUTO_TEST_CASE(hash_pack_implodebl7) {
-    std::array<bool, 8> in = {{false, false, true, true, true, false, true, false}};
-    std::array<uint8_t, 2> out {};
-    pack<big_octet_little_bit, 1, 4>(in, out);
-    std::array<uint8_t, 2> eout = {{0xC, 0x5}};
-    BOOST_CHECK(out == eout);
-}
-
-BOOST_AUTO_TEST_CASE(hash_pack_implodell1) {
-    std::array<uint32_t, 2> in = {{0x01234567, 0x89ABCDEF}};
-    std::array<uint32_t, 2> out {};
-    pack<little_octet_little_bit, 32, 32>(in, out);
-    BOOST_CHECK(in == out);
-}
->>>>>>> 13af6226
-
-BOOST_AUTO_TEST_CASE(hash_pack_implodell2) {
-    std::array<uint8_t, 8> in = {{0x67, 0x45, 0x23, 0x01, 0xEF, 0xCD, 0xAB, 0x89}};
-    std::array<uint32_t, 2> out {};
-    pack<little_octet_little_bit, 8, 32>(in, out);
-    std::array<uint32_t, 2> eout = {{0x01234567, 0x89ABCDEF}};
-    BOOST_CHECK(out == eout);
-}
-
-<<<<<<< HEAD
+
+    BOOST_CHECK(out == res);
+}
+
 BOOST_AUTO_TEST_CASE(bulb_to_bubb_1) {
 
     std::array<uint8_t, 4> in = {{0x89, 0xad, 0x56, 0xef}};
@@ -1468,42 +1032,10 @@
     std::array<uint16_t, 4> res = {{0xf098, 0x6a14, 0x53ce, 0x7db2}};
 
     pack<big_octet_little_bit, big_octet_big_bit, 16, 16>(in.begin(), in.end(), out.begin());
-=======
-BOOST_AUTO_TEST_CASE(hash_pack_implodell3) {
-    std::array<uint16_t, 4> in = {{0x4567, 0x0123, 0xCDEF, 0x89AB}};
-    std::array<uint32_t, 2> out {};
-    pack<little_octet_little_bit, 16, 32>(in, out);
-    std::array<uint32_t, 2> eout = {{0x01234567, 0x89ABCDEF}};
-    BOOST_CHECK(out == eout);
-}
-
-BOOST_AUTO_TEST_CASE(hash_pack_implodell4) {
-    std::array<uint8_t, 4> in = {{0x67, 0x45, 0xAB, 0x89}};
-    std::array<uint16_t, 2> out {};
-    pack<little_octet_little_bit, 8, 16>(in, out);
-    std::array<uint16_t, 2> eout = {{0x4567, 0x89AB}};
-    BOOST_CHECK(out == eout);
-}
-
-BOOST_AUTO_TEST_CASE(hash_pack_implodell5) {
-    std::array<uint8_t, 8> in = {{0x7, 0x6, 0x5, 0x4, 0xB, 0xA, 0x9, 0x8}};
-    std::array<uint16_t, 2> out {};
-    pack<little_octet_little_bit, 4, 16>(in, out);
-    std::array<uint16_t, 2> eout = {{0x4567, 0x89AB}};
-    BOOST_CHECK(out == eout);
-}
->>>>>>> 13af6226
-
-BOOST_AUTO_TEST_CASE(hash_pack_implodell6) {
-    std::array<bool, 16> in = {
-        {true, false, true, false, true, false, false, false, false, false, true, true, false, true, true, true}};
-    std::array<uint16_t, 1> out {};
-    pack<little_octet_little_bit, 1, 16>(in, out);
-    std::array<uint16_t, 1> eout = {{0xEC15}};
-    BOOST_CHECK(out == eout);
-}
-
-<<<<<<< HEAD
+
+    BOOST_CHECK(out == res);
+}
+
 BOOST_AUTO_TEST_CASE(bulb_to_lubb_1) {
 
     std::array<uint8_t, 4> in = {{0x89, 0xad, 0x56, 0xef}};
@@ -1522,36 +1054,10 @@
     std::array<uint16_t, 4> res = {{0x98f0, 0x146a, 0xce53, 0xb27d}};
 
     pack<big_octet_little_bit, little_octet_big_bit, 16, 16>(in.begin(), in.end(), out.begin());
-=======
-BOOST_AUTO_TEST_CASE(hash_pack_implodell7) {
-    std::array<bool, 8> in = {{false, false, true, true, true, false, true, false}};
-    std::array<uint8_t, 2> out {};
-    pack<little_octet_little_bit, 1, 4>(in, out);
-    std::array<uint8_t, 2> eout = {{0xC, 0x5}};
-    BOOST_CHECK(out == eout);
-}
-
-BOOST_AUTO_TEST_CASE(hash_pack_implodell8) {
-    std::array<uint8_t, 3> in = {{4, 17, 31}};
-    std::array<uint16_t, 1> out {};
-    pack<little_bit, 5, 15>(in, out);
-    std::array<uint16_t, 1> eout = {{(31 << 10) | (17 << 5) | (4 << 0)}};
-    BOOST_CHECK(out == eout);
-}
-
-BOOST_AUTO_TEST_SUITE_END()
->>>>>>> 13af6226
-
-BOOST_AUTO_TEST_SUITE(hash_pack_various_test_suite)
-BOOST_AUTO_TEST_CASE(hash_pack_various1) {
-    using namespace std;
-    istringstream iss("-1 -2 -4 -8");
-    ostringstream oss;
-    pack<big_bit, 4, 16>(istream_iterator<int>(iss), istream_iterator<int>(), ostream_iterator<int>(oss, " "));
-    BOOST_CHECK(oss.str() == "65224 ");
-}
-
-<<<<<<< HEAD
+
+    BOOST_CHECK(out == res);
+}
+
 BOOST_AUTO_TEST_CASE(bulb_to_lulb_1) {
 
     std::array<uint8_t, 4> in = {{0x89, 0xad, 0x56, 0xef}};
@@ -1569,30 +1075,8 @@
     std::array<uint16_t, 4> res = {{0x190f, 0x2856, 0x73ca, 0x4dbe}};
 
     pack<big_octet_little_bit, little_octet_little_bit, 16, 16>(in.begin(), in.end(), out.begin());
-=======
-BOOST_AUTO_TEST_CASE(hash_pack_various2) {
-    using namespace std;
-    istringstream iss("-1 -2 -4 -8");
-    ostringstream oss;
-    pack<little_bit, 4, 16>(istream_iterator<int>(iss), istream_iterator<int>(), ostream_iterator<int>(oss, " "));
-    BOOST_CHECK(oss.str() == "36079 ");
-}
-
-BOOST_AUTO_TEST_CASE(hash_pack_various3) {
-    using namespace std;
-    istringstream iss("-312");
-    ostringstream oss;
-    pack<big_bit, 16, 4>(istream_iterator<int>(iss), istream_iterator<int>(), ostream_iterator<int>(oss, " "));
-    BOOST_CHECK(oss.str() == "15 14 12 8 ");
-}
->>>>>>> 13af6226
-
-BOOST_AUTO_TEST_CASE(hash_pack_various4) {
-    using namespace std;
-    istringstream iss("-29457");
-    ostringstream oss;
-    pack<little_bit, 16, 4>(istream_iterator<int>(iss), istream_iterator<int>(), ostream_iterator<int>(oss, " "));
-    BOOST_CHECK(oss.str() == "15 14 12 8 ");
+
+    BOOST_CHECK(out == res);
 }
 
 BOOST_AUTO_TEST_SUITE_END()