//---------------------------------------------------------------------------//
// Copyright (c) 2018-2020 Mikhail Komarov <nemo@nil.foundation>
// Copyright (c) 2020 Alexander Sokolov <asokolov@nil.foundation>
//
// Distributed under the Boost Software License, Version 1.0
// See accompanying file LICENSE_1_0.txt or copy at
// http://www.boost.org/LICENSE_1_0.txt
//---------------------------------------------------------------------------//

#define BOOST_TEST_MODULE hash_pack_test

#include <boost/array.hpp>
#include <boost/cstdint.hpp>

#include <nil/crypto3/detail/pack.hpp>

#include <boost/test/unit_test.hpp>
#include <boost/test/data/test_case.hpp>
#include <boost/test/data/monomorphic.hpp>

#include <cstdio>

using namespace nil::crypto3;
using namespace nil::crypto3::detail;
using namespace nil::crypto3::stream_endian;

BOOST_AUTO_TEST_SUITE(pack_imploder_test_suite)

BOOST_AUTO_TEST_CASE(bubb_to_bubb_1) {
    std::array<uint8_t, 4> in = {{0x12, 0x34, 0x56, 0x78}};
    std::array<uint16_t, 2> out {};
    std::array<uint16_t, 2> res = {{0x1234, 0x5678}};

    pack<big_octet_big_bit, big_octet_big_bit, 8, 16>(in.begin(), in.end(), out.begin());

    BOOST_CHECK(out == res);
}

BOOST_AUTO_TEST_CASE(bubb_to_bubb_2) {
    std::array<uint16_t, 4> in = {{0x1234, 0x5678, 0x90ab, 0xcdef}};
    std::array<uint32_t, 2> out {};
    std::array<uint32_t, 2> res = {{0x12345678, 0x90abcdef}};

    pack<big_octet_big_bit, big_octet_big_bit, 16, 32>(in.begin(), in.end(), out.begin());

    BOOST_CHECK(out == res);
}

BOOST_AUTO_TEST_CASE(bubb_to_bulb_1) {
    std::array<uint8_t, 4> in = {{0x12, 0x34, 0x56, 0x78}};
    std::array<uint32_t, 1> out {};
    std::array<uint32_t, 1> res = {{0x482c6a1e}};

    pack<big_octet_big_bit, big_octet_little_bit, 8, 32>(in.begin(), in.end(), out.begin());

    BOOST_CHECK(out == res);
}

BOOST_AUTO_TEST_CASE(bubb_to_bulb_2) {
    std::array<uint16_t, 4> in = {{0x1234, 0x5678, 0x90ab, 0xcdef}};
    std::array<uint32_t, 2> out {};
    std::array<uint32_t, 2> res = {{0x482c6a1e, 0x09d5b3f7}};

    pack<big_octet_big_bit, big_octet_little_bit, 16, 32>(in.begin(), in.end(), out.begin());

    BOOST_CHECK(out == res);
}

BOOST_AUTO_TEST_CASE(bubb_to_lubb_1) {
    std::array<uint8_t, 8> in = {{0x12, 0x34, 0x56, 0x78, 0x90, 0xab, 0xcd, 0xef}};
    std::array<uint64_t, 1> out {};
    std::array<uint64_t, 1> res = {{0xefcdab9078563412}};

    pack<big_octet_big_bit, little_octet_big_bit, 8, 64>(in.begin(), in.end(), out.begin());

    BOOST_CHECK(out == res);
}

BOOST_AUTO_TEST_CASE(bubb_to_lubb_2) {
    std::array<uint16_t, 4> in = {{0x1234, 0x5678, 0x90ab, 0xcdef}};
    std::array<uint32_t, 2> out {};
    std::array<uint32_t, 2> res = {{0x78563412, 0xefcdab90}};

    pack<big_octet_big_bit, little_octet_big_bit, 16, 32>(in.begin(), in.end(), out.begin());

    BOOST_CHECK(out == res);
}

BOOST_AUTO_TEST_CASE(bubb_to_lulb_1) {
    std::array<uint16_t, 2> in = {{0x1234, 0x5678}};
    std::array<uint32_t, 1> out {};
    std::array<uint32_t, 1> res = {{0x1e6a2c48}};

    pack<big_octet_big_bit, little_octet_little_bit, 16, 32>(in.begin(), in.end(), out.begin());

    BOOST_CHECK(out == res);
}

BOOST_AUTO_TEST_CASE(bubb_to_lulb_2) {
    std::array<uint8_t, 4> in = {{0x12, 0x34, 0x56, 0x78}};
    std::array<uint16_t, 2> out {};
    std::array<uint16_t, 2> res = {{0x2c48, 0x1e6a}};

    pack<big_octet_big_bit, little_octet_little_bit, 8, 16>(in.begin(), in.end(), out.begin());

    BOOST_CHECK(out == res);
}

BOOST_AUTO_TEST_CASE(lubb_to_bubb_1) {
    std::array<uint16_t, 4> in = {{0x1234, 0x5678, 0x90ab, 0xcdef}};
    std::array<uint64_t, 1> out {};
    std::array<uint64_t, 1> res = {{0x34127856ab90efcd}};

    pack<little_octet_big_bit, big_octet_big_bit, 16, 64>(in.begin(), in.end(), out.begin());

    BOOST_CHECK(out == res);
}

BOOST_AUTO_TEST_CASE(lubb_to_bubb_2) {
    std::array<uint8_t, 4> in = {{0x12, 0x34, 0x56, 0x78}};
    std::array<uint16_t, 2> out {};
    std::array<uint16_t, 2> res = {{0x1234, 0x5678}};

    pack<little_octet_big_bit, big_octet_big_bit, 8, 16>(in.begin(), in.end(), out.begin());

    BOOST_CHECK(out == res);
}

BOOST_AUTO_TEST_CASE(lubb_to_bulb_1) {
    std::array<uint32_t, 2> in = {{0x12345678, 0x90abcdef}};
    std::array<uint64_t, 1> out {};
    std::array<uint64_t, 1> res = {{0x1e6a2c48f7b3d509}};

    pack<little_octet_big_bit, big_octet_little_bit, 32, 64>(in.begin(), in.end(), out.begin());

    BOOST_CHECK(out == res);
}

BOOST_AUTO_TEST_CASE(lubb_to_bulb_2) {
    std::array<uint8_t, 4> in = {{0x12, 0x34, 0x56, 0x78}};
    std::array<uint16_t, 2> out {};
    std::array<uint16_t, 2> res = {{0x482c, 0x6a1e}};

    pack<little_octet_big_bit, big_octet_little_bit, 8, 16>(in.begin(), in.end(), out.begin());

    BOOST_CHECK(out == res);
}

BOOST_AUTO_TEST_CASE(lubb_to_lubb_1) {
    std::array<uint8_t, 2> in = {{0x56, 0x78}};
    std::array<uint16_t, 1> out {};
    std::array<uint16_t, 1> res = {{0x7856}};

    pack<little_octet_big_bit, little_octet_big_bit, 8, 16>(in.begin(), in.end(), out.begin());

    BOOST_CHECK(out == res);
}

BOOST_AUTO_TEST_CASE(lubb_to_lubb_2) {
    std::array<uint16_t, 4> in = {{0x1234, 0x5678, 0x90ab, 0xcdef}};
    std::array<uint32_t, 2> out {};
    std::array<uint32_t, 2> res = {{0x56781234, 0xcdef90ab}};

    pack<little_octet_big_bit, little_octet_big_bit, 16, 32>(in.begin(), in.end(), out.begin());

    BOOST_CHECK(out == res);
}

BOOST_AUTO_TEST_CASE(lubb_to_lulb_1) {
    std::array<uint8_t, 8> in = {{0x12, 0x34, 0x56, 0x78, 0x90, 0xab, 0xcd, 0xef}};
    std::array<uint32_t, 2> out {};
    std::array<uint32_t, 2> res = {{0x1e6a2c48, 0xf7b3d509}};

    pack<little_octet_big_bit, little_octet_little_bit, 8, 32>(in.begin(), in.end(), out.begin());

    BOOST_CHECK(out == res);
}

BOOST_AUTO_TEST_CASE(lubb_to_lulb_2) {
    std::array<uint16_t, 4> in = {{0x1234, 0x5678, 0x90ab, 0xcdef}};
    std::array<uint32_t, 2> out {};
    std::array<uint32_t, 2> res = {{0x6a1e482c, 0xb3f709d5}};

    pack<little_octet_big_bit, little_octet_little_bit, 16, 32>(in.begin(), in.end(), out.begin());

    BOOST_CHECK(out == res);
}

BOOST_AUTO_TEST_CASE(bulb_to_bubb_1) {
    std::array<uint8_t, 16> in = {
        {0x12, 0x34, 0x56, 0x78, 0x90, 0xab, 0xcd, 0xef, 0x48, 0x2c, 0x6a, 0x1e, 0x09, 0xd5, 0xb3, 0xf7}};
    std::array<uint64_t, 2> out {};
    std::array<uint64_t, 2> res = {{0x482c6a1e09d5b3f7, 0x1234567890abcdef}};

    pack<big_octet_little_bit, big_octet_big_bit, 8, 64>(in.begin(), in.end(), out.begin());

    BOOST_CHECK(out == res);
}

BOOST_AUTO_TEST_CASE(bulb_to_bubb_2) {
    std::array<uint16_t, 4> in = {{0x1234, 0x5678, 0x90ab, 0xcdef}};
    std::array<uint32_t, 2> out {};
    std::array<uint32_t, 2> res = {{0x482c6a1e, 0x09d5b3f7}};

    pack<big_octet_little_bit, big_octet_big_bit, 16, 32>(in.begin(), in.end(), out.begin());

    BOOST_CHECK(out == res);
}

BOOST_AUTO_TEST_CASE(bulb_to_bulb_1) {
    std::array<uint16_t, 4> in = {{0x1234, 0x5678, 0x90ab, 0xcdef}};
    std::array<uint32_t, 2> out {};
    std::array<uint32_t, 2> res = {{0x12345678, 0x90abcdef}};

    pack<big_octet_little_bit, big_octet_little_bit, 16, 32>(in.begin(), in.end(), out.begin());

    BOOST_CHECK(out == res);
}

BOOST_AUTO_TEST_CASE(bulb_to_bulb_2) {
    std::array<uint8_t, 4> in = {{0x12, 0x34, 0x56, 0x78}};
    std::array<uint16_t, 2> out {};
    std::array<uint16_t, 2> res = {{0x1234, 0x5678}};

    pack<big_octet_little_bit, big_octet_little_bit, 8, 16>(in.begin(), in.end(), out.begin());

    BOOST_CHECK(out == res);
}

BOOST_AUTO_TEST_CASE(bulb_to_lubb_1) {
    std::array<uint16_t, 8> in = {{0x1234, 0x5678, 0x90ab, 0xcdef, 0x482c, 0x6a1e, 0x09d5, 0xb3f7}};
    std::array<uint64_t, 2> out {};
    std::array<uint64_t, 2> res = {{0xf7b3d5091e6a2c48, 0xefcdab9078563412}};

    pack<big_octet_little_bit, little_octet_big_bit, 16, 64>(in.begin(), in.end(), out.begin());

    BOOST_CHECK(out == res);
}

BOOST_AUTO_TEST_CASE(bulb_to_lubb_2) {
    std::array<uint8_t, 4> in = {{0x12, 0x34, 0x56, 0x78}};
    std::array<uint16_t, 2> out {};
    std::array<uint16_t, 2> res = {{0x2c48, 0x1e6a}};

    pack<big_octet_little_bit, little_octet_big_bit, 8, 16>(in.begin(), in.end(), out.begin());

    BOOST_CHECK(out == res);
}

BOOST_AUTO_TEST_CASE(bulb_to_lulb_1) {
    std::array<uint32_t, 4> in = {{0x12345678, 0x90abcdef, 0x482c6a1e, 0x09d5b3f7}};
    std::array<uint64_t, 2> out {};
    std::array<uint64_t, 2> res = {{0xefcdab9078563412, 0xf7b3d5091e6a2c48}};

    pack<big_octet_little_bit, little_octet_little_bit, 32, 64>(in.begin(), in.end(), out.begin());

    BOOST_CHECK(out == res);
}

BOOST_AUTO_TEST_CASE(bulb_to_lulb_2) {
    std::array<uint8_t, 4> in = {{0x12, 0x34, 0x56, 0x78}};
    std::array<uint16_t, 2> out {};
    std::array<uint16_t, 2> res = {{0x3412, 0x7856}};

    pack<big_octet_little_bit, little_octet_little_bit, 8, 16>(in.begin(), in.end(), out.begin());

    BOOST_CHECK(out == res);
}

BOOST_AUTO_TEST_CASE(lulb_to_bubb_1) {
    std::array<uint8_t, 4> in = {{0x48, 0x2c, 0x6a, 0x1e}};
    std::array<uint16_t, 2> out {};
    std::array<uint16_t, 2> res = {{0x1234, 0x5678}};

    pack<little_octet_little_bit, big_octet_big_bit, 8, 16>(in.begin(), in.end(), out.begin());

    BOOST_CHECK(out == res);
}

BOOST_AUTO_TEST_CASE(lulb_to_bubb_2) {
    std::array<uint16_t, 4> in = {{0x1234, 0x5678, 0x90ab, 0xcdef}};
    std::array<uint32_t, 2> out {};
    std::array<uint32_t, 2> res = {{0x2c481e6a, 0xd509f7b3}};

    pack<little_octet_little_bit, big_octet_big_bit, 16, 32>(in.begin(), in.end(), out.begin());

    BOOST_CHECK(out == res);
}

BOOST_AUTO_TEST_CASE(lulb_to_bulb_1) {
    std::array<uint16_t, 2> in = {{0x09d5, 0xb3f7}};
    std::array<uint32_t, 1> out {};
    std::array<uint32_t, 1> res = {{0xd509f7b3}};

    pack<little_octet_little_bit, big_octet_little_bit, 16, 32>(in.begin(), in.end(), out.begin());

    BOOST_CHECK(out == res);
}

BOOST_AUTO_TEST_CASE(lulb_to_bulb_2) {
    std::array<uint8_t, 4> in = {{0x12, 0x34, 0x56, 0x78}};
    std::array<uint16_t, 2> out {};
    std::array<uint16_t, 2> res = {{0x1234, 0x5678}};

    pack<little_octet_little_bit, big_octet_little_bit, 8, 16>(in.begin(), in.end(), out.begin());

    BOOST_CHECK(out == res);
}

BOOST_AUTO_TEST_CASE(lulb_to_lubb_1) {
    std::array<uint16_t, 4> in = {{0x482c, 0x6a1e, 0x09d5, 0xb3f7}};
    std::array<uint64_t, 1> out {};
    std::array<uint64_t, 1> res = {{0xcdef90ab56781234}};

    pack<little_octet_little_bit, little_octet_big_bit, 16, 64>(in.begin(), in.end(), out.begin());

    BOOST_CHECK(out == res);
}

BOOST_AUTO_TEST_CASE(lulb_to_lubb_2) {
    std::array<uint8_t, 4> in = {{0x12, 0x34, 0x56, 0x78}};
    std::array<uint16_t, 2> out {};
    std::array<uint16_t, 2> res = {{0x2c48, 0x1e6a}};

    pack<little_octet_little_bit, little_octet_big_bit, 8, 16>(in.begin(), in.end(), out.begin());

    BOOST_CHECK(out == res);
}

BOOST_AUTO_TEST_CASE(lulb_to_lulb_1) {
    std::array<uint32_t, 4> in = {{0x12345678, 0x90abcdef, 0x482c6a1e, 0x09d5b3f7}};
    std::array<uint64_t, 2> out {};
    std::array<uint64_t, 2> res = {{0x90abcdef12345678, 0x09d5b3f7482c6a1e}};

    pack<little_octet_little_bit, little_octet_little_bit, 32, 64>(in.begin(), in.end(), out.begin());

    BOOST_CHECK(out == res);
}

BOOST_AUTO_TEST_CASE(lulb_to_lulb_2) {
    std::array<uint8_t, 4> in = {{0x12, 0x34, 0x56, 0x78}};
    std::array<uint16_t, 2> out {};
    std::array<uint16_t, 2> res = {{0x3412, 0x7856}};

    pack<little_octet_little_bit, little_octet_little_bit, 8, 16>(in.begin(), in.end(), out.begin());

    BOOST_CHECK(out == res);
}

BOOST_AUTO_TEST_SUITE_END()

BOOST_AUTO_TEST_SUITE(pack_exploder_test_suite)

BOOST_AUTO_TEST_CASE(bubb_to_bubb_1) {
    std::array<uint16_t, 2> in = {{0x1234, 0x5678}};
    std::array<uint8_t, 4> out {};
    std::array<uint8_t, 4> res = {{0x12, 0x34, 0x56, 0x78}};

    pack<big_octet_big_bit, big_octet_big_bit, 16, 8>(in.begin(), in.end(), out.begin());

    BOOST_CHECK(out == res);
}

BOOST_AUTO_TEST_CASE(bubb_to_bubb_2) {
    std::array<uint32_t, 2> in = {{0x12345678, 0x90abcdef}};
    std::array<uint16_t, 4> out {};
    std::array<uint16_t, 4> res = {{0x1234, 0x5678, 0x90ab, 0xcdef}};

    pack<big_octet_big_bit, big_octet_big_bit, 32, 16>(in.begin(), in.end(), out.begin());

    BOOST_CHECK(out == res);
}

BOOST_AUTO_TEST_CASE(bubb_to_bulb_1) {
    std::array<uint32_t, 1> in = {{0x482c6a1e}};
    std::array<uint8_t, 4> out {};
    std::array<uint8_t, 4> res = {{0x12, 0x34, 0x56, 0x78}};

    pack<big_octet_big_bit, big_octet_little_bit, 32, 8>(in.begin(), in.end(), out.begin());

    BOOST_CHECK(out == res);
}

BOOST_AUTO_TEST_CASE(bubb_to_bulb_2) {
    std::array<uint32_t, 2> in = {{0x482c6a1e, 0x09d5b3f7}};
    std::array<uint16_t, 4> out {};
    std::array<uint16_t, 4> res = {{0x1234, 0x5678, 0x90ab, 0xcdef}};

    pack<big_octet_big_bit, big_octet_little_bit, 32, 16>(in.begin(), in.end(), out.begin());

    BOOST_CHECK(out == res);
}

BOOST_AUTO_TEST_CASE(bubb_to_lubb_1) {
    std::array<uint64_t, 1> in = {{0xefcdab9078563412}};
    std::array<uint8_t, 8> out {};
    std::array<uint8_t, 8> res = {{0xef, 0xcd, 0xab, 0x90, 0x78, 0x56, 0x34, 0x12}};

    pack<big_octet_big_bit, little_octet_big_bit, 64, 8>(in.begin(), in.end(), out.begin());

    BOOST_CHECK(out == res);
}

BOOST_AUTO_TEST_CASE(bubb_to_lubb_2) {
    std::array<uint32_t, 2> in = {{0x78563412, 0xefcdab90}};
    std::array<uint16_t, 4> out {};
    std::array<uint16_t, 4> res = {{0x5678, 0x1234, 0xcdef, 0x90ab}};

    pack<big_octet_big_bit, little_octet_big_bit, 32, 16>(in.begin(), in.end(), out.begin());

    BOOST_CHECK(out == res);
}

BOOST_AUTO_TEST_CASE(bubb_to_lulb_1) {
    std::array<uint32_t, 1> in = {{0x1e6a2c48}};
    std::array<uint16_t, 2> out {};
    std::array<uint16_t, 2> res = {{0x5678, 0x1234}};

    pack<big_octet_big_bit, little_octet_little_bit, 32, 16>(in.begin(), in.end(), out.begin());

    BOOST_CHECK(out == res);
}

BOOST_AUTO_TEST_CASE(bubb_to_lulb_2) {
    std::array<uint16_t, 2> in = {{0x2c48, 0x1e6a}};
    std::array<uint8_t, 4> out {};
    std::array<uint8_t, 4> res = {{0x34, 0x12, 0x78, 0x56}};

    pack<big_octet_big_bit, little_octet_little_bit, 16, 8>(in.begin(), in.end(), out.begin());

    BOOST_CHECK(out == res);
}

BOOST_AUTO_TEST_CASE(lubb_to_bubb_1) {
    std::array<uint64_t, 1> in = {{0x34127856ab90efcd}};
    std::array<uint16_t, 4> out {};
    std::array<uint16_t, 4> res = {{0xcdef, 0x90ab, 0x5678, 0x1234}};

    pack<little_octet_big_bit, big_octet_big_bit, 64, 16>(in.begin(), in.end(), out.begin());

    BOOST_CHECK(out == res);
}

BOOST_AUTO_TEST_CASE(lubb_to_bubb_2) {
    std::array<uint16_t, 2> in = {{0x1234, 0x5678}};
    std::array<uint8_t, 4> out {};
    std::array<uint8_t, 4> res = {{0x34, 0x12, 0x78, 0x56}};

    pack<little_octet_big_bit, big_octet_big_bit, 16, 8>(in.begin(), in.end(), out.begin());

    BOOST_CHECK(out == res);
}

BOOST_AUTO_TEST_CASE(lubb_to_bulb_1) {
    std::array<uint64_t, 1> in = {{0x1e6a2c48f7b3d509}};
    std::array<uint32_t, 2> out {};
    std::array<uint32_t, 2> res = {{0x90abcdef, 0x12345678}};

    pack<little_octet_big_bit, big_octet_little_bit, 64, 32>(in.begin(), in.end(), out.begin());

    BOOST_CHECK(out == res);
}

BOOST_AUTO_TEST_CASE(lubb_to_bulb_2) {
    std::array<uint16_t, 2> in = {{0x482c, 0x6a1e}};
    std::array<uint8_t, 4> out {};
    std::array<uint8_t, 4> res = {{0x34, 0x12, 0x78, 0x56}};

    pack<little_octet_big_bit, big_octet_little_bit, 16, 8>(in.begin(), in.end(), out.begin());

    BOOST_CHECK(out == res);
}

BOOST_AUTO_TEST_CASE(lubb_to_lubb_1) {
    std::array<uint16_t, 1> in = {{0x7856}};
    std::array<uint8_t, 2> out {};
    std::array<uint8_t, 2> res = {{0x56, 0x78}};

    pack<little_octet_big_bit, little_octet_big_bit, 16, 8>(in.begin(), in.end(), out.begin());

    BOOST_CHECK(out == res);
}

BOOST_AUTO_TEST_CASE(lubb_to_lubb_2) {
    std::array<uint32_t, 2> in = {{0x56781234, 0xcdef90ab}};
    std::array<uint16_t, 4> out {};
    std::array<uint16_t, 4> res = {{0x1234, 0x5678, 0x90ab, 0xcdef}};

    pack<little_octet_big_bit, little_octet_big_bit, 32, 16>(in.begin(), in.end(), out.begin());

    BOOST_CHECK(out == res);
}

BOOST_AUTO_TEST_CASE(lubb_to_lulb_1) {
    std::array<uint32_t, 2> in = {{0x1e6a2c48, 0xf7b3d509}};
    std::array<uint8_t, 8> out {};
    std::array<uint8_t, 8> res = {{0x12, 0x34, 0x56, 0x78, 0x90, 0xab, 0xcd, 0xef}};

    pack<little_octet_big_bit, little_octet_little_bit, 32, 8>(in.begin(), in.end(), out.begin());

    BOOST_CHECK(out == res);
}

BOOST_AUTO_TEST_CASE(lubb_to_lulb_2) {
    std::array<uint32_t, 2> in = {{0x6a1e482c, 0xb3f709d5}};
    std::array<uint16_t, 4> out {};
    std::array<uint16_t, 4> res = {{0x1234, 0x5678, 0x90ab, 0xcdef}};

    pack<little_octet_big_bit, little_octet_little_bit, 32, 16>(in.begin(), in.end(), out.begin());

    BOOST_CHECK(out == res);
}

BOOST_AUTO_TEST_CASE(bulb_to_bubb_1) {
    std::array<uint64_t, 2> in = {{0x482c6a1e09d5b3f7, 0x1234567890abcdef}};
    std::array<uint8_t, 16> out {};
    std::array<uint8_t, 16> res = {
        {0x12, 0x34, 0x56, 0x78, 0x90, 0xab, 0xcd, 0xef, 0x48, 0x2c, 0x6a, 0x1e, 0x09, 0xd5, 0xb3, 0xf7}};

    pack<big_octet_little_bit, big_octet_big_bit, 64, 8>(in.begin(), in.end(), out.begin());

    BOOST_CHECK(out == res);
}

BOOST_AUTO_TEST_CASE(bulb_to_bubb_2) {
    std::array<uint32_t, 2> in = {{0x482c6a1e, 0x09d5b3f7}};
    std::array<uint16_t, 4> out {};
    std::array<uint16_t, 4> res = {{0x1234, 0x5678, 0x90ab, 0xcdef}};

    pack<big_octet_little_bit, big_octet_big_bit, 32, 16>(in.begin(), in.end(), out.begin());

    BOOST_CHECK(out == res);
}

BOOST_AUTO_TEST_CASE(bulb_to_bulb_1) {
    std::array<uint32_t, 2> in = {{0x12345678, 0x90abcdef}};
    std::array<uint16_t, 4> out {};
    std::array<uint16_t, 4> res = {{0x1234, 0x5678, 0x90ab, 0xcdef}};

    pack<big_octet_little_bit, big_octet_little_bit, 32, 16>(in.begin(), in.end(), out.begin());

    BOOST_CHECK(out == res);
}

BOOST_AUTO_TEST_CASE(bulb_to_bulb_2) {
    std::array<uint16_t, 2> in = {{0x1234, 0x5678}};
    std::array<uint8_t, 4> out {};
    std::array<uint8_t, 4> res = {{0x12, 0x34, 0x56, 0x78}};

    pack<big_octet_little_bit, big_octet_little_bit, 16, 8>(in.begin(), in.end(), out.begin());

    BOOST_CHECK(out == res);
}

BOOST_AUTO_TEST_CASE(bulb_to_lubb_1) {
    std::array<uint64_t, 2> in = {{0xf7b3d5091e6a2c48, 0xefcdab9078563412}};
    std::array<uint16_t, 8> out {};
    std::array<uint16_t, 8> res = {{0xcdef, 0x90ab, 0x5678, 0x1234, 0xb3f7, 0x09d5, 0x6a1e, 0x482c}};

    pack<big_octet_little_bit, little_octet_big_bit, 64, 16>(in.begin(), in.end(), out.begin());

    BOOST_CHECK(out == res);
}

BOOST_AUTO_TEST_CASE(bulb_to_lubb_2) {
    std::array<uint16_t, 2> in = {{0x2c48, 0x1e6a}};
    std::array<uint8_t, 4> out {};
    std::array<uint8_t, 4> res = {{0x34, 0x12, 0x78, 0x56}};

    pack<big_octet_little_bit, little_octet_big_bit, 16, 8>(in.begin(), in.end(), out.begin());

    BOOST_CHECK(out == res);
}

BOOST_AUTO_TEST_CASE(bulb_to_lulb_1) {
    std::array<uint64_t, 2> in = {{0xefcdab9078563412, 0xf7b3d5091e6a2c48}};
    std::array<uint32_t, 4> out {};
    std::array<uint32_t, 4> res = {{0x90abcdef, 0x12345678, 0x09d5b3f7, 0x482c6a1e}};

    pack<big_octet_little_bit, little_octet_little_bit, 64, 32>(in.begin(), in.end(), out.begin());

    BOOST_CHECK(out == res);
}

BOOST_AUTO_TEST_CASE(bulb_to_lulb_2) {
    std::array<uint16_t, 2> in = {{0x3412, 0x7856}};
    std::array<uint8_t, 4> out {};
    std::array<uint8_t, 4> res = {{0x34, 0x12, 0x78, 0x56}};

    pack<big_octet_little_bit, little_octet_little_bit, 16, 8>(in.begin(), in.end(), out.begin());

    BOOST_CHECK(out == res);
}

BOOST_AUTO_TEST_CASE(lulb_to_bubb_1) {
    std::array<uint16_t, 2> in = {{0x1234, 0x5678}};
    std::array<uint8_t, 4> out {};
    std::array<uint8_t, 4> res = {{0x2c, 0x48, 0x1e, 0x6a}};

    pack<little_octet_little_bit, big_octet_big_bit, 16, 8>(in.begin(), in.end(), out.begin());

    BOOST_CHECK(out == res);
}

BOOST_AUTO_TEST_CASE(lulb_to_bubb_2) {
    std::array<uint32_t, 2> in = {{0x2c481e6a, 0xd509f7b3}};
    std::array<uint16_t, 4> out {};
    std::array<uint16_t, 4> res = {{0x5678, 0x1234, 0xcdef, 0x90ab}};

    pack<little_octet_little_bit, big_octet_big_bit, 32, 16>(in.begin(), in.end(), out.begin());

    BOOST_CHECK(out == res);
}

BOOST_AUTO_TEST_CASE(lulb_to_bulb_1) {
    std::array<uint32_t, 1> in = {{0xd509f7b3}};
    std::array<uint16_t, 2> out {};
    std::array<uint16_t, 2> res = {{0xb3f7, 0x09d5}};

    pack<little_octet_little_bit, big_octet_little_bit, 32, 16>(in.begin(), in.end(), out.begin());

    BOOST_CHECK(out == res);
}

BOOST_AUTO_TEST_CASE(lulb_to_bulb_2) {
    std::array<uint16_t, 2> in = {{0x1234, 0x5678}};
    std::array<uint8_t, 4> out {};
    std::array<uint8_t, 4> res = {{0x34, 0x12, 0x78, 0x56}};

    pack<little_octet_little_bit, big_octet_little_bit, 16, 8>(in.begin(), in.end(), out.begin());

    BOOST_CHECK(out == res);
}

BOOST_AUTO_TEST_CASE(lulb_to_lubb_1) {
    std::array<uint64_t, 1> in = {{0xcdef90ab56781234}};
    std::array<uint16_t, 4> out {};
    std::array<uint16_t, 4> res = {{0x482c, 0x6a1e, 0x09d5, 0xb3f7}};

    pack<little_octet_little_bit, little_octet_big_bit, 64, 16>(in.begin(), in.end(), out.begin());

    BOOST_CHECK(out == res);
}

BOOST_AUTO_TEST_CASE(lulb_to_lubb_2) {
    std::array<uint16_t, 2> in = {{0x2c48, 0x1e6a}};
    std::array<uint8_t, 4> out {};
    std::array<uint8_t, 4> res = {{0x12, 0x34, 0x56, 0x78}};

    pack<little_octet_little_bit, little_octet_big_bit, 16, 8>(in.begin(), in.end(), out.begin());

    BOOST_CHECK(out == res);
}

BOOST_AUTO_TEST_CASE(lulb_to_lulb_1) {
    std::array<uint64_t, 2> in = {{0x90abcdef12345678, 0x09d5b3f7482c6a1e}};
    std::array<uint32_t, 4> out {};
    std::array<uint32_t, 4> res = {{0x12345678, 0x90abcdef, 0x482c6a1e, 0x09d5b3f7}};

    pack<little_octet_little_bit, little_octet_little_bit, 64, 32>(in.begin(), in.end(), out.begin());

    BOOST_CHECK(out == res);
}

BOOST_AUTO_TEST_CASE(lulb_to_lulb_2) {
    std::array<uint16_t, 2> in = {{0x3412, 0x7856}};
    std::array<uint8_t, 4> out {};
    std::array<uint8_t, 4> res = {{0x12, 0x34, 0x56, 0x78}};

    pack<little_octet_little_bit, little_octet_little_bit, 16, 8>(in.begin(), in.end(), out.begin());

    BOOST_CHECK(out == res);
}

BOOST_AUTO_TEST_SUITE_END()

<<<<<<< HEAD
=======

>>>>>>> c5f6b37d
BOOST_AUTO_TEST_SUITE(pack_equal_test_suite)

BOOST_AUTO_TEST_CASE(bubb_to_bubb_1) {

    std::array<uint32_t, 2> in = {{0x01928374, 0x65473829}};
    std::array<uint32_t, 2> out {};

    pack<big_octet_big_bit, big_octet_big_bit, 32, 32>(in.begin(), in.end(), out.begin());

    BOOST_CHECK(out == in);
}

BOOST_AUTO_TEST_CASE(bubb_to_bubb_2) {

    std::array<uint8_t, 2> in = {{0x01, 0x23}};
    std::array<uint8_t, 2> out {};

    pack<big_octet_big_bit, big_octet_big_bit, 8, 8>(in.begin(), in.end(), out.begin());

    BOOST_CHECK(out == in);
}

BOOST_AUTO_TEST_CASE(bubb_to_bubb_3) {

    std::array<uint8_t, 2> in = {{0xC, 0x4}};
    std::array<uint8_t, 2> out {};

    pack<big_octet_big_bit, big_octet_big_bit, 4, 4>(in.begin(), in.end(), out.begin());

    BOOST_CHECK(out == in);
}

BOOST_AUTO_TEST_CASE(lubb_to_lubb_1) {

    std::array<uint32_t, 2> in = {{0x01928374, 0x65473829}};
    std::array<uint32_t, 2> out {};

    pack<little_octet_big_bit, little_octet_big_bit, 32, 32>(in.begin(), in.end(), out.begin());

    BOOST_CHECK(out == in);
}

BOOST_AUTO_TEST_CASE(lubb_to_lubb_2) {

    std::array<uint8_t, 2> in = {{0x01, 0x23}};
    std::array<uint8_t, 2> out {};

    pack<little_octet_big_bit, little_octet_big_bit, 8, 8>(in.begin(), in.end(), out.begin());

    BOOST_CHECK(out == in);
}

BOOST_AUTO_TEST_CASE(lubb_to_lubb_3) {

    std::array<uint8_t, 2> in = {{0xC, 0x4}};
    std::array<uint8_t, 2> out {};

    pack<little_octet_big_bit, little_octet_big_bit, 4, 4>(in.begin(), in.end(), out.begin());

    BOOST_CHECK(out == in);
}

BOOST_AUTO_TEST_CASE(bulb_to_bulb_1) {

    std::array<uint32_t, 2> in = {{0x01928374, 0x65473829}};
    std::array<uint32_t, 2> out {};

    pack<big_octet_little_bit, big_octet_little_bit, 32, 32>(in.begin(), in.end(), out.begin());

    BOOST_CHECK(out == in);
}

BOOST_AUTO_TEST_CASE(bulb_to_bulb_2) {

    std::array<uint8_t, 2> in = {{0x01, 0x23}};
    std::array<uint8_t, 2> out {};

    pack<big_octet_little_bit, big_octet_little_bit, 8, 8>(in.begin(), in.end(), out.begin());

    BOOST_CHECK(out == in);
}

BOOST_AUTO_TEST_CASE(bulb_to_bulb_3) {

    std::array<uint8_t, 2> in = {{0xC, 0x4}};
    std::array<uint8_t, 2> out {};

    pack<big_octet_little_bit, big_octet_little_bit, 4, 4>(in.begin(), in.end(), out.begin());

    BOOST_CHECK(out == in);
}

BOOST_AUTO_TEST_CASE(lulb_to_lulb_1) {

    std::array<uint32_t, 2> in = {{0x01928374, 0x65473829}};
    std::array<uint32_t, 2> out {};

    pack<little_octet_little_bit, little_octet_little_bit, 32, 32>(in.begin(), in.end(), out.begin());

    BOOST_CHECK(out == in);
}

BOOST_AUTO_TEST_CASE(lulb_to_lulb_2) {

    std::array<uint8_t, 2> in = {{0x01, 0x23}};
    std::array<uint8_t, 2> out {};

    pack<little_octet_little_bit, little_octet_little_bit, 8, 8>(in.begin(), in.end(), out.begin());

    BOOST_CHECK(out == in);
}

BOOST_AUTO_TEST_CASE(lulb_to_lulb_3) {

    std::array<uint8_t, 2> in = {{0xC, 0x4}};
    std::array<uint8_t, 2> out {};

    pack<little_octet_little_bit, little_octet_little_bit, 4, 4>(in.begin(), in.end(), out.begin());

    BOOST_CHECK(out == in);
}

BOOST_AUTO_TEST_CASE(bubb_to_lubb_1) {

    std::array<uint8_t, 4> in = {{0x89, 0xad, 0x56, 0xef}};
    std::array<uint8_t, 4> out {};

    pack<big_octet_big_bit, little_octet_big_bit, 8, 8>(in.begin(), in.end(), out.begin());

    BOOST_CHECK(out == in);
}

BOOST_AUTO_TEST_CASE(bubb_to_lubb_2) {

    std::array<uint8_t, 4> in = {{0x8, 0xa, 0x5, 0xe}};
    std::array<uint8_t, 4> out {};

    pack<big_octet_big_bit, little_octet_big_bit, 4, 4>(in.begin(), in.end(), out.begin());

    BOOST_CHECK(out == in);
}

BOOST_AUTO_TEST_CASE(bubb_to_lubb_3) {

    std::array<uint16_t, 4> in = {{0x89ad, 0x56ef, 0x7340, 0x12cb}};
    std::array<uint16_t, 4> out {};
    std::array<uint16_t, 4> res = {{0xad89, 0xef56, 0x4073, 0xcb12}};

    pack<big_octet_big_bit, little_octet_big_bit, 16, 16>(in.begin(), in.end(), out.begin());

    BOOST_CHECK(out == res);
}

BOOST_AUTO_TEST_CASE(bubb_to_bulb_1) {

    std::array<uint8_t, 4> in = {{0x89, 0xad, 0x56, 0xef}};
    std::array<uint8_t, 4> out {};
    std::array<uint8_t, 4> res = {{0x91, 0xb5, 0x6a, 0xf7}};

    pack<big_octet_big_bit, big_octet_little_bit, 8, 8>(in.begin(), in.end(), out.begin());

    BOOST_CHECK(out == res);
}

BOOST_AUTO_TEST_CASE(bubb_to_bulb_2) {

    std::array<uint16_t, 4> in = {{0x89ad, 0x56ef, 0x7340, 0x12cb}};
    std::array<uint16_t, 4> out {};
    std::array<uint16_t, 4> res = {{0x91b5, 0x6af7, 0xce02, 0x48d3}};

    pack<big_octet_big_bit, big_octet_little_bit, 16, 16>(in.begin(), in.end(), out.begin());

    BOOST_CHECK(out == res);
}

BOOST_AUTO_TEST_CASE(bubb_to_lulb_1) {

    std::array<uint8_t, 4> in = {{0x89, 0xad, 0x56, 0xef}};
    std::array<uint8_t, 4> out {};
    std::array<uint8_t, 4> res = {{0x91, 0xb5, 0x6a, 0xf7}};

    pack<big_octet_big_bit, little_octet_little_bit, 8, 8>(in.begin(), in.end(), out.begin());

    BOOST_CHECK(out == res);
}

BOOST_AUTO_TEST_CASE(bubb_to_lulb_2) {

    std::array<uint16_t, 4> in = {{0x89ad, 0x56ef, 0x7340, 0x12cb}};
    std::array<uint16_t, 4> out {};
    std::array<uint16_t, 4> res = {{0xb591, 0xf76a, 0x02ce, 0xd348}};

    pack<big_octet_big_bit, little_octet_little_bit, 16, 16>(in.begin(), in.end(), out.begin());

    BOOST_CHECK(out == res);
}

BOOST_AUTO_TEST_CASE(lubb_to_bubb_1) {

    std::array<uint8_t, 4> in = {{0x89, 0xad, 0x56, 0xef}};
    std::array<uint8_t, 4> out {};

    pack<little_octet_big_bit, big_octet_big_bit, 8, 8>(in.begin(), in.end(), out.begin());

    BOOST_CHECK(out == in);
}

BOOST_AUTO_TEST_CASE(lubb_to_bubb_2) {

    std::array<uint8_t, 4> in = {{0x8, 0xa, 0x5, 0xe}};
    std::array<uint8_t, 4> out {};

    pack<little_octet_big_bit, big_octet_big_bit, 4, 4>(in.begin(), in.end(), out.begin());

    BOOST_CHECK(out == in);
}

BOOST_AUTO_TEST_CASE(lubb_to_bubb_3) {

    std::array<uint32_t, 2> in = {{0x89ad56ef, 0x734012cb}};
    std::array<uint32_t, 2> out {};
    std::array<uint32_t, 2> res = {{0xef56ad89, 0xcb124073}};

    pack<little_octet_big_bit, big_octet_big_bit, 32, 32>(in.begin(), in.end(), out.begin());

    BOOST_CHECK(out == res);
}

BOOST_AUTO_TEST_CASE(lubb_to_bulb_1) {

    std::array<uint8_t, 4> in = {{0x89, 0xad, 0x56, 0xef}};
    std::array<uint8_t, 4> out {};
    std::array<uint8_t, 4> res = {{0x91, 0xb5, 0x6a, 0xf7}};

    pack<little_octet_big_bit, big_octet_little_bit, 8, 8>(in.begin(), in.end(), out.begin());

    BOOST_CHECK(out == res);
}

BOOST_AUTO_TEST_CASE(lubb_to_bulb_2) {

    std::array<uint32_t, 2> in = {{0x89ad56ef, 0x734012cb}};
    std::array<uint32_t, 2> out {};
    std::array<uint32_t, 2> res = {{0xf76ab591, 0xd34802ce}};

    pack<little_octet_big_bit, big_octet_little_bit, 32, 32>(in.begin(), in.end(), out.begin());

    BOOST_CHECK(out == res);
}

BOOST_AUTO_TEST_CASE(lubb_to_lulb_1) {

    std::array<uint8_t, 4> in = {{0x89, 0xad, 0x56, 0xef}};
    std::array<uint8_t, 4> out {};
    std::array<uint8_t, 4> res = {{0x91, 0xb5, 0x6a, 0xf7}};

    pack<little_octet_big_bit, little_octet_little_bit, 8, 8>(in.begin(), in.end(), out.begin());

    BOOST_CHECK(out == res);
}

BOOST_AUTO_TEST_CASE(lubb_to_lulb_2) {

    std::array<uint32_t, 2> in = {{0x89ad56ef, 0x734012cb}};
    std::array<uint32_t, 2> out {};
    std::array<uint32_t, 2> res = {{0x91b56af7, 0xce0248d3}};

    pack<little_octet_big_bit, little_octet_little_bit, 32, 32>(in.begin(), in.end(), out.begin());

    BOOST_CHECK(out == res);
}

BOOST_AUTO_TEST_CASE(lulb_to_bubb_1) {

    std::array<uint8_t, 4> in = {{0x89, 0xad, 0x56, 0xef}};
    std::array<uint8_t, 4> out {};
    std::array<uint8_t, 4> res = {{0x91, 0xb5, 0x6a, 0xf7}};

    pack<little_octet_little_bit, big_octet_big_bit, 8, 8>(in.begin(), in.end(), out.begin());

    BOOST_CHECK(out == res);
}

BOOST_AUTO_TEST_CASE(lulb_to_bubb_2) {

    std::array<uint16_t, 4> in = {{0x0f19, 0x5628, 0xca73, 0xbe4d}};
    std::array<uint16_t, 4> out {};
    std::array<uint16_t, 4> res = {{0x98f0, 0x146a, 0xce53, 0xb27d}};

    pack<little_octet_little_bit, big_octet_big_bit, 16, 16>(in.begin(), in.end(), out.begin());

    BOOST_CHECK(out == res);
}

BOOST_AUTO_TEST_CASE(lulb_to_bulb_1) {

    std::array<uint8_t, 4> in = {{0x89, 0xad, 0x56, 0xef}};
    std::array<uint8_t, 4> out {};

    pack<little_octet_little_bit, big_octet_little_bit, 8, 8>(in.begin(), in.end(), out.begin());

    BOOST_CHECK(out == in);
}

BOOST_AUTO_TEST_CASE(lulb_to_bulb_2) {

    std::array<uint16_t, 4> in = {{0x0f19, 0x5628, 0xca73, 0xbe4d}};
    std::array<uint16_t, 4> out {};
    std::array<uint16_t, 4> res = {{0x190f, 0x2856, 0x73ca, 0x4dbe}};

    pack<little_octet_little_bit, big_octet_little_bit, 16, 16>(in.begin(), in.end(), out.begin());

    BOOST_CHECK(out == res);
}

BOOST_AUTO_TEST_CASE(lulb_to_lubb_1) {

    std::array<uint8_t, 4> in = {{0x89, 0xad, 0x56, 0xef}};
    std::array<uint8_t, 4> out {};
    std::array<uint8_t, 4> res = {{0x91, 0xb5, 0x6a, 0xf7}};

    pack<little_octet_little_bit, little_octet_big_bit, 8, 8>(in.begin(), in.end(), out.begin());

    BOOST_CHECK(out == res);
}

BOOST_AUTO_TEST_CASE(lulb_to_lubb_2) {

    std::array<uint16_t, 4> in = {{0x0f19, 0x5628, 0xca73, 0xbe4d}};
    std::array<uint16_t, 4> out {};
    std::array<uint16_t, 4> res = {{0xf098, 0x6a14, 0x53ce, 0x7db2}};

    pack<little_octet_little_bit, little_octet_big_bit, 16, 16>(in.begin(), in.end(), out.begin());

    BOOST_CHECK(out == res);
}

BOOST_AUTO_TEST_CASE(bulb_to_bubb_1) {

    std::array<uint8_t, 4> in = {{0x89, 0xad, 0x56, 0xef}};
    std::array<uint8_t, 4> out {};
    std::array<uint8_t, 4> res = {{0x91, 0xb5, 0x6a, 0xf7}};

    pack<big_octet_little_bit, big_octet_big_bit, 8, 8>(in.begin(), in.end(), out.begin());

    BOOST_CHECK(out == res);
}

BOOST_AUTO_TEST_CASE(bulb_to_bubb_2) {

    std::array<uint16_t, 4> in = {{0x0f19, 0x5628, 0xca73, 0xbe4d}};
    std::array<uint16_t, 4> out {};
    std::array<uint16_t, 4> res = {{0xf098, 0x6a14, 0x53ce, 0x7db2}};

    pack<big_octet_little_bit, big_octet_big_bit, 16, 16>(in.begin(), in.end(), out.begin());

    BOOST_CHECK(out == res);
}

BOOST_AUTO_TEST_CASE(bulb_to_lubb_1) {

    std::array<uint8_t, 4> in = {{0x89, 0xad, 0x56, 0xef}};
    std::array<uint8_t, 4> out {};
    std::array<uint8_t, 4> res = {{0x91, 0xb5, 0x6a, 0xf7}};

    pack<big_octet_little_bit, little_octet_big_bit, 8, 8>(in.begin(), in.end(), out.begin());

    BOOST_CHECK(out == res);
}

BOOST_AUTO_TEST_CASE(bulb_to_lubb_2) {

    std::array<uint16_t, 4> in = {{0x0f19, 0x5628, 0xca73, 0xbe4d}};
    std::array<uint16_t, 4> out {};
    std::array<uint16_t, 4> res = {{0x98f0, 0x146a, 0xce53, 0xb27d}};

    pack<big_octet_little_bit, little_octet_big_bit, 16, 16>(in.begin(), in.end(), out.begin());

    BOOST_CHECK(out == res);
}

BOOST_AUTO_TEST_CASE(bulb_to_lulb_1) {

    std::array<uint8_t, 4> in = {{0x89, 0xad, 0x56, 0xef}};
    std::array<uint8_t, 4> out {};

    pack<big_octet_little_bit, little_octet_little_bit, 8, 8>(in.begin(), in.end(), out.begin());

    BOOST_CHECK(out == in);
}

BOOST_AUTO_TEST_CASE(bulb_to_lulb_2) {

    std::array<uint16_t, 4> in = {{0x0f19, 0x5628, 0xca73, 0xbe4d}};
    std::array<uint16_t, 4> out {};
    std::array<uint16_t, 4> res = {{0x190f, 0x2856, 0x73ca, 0x4dbe}};

    pack<big_octet_little_bit, little_octet_little_bit, 16, 16>(in.begin(), in.end(), out.begin());

    BOOST_CHECK(out == res);
}

BOOST_AUTO_TEST_SUITE_END()<|MERGE_RESOLUTION|>--- conflicted
+++ resolved
@@ -24,6 +24,7 @@
 using namespace nil::crypto3::detail;
 using namespace nil::crypto3::stream_endian;
 
+
 BOOST_AUTO_TEST_SUITE(pack_imploder_test_suite)
 
 BOOST_AUTO_TEST_CASE(bubb_to_bubb_1) {
@@ -49,7 +50,7 @@
 BOOST_AUTO_TEST_CASE(bubb_to_bulb_1) {
     std::array<uint8_t, 4> in = {{0x12, 0x34, 0x56, 0x78}};
     std::array<uint32_t, 1> out {};
-    std::array<uint32_t, 1> res = {{0x482c6a1e}};
+    std::array<uint32_t, 1> res = {{0x482c6a1e}}; 
 
     pack<big_octet_big_bit, big_octet_little_bit, 8, 32>(in.begin(), in.end(), out.begin());
 
@@ -73,7 +74,7 @@
 
     pack<big_octet_big_bit, little_octet_big_bit, 8, 64>(in.begin(), in.end(), out.begin());
 
-    BOOST_CHECK(out == res);
+    BOOST_CHECK(out == res);    
 }
 
 BOOST_AUTO_TEST_CASE(bubb_to_lubb_2) {
@@ -187,8 +188,8 @@
 }
 
 BOOST_AUTO_TEST_CASE(bulb_to_bubb_1) {
-    std::array<uint8_t, 16> in = {
-        {0x12, 0x34, 0x56, 0x78, 0x90, 0xab, 0xcd, 0xef, 0x48, 0x2c, 0x6a, 0x1e, 0x09, 0xd5, 0xb3, 0xf7}};
+    std::array<uint8_t, 16> in = {{0x12, 0x34, 0x56, 0x78, 0x90, 0xab, 0xcd, 0xef, 
+                                   0x48, 0x2c, 0x6a, 0x1e, 0x09, 0xd5, 0xb3, 0xf7}};
     std::array<uint64_t, 2> out {};
     std::array<uint64_t, 2> res = {{0x482c6a1e09d5b3f7, 0x1234567890abcdef}};
 
@@ -349,6 +350,7 @@
 
 BOOST_AUTO_TEST_SUITE_END()
 
+
 BOOST_AUTO_TEST_SUITE(pack_exploder_test_suite)
 
 BOOST_AUTO_TEST_CASE(bubb_to_bubb_1) {
@@ -374,7 +376,7 @@
 BOOST_AUTO_TEST_CASE(bubb_to_bulb_1) {
     std::array<uint32_t, 1> in = {{0x482c6a1e}};
     std::array<uint8_t, 4> out {};
-    std::array<uint8_t, 4> res = {{0x12, 0x34, 0x56, 0x78}};
+    std::array<uint8_t, 4> res = {{0x12, 0x34, 0x56, 0x78}}; 
 
     pack<big_octet_big_bit, big_octet_little_bit, 32, 8>(in.begin(), in.end(), out.begin());
 
@@ -398,7 +400,7 @@
 
     pack<big_octet_big_bit, little_octet_big_bit, 64, 8>(in.begin(), in.end(), out.begin());
 
-    BOOST_CHECK(out == res);
+    BOOST_CHECK(out == res);    
 }
 
 BOOST_AUTO_TEST_CASE(bubb_to_lubb_2) {
@@ -512,10 +514,10 @@
 }
 
 BOOST_AUTO_TEST_CASE(bulb_to_bubb_1) {
-    std::array<uint64_t, 2> in = {{0x482c6a1e09d5b3f7, 0x1234567890abcdef}};
+    std::array<uint64_t, 2> in = {{0x482c6a1e09d5b3f7, 0x1234567890abcdef}}; 
     std::array<uint8_t, 16> out {};
-    std::array<uint8_t, 16> res = {
-        {0x12, 0x34, 0x56, 0x78, 0x90, 0xab, 0xcd, 0xef, 0x48, 0x2c, 0x6a, 0x1e, 0x09, 0xd5, 0xb3, 0xf7}};
+    std::array<uint8_t, 16> res = {{0x12, 0x34, 0x56, 0x78, 0x90, 0xab, 0xcd, 0xef, 
+                                    0x48, 0x2c, 0x6a, 0x1e, 0x09, 0xd5, 0xb3, 0xf7}};
 
     pack<big_octet_little_bit, big_octet_big_bit, 64, 8>(in.begin(), in.end(), out.begin());
 
@@ -674,10 +676,7 @@
 
 BOOST_AUTO_TEST_SUITE_END()
 
-<<<<<<< HEAD
-=======
-
->>>>>>> c5f6b37d
+
 BOOST_AUTO_TEST_SUITE(pack_equal_test_suite)
 
 BOOST_AUTO_TEST_CASE(bubb_to_bubb_1) {
