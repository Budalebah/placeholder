--- conflicted
+++ resolved
@@ -8,13 +8,9 @@
 #endif
 
 #include <boost/math/special_functions/pow.hpp>
-<<<<<<< HEAD
-#include <boost/math/common_factor_rt.hpp>
+#include <boost/integer/common_factor_rt.hpp>
 #include <boost/functional/hash.hpp>
 #include <functional>
-=======
-#include <boost/integer/common_factor_rt.hpp>
->>>>>>> bd13b140
 #include "test.hpp"
 
 template <class T>
@@ -1799,7 +1795,7 @@
    Num tol = 0;
 #endif
    std::ios_base::fmtflags f = boost::is_floating_point<Num>::value ? std::ios_base::scientific : std::ios_base::fmtflags(0);
-   int digits_to_print = boost::is_floating_point<Num>::value && std::numeric_limits<Num>::is_specialized
+   int digits_to_print = boost::is_floating_point<Num>::value && std::numeric_limits<Num>::is_specialized 
       ? std::numeric_limits<Num>::digits10 + 5 : 0;
    if(std::numeric_limits<target_type>::digits <= std::numeric_limits<Real>::digits)
    {
@@ -2728,7 +2724,7 @@
    BOOST_CHECK_EQUAL(m, 20);
    // Move from already moved from object:
    Real m2(static_cast<Real&&>(a));
-   // assign from moved from object
+   // assign from moved from object 
    // (may result in "a" being left in valid state as implementation artifact):
    c = static_cast<Real&&>(a);
    // assignment to moved-from objects:
