--- conflicted
+++ resolved
@@ -50,15 +50,9 @@
 #include <nil/crypto3/zk/snark/systems/plonk/redshift/permutation_argument.hpp>
 #include <nil/crypto3/zk/snark/systems/plonk/redshift/gates_argument.hpp>
 #include <nil/crypto3/zk/snark/systems/plonk/redshift/preprocessor.hpp>
-<<<<<<< HEAD
-#include <nil/crypto3/zk/snark/systems/plonk/redshift/detail/redshift_policy.hpp>
-#include <nil/crypto3/zk/snark/relations/plonk/plonk.hpp>
-#include <nil/crypto3/zk/snark/relations/plonk/gate.hpp>
-=======
 #include "nil/crypto3/zk/snark/systems/plonk/redshift/detail/redshift_policy.hpp"
 #include <nil/crypto3/zk/snark/arithmetization/plonk/constraint_system.hpp>
 #include <nil/crypto3/zk/snark/arithmetization/plonk/gate.hpp>
->>>>>>> b983d13f
 #include <nil/crypto3/zk/transcript/fiat_shamir.hpp>
 #include <nil/crypto3/zk/commitments/polynomial/fri.hpp>
 
@@ -123,13 +117,7 @@
                               redshift_test_params::transcript_hash_type, m>
     fri_type;
 
-<<<<<<< HEAD
-typedef redshift_params<FieldType, redshift_test_params::witness_columns,
-    redshift_test_params::public_input_columns, redshift_test_params::constant_columns,
-    redshift_test_params::selector_columns> circuit_2_params;
-=======
 typedef redshift_params<FieldType, typename redshift_test_params::arithmetization_params> circuit_2_params;
->>>>>>> b983d13f
 
 
 BOOST_AUTO_TEST_CASE(redshift_split_polynomial_test) {
@@ -187,15 +175,8 @@
             constraint_system, assignments.private_table(), desc);
 
     auto polynomial_table =
-<<<<<<< HEAD
-                            plonk_polynomial_table<FieldType, redshift_test_params::witness_columns,
-                                redshift_test_params::public_input_columns,
-                                redshift_test_params::constant_columns,
-                                redshift_test_params::selector_columns>(
-=======
                             plonk_polynomial_table<FieldType,
                                 typename redshift_test_params::arithmetization_params>(
->>>>>>> b983d13f
                                 preprocessed_private_data.private_polynomial_table,
                                 preprocessed_public_data.public_polynomial_table);
 
@@ -270,15 +251,8 @@
             constraint_system, assignments.private_table(), desc);
 
     auto polynomial_table =
-<<<<<<< HEAD
-                            plonk_polynomial_table<FieldType, redshift_test_params::witness_columns,
-                                redshift_test_params::public_input_columns,
-                                redshift_test_params::constant_columns,
-                                redshift_test_params::selector_columns>(
-=======
                             plonk_polynomial_table<FieldType,
                                 typename redshift_test_params::arithmetization_params>(
->>>>>>> b983d13f
                                 preprocessed_private_data.private_polynomial_table,
                                 preprocessed_public_data.public_polynomial_table);
 
@@ -355,15 +329,8 @@
             constraint_system, assignments.private_table(), desc);
 
     auto polynomial_table =
-<<<<<<< HEAD
-                            plonk_polynomial_table<FieldType, redshift_test_params::witness_columns,
-                                redshift_test_params::public_input_columns,
-                                redshift_test_params::constant_columns,
-                                redshift_test_params::selector_columns>(
-=======
                             plonk_polynomial_table<FieldType,
                                 typename redshift_test_params::arithmetization_params>(
->>>>>>> b983d13f
                                 preprocessed_private_data.private_polynomial_table,
                                 preprocessed_public_data.public_polynomial_table);
 
