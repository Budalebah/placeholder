--- conflicted
+++ resolved
@@ -228,7 +228,8 @@
     using kzg_placeholder_params_type = nil::crypto3::zk::snark::placeholder_params<circuit_t_params, kzg_scheme_type>;
 
 BOOST_AUTO_TEST_CASE(basic_test){
-    auto circuit = circuit_test_t<field_type>();
+    auto pi0 = nil::crypto3::algebra::random_element<field_type>();
+    auto circuit = circuit_test_t<field_type>(pi0);
 
     plonk_table_description<field_type, typename circuit_t_params::arithmetization_params> desc;
     desc.rows_amount = table_rows;
@@ -264,6 +265,28 @@
         preprocessed_public_data, proof, constraint_system, commitment_scheme, dummy_transcript
     );
     BOOST_CHECK(verifier_res);
+
+    // Public inputs checks
+    // Completely correct public input
+    typename placeholder_params_type::public_input_type public_input = {{{pi0, 0, 1}}};
+    verifier_res = placeholder_verifier<field_type, placeholder_params_type>::process(
+        preprocessed_public_data, proof, constraint_system, commitment_scheme, dummy_transcript, public_input
+    );
+    BOOST_CHECK(verifier_res);
+
+    // Completely correct zeroes after it are not important
+    public_input =  {{{pi0, 0, 1, 0}}};
+    verifier_res = placeholder_verifier<field_type, placeholder_params_type>::process(
+        preprocessed_public_data, proof, constraint_system, commitment_scheme, dummy_transcript, public_input
+    );
+    BOOST_CHECK(verifier_res);
+
+    // Incorrect public input
+    public_input =  {{{pi0, 1}}};
+    verifier_res = placeholder_verifier<field_type, placeholder_params_type>::process(
+        preprocessed_public_data, proof, constraint_system, commitment_scheme, dummy_transcript, public_input
+    );    
+    BOOST_CHECK(!verifier_res);
 
     // LPC commitment scheme
     typename lpc_type::fri_type::params_type fri_params = create_fri_params<typename lpc_type::fri_type, field_type>(table_rows_log);
@@ -634,70 +657,7 @@
 BOOST_AUTO_TEST_CASE(placeholder_prover_lookup_test) {
     auto circuit = circuit_test_3<field_type>();
 
-<<<<<<< HEAD
    plonk_table_description<field_type, typename circuit_3_params::arithmetization_params> desc;
-=======
-BOOST_AUTO_TEST_CASE(placeholder_public_input_test) {
-    auto random_input = algebra::random_element<FieldType>();
-    auto circuit = circuit_test_2<FieldType>(random_input);
-
-    using policy_type = zk::snark::detail::placeholder_policy<FieldType, circuit_2_params>;
-
-    //    typedef commitments::list_polynomial_commitment<FieldType,
-    //        circuit_2_params::batched_commitment_params_type> lpc_type;
-    typedef commitments::lpc<FieldType, circuit_2_params::batched_commitment_params_type> lpc_type;
-
-    typename fri_type::params_type fri_params = create_fri_params<fri_type, FieldType>(table_rows_log);
-
-    plonk_table_description<FieldType, typename circuit_2_params::arithmetization_params> desc;
-
-    desc.rows_amount = table_rows;
-    desc.usable_rows_amount = usable_rows;
-
-    typename policy_type::constraint_system_type constraint_system(circuit.gates, circuit.copy_constraints,
-                                                                   circuit.lookup_gates);
-    typename policy_type::variable_assignment_type assignments = circuit.table;
-
-    std::vector<std::size_t> columns_with_copy_constraints = {0, 1, 2, 3};
-
-    typename placeholder_public_preprocessor<FieldType, circuit_2_params>::preprocessed_data_type
-        preprocessed_public_data = placeholder_public_preprocessor<FieldType, circuit_2_params>::process(
-            constraint_system, assignments.public_table(), desc, fri_params, columns_with_copy_constraints.size());
-
-    typename placeholder_private_preprocessor<FieldType, circuit_2_params>::preprocessed_data_type
-        preprocessed_private_data = placeholder_private_preprocessor<FieldType, circuit_2_params>::process(
-            constraint_system, assignments.private_table(), desc, fri_params);
-
-    auto proof = placeholder_prover<FieldType, circuit_2_params>::process(
-        preprocessed_public_data, preprocessed_private_data, desc,
-        constraint_system, assignments, fri_params);
-
-    std::array<std::vector<typename FieldType::value_type>,1> public_input = {{{random_input, 0, 1}}};
-    bool verifier_res = placeholder_verifier<FieldType, circuit_2_params>::process(
-        preprocessed_public_data, proof, constraint_system, fri_params, public_input);
-    BOOST_CHECK(verifier_res);
-
-    std::array<std::vector<typename FieldType::value_type>,1> wrong_public_input = {{{1, 0, 1}}};
-    verifier_res = placeholder_verifier<FieldType, circuit_2_params>::process(
-        preprocessed_public_data, proof, constraint_system, fri_params, wrong_public_input);
-    BOOST_CHECK(!verifier_res);
-
-    verifier_res = placeholder_verifier<FieldType, circuit_2_params>::process(
-        preprocessed_public_data, proof, constraint_system, fri_params);
-    BOOST_CHECK(verifier_res);
-}
-
-BOOST_AUTO_TEST_CASE(placeholder_prover_lookup_test, *boost::unit_test::disabled()) {
-    auto circuit = circuit_test_3<FieldType>();
-
-    using policy_type = zk::snark::detail::placeholder_policy<FieldType, circuit_3_params>;
-
-    typedef commitments::lpc<FieldType, circuit_3_params::batched_commitment_params_type> lpc_type;
-
-    typename fri_type::params_type fri_params = create_fri_params<fri_type, FieldType>(table_rows_log);
-
-    plonk_table_description<FieldType, typename circuit_3_params::arithmetization_params> desc;
->>>>>>> 21a1c053
 
     desc.rows_amount = table_rows;
     desc.usable_rows_amount = usable_rows;
