--- conflicted
+++ resolved
@@ -79,131 +79,7 @@
                 };
 
                 //---------------------------------------------------------------------------//
-<<<<<<< HEAD
                 // Test circuit 
-=======
-                // Test circuit 1
-                //  i  | GATE | w_0 | w_1 | w_2 | q_add | q_mul |
-                //  0  |  --  |  x  |  y  |  z  |   0   |   0   |
-                //  1  | ADD  |  x  |  y  |  z  |   1   |   0   |
-                // ... | ADD  |  x  |  y  |  z  |   1   |   0   |
-                // k-2 | MUL  |  x  |  y  |  z  |   0   |   1   |
-                // k-1 | MUL  |  x  |  y  |  z  |   0   |   1   |
-                //
-                // ADD: x + y = z
-                // MUL: x * y = z
-                //---------------------------------------------------------------------------//
-                constexpr static const std::size_t witness_columns_1 = 3;
-                constexpr static const std::size_t public_columns_1 = 0;
-                constexpr static const std::size_t constant_columns_1 = 0;
-                constexpr static const std::size_t selector_columns_1 = 2;
-
-                using arithmetization_params_1 = plonk_arithmetization_params<witness_columns_1,
-                    public_columns_1, constant_columns_1, selector_columns_1>;
-
-                template<typename FieldType>
-                circuit_description<FieldType, placeholder_params<FieldType, arithmetization_params_1>, 4, 3> circuit_test_1() {
-                    using assignment_type = typename FieldType::value_type;
-
-                    constexpr static const std::size_t rows_log = 4;
-                    constexpr static const std::size_t permutation = 3;
-
-                    constexpr static const std::size_t witness_columns = witness_columns_1;
-                    constexpr static const std::size_t public_columns = public_columns_1;
-                    constexpr static const std::size_t constant_columns = constant_columns_1;
-                    constexpr static const std::size_t selector_columns = selector_columns_1;
-                    constexpr static const std::size_t table_columns = 
-                        witness_columns + public_columns + constant_columns;
-
-                    typedef placeholder_params<FieldType, arithmetization_params_1> circuit_params;
-
-                    circuit_description<FieldType, circuit_params, rows_log, permutation> test_circuit;
-
-                    std::array<std::vector<typename FieldType::value_type>, table_columns> table;
-
-                    std::vector<typename FieldType::value_type> q_add(test_circuit.table_rows);
-                    std::vector<typename FieldType::value_type> q_mul(test_circuit.table_rows);
-                    for (std::size_t j = 0; j < table_columns; j++) {
-                        table[j].resize(test_circuit.table_rows);
-                    }
-
-                    // init values
-                    table[0][0] = algebra::random_element<FieldType>();
-                    table[0][1] = algebra::random_element<FieldType>();
-                    table[0][2] = algebra::random_element<FieldType>();
-                    q_add[0] = FieldType::value_type::zero();
-                    q_mul[0] = FieldType::value_type::zero();
-
-                    // fill rows with ADD gate
-                    for (std::size_t i = 1; i < test_circuit.table_rows - 5; i++) {
-                        table[0][i] = algebra::random_element<FieldType>();
-                        table[1][i] = algebra::random_element<FieldType>();
-                        table[2][i] = table[0][i] + table[1][i];
-                        q_add[i] = FieldType::value_type::one();
-                        q_mul[i] = FieldType::value_type::zero();
-                    }
-
-                    // fill rows with MUL gate
-                    for (std::size_t i = test_circuit.table_rows - 5; i < test_circuit.table_rows - 3; i++) {
-                        table[0][i] = algebra::random_element<FieldType>();
-                        table[1][i] = algebra::random_element<FieldType>();
-                        table[2][i] = table[0][i] * table[1][i];
-                        q_add[i] = FieldType::value_type::zero();
-                        q_mul[i] = FieldType::value_type::one();
-                    }
-
-                    std::array<plonk_column<FieldType>, witness_columns> private_assignment;
-                    for (std::size_t i = 0; i < witness_columns; i++) {
-                        private_assignment[i] = table[i];
-                    }
-
-                    std::vector<plonk_column<FieldType>> selectors_assignment(selector_columns);
-                    std::vector<plonk_column<FieldType>> public_input_assignment(public_columns);
-                    std::array<plonk_column<FieldType>, constant_columns> constant_assignment = {};
-                    for (std::size_t j = 0; j < test_circuit.table_rows; j++) {
-                        selectors_assignment[0][j] = q_add[j];
-                        selectors_assignment[1][j] = q_mul[j];
-                    }
-
-                    for (std::size_t i = 0; i < public_columns; i++) {
-                        public_input_assignment[i] = table[witness_columns + i];
-                    }
-
-                    test_circuit.table = plonk_assignment_table<FieldType, arithmetization_params_1>(
-                        plonk_private_assignment_table<FieldType, arithmetization_params_1>(private_assignment),
-                        plonk_public_assignment_table<FieldType, arithmetization_params_1>(
-                            public_input_assignment, constant_assignment, selectors_assignment));
-
-                    plonk_variable<assignment_type> w0(0, 0,
-                                                 plonk_variable<assignment_type>::column_type::witness);
-                    plonk_variable<assignment_type> w1(0, 0,
-                                                 plonk_variable<assignment_type>::column_type::witness);
-                    plonk_variable<assignment_type> w2(0, 0,
-                                                 plonk_variable<assignment_type>::column_type::witness);
-
-                    plonk_constraint<FieldType> add_constraint;
-                    add_constraint += w0;
-                    add_constraint += w1;
-                    add_constraint -= w2;
-
-                    std::vector<plonk_constraint<FieldType>> add_gate_costraints {add_constraint};
-                    plonk_gate<FieldType, plonk_constraint<FieldType>> add_gate(0, add_gate_costraints);
-                    test_circuit.gates.push_back(add_gate);
-
-                    plonk_constraint<FieldType> mul_constraint;
-                    add_constraint += w0 * w1;
-                    add_constraint -= w2;
-
-                    std::vector<plonk_constraint<FieldType>> mul_gate_costraints {mul_constraint};
-                    plonk_gate<FieldType, plonk_constraint<FieldType>> mul_gate(1, mul_gate_costraints);
-                    test_circuit.gates.push_back(mul_gate);
-
-                    return test_circuit;
-                }
-
-                //---------------------------------------------------------------------------//
-                // Test circuit 2
->>>>>>> 5f69fa02
                 //  i  | GATE | w_0 | w_1 | w_2 | public | q_add | q_mul |
                 //  0  |  --  |  x  |  y  |  z  |   p1   |   0   |   0   |
                 //  1  | ADD  |  x  |  y  |  z  |   0    |   1   |   0   |
@@ -223,15 +99,9 @@
                     public_columns_t, constant_columns_t, selector_columns_t>;
 
                 template<typename FieldType>
-<<<<<<< HEAD
                 circuit_description<FieldType, placeholder_circuit_params<FieldType, arithmetization_params_t>, 4, 4> 
                 circuit_test_t(typename FieldType::value_type pi0 = FieldType::value_type::zero()) {
-                    using assigment_type = typename FieldType::value_type;
-=======
-                circuit_description<FieldType, placeholder_params<FieldType,
-                    arithmetization_params_2>, 4, 4> circuit_test_2() {
                     using assignment_type = typename FieldType::value_type;
->>>>>>> 5f69fa02
 
                     constexpr static const std::size_t rows_log = 4;
                     constexpr static const std::size_t permutation = 4;
@@ -360,15 +230,9 @@
                     public_columns_3, constant_columns_3, selector_columns_3>;
 
                 template<typename FieldType>
-<<<<<<< HEAD
                 circuit_description<FieldType, placeholder_circuit_params<FieldType, arithmetization_params_3>, 4, 4> circuit_test_3() {
-                    using assigment_type = typename FieldType::value_type;
+                    using assignment_type = typename FieldType::value_type;
                     using field_type = typename FieldType::value_type;
-=======
-                circuit_description<FieldType, placeholder_params<FieldType,
-                    arithmetization_params_3>, 4, 3> circuit_test_3() {
-                    using assignment_type = typename FieldType::value_type;
->>>>>>> 5f69fa02
 
                     constexpr static const std::size_t rows_log = 4;
                     constexpr static const std::size_t permutation = 4;
@@ -460,7 +324,7 @@
                     return test_circuit;
                 }
 
-                                //---------------------------------------------------------------------------//
+                //---------------------------------------------------------------------------//
                 // Test fibonacci circuit
                 //  i  | GATE | w_0     | public | q_add | 
                 //  0  |  --  |  f(0)   |   a    |   0   | 
@@ -481,8 +345,8 @@
                     public_columns_fib, constant_columns_fib, selector_columns_fib>;
 
                 template<typename FieldType, std::size_t rows_log>
-                circuit_description<FieldType, placeholder_params<FieldType,
-                    arithmetization_params_fib>, rows_log, 2> circuit_test_fib() {
+                circuit_description<FieldType, placeholder_circuit_params<FieldType, arithmetization_params_fib>, rows_log, 2> 
+                circuit_test_fib() {
                     using assignment_type = typename FieldType::value_type;
 
                     constexpr static const std::size_t permutation = 2;
@@ -494,7 +358,7 @@
                     constexpr static const std::size_t table_columns = 
                             witness_columns + public_columns + selector_columns;
 
-                    typedef placeholder_params<FieldType, arithmetization_params_fib> circuit_params;
+                    typedef placeholder_circuit_params<FieldType, arithmetization_params_fib> circuit_params;
 
                     circuit_description<FieldType, circuit_params, rows_log, permutation> test_circuit;
                     std::array<std::vector<typename FieldType::value_type>, table_columns> table;
