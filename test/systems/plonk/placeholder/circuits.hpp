//---------------------------------------------------------------------------//
// Copyright (c) 2022 Mikhail Komarov <nemo@nil.foundation>
// Copyright (c) 2022 Nikita Kaskov <nbering@nil.foundation>
// Copyright (c) 2022 Ilia Shirobokov <i.shirobokov@nil.foundation>
// Copyright (c) 2022 Alisa Cherniaeva <a.cherniaeva@nil.foundation>
//
// MIT License
//
// Permission is hereby granted, free of charge, to any person obtaining a copy
// of this software and associated documentation files (the "Software"), to deal
// in the Software without restriction, including without limitation the rights
// to use, copy, modify, merge, publish, distribute, sublicense, and/or sell
// copies of the Software, and to permit persons to whom the Software is
// furnished to do so, subject to the following conditions:
//
// The above copyright notice and this permission notice shall be included in all
// copies or substantial portions of the Software.
//
// THE SOFTWARE IS PROVIDED "AS IS", WITHOUT WARRANTY OF ANY KIND, EXPRESS OR
// IMPLIED, INCLUDING BUT NOT LIMITED TO THE WARRANTIES OF MERCHANTABILITY,
// FITNESS FOR A PARTICULAR PURPOSE AND NONINFRINGEMENT. IN NO EVENT SHALL THE
// AUTHORS OR COPYRIGHT HOLDERS BE LIABLE FOR ANY CLAIM, DAMAGES OR OTHER
// LIABILITY, WHETHER IN AN ACTION OF CONTRACT, TORT OR OTHERWISE, ARISING FROM,
// OUT OF OR IN CONNECTION WITH THE SOFTWARE OR THE USE OR OTHER DEALINGS IN THE
// SOFTWARE.
//---------------------------------------------------------------------------//

#ifndef CRYPTO3_ZK_TEST_PLONK_CIRCUITS_HPP
#define CRYPTO3_ZK_TEST_PLONK_CIRCUITS_HPP

#include <nil/crypto3/algebra/random_element.hpp>

#include <nil/crypto3/math/polynomial/polynomial.hpp>
#include <nil/crypto3/math/domains/evaluation_domain.hpp>
#include <nil/crypto3/math/algorithms/make_evaluation_domain.hpp>

#include <nil/crypto3/zk/math/permutation.hpp>
#include <nil/crypto3/zk/snark/arithmetization/plonk/params.hpp>
#include <nil/crypto3/zk/snark/arithmetization/plonk/gate.hpp>
#include <nil/crypto3/zk/snark/arithmetization/plonk/copy_constraint.hpp>
#include <nil/crypto3/zk/snark/arithmetization/plonk/constraint_system.hpp>
#include <nil/crypto3/zk/snark/arithmetization/plonk/variable.hpp>
#include <nil/crypto3/zk/snark/arithmetization/plonk/assignment.hpp>
#include <nil/crypto3/zk/commitments/polynomial/fri.hpp>
#include <nil/crypto3/zk/snark/systems/plonk/placeholder/preprocessor.hpp>
#include <nil/crypto3/zk/snark/systems/plonk/placeholder/params.hpp>
#include <nil/crypto3/zk/snark/arithmetization/plonk/lookup_constraint.hpp>

namespace nil {
    namespace crypto3 {
        namespace zk {
            namespace snark {
                template<typename FieldType, typename ParamsType, std::size_t rows_log, std::size_t permutation_size>
                class circuit_description {
                    typedef zk::snark::detail::placeholder_policy<FieldType, ParamsType> policy_type;

                    constexpr static const std::size_t witness_columns = ParamsType::witness_columns;
                    constexpr static const std::size_t public_columns = ParamsType::public_input_columns;

                public:
                    const std::size_t table_rows = 1 << rows_log;

                    std::shared_ptr<math::evaluation_domain<FieldType>> domain;

                    typename FieldType::value_type omega;
                    typename FieldType::value_type delta;

                    typename policy_type::variable_assignment_type table;

                    std::vector<plonk_gate<FieldType, plonk_constraint<FieldType>>> gates;
                    std::vector<plonk_copy_constraint<FieldType>> copy_constraints;
                    std::vector<plonk_lookup_gate<FieldType, plonk_lookup_constraint<FieldType>>> lookup_gates;

                    plonk_lookup_table<FieldType> lookup_table;

                    circuit_description()
                        : domain(math::make_evaluation_domain<FieldType>(table_rows))
                        , omega(domain->get_domain_element(1))
                        , delta(algebra::fields::arithmetic_params<FieldType>::multiplicative_generator) {
                    }
                };

                //---------------------------------------------------------------------------//
<<<<<<< HEAD
                // Test circuit 
=======
                // Test circuit 1
                //  i  | GATE | w_0 | w_1 | w_2 | q_add | q_mul |
                //  0  |  --  |  x  |  y  |  z  |   0   |   0   |
                //  1  | ADD  |  x  |  y  |  z  |   1   |   0   |
                // ... | ADD  |  x  |  y  |  z  |   1   |   0   |
                // k-2 | MUL  |  x  |  y  |  z  |   0   |   1   |
                // k-1 | MUL  |  x  |  y  |  z  |   0   |   1   |
                //
                // ADD: x + y = z
                // MUL: x * y = z
                //---------------------------------------------------------------------------//
                constexpr static const std::size_t witness_columns_1 = 3;
                constexpr static const std::size_t public_columns_1 = 1;
                constexpr static const std::size_t constant_columns_1 = 0;
                constexpr static const std::size_t selector_columns_1 = 2;

                using arithmetization_params_1 = plonk_arithmetization_params<witness_columns_1,
                    public_columns_1, constant_columns_1, selector_columns_1>;

                template<typename FieldType>
                circuit_description<FieldType, placeholder_params<FieldType, arithmetization_params_1>, 4, 4> circuit_test_1() {
                    using assignment_type  = typename FieldType::value_type;

                    constexpr static const std::size_t rows_log = 4;
                    constexpr static const std::size_t permutation = 4;

                    constexpr static const std::size_t witness_columns = witness_columns_1;
                    constexpr static const std::size_t public_columns = public_columns_1;
                    constexpr static const std::size_t constant_columns = constant_columns_1;
                    constexpr static const std::size_t selector_columns = selector_columns_1;
                    constexpr static const std::size_t table_columns = 
                            witness_columns + public_columns + constant_columns;

                    typedef placeholder_params<FieldType, arithmetization_params_1> circuit_params;

                    circuit_description<FieldType, circuit_params, rows_log, permutation> test_circuit;

                    std::array<std::vector<typename FieldType::value_type>, table_columns> table;

                    std::vector<typename FieldType::value_type> q_add(test_circuit.table_rows);
                    std::vector<typename FieldType::value_type> q_mul(test_circuit.table_rows);
                    for (std::size_t j = 0; j < table_columns; j++) {
                        table[j].resize(test_circuit.table_rows);
                    }

                    // init values
                    typename FieldType::value_type one = FieldType::value_type::one();
                    table[0][0] = algebra::random_element<FieldType>();
                    table[1][0] = algebra::random_element<FieldType>();
                    table[2][0] = algebra::random_element<FieldType>();
//                    table[3][0] = algebra::random_element<FieldType>();
                    q_add[0] = FieldType::value_type::zero();
                    q_mul[0] = FieldType::value_type::zero();

                    // fill rows with ADD gate
                    for (std::size_t i = 1; i < test_circuit.table_rows - 5; i++) {
                        table[0][i] = algebra::random_element<FieldType>();
                        table[1][i] = algebra::random_element<FieldType>();
                        table[2][i] = table[0][i] + table[1][i];
//                        table[3][i] = FieldType::value_type::zero();
                        q_add[i] = one;
                        q_mul[i] = FieldType::value_type::zero();

                        plonk_variable<assignment_type> x(1, i, false, 
                            plonk_variable<assignment_type>::column_type::witness);
                        plonk_variable<assignment_type> y(2, i - 1, false, 
                            plonk_variable<assignment_type>::column_type::witness);
                        //test_circuit.copy_constraints.push_back(plonk_copy_constraint<FieldType>(x, y));
                    }

                    // fill rows with MUL gate
                    for (std::size_t i = test_circuit.table_rows - 5; i < test_circuit.table_rows - 3; i++) {
                        table[0][i] = algebra::random_element<FieldType>();
                        table[1][i] = algebra::random_element<FieldType>();
                        table[2][i] = table[0][i] * table[1][i];
//                        table[3][i] = FieldType::value_type::zero();
                        q_add[i] = FieldType::value_type::zero();
                        q_mul[i] = one;

                        plonk_variable<assignment_type> x(1, i, false, 
                            plonk_variable<assignment_type>::column_type::witness);
                        plonk_variable<assignment_type> y(0, 0, false, 
                            plonk_variable<assignment_type>::column_type::public_input);
                        //test_circuit.copy_constraints.push_back(plonk_copy_constraint<FieldType>(x, y));
                    }

                    std::array<plonk_column<FieldType>, witness_columns> private_assignment;
                    for (std::size_t i = 0; i < witness_columns; i++) {
                        private_assignment[i] = table[i];
                    }

                    std::array<plonk_column<FieldType>, selector_columns> selectors_assignment;
                    std::array<plonk_column<FieldType>, public_columns> public_input_assignment;
                    std::array<plonk_column<FieldType>, constant_columns> constant_assignment = {};

                    selectors_assignment[0] = q_add;
                    selectors_assignment[1] = q_mul;

                    for (std::size_t i = 0; i < public_columns; i++) {
                        public_input_assignment[i] = table[witness_columns + i];
                    }
                    test_circuit.table = plonk_assignment_table<FieldType, arithmetization_params_1>(
                        plonk_private_assignment_table<FieldType, arithmetization_params_1>(private_assignment),
                        plonk_public_assignment_table<FieldType, arithmetization_params_1>(
                            public_input_assignment, constant_assignment, selectors_assignment));

//                    test_circuit.init();

                    plonk_variable<assignment_type> w0(0, 0, true, plonk_variable<assignment_type>::column_type::witness);
                    plonk_variable<assignment_type> w1(1, 0, true, plonk_variable<assignment_type>::column_type::witness);
                    plonk_variable<assignment_type> w2(2, 0, true, plonk_variable<assignment_type>::column_type::witness);

                    plonk_constraint<FieldType> add_constraint;
                    add_constraint += w0;
                    add_constraint += w1;
                    add_constraint -= w2;

                    std::vector<plonk_constraint<FieldType>> add_gate_costraints {add_constraint};
                    plonk_gate<FieldType, plonk_constraint<FieldType>> add_gate(0, add_gate_costraints);
                    test_circuit.gates.push_back(add_gate);

                    plonk_constraint<FieldType> mul_constraint;
                    typename plonk_constraint<FieldType>::term_type w0_term(w0);
                    typename plonk_constraint<FieldType>::term_type w1_term(w1); 
                    mul_constraint += w0_term * w1_term;
                    mul_constraint -= w2;

                    std::vector<plonk_constraint<FieldType>> mul_gate_costraints {mul_constraint};
                    plonk_gate<FieldType, plonk_constraint<FieldType>> mul_gate(1, mul_gate_costraints);
                    test_circuit.gates.push_back(mul_gate);

                    return test_circuit;
                }
                struct placeholder_test_1_params {
                    constexpr static const std::size_t table_rows_log = 4;
                    constexpr static const std::size_t table_rows = 1 << table_rows_log;
                    constexpr static const std::size_t permutation_size = 4;
                    constexpr static const std::size_t usable_rows = (1 << table_rows_log) - 3;


                    constexpr static const std::size_t witness_columns = witness_columns_1;
                    constexpr static const std::size_t public_input_columns = public_columns_1;
                    constexpr static const std::size_t constant_columns = constant_columns_1;
                    constexpr static const std::size_t selector_columns = selector_columns_1;

                    using arithmetization_params =
                        plonk_arithmetization_params<witness_columns, public_input_columns, constant_columns, selector_columns>;

                    constexpr static const std::size_t lambda = 40;
                    constexpr static const std::size_t r = table_rows_log - 1;
                    constexpr static const std::size_t m = 2;
                };

                //---------------------------------------------------------------------------//
                // Test circuit 2
>>>>>>> de35d272
                //  i  | GATE | w_0 | w_1 | w_2 | public | q_add | q_mul |
                //  0  |  --  |  x  |  y  |  z  |   p1   |   0   |   0   |
                //  1  | ADD  |  x  |  y  |  z  |   0    |   1   |   0   |
                // ... | ADD  |  x  |  y  |  z  |   0    |   1   |   0   |
                // k-2 | MUL  |  x  |  y  |  z  |   0    |   0   |   1   |
                // k-1 | MUL  |  x  |  y  |  z  |   0    |   0   |   1   |
                //
                // ADD: x + y = z, copy(prev(z), y)
                // MUL: x * y + prev(x) = z, copy(p1, y)
                //---------------------------------------------------------------------------//
                constexpr static const std::size_t witness_columns_t = 3;
                constexpr static const std::size_t public_columns_t = 1;
                constexpr static const std::size_t constant_columns_t = 0;
                constexpr static const std::size_t selector_columns_t = 2;

                using arithmetization_params_t = plonk_arithmetization_params<witness_columns_t,
                    public_columns_t, constant_columns_t, selector_columns_t>;

                template<typename FieldType>
<<<<<<< HEAD
                circuit_description<FieldType, placeholder_circuit_params<FieldType, arithmetization_params_t>, 4, 4> 
                circuit_test_t(typename FieldType::value_type pi0 = FieldType::value_type::zero()) {
=======
                circuit_description<FieldType, placeholder_params<FieldType,
                    arithmetization_params_2>, 4, 4> circuit_test_2() {
>>>>>>> de35d272
                    using assignment_type = typename FieldType::value_type;

                    constexpr static const std::size_t rows_log = 4;
                    constexpr static const std::size_t permutation = 4;

                    constexpr static const std::size_t witness_columns = witness_columns_t;
                    constexpr static const std::size_t public_columns = public_columns_t;
                    constexpr static const std::size_t constant_columns = constant_columns_t;
                    constexpr static const std::size_t selector_columns = selector_columns_t;
                    constexpr static const std::size_t table_columns = 
                            witness_columns + public_columns + constant_columns;

                    typedef placeholder_circuit_params<FieldType, arithmetization_params_t> circuit_params;

                    circuit_description<FieldType, circuit_params, rows_log, permutation> test_circuit;

                    std::array<std::vector<typename FieldType::value_type>, table_columns> table;

                    std::vector<typename FieldType::value_type> q_add(test_circuit.table_rows);
                    std::vector<typename FieldType::value_type> q_mul(test_circuit.table_rows);
                    for (std::size_t j = 0; j < table_columns; j++) {
                        table[j].resize(test_circuit.table_rows);
                    }

                    // init values
                    typename FieldType::value_type one = FieldType::value_type::one();
                    table[0][0] = algebra::random_element<FieldType>();
                    table[1][0] = algebra::random_element<FieldType>();
                    table[2][0] = algebra::random_element<FieldType>();
                    table[3][0] = pi0;
                    q_add[0] = FieldType::value_type::zero();
                    q_mul[0] = FieldType::value_type::zero();

                    // fill rows with ADD gate
                    for (std::size_t i = 1; i < test_circuit.table_rows - 5; i++) {
                        table[0][i] = algebra::random_element<FieldType>();
                        table[1][i] = table[2][i - 1];
                        table[2][i] = table[0][i] + table[1][i];
                        table[3][i] = FieldType::value_type::zero();
                        q_add[i] = one;
                        q_mul[i] = FieldType::value_type::zero();

                        plonk_variable<assignment_type> x(1, i, false, 
                            plonk_variable<assignment_type>::column_type::witness);
                        plonk_variable<assignment_type> y(2, i - 1, false, 
                            plonk_variable<assignment_type>::column_type::witness);
                        test_circuit.copy_constraints.push_back(plonk_copy_constraint<FieldType>(x, y));
                    }

                    // fill rows with MUL gate
                    for (std::size_t i = test_circuit.table_rows - 5; i < test_circuit.table_rows - 3; i++) {
                        table[0][i] = algebra::random_element<FieldType>();
                        table[1][i] = table[3][0];
                        table[2][i] = table[0][i] * table[1][i] + table[0][i - 1];
                        table[3][i] = FieldType::value_type::zero();
                        q_add[i] = FieldType::value_type::zero();
                        q_mul[i] = one;

                        plonk_variable<assignment_type> x(1, i, false, 
                            plonk_variable<assignment_type>::column_type::witness);
                        plonk_variable<assignment_type> y(0, 0, false, 
                            plonk_variable<assignment_type>::column_type::public_input);
                        test_circuit.copy_constraints.push_back(plonk_copy_constraint<FieldType>(x, y));
                    }
                    table[3][1] = FieldType::value_type::zero();
                    table[3][2] = FieldType::value_type::one();

                    std::array<plonk_column<FieldType>, witness_columns> private_assignment;
                    for (std::size_t i = 0; i < witness_columns; i++) {
                        private_assignment[i] = table[i];
                    }

                    std::array<plonk_column<FieldType>, selector_columns> selectors_assignment;
                    std::array<plonk_column<FieldType>, public_columns> public_input_assignment;
                    std::array<plonk_column<FieldType>, constant_columns> constant_assignment = {};

                    selectors_assignment[0] = q_add;
                    selectors_assignment[1] = q_mul;

                    for (std::size_t i = 0; i < public_columns; i++) {
                        public_input_assignment[i] = table[witness_columns + i];
                    }
                    test_circuit.table = plonk_assignment_table<FieldType, arithmetization_params_t>(
                        plonk_private_assignment_table<FieldType, arithmetization_params_t>(private_assignment),
                        plonk_public_assignment_table<FieldType, arithmetization_params_t>(
                            public_input_assignment, constant_assignment, selectors_assignment));

                    plonk_variable<assignment_type> w0(0, 0, true,
                                                 plonk_variable<assignment_type>::column_type::witness);
                    plonk_variable<assignment_type> w1(1, 0, true,
                                                 plonk_variable<assignment_type>::column_type::witness);
                    plonk_variable<assignment_type> w2(2, 0, true,
                                                 plonk_variable<assignment_type>::column_type::witness);
                    plonk_variable<assignment_type> w0_prev(0, -1, true,
                                                 plonk_variable<assignment_type>::column_type::witness);

                    plonk_constraint<FieldType> add_constraint;
                    add_constraint += w0;
                    add_constraint += w1;
                    add_constraint -= w2;

                    std::vector<plonk_constraint<FieldType>> add_gate_costraints {add_constraint};
                    plonk_gate<FieldType, plonk_constraint<FieldType>> add_gate(0, add_gate_costraints);
                    test_circuit.gates.push_back(add_gate);

                    plonk_constraint<FieldType> mul_constraint;
                    typename plonk_constraint<FieldType>::term_type w0_term(w0);
                    typename plonk_constraint<FieldType>::term_type w1_term(w1); 
                    mul_constraint += w0_term * w1_term;
                    mul_constraint -= w2;
                    mul_constraint += w0_prev;

                    std::vector<plonk_constraint<FieldType>> mul_gate_costraints {mul_constraint};
                    plonk_gate<FieldType, plonk_constraint<FieldType>> mul_gate(1, mul_gate_costraints);
                    test_circuit.gates.push_back(mul_gate);

                    return test_circuit;
                }
                struct placeholder_test_2_params {
                    constexpr static const std::size_t table_rows_log = 4;
                    constexpr static const std::size_t table_rows = 1 << table_rows_log;
                    constexpr static const std::size_t permutation_size = 4;
                    constexpr static const std::size_t usable_rows = (1 << table_rows_log) - 3;

                    constexpr static const std::size_t witness_columns = witness_columns_2;
                    constexpr static const std::size_t public_input_columns = public_columns_2;
                    constexpr static const std::size_t constant_columns = constant_columns_2;
                    constexpr static const std::size_t selector_columns = selector_columns_2;

                    using arithmetization_params =
                        plonk_arithmetization_params<witness_columns, public_input_columns, constant_columns, selector_columns>;

                    constexpr static const std::size_t lambda = 40;
                    constexpr static const std::size_t r = table_rows_log - 1;
                    constexpr static const std::size_t m = 2;
                };



                constexpr static const std::size_t witness_columns_3 = 3;
                constexpr static const std::size_t public_columns_3 = 0;
                constexpr static const std::size_t constant_columns_3 = 3;
                constexpr static const std::size_t selector_columns_3 = 2;

                using arithmetization_params_3 = plonk_arithmetization_params<witness_columns_3,
                    public_columns_3, constant_columns_3, selector_columns_3>;

                template<typename FieldType>
<<<<<<< HEAD
                circuit_description<FieldType, placeholder_circuit_params<FieldType, arithmetization_params_3>, 4, 4> circuit_test_3() {
                    using assignment_type = typename FieldType::value_type;
                    using field_type = typename FieldType::value_type;

                    constexpr static const std::size_t rows_log = 4;
                    constexpr static const std::size_t permutation = 4;
=======
                circuit_description<FieldType, placeholder_params<FieldType, arithmetization_params_3>, 3, 3> circuit_test_3() {
                    using assignment_type = typename FieldType::value_type;

                    constexpr static const std::size_t rows_log = 3;
                    constexpr static const std::size_t permutation = 3;
>>>>>>> de35d272

                    constexpr static const std::size_t witness_columns = witness_columns_3;
                    constexpr static const std::size_t public_columns = public_columns_3;
                    constexpr static const std::size_t constant_columns = constant_columns_3;
                    constexpr static const std::size_t selector_columns = selector_columns_3;
                    constexpr static const std::size_t table_columns = 
                            witness_columns + public_columns + constant_columns;

                    typedef placeholder_circuit_params<FieldType, arithmetization_params_3> circuit_params;

                    circuit_description<FieldType, circuit_params, rows_log, permutation> test_circuit;

                    std::array<std::vector<typename FieldType::value_type>, table_columns> table;
                    for (std::size_t j = 0; j < table_columns; j++) {
                        table[j].resize(test_circuit.table_rows);
                    }

                    // lookup inputs
                    typename FieldType::value_type one = FieldType::value_type::one();
                    typename FieldType::value_type zero = FieldType::value_type::zero();
                    table[0][0] = one;
                    table[1][0] = zero;
                    table[2][0] = zero;

                    //lookup values
                    table[3][0] = zero;
                    table[4][0] = zero;
                    table[5][0] = zero;

                    table[3][1] = one;
                    table[4][1] = zero;
                    table[5][1] = one;

                    table[3][2] = zero;
                    table[4][2] = one;
                    table[5][2] = zero;

                    table[3][3] = one;
                    table[4][3] = zero;
                    table[5][3] = zero;

                    std::array<plonk_column<FieldType>, witness_columns> private_assignment;
                    for (std::size_t i = 0; i < witness_columns; i++) {
                        private_assignment[i] = table[i];
                    }

                    std::array<plonk_column<FieldType>, public_columns> public_input_assignment = {};

                    std::array<plonk_column<FieldType>, selector_columns> selectors_assignment;
                    std::array<plonk_column<FieldType>, constant_columns> constant_assignment;

                    std::vector<typename FieldType::value_type> sel_lookup(test_circuit.table_rows);
                    sel_lookup[0] = one;
                    sel_lookup[1] = zero;
                    sel_lookup[2] = zero;
                    sel_lookup[3] = zero;
                    selectors_assignment[0] = sel_lookup;

                    std::vector<typename FieldType::value_type> sel_lookup_table(test_circuit.table_rows);
                    sel_lookup_table[0] = zero;
                    sel_lookup_table[1] = one;
                    sel_lookup_table[2] = one;
                    sel_lookup_table[3] = one;
                    selectors_assignment[1] = sel_lookup_table;

                    for (std::size_t i = 0; i < constant_columns; i++) {
                        constant_assignment[i] = table[witness_columns + i];
                    }
                    test_circuit.table = plonk_assignment_table<FieldType, arithmetization_params_3>(
                        plonk_private_assignment_table<FieldType, arithmetization_params_3>(private_assignment),
                        plonk_public_assignment_table<FieldType, arithmetization_params_3>(
                            public_input_assignment, constant_assignment, selectors_assignment));

<<<<<<< HEAD
                    plonk_variable<assignment_type> w0(0, 0, true,
                                                plonk_variable<assignment_type>::column_type::witness);
                    plonk_variable<assignment_type> w1(1, 0, true,
                                                plonk_variable<assignment_type>::column_type::witness);
                    plonk_variable<assignment_type> w2(2, 0, true,
                                                plonk_variable<assignment_type>::column_type::witness);

                    plonk_variable<assignment_type> c0(0, 0, true,
                                                plonk_variable<assignment_type>::column_type::constant);
                    plonk_variable<assignment_type> c1(1, 0, true,
                                                plonk_variable<assignment_type>::column_type::constant);
                    plonk_variable<assignment_type> c2(2, 0, true,
                                                plonk_variable<assignment_type>::column_type::constant);
=======
                    plonk_variable<assignment_type> w0(0, 0, true,  plonk_variable<assignment_type>::column_type::witness);
                    plonk_variable<assignment_type> w1(1, 0, true,  plonk_variable<assignment_type>::column_type::witness);
                    plonk_variable<assignment_type> w2(2, 0, true,  plonk_variable<assignment_type>::column_type::witness);

                    plonk_variable<assignment_type> c0(0, 0, true,  plonk_variable<assignment_type>::column_type::constant);
                    plonk_variable<assignment_type> c1(1, 0, true,  plonk_variable<assignment_type>::column_type::constant);
                    plonk_variable<assignment_type> c2(2, 0, true,  plonk_variable<assignment_type>::column_type::constant);


                    plonk_lookup_constraint<FieldType> lookup_constraint;
                    lookup_constraint.lookup_input.push_back(w0);
                    lookup_constraint.lookup_input.push_back(w1);
                    lookup_constraint.lookup_input.push_back(w2);
                    lookup_constraint.table_id = 1;

                    std::vector<plonk_lookup_constraint<FieldType>> lookup_constraints = {lookup_constraint};
                    plonk_lookup_gate<FieldType, plonk_lookup_constraint<FieldType>> lookup_gate(0, lookup_constraints);
                    test_circuit.lookup_gates.push_back(lookup_gate);

                    plonk_lookup_table<FieldType> lookup_table({c0, c1, c2},1);
                    test_circuit.lookup_table = lookup_table;

                    return test_circuit;
                }
                struct placeholder_test_3_params {
                    constexpr static const std::size_t table_rows_log = 3;
                    constexpr static const std::size_t table_rows = 1 << table_rows_log;
                    constexpr static const std::size_t permutation_size = 4;
                    constexpr static const std::size_t usable_rows = 4;

                    using merkle_hash_type = hashes::keccak_1600<512>;
                    using transcript_hash_type = hashes::keccak_1600<512>;

                    constexpr static const std::size_t witness_columns = witness_columns_3;
                    constexpr static const std::size_t public_input_columns = public_columns_3;
                    constexpr static const std::size_t constant_columns = constant_columns_3;
                    constexpr static const std::size_t selector_columns = selector_columns_3;

                    using arithmetization_params =
                        plonk_arithmetization_params<witness_columns, public_input_columns, constant_columns, selector_columns>;

                    constexpr static const std::size_t lambda = 40;
                    constexpr static const std::size_t r = table_rows_log - 1;
                    constexpr static const std::size_t m = 2;
                };

                // Binary multiplication. 
                //      b_i -- random binaries, 
                //      r_i ordinary random numbers.
                // One gate: w1*w2 - w3 = 0
                // -------------------------------------------------------------------
                // | Selector Gate| Selector Lookup| W1 | W2 |   W3   |  Lookup_tag | L1 | L2 | L3 |
                // -------------------------------------------------------------------
                // |      1       |       1        | b1 | b2 |  b1*b2 |      0      | 0 |  0 |  0 | -- reserved for unselected rows
                // |      1       |       1        | b3 | b4 |  b3*b4 |      1      | 0 |  0 |  0 |
                // |      1       |       0        | r1 | r2 |  r1*r2 |      1      | 0 |  1 |  0 | -- unselected for lookups
                // |      1       |       1        | b5 | b6 |  b5*b6 |      1      | 1 |  0 |  0 |
                // |      1       |       1        | b7 | b8 |  b7*b8 |      1      | 1 |  1 |  1 |
                // -------------------------------------------------------------------

                constexpr static const std::size_t witness_columns_4= 3;
                constexpr static const std::size_t public_columns_4 = 0;
                constexpr static const std::size_t constant_columns_4 = 3;
                constexpr static const std::size_t selector_columns_4 = 3;

                using arithmetization_params_4 = plonk_arithmetization_params<witness_columns_4,
                    public_columns_4, constant_columns_4, selector_columns_4>;

                template<typename FieldType>
                circuit_description<FieldType, placeholder_params<FieldType,
                    arithmetization_params_4>, 3, 3> circuit_test_4() {
                    using assignment_type = typename FieldType::value_type;

                    constexpr static const std::size_t rows_log = 3;
                    constexpr static const std::size_t permutation = 3;

                    constexpr static const std::size_t witness_columns = witness_columns_4;
                    constexpr static const std::size_t public_columns = public_columns_4;
                    constexpr static const std::size_t constant_columns = constant_columns_4;
                    constexpr static const std::size_t selector_columns = selector_columns_4;
                    constexpr static const std::size_t table_columns = 
                            witness_columns + public_columns + constant_columns;

                    typedef placeholder_params<FieldType, arithmetization_params_4> circuit_params;

                    circuit_description<FieldType, circuit_params, rows_log, permutation> test_circuit;

                    std::array<std::vector<typename FieldType::value_type>, table_columns> table;
                    for (std::size_t j = 0; j < table_columns; j++) {
                        table[j].resize(test_circuit.table_rows);
                    }

                    // lookup inputs
                    typename FieldType::value_type one = FieldType::value_type::one();
                    typename FieldType::value_type zero = FieldType::value_type::zero();
                    table[0][0] = rand() % 2 ? one : zero;
                    table[1][0] = rand() % 2 ? one : zero;
                    table[2][0] = table[0][0] * table[1][0];

                    table[0][1] = rand() % 2 ? one : zero;
                    table[1][1] = rand() % 2 ? one : zero;
                    table[2][1] = table[0][1] * table[1][1];

                    table[0][2] = rand();
                    table[1][2] = rand();
                    table[2][2] = table[0][2] * table[1][2];

                    table[0][3] = rand() % 2 ? one : zero;
                    table[1][3] = rand() % 2 ? one : zero;
                    table[2][3] = table[0][3] * table[1][3];

                    table[0][4] = rand() % 2 ? one : zero;
                    table[1][4] = rand() % 2 ? one : zero;
                    table[2][4] = table[0][4] * table[1][4];
                    
                    //lookup values
                    // Reserved zero row for unselected lookup input rows                    
                    table[3][0] = zero;
                    table[4][0] = zero;
                    table[5][0] = zero;

                    table[3][1] = zero;
                    table[4][1] = one;
                    table[5][1] = zero;

                    table[3][2] = one;
                    table[4][2] = zero;
                    table[5][2] = zero;

                    table[3][3] = one;
                    table[4][3] = one;
                    table[5][3] = one;

                    table[3][4] = zero;
                    table[4][4] = zero;
                    table[5][4] = zero;

                    std::array<plonk_column<FieldType>, witness_columns> private_assignment;
                    for (std::size_t i = 0; i < witness_columns; i++) {
                        private_assignment[i] = table[i];
                    }

                    std::array<plonk_column<FieldType>, selector_columns> selectors_assignment;
                    std::array<plonk_column<FieldType>, public_columns> public_input_assignment = {};
                    std::array<plonk_column<FieldType>, constant_columns> constant_assignment;

                    std::vector<typename FieldType::value_type> sel_lookup(test_circuit.table_rows);
                    sel_lookup[0] = one;
                    sel_lookup[1] = one;
                    sel_lookup[2] = zero;
                    sel_lookup[3] = one;
                    sel_lookup[4] = one;
                    selectors_assignment[0] = sel_lookup;

                    std::vector<typename FieldType::value_type> sel_gate0(test_circuit.table_rows);
                    sel_gate0[0] = one;
                    sel_gate0[1] = one;
                    sel_gate0[2] = one;
                    sel_gate0[3] = one;
                    sel_gate0[4] = one;
                    selectors_assignment[1] = sel_gate0;

                    std::vector<typename FieldType::value_type> sel_lookup_table(test_circuit.table_rows);
                    sel_lookup_table[0] = zero;
                    sel_lookup_table[1] = one;
                    sel_lookup_table[2] = one;
                    sel_lookup_table[3] = one;
                    sel_lookup_table[4] = one;
                    selectors_assignment[2] = sel_lookup_table;

                    for (std::size_t i = 0; i < constant_columns; i++) {
                        constant_assignment[i] = table[witness_columns + i];
                    }
                    test_circuit.table = plonk_assignment_table<FieldType, arithmetization_params_4>(
                        plonk_private_assignment_table<FieldType, arithmetization_params_4>(private_assignment),
                        plonk_public_assignment_table<FieldType, arithmetization_params_4>(
                            public_input_assignment, constant_assignment, selectors_assignment));

                    plonk_variable<assignment_type> w0(0, 0, true, plonk_variable<assignment_type>::column_type::witness);
                    plonk_variable<assignment_type> w1(1, 0, true, plonk_variable<assignment_type>::column_type::witness);
                    plonk_variable<assignment_type> w2(2, 0, true, plonk_variable<assignment_type>::column_type::witness);

                    plonk_variable<assignment_type> c0(0, 0, true, plonk_variable<assignment_type>::column_type::constant);
                    plonk_variable<assignment_type> c1(1, 0, true, plonk_variable<assignment_type>::column_type::constant);
                    plonk_variable<assignment_type> c2(2, 0, true, plonk_variable<assignment_type>::column_type::constant);
>>>>>>> de35d272

                    plonk_constraint<FieldType> mul_constraint;
                    typename plonk_constraint<FieldType>::term_type w0_term(w0);
                    typename plonk_constraint<FieldType>::term_type w1_term(w1); 
                    mul_constraint += w0_term * w1_term;
                    mul_constraint -= w2;

                    std::vector<plonk_constraint<FieldType>> mul_gate_costraints {mul_constraint};
                    plonk_gate<FieldType, plonk_constraint<FieldType>> mul_gate(1, mul_gate_costraints);
                    test_circuit.gates.push_back(mul_gate);

                    plonk_lookup_constraint<FieldType> lookup_constraint;
                    lookup_constraint.table_id = 1;
                    lookup_constraint.lookup_input.push_back(w0);
                    lookup_constraint.lookup_input.push_back(w1);
                    lookup_constraint.lookup_input.push_back(w2);

                    std::vector<plonk_lookup_constraint<FieldType>> lookup_constraints = {lookup_constraint};
<<<<<<< HEAD
                    plonk_gate<FieldType, plonk_lookup_constraint<FieldType>> lookup_gate(0, lookup_constraints);
                    test_circuit.lookup_gates.push_back(lookup_gate);
                    return test_circuit;
                }

                //---------------------------------------------------------------------------//
                // Test fibonacci circuit
                //  i  | GATE | w_0     | public | q_add | 
                //  0  |  --  |  f(0)   |   a    |   0   | 
                //  1  | FIB  |  f(1)   |   b    |   1   | 
                // ... | FIB  |         |   0    |   1   | 
                // k-2 | FIB  |  f(k-2) |   0    |   0   | 
                // k-1 |  --  |  f(k-1) |   0    |   0   | 
                //
                // public input is copy constrainted to f(0) and f(1)
                // FIB: w_0(i-1) + w_0(i) == w_0(i+1)
                //---------------------------------------------------------------------------//
                constexpr static const std::size_t witness_columns_fib = 1;
                constexpr static const std::size_t public_columns_fib = 1;
                constexpr static const std::size_t constant_columns_fib = 0;
                constexpr static const std::size_t selector_columns_fib = 1;

                using arithmetization_params_fib = plonk_arithmetization_params<witness_columns_fib,
                    public_columns_fib, constant_columns_fib, selector_columns_fib>;

                template<typename FieldType, std::size_t rows_log>
                circuit_description<FieldType, placeholder_circuit_params<FieldType, arithmetization_params_fib>, rows_log, 2> 
                circuit_test_fib() {
                    using assignment_type = typename FieldType::value_type;

                    constexpr static const std::size_t permutation = 2;

                    constexpr static const std::size_t witness_columns = witness_columns_fib;
                    constexpr static const std::size_t public_columns = public_columns_fib;
                    constexpr static const std::size_t constant_columns = constant_columns_fib;
                    constexpr static const std::size_t selector_columns = selector_columns_fib;
                    constexpr static const std::size_t table_columns = 
                            witness_columns + public_columns + selector_columns;

                    typedef placeholder_circuit_params<FieldType, arithmetization_params_fib> circuit_params;

                    circuit_description<FieldType, circuit_params, rows_log, permutation> test_circuit;
                    std::array<std::vector<typename FieldType::value_type>, table_columns> table;

                    std::vector<typename FieldType::value_type> q_add(test_circuit.table_rows);
                    std::vector<typename FieldType::value_type> q_mul(test_circuit.table_rows);
=======
                    plonk_lookup_gate<FieldType, plonk_lookup_constraint<FieldType>> lookup_gate(0, lookup_constraints);
                    test_circuit.lookup_gates.push_back(lookup_gate);

                    plonk_lookup_table<FieldType> lookup_table({c0, c1, c2}, 2);
                    test_circuit.lookup_table = lookup_table;

                    return test_circuit;
                }

                struct placeholder_test_4_params {
                    constexpr static const std::size_t table_rows_log = 3;
                    constexpr static const std::size_t table_rows = 1 << table_rows_log;
                    constexpr static const std::size_t permutation_size = 4;
                    constexpr static const std::size_t usable_rows = 5;

                    constexpr static const std::size_t witness_columns = witness_columns_4;
                    constexpr static const std::size_t public_input_columns = public_columns_4;
                    constexpr static const std::size_t constant_columns = constant_columns_4;
                    constexpr static const std::size_t selector_columns = selector_columns_4;

                    using arithmetization_params =
                        plonk_arithmetization_params<witness_columns, public_input_columns, constant_columns, selector_columns>;

                    constexpr static const std::size_t lambda = 40;
                    constexpr static const std::size_t r = table_rows_log - 1;
                    constexpr static const std::size_t m = 2;
                };

                // Lookup complex test
                // 1. Lookup gate with 4 constraints
                //      1.1 w1 \in table 1
                //      1.2 w3 \in table1
                //      1.3 w1 \in table 2
                //      1.4 w1, w2, w3 \in table 3
                // 2. Lookup gate with 2 constraints
                //      2.1 w2 \in table 1
                //      2.2 w2 \in table 2
                // ---------------------------------------------------------------------------
                // |  Table tag 0 | Table tag 1 | W1 | W2 |  W3  | Lookup tag | L1 | L2 | L3 |
                // ---------------------------------------------------------------------------
                // |     1        |    1        | 1  |  2 |  123 |   0        |  0 |  0 |  0 | 
                // |     2        |    1        | 124|  2 | 3    |   1        |  1 |  0 |  0 |
                // |     1        |    1        | 3  |  4 |  125 |   1        |  2 |  0 |  0 |
                // |     2        |    1        | 127|  4 |  5   |   1        |  3 |  0 |  0 |
                // |     1        |    2        | 5  |  6 |  128 |   1        |  4 |  0 |  0 |
                // |     3        |    2        | 6  |  7 |  129 |   1        |  5 |  0 |  0 |
                // |     3        |    2        | 7  |  8 |  130 |   2        |  6 |  0 |  0 |
                // |     3        |    2        | 8  |  9 |  131 |   2        |  7 |  0 |  0 |
                // |     3        |    2        | 9  | 10 |  132 |   2        |  8 |  0 |  0 |
                // |     4        |    0        | 0  |  0 |   1  |   2        |  9 |  0 |  0 |
                // |     4        |    0        | 0  |  1 |   0  |   2        |  10|  0 |  0 |
                // |     4        |    0        | 1  |  0 |   0  |   3        |  0 |  0 |  1 |
                // |     4        |    0        | 1  |  1 |   1  |   3        |  1 |  0 |  0 |
                // |     0        |    0        | 0  |  0 |   128|   3        |  0 |  1 |  0 |
                // |     0        |    0        | 0  |  0 |   129|   3        |  1 |  1 |  1 |
                // |     0        |    0        | 0  |  0 |   130|   0        |  0 |  0 |  0 |
                ///---------------------------------------------------------------------------
                constexpr static const std::size_t witness_columns_5= 3;
                constexpr static const std::size_t public_columns_5 = 0;
                constexpr static const std::size_t constant_columns_5 = 3;
                constexpr static const std::size_t selector_columns_5 = 3;

                using arithmetization_params_5 = plonk_arithmetization_params<witness_columns_5,
                    public_columns_5, constant_columns_5, selector_columns_5>;

                template<typename FieldType>
                circuit_description<FieldType, placeholder_params<FieldType,
                    arithmetization_params_5>, 4, 3> circuit_test_5() {
                    using assignment_type = typename FieldType::value_type;
                    
                    constexpr static const std::size_t rows_log = 4;
                    constexpr static const std::size_t permutation = 3;

                    constexpr static const std::size_t witness_columns = witness_columns_5;
                    constexpr static const std::size_t public_columns = public_columns_5;
                    constexpr static const std::size_t constant_columns = constant_columns_5;
                    constexpr static const std::size_t selector_columns = selector_columns_5;
                    constexpr static const std::size_t table_columns = 
                            witness_columns + public_columns + constant_columns + selector_columns;

                    typedef placeholder_params<FieldType, arithmetization_params_5> circuit_params;

                    circuit_description<FieldType, circuit_params, rows_log, permutation> test_circuit;

                    std::array<std::vector<typename FieldType::value_type>, table_columns> table;
>>>>>>> de35d272
                    for (std::size_t j = 0; j < table_columns; j++) {
                        table[j].resize(test_circuit.table_rows);
                    }

<<<<<<< HEAD
                    // init values
                    typename FieldType::value_type zero = FieldType::value_type::zero();
                    typename FieldType::value_type one = FieldType::value_type::one();
                    // witness
                    table[0][0] = one;
                    table[0][1] = one;

                    // public input
                    table[1][0] = one;
                    table[1][1] = one;

                    // selector
                    table[2][0] = zero;
                    table[2][0] = one;

                    plonk_variable<FieldType> x0(0, 0, false, 
                        plonk_variable<FieldType>::column_type::witness);
                    plonk_variable<FieldType> x1(0, 1, false, 
                        plonk_variable<FieldType>::column_type::witness);
                    plonk_variable<FieldType> p0(1, 0, false, 
                        plonk_variable<FieldType>::column_type::public_input);
                    plonk_variable<FieldType> p1(1, 1, false, 
                        plonk_variable<FieldType>::column_type::public_input);

//                    test_circuit.copy_constraints.push_back(plonk_copy_constraint<FieldType>(x0, p0));
//                    test_circuit.copy_constraints.push_back(plonk_copy_constraint<FieldType>(x1, p1));

                    for (std::size_t i = 2; i < test_circuit.table_rows - 1; i++) {
                        table[0][i] = table[0][i-2] + table[0][i-1];
                        table[1][i] = zero;
                        table[2][i] = one;
                    }
                    table[2][test_circuit.table_rows - 4] = zero;
                    table[2][test_circuit.table_rows - 3] = zero;
                    table[2][test_circuit.table_rows - 2] = zero;
                    table[2][test_circuit.table_rows - 1] = zero;

                    std::array<plonk_column<FieldType>, witness_columns> private_assignment;
                    private_assignment[0] = table[0];

                    std::array<plonk_column<FieldType>, selector_columns> selectors_assignment;
                    std::array<plonk_column<FieldType>, public_columns> public_input_assignment;
                    std::array<plonk_column<FieldType>, constant_columns> constant_assignment = {};

                    selectors_assignment[0] = table[2];

                    public_input_assignment[0] = table[1];
                    selectors_assignment[0] = table[2];

                    test_circuit.table = plonk_assignment_table<FieldType, arithmetization_params_fib>(
                        plonk_private_assignment_table<FieldType, arithmetization_params_fib>(private_assignment),
                        plonk_public_assignment_table<FieldType, arithmetization_params_fib>(
                            public_input_assignment, constant_assignment, selectors_assignment));

                    plonk_variable<assignment_type> w0(0, -1, true,
                                                 plonk_variable<assignment_type>::column_type::witness);
                    plonk_variable<assignment_type> w1(0, 0, true,
                                                 plonk_variable<assignment_type>::column_type::witness);
                    plonk_variable<assignment_type> w2(0, 1, true,
                                                 plonk_variable<assignment_type>::column_type::witness);

                    typename plonk_constraint<FieldType>::term_type w0_term(w0);
                    typename plonk_constraint<FieldType>::term_type w1_term(w1); 
                    typename plonk_constraint<FieldType>::term_type w2_term(w2); 

                    plonk_constraint<FieldType> fib_constraint;
                    fib_constraint += w0_term;
                    fib_constraint += w1_term;
                    fib_constraint -= w2_term;

                    std::vector<plonk_constraint<FieldType>> fib_costraints {fib_constraint};
                    plonk_gate<FieldType, plonk_constraint<FieldType>> fib_gate(0, fib_costraints);
                    test_circuit.gates.push_back(fib_gate);
 
=======
                    // lookup inputs
                    typename FieldType::value_type one = FieldType::value_type::one();
                    typename FieldType::value_type zero = FieldType::value_type::zero();

                    // Witness
                    table[0] = {  1, 124,   3, 127,   5,   6,   7,   8,  9, 0,  0, 1, 1, 131, 133, 135}; // W0
                    table[1] = {  2,   2,   4,   4,   6,   7,   8,   9, 10, 0,  1, 0, 1, 132, 134, 136}; // W1
                    table[2] = {123,   3, 125,   5, 129, 130, 131, 132, 10, 1,  0, 0, 0, 128, 129, 130}; // W2

                    // Tags
                    table[3] = {  0,   1,   1,   1,   1,   1,   2,   2,  2, 2,  2, 3, 3,   3,   3,   0}; // Lookup table tag
                    table[4] = {  1,   2,   1,   2,   1,   3,   3,   3,  3, 4,  4, 4, 4,   0,   0, 136}; // Lookup tag1
                    table[5] = {  1,   1,   1,   1,   2,   2,   2,   2,  2, 0,  0, 0, 0,   0,   0, 130}; // Lookup tag2

                    // Lookups
                    table[6] = {  0,   1,   2,   3,   4,   5,   6,   7,  8, 9, 10, 0, 0,   1,   1,   0}; // L1
                    table[7] = {  0,   0,   0,   0,   0,   0,   0,   0,  0, 0,  0, 0, 1,   0,   1, 136}; // L2
                    table[8] = {  0,   0,   0,   0,   0,   0,   0,   0,  0, 0,  0, 1, 0,   0,   0, 130}; // L3
                                       
                    std::array<plonk_column<FieldType>, witness_columns> private_assignment;
                    for (std::size_t i = 0; i < witness_columns; i++) {
                        private_assignment[i] = table[i];
                    }


                    std::array<plonk_column<FieldType>, selector_columns> selectors_assignment;
                    std::array<plonk_column<FieldType>, public_columns> public_input_assignment = {};
                    std::array<plonk_column<FieldType>, constant_columns> constant_assignment;

                    for (std::size_t i = 0; i < selector_columns; i++) {
                        selectors_assignment[i] = table[witness_columns + i];
                    }

                    for (std::size_t i = 0; i < constant_columns; i++) {
                        constant_assignment[i] = table[witness_columns + selector_columns + i];
                    }

                    test_circuit.table = plonk_assignment_table<FieldType, arithmetization_params_5>(
                        plonk_private_assignment_table<FieldType, arithmetization_params_5>(private_assignment),
                        plonk_public_assignment_table<FieldType, arithmetization_params_5>(
                            public_input_assignment, constant_assignment, selectors_assignment));

                    plonk_variable<assignment_type> w0(0, 0, true,
                                                plonk_variable<assignment_type>::column_type::witness);
                    plonk_variable<assignment_type> w1(1, 0, true,
                                                plonk_variable<assignment_type>::column_type::witness);
                    plonk_variable<assignment_type> w2(2, 0, true,
                                                plonk_variable<assignment_type>::column_type::witness);

                    plonk_variable<assignment_type> l0(0, 0, true,
                                                plonk_variable<assignment_type>::column_type::constant);
                    plonk_variable<assignment_type> l1(1, 0, true,
                                                plonk_variable<assignment_type>::column_type::constant);
                    plonk_variable<assignment_type> l2(2, 0, true,
                                                plonk_variable<assignment_type>::column_type::constant);

                    std::vector<plonk_lookup_constraint<FieldType>> lookup_constraints0(4);
                    lookup_constraints0[0].lookup_input.push_back(typename plonk_constraint<FieldType>::term_type(w0));
                    lookup_constraints0[0].table_id = 1;
                    lookup_constraints0[1].lookup_input.push_back(typename plonk_constraint<FieldType>::term_type(w2));
                    lookup_constraints0[1].table_id = 1;
                    lookup_constraints0[2].lookup_input.push_back(typename plonk_constraint<FieldType>::term_type(w1));
                    lookup_constraints0[2].table_id = 2;
                    lookup_constraints0[3].lookup_input.push_back(typename plonk_constraint<FieldType>::term_type(w0));
                    lookup_constraints0[3].lookup_input.push_back(typename plonk_constraint<FieldType>::term_type(w1));
                    lookup_constraints0[3].lookup_input.push_back(typename plonk_constraint<FieldType>::term_type(w2));
                    lookup_constraints0[3].table_id = 3;
                    plonk_lookup_gate<FieldType, plonk_lookup_constraint<FieldType>> lookup_gate0(1, lookup_constraints0);

                    std::vector<plonk_lookup_constraint<FieldType>> lookup_constraints1(2);
                    lookup_constraints1[0].lookup_input.push_back(typename plonk_constraint<FieldType>::term_type(w1));
                    lookup_constraints1[0].table_id = 1;                    
                    lookup_constraints1[1].lookup_input.push_back(typename plonk_constraint<FieldType>::term_type(w1));
                    lookup_constraints1[1].table_id = 2;                    
                    plonk_lookup_gate<FieldType, plonk_lookup_constraint<FieldType>> lookup_gate1(2, lookup_constraints1);

                    test_circuit.lookup_gates.push_back(lookup_gate0);
                    test_circuit.lookup_gates.push_back(lookup_gate1);

                    plonk_lookup_table<FieldType> lookup_table({l0, l1, l2}, 0);
                    test_circuit.lookup_table = lookup_table;

>>>>>>> de35d272
                    return test_circuit;
                }

                struct placeholder_test_5_params {
                    constexpr static const std::size_t table_rows_log = 4;
                    constexpr static const std::size_t table_rows = 1 << table_rows_log;
                    constexpr static const std::size_t permutation_size = 4;
                    constexpr static const std::size_t usable_rows = 15;

                    constexpr static const std::size_t witness_columns = witness_columns_5;
                    constexpr static const std::size_t public_input_columns = public_columns_5;
                    constexpr static const std::size_t constant_columns = constant_columns_5;
                    constexpr static const std::size_t selector_columns = selector_columns_5;

                    using arithmetization_params =
                        plonk_arithmetization_params<witness_columns, public_input_columns, constant_columns, selector_columns>;

                    constexpr static const std::size_t lambda = 40;
                    constexpr static const std::size_t r = table_rows_log - 1;
                    constexpr static const std::size_t m = 2;
                };
            }    // namespace snark
        }        // namespace zk
    }            // namespace crypto3
}    // namespace nil

#endif    // CRYPTO3_ZK_TEST_PLONK_CIRCUITS_HPP<|MERGE_RESOLUTION|>--- conflicted
+++ resolved
@@ -3,6 +3,7 @@
 // Copyright (c) 2022 Nikita Kaskov <nbering@nil.foundation>
 // Copyright (c) 2022 Ilia Shirobokov <i.shirobokov@nil.foundation>
 // Copyright (c) 2022 Alisa Cherniaeva <a.cherniaeva@nil.foundation>
+// Copyright (c) 2023 Elena Tatuzova <e.tatuzova@nil.foundation>
 //
 // MIT License
 //
@@ -81,10 +82,7 @@
                 };
 
                 //---------------------------------------------------------------------------//
-<<<<<<< HEAD
-                // Test circuit 
-=======
-                // Test circuit 1
+                // Test circuit 1 -- gate argument without rotations
                 //  i  | GATE | w_0 | w_1 | w_2 | q_add | q_mul |
                 //  0  |  --  |  x  |  y  |  z  |   0   |   0   |
                 //  1  | ADD  |  x  |  y  |  z  |   1   |   0   |
@@ -104,7 +102,7 @@
                     public_columns_1, constant_columns_1, selector_columns_1>;
 
                 template<typename FieldType>
-                circuit_description<FieldType, placeholder_params<FieldType, arithmetization_params_1>, 4, 4> circuit_test_1() {
+                circuit_description<FieldType, placeholder_circuit_params<FieldType, arithmetization_params_1>, 4, 4> circuit_test_1() {
                     using assignment_type  = typename FieldType::value_type;
 
                     constexpr static const std::size_t rows_log = 4;
@@ -117,7 +115,7 @@
                     constexpr static const std::size_t table_columns = 
                             witness_columns + public_columns + constant_columns;
 
-                    typedef placeholder_params<FieldType, arithmetization_params_1> circuit_params;
+                    typedef placeholder_circuit_params<FieldType, arithmetization_params_1> circuit_params;
 
                     circuit_description<FieldType, circuit_params, rows_log, permutation> test_circuit;
 
@@ -217,29 +215,9 @@
 
                     return test_circuit;
                 }
-                struct placeholder_test_1_params {
-                    constexpr static const std::size_t table_rows_log = 4;
-                    constexpr static const std::size_t table_rows = 1 << table_rows_log;
-                    constexpr static const std::size_t permutation_size = 4;
-                    constexpr static const std::size_t usable_rows = (1 << table_rows_log) - 3;
-
-
-                    constexpr static const std::size_t witness_columns = witness_columns_1;
-                    constexpr static const std::size_t public_input_columns = public_columns_1;
-                    constexpr static const std::size_t constant_columns = constant_columns_1;
-                    constexpr static const std::size_t selector_columns = selector_columns_1;
-
-                    using arithmetization_params =
-                        plonk_arithmetization_params<witness_columns, public_input_columns, constant_columns, selector_columns>;
-
-                    constexpr static const std::size_t lambda = 40;
-                    constexpr static const std::size_t r = table_rows_log - 1;
-                    constexpr static const std::size_t m = 2;
-                };
 
                 //---------------------------------------------------------------------------//
-                // Test circuit 2
->>>>>>> de35d272
+                // Test circuit 2 (with rotations)
                 //  i  | GATE | w_0 | w_1 | w_2 | public | q_add | q_mul |
                 //  0  |  --  |  x  |  y  |  z  |   p1   |   0   |   0   |
                 //  1  | ADD  |  x  |  y  |  z  |   0    |   1   |   0   |
@@ -259,13 +237,8 @@
                     public_columns_t, constant_columns_t, selector_columns_t>;
 
                 template<typename FieldType>
-<<<<<<< HEAD
                 circuit_description<FieldType, placeholder_circuit_params<FieldType, arithmetization_params_t>, 4, 4> 
                 circuit_test_t(typename FieldType::value_type pi0 = FieldType::value_type::zero()) {
-=======
-                circuit_description<FieldType, placeholder_params<FieldType,
-                    arithmetization_params_2>, 4, 4> circuit_test_2() {
->>>>>>> de35d272
                     using assignment_type = typename FieldType::value_type;
 
                     constexpr static const std::size_t rows_log = 4;
@@ -384,25 +357,6 @@
 
                     return test_circuit;
                 }
-                struct placeholder_test_2_params {
-                    constexpr static const std::size_t table_rows_log = 4;
-                    constexpr static const std::size_t table_rows = 1 << table_rows_log;
-                    constexpr static const std::size_t permutation_size = 4;
-                    constexpr static const std::size_t usable_rows = (1 << table_rows_log) - 3;
-
-                    constexpr static const std::size_t witness_columns = witness_columns_2;
-                    constexpr static const std::size_t public_input_columns = public_columns_2;
-                    constexpr static const std::size_t constant_columns = constant_columns_2;
-                    constexpr static const std::size_t selector_columns = selector_columns_2;
-
-                    using arithmetization_params =
-                        plonk_arithmetization_params<witness_columns, public_input_columns, constant_columns, selector_columns>;
-
-                    constexpr static const std::size_t lambda = 40;
-                    constexpr static const std::size_t r = table_rows_log - 1;
-                    constexpr static const std::size_t m = 2;
-                };
-
 
 
                 constexpr static const std::size_t witness_columns_3 = 3;
@@ -414,20 +368,12 @@
                     public_columns_3, constant_columns_3, selector_columns_3>;
 
                 template<typename FieldType>
-<<<<<<< HEAD
-                circuit_description<FieldType, placeholder_circuit_params<FieldType, arithmetization_params_3>, 4, 4> circuit_test_3() {
+                circuit_description<FieldType, placeholder_circuit_params<FieldType, arithmetization_params_3>, 3, 3> circuit_test_3() {
                     using assignment_type = typename FieldType::value_type;
                     using field_type = typename FieldType::value_type;
 
-                    constexpr static const std::size_t rows_log = 4;
-                    constexpr static const std::size_t permutation = 4;
-=======
-                circuit_description<FieldType, placeholder_params<FieldType, arithmetization_params_3>, 3, 3> circuit_test_3() {
-                    using assignment_type = typename FieldType::value_type;
-
                     constexpr static const std::size_t rows_log = 3;
                     constexpr static const std::size_t permutation = 3;
->>>>>>> de35d272
 
                     constexpr static const std::size_t witness_columns = witness_columns_3;
                     constexpr static const std::size_t public_columns = public_columns_3;
@@ -448,7 +394,15 @@
                     // lookup inputs
                     typename FieldType::value_type one = FieldType::value_type::one();
                     typename FieldType::value_type zero = FieldType::value_type::zero();
-                    table[0][0] = one;
+                    table[0] = {1, 0, 0, 0, 0, 0, 0, 0}; // Witness 1
+                    table[1] = {0, 0, 0, 0, 0, 0, 0, 0};
+                    table[2] = {0, 0, 0, 0, 0, 0, 0, 0};
+
+                    table[3] = {0, 1,  0, 1, 0, 0, 0, 0};  //Lookup values
+                    table[4] = {0, 0,  1, 0, 0, 0, 0, 0}; //Lookup values
+                    table[5] = {0, 1,  0, 0, 0, 0, 0, 0}; //Lookup values
+
+/*                  table[0][0] = one;
                     table[1][0] = zero;
                     table[2][0] = zero;
 
@@ -467,7 +421,7 @@
 
                     table[3][3] = one;
                     table[4][3] = zero;
-                    table[5][3] = zero;
+                    table[5][3] = zero;*/
 
                     std::array<plonk_column<FieldType>, witness_columns> private_assignment;
                     for (std::size_t i = 0; i < witness_columns; i++) {
@@ -501,21 +455,6 @@
                         plonk_public_assignment_table<FieldType, arithmetization_params_3>(
                             public_input_assignment, constant_assignment, selectors_assignment));
 
-<<<<<<< HEAD
-                    plonk_variable<assignment_type> w0(0, 0, true,
-                                                plonk_variable<assignment_type>::column_type::witness);
-                    plonk_variable<assignment_type> w1(1, 0, true,
-                                                plonk_variable<assignment_type>::column_type::witness);
-                    plonk_variable<assignment_type> w2(2, 0, true,
-                                                plonk_variable<assignment_type>::column_type::witness);
-
-                    plonk_variable<assignment_type> c0(0, 0, true,
-                                                plonk_variable<assignment_type>::column_type::constant);
-                    plonk_variable<assignment_type> c1(1, 0, true,
-                                                plonk_variable<assignment_type>::column_type::constant);
-                    plonk_variable<assignment_type> c2(2, 0, true,
-                                                plonk_variable<assignment_type>::column_type::constant);
-=======
                     plonk_variable<assignment_type> w0(0, 0, true,  plonk_variable<assignment_type>::column_type::witness);
                     plonk_variable<assignment_type> w1(1, 0, true,  plonk_variable<assignment_type>::column_type::witness);
                     plonk_variable<assignment_type> w2(2, 0, true,  plonk_variable<assignment_type>::column_type::witness);
@@ -535,194 +474,8 @@
                     plonk_lookup_gate<FieldType, plonk_lookup_constraint<FieldType>> lookup_gate(0, lookup_constraints);
                     test_circuit.lookup_gates.push_back(lookup_gate);
 
-                    plonk_lookup_table<FieldType> lookup_table({c0, c1, c2},1);
-                    test_circuit.lookup_table = lookup_table;
-
-                    return test_circuit;
-                }
-                struct placeholder_test_3_params {
-                    constexpr static const std::size_t table_rows_log = 3;
-                    constexpr static const std::size_t table_rows = 1 << table_rows_log;
-                    constexpr static const std::size_t permutation_size = 4;
-                    constexpr static const std::size_t usable_rows = 4;
-
-                    using merkle_hash_type = hashes::keccak_1600<512>;
-                    using transcript_hash_type = hashes::keccak_1600<512>;
-
-                    constexpr static const std::size_t witness_columns = witness_columns_3;
-                    constexpr static const std::size_t public_input_columns = public_columns_3;
-                    constexpr static const std::size_t constant_columns = constant_columns_3;
-                    constexpr static const std::size_t selector_columns = selector_columns_3;
-
-                    using arithmetization_params =
-                        plonk_arithmetization_params<witness_columns, public_input_columns, constant_columns, selector_columns>;
-
-                    constexpr static const std::size_t lambda = 40;
-                    constexpr static const std::size_t r = table_rows_log - 1;
-                    constexpr static const std::size_t m = 2;
-                };
-
-                // Binary multiplication. 
-                //      b_i -- random binaries, 
-                //      r_i ordinary random numbers.
-                // One gate: w1*w2 - w3 = 0
-                // -------------------------------------------------------------------
-                // | Selector Gate| Selector Lookup| W1 | W2 |   W3   |  Lookup_tag | L1 | L2 | L3 |
-                // -------------------------------------------------------------------
-                // |      1       |       1        | b1 | b2 |  b1*b2 |      0      | 0 |  0 |  0 | -- reserved for unselected rows
-                // |      1       |       1        | b3 | b4 |  b3*b4 |      1      | 0 |  0 |  0 |
-                // |      1       |       0        | r1 | r2 |  r1*r2 |      1      | 0 |  1 |  0 | -- unselected for lookups
-                // |      1       |       1        | b5 | b6 |  b5*b6 |      1      | 1 |  0 |  0 |
-                // |      1       |       1        | b7 | b8 |  b7*b8 |      1      | 1 |  1 |  1 |
-                // -------------------------------------------------------------------
-
-                constexpr static const std::size_t witness_columns_4= 3;
-                constexpr static const std::size_t public_columns_4 = 0;
-                constexpr static const std::size_t constant_columns_4 = 3;
-                constexpr static const std::size_t selector_columns_4 = 3;
-
-                using arithmetization_params_4 = plonk_arithmetization_params<witness_columns_4,
-                    public_columns_4, constant_columns_4, selector_columns_4>;
-
-                template<typename FieldType>
-                circuit_description<FieldType, placeholder_params<FieldType,
-                    arithmetization_params_4>, 3, 3> circuit_test_4() {
-                    using assignment_type = typename FieldType::value_type;
-
-                    constexpr static const std::size_t rows_log = 3;
-                    constexpr static const std::size_t permutation = 3;
-
-                    constexpr static const std::size_t witness_columns = witness_columns_4;
-                    constexpr static const std::size_t public_columns = public_columns_4;
-                    constexpr static const std::size_t constant_columns = constant_columns_4;
-                    constexpr static const std::size_t selector_columns = selector_columns_4;
-                    constexpr static const std::size_t table_columns = 
-                            witness_columns + public_columns + constant_columns;
-
-                    typedef placeholder_params<FieldType, arithmetization_params_4> circuit_params;
-
-                    circuit_description<FieldType, circuit_params, rows_log, permutation> test_circuit;
-
-                    std::array<std::vector<typename FieldType::value_type>, table_columns> table;
-                    for (std::size_t j = 0; j < table_columns; j++) {
-                        table[j].resize(test_circuit.table_rows);
-                    }
-
-                    // lookup inputs
-                    typename FieldType::value_type one = FieldType::value_type::one();
-                    typename FieldType::value_type zero = FieldType::value_type::zero();
-                    table[0][0] = rand() % 2 ? one : zero;
-                    table[1][0] = rand() % 2 ? one : zero;
-                    table[2][0] = table[0][0] * table[1][0];
-
-                    table[0][1] = rand() % 2 ? one : zero;
-                    table[1][1] = rand() % 2 ? one : zero;
-                    table[2][1] = table[0][1] * table[1][1];
-
-                    table[0][2] = rand();
-                    table[1][2] = rand();
-                    table[2][2] = table[0][2] * table[1][2];
-
-                    table[0][3] = rand() % 2 ? one : zero;
-                    table[1][3] = rand() % 2 ? one : zero;
-                    table[2][3] = table[0][3] * table[1][3];
-
-                    table[0][4] = rand() % 2 ? one : zero;
-                    table[1][4] = rand() % 2 ? one : zero;
-                    table[2][4] = table[0][4] * table[1][4];
-                    
-                    //lookup values
-                    // Reserved zero row for unselected lookup input rows                    
-                    table[3][0] = zero;
-                    table[4][0] = zero;
-                    table[5][0] = zero;
-
-                    table[3][1] = zero;
-                    table[4][1] = one;
-                    table[5][1] = zero;
-
-                    table[3][2] = one;
-                    table[4][2] = zero;
-                    table[5][2] = zero;
-
-                    table[3][3] = one;
-                    table[4][3] = one;
-                    table[5][3] = one;
-
-                    table[3][4] = zero;
-                    table[4][4] = zero;
-                    table[5][4] = zero;
-
-                    std::array<plonk_column<FieldType>, witness_columns> private_assignment;
-                    for (std::size_t i = 0; i < witness_columns; i++) {
-                        private_assignment[i] = table[i];
-                    }
-
-                    std::array<plonk_column<FieldType>, selector_columns> selectors_assignment;
-                    std::array<plonk_column<FieldType>, public_columns> public_input_assignment = {};
-                    std::array<plonk_column<FieldType>, constant_columns> constant_assignment;
-
-                    std::vector<typename FieldType::value_type> sel_lookup(test_circuit.table_rows);
-                    sel_lookup[0] = one;
-                    sel_lookup[1] = one;
-                    sel_lookup[2] = zero;
-                    sel_lookup[3] = one;
-                    sel_lookup[4] = one;
-                    selectors_assignment[0] = sel_lookup;
-
-                    std::vector<typename FieldType::value_type> sel_gate0(test_circuit.table_rows);
-                    sel_gate0[0] = one;
-                    sel_gate0[1] = one;
-                    sel_gate0[2] = one;
-                    sel_gate0[3] = one;
-                    sel_gate0[4] = one;
-                    selectors_assignment[1] = sel_gate0;
-
-                    std::vector<typename FieldType::value_type> sel_lookup_table(test_circuit.table_rows);
-                    sel_lookup_table[0] = zero;
-                    sel_lookup_table[1] = one;
-                    sel_lookup_table[2] = one;
-                    sel_lookup_table[3] = one;
-                    sel_lookup_table[4] = one;
-                    selectors_assignment[2] = sel_lookup_table;
-
-                    for (std::size_t i = 0; i < constant_columns; i++) {
-                        constant_assignment[i] = table[witness_columns + i];
-                    }
-                    test_circuit.table = plonk_assignment_table<FieldType, arithmetization_params_4>(
-                        plonk_private_assignment_table<FieldType, arithmetization_params_4>(private_assignment),
-                        plonk_public_assignment_table<FieldType, arithmetization_params_4>(
-                            public_input_assignment, constant_assignment, selectors_assignment));
-
-                    plonk_variable<assignment_type> w0(0, 0, true, plonk_variable<assignment_type>::column_type::witness);
-                    plonk_variable<assignment_type> w1(1, 0, true, plonk_variable<assignment_type>::column_type::witness);
-                    plonk_variable<assignment_type> w2(2, 0, true, plonk_variable<assignment_type>::column_type::witness);
-
-                    plonk_variable<assignment_type> c0(0, 0, true, plonk_variable<assignment_type>::column_type::constant);
-                    plonk_variable<assignment_type> c1(1, 0, true, plonk_variable<assignment_type>::column_type::constant);
-                    plonk_variable<assignment_type> c2(2, 0, true, plonk_variable<assignment_type>::column_type::constant);
->>>>>>> de35d272
-
-                    plonk_constraint<FieldType> mul_constraint;
-                    typename plonk_constraint<FieldType>::term_type w0_term(w0);
-                    typename plonk_constraint<FieldType>::term_type w1_term(w1); 
-                    mul_constraint += w0_term * w1_term;
-                    mul_constraint -= w2;
-
-                    std::vector<plonk_constraint<FieldType>> mul_gate_costraints {mul_constraint};
-                    plonk_gate<FieldType, plonk_constraint<FieldType>> mul_gate(1, mul_gate_costraints);
-                    test_circuit.gates.push_back(mul_gate);
-
-                    plonk_lookup_constraint<FieldType> lookup_constraint;
-                    lookup_constraint.table_id = 1;
-                    lookup_constraint.lookup_input.push_back(w0);
-                    lookup_constraint.lookup_input.push_back(w1);
-                    lookup_constraint.lookup_input.push_back(w2);
-
-                    std::vector<plonk_lookup_constraint<FieldType>> lookup_constraints = {lookup_constraint};
-<<<<<<< HEAD
-                    plonk_gate<FieldType, plonk_lookup_constraint<FieldType>> lookup_gate(0, lookup_constraints);
-                    test_circuit.lookup_gates.push_back(lookup_gate);
+                    test_circuit.lookup_table.tag_index = 1;
+                    test_circuit.lookup_table.lookup_columns = {c0, c1, c2};
                     return test_circuit;
                 }
 
@@ -767,9 +520,240 @@
 
                     std::vector<typename FieldType::value_type> q_add(test_circuit.table_rows);
                     std::vector<typename FieldType::value_type> q_mul(test_circuit.table_rows);
-=======
+                    for (std::size_t j = 0; j < table_columns; j++) {
+                        table[j].resize(test_circuit.table_rows);
+                    }
+
+                    // init values
+                    typename FieldType::value_type zero = FieldType::value_type::zero();
+                    typename FieldType::value_type one = FieldType::value_type::one();
+                    // witness
+                    table[0][0] = one;
+                    table[0][1] = one;
+
+                    // public input
+                    table[1][0] = one;
+                    table[1][1] = one;
+
+                    // selector
+                    table[2][0] = zero;
+                    table[2][0] = one;
+
+                    plonk_variable<FieldType> x0(0, 0, false, plonk_variable<FieldType>::column_type::witness);
+                    plonk_variable<FieldType> x1(0, 1, false, plonk_variable<FieldType>::column_type::witness);
+                    plonk_variable<FieldType> p0(1, 0, false, plonk_variable<FieldType>::column_type::public_input);
+                    plonk_variable<FieldType> p1(1, 1, false, plonk_variable<FieldType>::column_type::public_input);
+
+//                    test_circuit.copy_constraints.push_back(plonk_copy_constraint<FieldType>(x0, p0));
+//                    test_circuit.copy_constraints.push_back(plonk_copy_constraint<FieldType>(x1, p1));
+
+                    for (std::size_t i = 2; i < test_circuit.table_rows - 1; i++) {
+                        table[0][i] = table[0][i-2] + table[0][i-1];
+                        table[1][i] = zero;
+                        table[2][i] = one;
+                    }
+                    table[2][test_circuit.table_rows - 4] = zero;
+                    table[2][test_circuit.table_rows - 3] = zero;
+                    table[2][test_circuit.table_rows - 2] = zero;
+                    table[2][test_circuit.table_rows - 1] = zero;
+
+                    std::array<plonk_column<FieldType>, witness_columns> private_assignment;
+                    private_assignment[0] = table[0];
+
+                    std::array<plonk_column<FieldType>, selector_columns> selectors_assignment;
+                    std::array<plonk_column<FieldType>, public_columns> public_input_assignment;
+                    std::array<plonk_column<FieldType>, constant_columns> constant_assignment = {};
+
+                    selectors_assignment[0] = table[2];
+
+                    public_input_assignment[0] = table[1];
+                    selectors_assignment[0] = table[2];
+
+                    test_circuit.table = plonk_assignment_table<FieldType, arithmetization_params_fib>(
+                        plonk_private_assignment_table<FieldType, arithmetization_params_fib>(private_assignment),
+                        plonk_public_assignment_table<FieldType, arithmetization_params_fib>(
+                            public_input_assignment, constant_assignment, selectors_assignment));
+
+                    plonk_variable<assignment_type> w0(0, -1, true, plonk_variable<assignment_type>::column_type::witness);
+                    plonk_variable<assignment_type> w1(0, 0, true, plonk_variable<assignment_type>::column_type::witness);
+                    plonk_variable<assignment_type> w2(0, 1, true, plonk_variable<assignment_type>::column_type::witness);
+
+                    typename plonk_constraint<FieldType>::term_type w0_term(w0);
+                    typename plonk_constraint<FieldType>::term_type w1_term(w1); 
+                    typename plonk_constraint<FieldType>::term_type w2_term(w2); 
+
+                    plonk_constraint<FieldType> fib_constraint;
+                    fib_constraint += w0_term;
+                    fib_constraint += w1_term;
+                    fib_constraint -= w2_term;
+
+                    std::vector<plonk_constraint<FieldType>> fib_costraints {fib_constraint};
+                    plonk_gate<FieldType, plonk_constraint<FieldType>> fib_gate(0, fib_costraints);
+                    test_circuit.gates.push_back(fib_gate);
+ 
+                    return test_circuit;
+                }
+
+                // Binary multiplication. 
+                //      b_i -- random binaries, 
+                //      r_i ordinary random numbers.
+                // One gate: w1*w2 - w3 = 0
+                // -------------------------------------------------------------------
+                // | Selector Gate| Selector Lookup| W1 | W2 |   W3   |  Lookup_tag | L1 | L2 | L3 |
+                // -------------------------------------------------------------------
+                // |      1       |       1        | b1 | b2 |  b1*b2 |      0      | 0 |  0 |  0 | -- reserved for unselected rows
+                // |      1       |       1        | b3 | b4 |  b3*b4 |      1      | 0 |  0 |  0 |
+                // |      1       |       0        | r1 | r2 |  r1*r2 |      1      | 0 |  1 |  0 | -- unselected for lookups
+                // |      1       |       1        | b5 | b6 |  b5*b6 |      1      | 1 |  0 |  0 |
+                // |      1       |       1        | b7 | b8 |  b7*b8 |      1      | 1 |  1 |  1 |
+                // -------------------------------------------------------------------
+
+                constexpr static const std::size_t witness_columns_4= 3;
+                constexpr static const std::size_t public_columns_4 = 0;
+                constexpr static const std::size_t constant_columns_4 = 3;
+                constexpr static const std::size_t selector_columns_4 = 3;
+
+                using arithmetization_params_4 = plonk_arithmetization_params<witness_columns_4,
+                    public_columns_4, constant_columns_4, selector_columns_4>;
+
+                template<typename FieldType>
+                circuit_description<FieldType, placeholder_params<FieldType,
+                    arithmetization_params_4>, 3, 3> circuit_test_4() {
+                    using assignment_type = typename FieldType::value_type;
+
+                    constexpr static const std::size_t rows_log = 3;
+                    constexpr static const std::size_t permutation = 3;
+
+                    constexpr static const std::size_t witness_columns = witness_columns_4;
+                    constexpr static const std::size_t public_columns = public_columns_4;
+                    constexpr static const std::size_t constant_columns = constant_columns_4;
+                    constexpr static const std::size_t selector_columns = selector_columns_4;
+                    constexpr static const std::size_t table_columns = 
+                            witness_columns + public_columns + constant_columns;
+
+                    typedef placeholder_params<FieldType, arithmetization_params_4> circuit_params;
+
+                    circuit_description<FieldType, circuit_params, rows_log, permutation> test_circuit;
+
+                    std::array<std::vector<typename FieldType::value_type>, table_columns> table;
+                    for (std::size_t j = 0; j < table_columns; j++) {
+                        table[j].resize(test_circuit.table_rows);
+                    }
+
+                    // lookup inputs
+                    typename FieldType::value_type one = FieldType::value_type::one();
+                    typename FieldType::value_type zero = FieldType::value_type::zero();
+                    table[0][0] = rand() % 2 ? one : zero;
+                    table[1][0] = rand() % 2 ? one : zero;
+                    table[2][0] = table[0][0] * table[1][0];
+
+                    table[0][1] = rand() % 2 ? one : zero;
+                    table[1][1] = rand() % 2 ? one : zero;
+                    table[2][1] = table[0][1] * table[1][1];
+
+                    table[0][2] = rand();
+                    table[1][2] = rand();
+                    table[2][2] = table[0][2] * table[1][2];
+
+                    table[0][3] = rand() % 2 ? one : zero;
+                    table[1][3] = rand() % 2 ? one : zero;
+                    table[2][3] = table[0][3] * table[1][3];
+
+                    table[0][4] = rand() % 2 ? one : zero;
+                    table[1][4] = rand() % 2 ? one : zero;
+                    table[2][4] = table[0][4] * table[1][4];
+                    
+                    //lookup values
+                    // Reserved zero row for unselected lookup input rows                    
+                    table[3][0] = zero;
+                    table[4][0] = zero;
+                    table[5][0] = zero;
+
+                    table[3][1] = zero;
+                    table[4][1] = one;
+                    table[5][1] = zero;
+
+
+                    table[3][2] = one;
+                    table[4][2] = zero;
+                    table[5][2] = zero;
+
+                    table[3][3] = one;
+                    table[4][3] = one;
+                    table[5][3] = one;
+
+                    table[3][4] = zero;
+                    table[4][4] = zero;
+                    table[5][4] = zero;
+
+                    std::array<plonk_column<FieldType>, witness_columns> private_assignment;
+                    for (std::size_t i = 0; i < witness_columns; i++) {
+                        private_assignment[i] = table[i];
+                    }
+
+                    std::array<plonk_column<FieldType>, selector_columns> selectors_assignment;
+                    std::array<plonk_column<FieldType>, public_columns> public_input_assignment = {};
+                    std::array<plonk_column<FieldType>, constant_columns> constant_assignment;
+
+                    std::vector<typename FieldType::value_type> sel_lookup(test_circuit.table_rows);
+                    sel_lookup[0] = one;
+                    sel_lookup[1] = one;
+                    sel_lookup[2] = zero;
+                    sel_lookup[3] = one;
+                    sel_lookup[4] = one;
+                    selectors_assignment[0] = sel_lookup;
+
+                    std::vector<typename FieldType::value_type> sel_gate0(test_circuit.table_rows);
+                    sel_gate0[0] = one;
+                    sel_gate0[1] = one;
+                    sel_gate0[2] = one;
+                    sel_gate0[3] = one;
+                    sel_gate0[4] = one;
+                    selectors_assignment[1] = sel_gate0;
+
+                    std::vector<typename FieldType::value_type> sel_lookup_table(test_circuit.table_rows);
+                    sel_lookup_table[0] = zero;
+                    sel_lookup_table[1] = one;
+                    sel_lookup_table[2] = one;
+                    sel_lookup_table[3] = one;
+                    sel_lookup_table[4] = one;
+                    selectors_assignment[2] = sel_lookup_table;
+
+                    for (std::size_t i = 0; i < constant_columns; i++) {
+                        constant_assignment[i] = table[witness_columns + i];
+                    }
+                    test_circuit.table = plonk_assignment_table<FieldType, arithmetization_params_4>(
+                        plonk_private_assignment_table<FieldType, arithmetization_params_4>(private_assignment),
+                        plonk_public_assignment_table<FieldType, arithmetization_params_4>(
+                            public_input_assignment, constant_assignment, selectors_assignment));
+
+                    plonk_variable<assignment_type> w0(0, 0, true, plonk_variable<assignment_type>::column_type::witness);
+                    plonk_variable<assignment_type> w1(1, 0, true, plonk_variable<assignment_type>::column_type::witness);
+                    plonk_variable<assignment_type> w2(2, 0, true, plonk_variable<assignment_type>::column_type::witness);
+
+                    plonk_variable<assignment_type> c0(0, 0, true, plonk_variable<assignment_type>::column_type::constant);
+                    plonk_variable<assignment_type> c1(1, 0, true, plonk_variable<assignment_type>::column_type::constant);
+                    plonk_variable<assignment_type> c2(2, 0, true, plonk_variable<assignment_type>::column_type::constant);
+
+                    plonk_constraint<FieldType> mul_constraint;
+                    typename plonk_constraint<FieldType>::term_type w0_term(w0);
+                    typename plonk_constraint<FieldType>::term_type w1_term(w1); 
+                    mul_constraint += w0_term * w1_term;
+                    mul_constraint -= w2;
+
+                    std::vector<plonk_constraint<FieldType>> mul_gate_costraints {mul_constraint};
+                    plonk_gate<FieldType, plonk_constraint<FieldType>> mul_gate(1, mul_gate_costraints);
+                    test_circuit.gates.push_back(mul_gate);
+
+                    plonk_lookup_constraint<FieldType> lookup_constraint;
+                    lookup_constraint.table_id = 1;
+                    lookup_constraint.lookup_input.push_back(w0);
+                    lookup_constraint.lookup_input.push_back(w1);
+                    lookup_constraint.lookup_input.push_back(w2);
+
+                    std::vector<plonk_lookup_constraint<FieldType>> lookup_constraints = {lookup_constraint};
                     plonk_lookup_gate<FieldType, plonk_lookup_constraint<FieldType>> lookup_gate(0, lookup_constraints);
-                    test_circuit.lookup_gates.push_back(lookup_gate);
+//                    test_circuit.lookup_gates.push_back(lookup_gate);
 
                     plonk_lookup_table<FieldType> lookup_table({c0, c1, c2}, 2);
                     test_circuit.lookup_table = lookup_table;
@@ -853,87 +837,10 @@
                     circuit_description<FieldType, circuit_params, rows_log, permutation> test_circuit;
 
                     std::array<std::vector<typename FieldType::value_type>, table_columns> table;
->>>>>>> de35d272
                     for (std::size_t j = 0; j < table_columns; j++) {
                         table[j].resize(test_circuit.table_rows);
                     }
 
-<<<<<<< HEAD
-                    // init values
-                    typename FieldType::value_type zero = FieldType::value_type::zero();
-                    typename FieldType::value_type one = FieldType::value_type::one();
-                    // witness
-                    table[0][0] = one;
-                    table[0][1] = one;
-
-                    // public input
-                    table[1][0] = one;
-                    table[1][1] = one;
-
-                    // selector
-                    table[2][0] = zero;
-                    table[2][0] = one;
-
-                    plonk_variable<FieldType> x0(0, 0, false, 
-                        plonk_variable<FieldType>::column_type::witness);
-                    plonk_variable<FieldType> x1(0, 1, false, 
-                        plonk_variable<FieldType>::column_type::witness);
-                    plonk_variable<FieldType> p0(1, 0, false, 
-                        plonk_variable<FieldType>::column_type::public_input);
-                    plonk_variable<FieldType> p1(1, 1, false, 
-                        plonk_variable<FieldType>::column_type::public_input);
-
-//                    test_circuit.copy_constraints.push_back(plonk_copy_constraint<FieldType>(x0, p0));
-//                    test_circuit.copy_constraints.push_back(plonk_copy_constraint<FieldType>(x1, p1));
-
-                    for (std::size_t i = 2; i < test_circuit.table_rows - 1; i++) {
-                        table[0][i] = table[0][i-2] + table[0][i-1];
-                        table[1][i] = zero;
-                        table[2][i] = one;
-                    }
-                    table[2][test_circuit.table_rows - 4] = zero;
-                    table[2][test_circuit.table_rows - 3] = zero;
-                    table[2][test_circuit.table_rows - 2] = zero;
-                    table[2][test_circuit.table_rows - 1] = zero;
-
-                    std::array<plonk_column<FieldType>, witness_columns> private_assignment;
-                    private_assignment[0] = table[0];
-
-                    std::array<plonk_column<FieldType>, selector_columns> selectors_assignment;
-                    std::array<plonk_column<FieldType>, public_columns> public_input_assignment;
-                    std::array<plonk_column<FieldType>, constant_columns> constant_assignment = {};
-
-                    selectors_assignment[0] = table[2];
-
-                    public_input_assignment[0] = table[1];
-                    selectors_assignment[0] = table[2];
-
-                    test_circuit.table = plonk_assignment_table<FieldType, arithmetization_params_fib>(
-                        plonk_private_assignment_table<FieldType, arithmetization_params_fib>(private_assignment),
-                        plonk_public_assignment_table<FieldType, arithmetization_params_fib>(
-                            public_input_assignment, constant_assignment, selectors_assignment));
-
-                    plonk_variable<assignment_type> w0(0, -1, true,
-                                                 plonk_variable<assignment_type>::column_type::witness);
-                    plonk_variable<assignment_type> w1(0, 0, true,
-                                                 plonk_variable<assignment_type>::column_type::witness);
-                    plonk_variable<assignment_type> w2(0, 1, true,
-                                                 plonk_variable<assignment_type>::column_type::witness);
-
-                    typename plonk_constraint<FieldType>::term_type w0_term(w0);
-                    typename plonk_constraint<FieldType>::term_type w1_term(w1); 
-                    typename plonk_constraint<FieldType>::term_type w2_term(w2); 
-
-                    plonk_constraint<FieldType> fib_constraint;
-                    fib_constraint += w0_term;
-                    fib_constraint += w1_term;
-                    fib_constraint -= w2_term;
-
-                    std::vector<plonk_constraint<FieldType>> fib_costraints {fib_constraint};
-                    plonk_gate<FieldType, plonk_constraint<FieldType>> fib_gate(0, fib_costraints);
-                    test_circuit.gates.push_back(fib_gate);
- 
-=======
                     // lookup inputs
                     typename FieldType::value_type one = FieldType::value_type::one();
                     typename FieldType::value_type zero = FieldType::value_type::zero();
@@ -1016,7 +923,6 @@
                     plonk_lookup_table<FieldType> lookup_table({l0, l1, l2}, 0);
                     test_circuit.lookup_table = lookup_table;
 
->>>>>>> de35d272
                     return test_circuit;
                 }
 
