//---------------------------------------------------------------------------//
// Copyright (c) 2022 Alisa Cherniaeva <a.cherniaeva@nil.foundation>
//
// MIT License
//
// Permission is hereby granted, free of charge, to any person obtaining a copy
// of this software and associated documentation files (the "Software"), to deal
// in the Software without restriction, including without limitation the rights
// to use, copy, modify, merge, publish, distribute, sublicense, and/or sell
// copies of the Software, and to permit persons to whom the Software is
// furnished to do so, subject to the following conditions:
//
// The above copyright notice and this permission notice shall be included in all
// copies or substantial portions of the Software.
//
// THE SOFTWARE IS PROVIDED "AS IS", WITHOUT WARRANTY OF ANY KIND, EXPRESS OR
// IMPLIED, INCLUDING BUT NOT LIMITED TO THE WARRANTIES OF MERCHANTABILITY,
// FITNESS FOR A PARTICULAR PURPOSE AND NONINFRINGEMENT. IN NO EVENT SHALL THE
// AUTHORS OR COPYRIGHT HOLDERS BE LIABLE FOR ANY CLAIM, DAMAGES OR OTHER
// LIABILITY, WHETHER IN AN ACTION OF CONTRACT, TORT OR OTHERWISE, ARISING FROM,
// OUT OF OR IN CONNECTION WITH THE SOFTWARE OR THE USE OR OTHER DEALINGS IN THE
// SOFTWARE.
//---------------------------------------------------------------------------//

#define BOOST_TEST_MODULE blueprint_plonk_non_native_field_test

#include <boost/test/unit_test.hpp>

#include <nil/crypto3/algebra/curves/pallas.hpp>
#include <nil/crypto3/algebra/fields/arithmetic_params/pallas.hpp>

#include <nil/crypto3/algebra/curves/ed25519.hpp>
#include <nil/crypto3/algebra/fields/arithmetic_params/ed25519.hpp>
#include <nil/crypto3/algebra/random_element.hpp>

#include <nil/crypto3/hash/keccak.hpp>

#include <nil/crypto3/zk/snark/arithmetization/plonk/params.hpp>

#include <nil/blueprint/blueprint/plonk/circuit.hpp>
#include <nil/blueprint/blueprint/plonk/assignment.hpp>
#include <nil/blueprint/components/non_native/algebra/fields/plonk/complete_addition_edwards25519.hpp>

#include "../../test_plonk_component.hpp"

using namespace nil;

template <typename CurveType>
void test_complete_addition(){
    
    using ed25519_type = crypto3::algebra::curves::ed25519;
    using BlueprintFieldType = typename CurveType::base_field_type;
    constexpr std::size_t WitnessColumns = 9;
    constexpr std::size_t PublicInputColumns = 1;
    constexpr std::size_t ConstantColumns = 1;
    constexpr std::size_t SelectorColumns = 6;
    using ArithmetizationParams =
        crypto3::zk::snark::plonk_arithmetization_params<WitnessColumns, PublicInputColumns, ConstantColumns, SelectorColumns>;
    using ArithmetizationType = crypto3::zk::snark::plonk_constraint_system<BlueprintFieldType, ArithmetizationParams>;
    using AssignmentType = blueprint::assignment<ArithmetizationType>;
    using hash_type = crypto3::hashes::keccak_1600<256>;
    constexpr std::size_t Lambda = 1;

    using var = crypto3::zk::snark::plonk_variable<BlueprintFieldType>;

<<<<<<< HEAD
    using component_type = blueprint::components::complete_addition<ArithmetizationType,
        CurveType,
        crypto3::algebra::curves::ed25519, 9>;
=======
    using component_type =
        zk::components::complete_addition<ArithmetizationType, curve_type, ed25519_type, 0, 1, 2, 3, 4, 5, 6, 7, 8>;
>>>>>>> 40760028

    std::array<var, 4> input_var_Xa = {
        var(0, 0, false, var::column_type::public_input), var(0, 1, false, var::column_type::public_input),
        var(0, 2, false, var::column_type::public_input), var(0, 3, false, var::column_type::public_input)};
    std::array<var, 4> input_var_Xb = {
        var(0, 4, false, var::column_type::public_input), var(0, 5, false, var::column_type::public_input),
        var(0, 6, false, var::column_type::public_input), var(0, 7, false, var::column_type::public_input)};

    std::array<var, 4> input_var_Ya = {
        var(0, 8, false, var::column_type::public_input), var(0, 9, false, var::column_type::public_input),
        var(0, 10, false, var::column_type::public_input), var(0, 11, false, var::column_type::public_input)};
    std::array<var, 4> input_var_Yb = {
        var(0, 12, false, var::column_type::public_input), var(0, 13, false, var::column_type::public_input),
        var(0, 14, false, var::column_type::public_input), var(0, 15, false, var::column_type::public_input)};

    var b = var(0, 16, false, var::column_type::public_input);

    typename component_type::input_type instance_input = {{input_var_Xa, input_var_Xb}, {input_var_Ya, input_var_Yb}};

<<<<<<< HEAD
    ed25519_type::template g1_type<crypto3::algebra::curves::coordinates::affine>::value_type T = crypto3::algebra::random_element<ed25519_type::template g1_type<crypto3::algebra::curves::coordinates::affine>>();
    ed25519_type::template g1_type<crypto3::algebra::curves::coordinates::affine>::value_type R = crypto3::algebra::random_element<ed25519_type::template g1_type<crypto3::algebra::curves::coordinates::affine>>();
    ed25519_type::template g1_type<crypto3::algebra::curves::coordinates::affine>::value_type P = T + R;
=======
    ed25519_type::template g1_type<algebra::curves::coordinates::affine>::value_type T =
        algebra::random_element<ed25519_type::template g1_type<algebra::curves::coordinates::affine>>();
    ed25519_type::template g1_type<algebra::curves::coordinates::affine>::value_type R =
        algebra::random_element<ed25519_type::template g1_type<algebra::curves::coordinates::affine>>();
    ed25519_type::template g1_type<algebra::curves::coordinates::affine>::value_type P = T + R;
>>>>>>> 40760028
    ed25519_type::base_field_type::integral_type Tx = ed25519_type::base_field_type::integral_type(T.X.data);
    ed25519_type::base_field_type::integral_type Ty = ed25519_type::base_field_type::integral_type(T.Y.data);
    ed25519_type::base_field_type::integral_type Rx = ed25519_type::base_field_type::integral_type(R.X.data);
    ed25519_type::base_field_type::integral_type Ry = ed25519_type::base_field_type::integral_type(R.Y.data);
    ed25519_type::base_field_type::integral_type Px = ed25519_type::base_field_type::integral_type(P.X.data);
    ed25519_type::base_field_type::integral_type Py = ed25519_type::base_field_type::integral_type(P.Y.data);
    typename ed25519_type::base_field_type::integral_type base = 1;
    typename ed25519_type::base_field_type::integral_type mask = (base << 66) - 1;

    std::vector<typename BlueprintFieldType::value_type> public_input = {
        Tx & mask, (Tx >> 66) & mask, (Tx >> 132) & mask, (Tx >> 198) & mask,
        Ty & mask, (Ty >> 66) & mask, (Ty >> 132) & mask, (Ty >> 198) & mask,
        Rx & mask, (Rx >> 66) & mask, (Rx >> 132) & mask, (Rx >> 198) & mask,
        Ry & mask, (Ry >> 66) & mask, (Ry >> 132) & mask, (Ry >> 198) & mask};

    auto result_check = [Px, Py](AssignmentType &assignment, component_type::result_type &real_res) {
        typename ed25519_type::base_field_type::integral_type base = 1;
        typename ed25519_type::base_field_type::integral_type mask = (base << 66) - 1;
        for (std::size_t i = 0; i < 4; i++) {
            assert(typename BlueprintFieldType::value_type((Px >> 66 * i) & mask) ==
                   assignment.var_value(real_res.output.x[i]));
            assert(typename BlueprintFieldType::value_type((Py >> 66 * i) & mask) ==
                   assignment.var_value(real_res.output.y[i]));
        }
    };

<<<<<<< HEAD
    test_component<component_type, BlueprintFieldType, ArithmetizationParams, hash_type, Lambda>(params, public_input, result_check);
}

BOOST_AUTO_TEST_SUITE(blueprint_plonk_test_suite)

BOOST_AUTO_TEST_CASE(blueprint_non_native_complete_addition) {
    test_complete_addition<typename crypto3::algebra::curves::pallas>();
=======
    test_component<component_type, BlueprintFieldType, ArithmetizationParams, hash_type, Lambda>(params, public_input,
                                                                                                 result_check);

    auto duration =
        std::chrono::duration_cast<std::chrono::milliseconds>(std::chrono::high_resolution_clock::now() - start);
    std::cout << "Time_execution: " << duration.count() << "ms" << std::endl;
>>>>>>> 40760028
}

BOOST_AUTO_TEST_SUITE_END()<|MERGE_RESOLUTION|>--- conflicted
+++ resolved
@@ -63,14 +63,9 @@
 
     using var = crypto3::zk::snark::plonk_variable<BlueprintFieldType>;
 
-<<<<<<< HEAD
     using component_type = blueprint::components::complete_addition<ArithmetizationType,
         CurveType,
         crypto3::algebra::curves::ed25519, 9>;
-=======
-    using component_type =
-        zk::components::complete_addition<ArithmetizationType, curve_type, ed25519_type, 0, 1, 2, 3, 4, 5, 6, 7, 8>;
->>>>>>> 40760028
 
     std::array<var, 4> input_var_Xa = {
         var(0, 0, false, var::column_type::public_input), var(0, 1, false, var::column_type::public_input),
@@ -90,17 +85,10 @@
 
     typename component_type::input_type instance_input = {{input_var_Xa, input_var_Xb}, {input_var_Ya, input_var_Yb}};
 
-<<<<<<< HEAD
     ed25519_type::template g1_type<crypto3::algebra::curves::coordinates::affine>::value_type T = crypto3::algebra::random_element<ed25519_type::template g1_type<crypto3::algebra::curves::coordinates::affine>>();
     ed25519_type::template g1_type<crypto3::algebra::curves::coordinates::affine>::value_type R = crypto3::algebra::random_element<ed25519_type::template g1_type<crypto3::algebra::curves::coordinates::affine>>();
     ed25519_type::template g1_type<crypto3::algebra::curves::coordinates::affine>::value_type P = T + R;
-=======
-    ed25519_type::template g1_type<algebra::curves::coordinates::affine>::value_type T =
-        algebra::random_element<ed25519_type::template g1_type<algebra::curves::coordinates::affine>>();
-    ed25519_type::template g1_type<algebra::curves::coordinates::affine>::value_type R =
-        algebra::random_element<ed25519_type::template g1_type<algebra::curves::coordinates::affine>>();
-    ed25519_type::template g1_type<algebra::curves::coordinates::affine>::value_type P = T + R;
->>>>>>> 40760028
+
     ed25519_type::base_field_type::integral_type Tx = ed25519_type::base_field_type::integral_type(T.X.data);
     ed25519_type::base_field_type::integral_type Ty = ed25519_type::base_field_type::integral_type(T.Y.data);
     ed25519_type::base_field_type::integral_type Rx = ed25519_type::base_field_type::integral_type(R.X.data);
@@ -127,7 +115,6 @@
         }
     };
 
-<<<<<<< HEAD
     test_component<component_type, BlueprintFieldType, ArithmetizationParams, hash_type, Lambda>(params, public_input, result_check);
 }
 
@@ -135,14 +122,6 @@
 
 BOOST_AUTO_TEST_CASE(blueprint_non_native_complete_addition) {
     test_complete_addition<typename crypto3::algebra::curves::pallas>();
-=======
-    test_component<component_type, BlueprintFieldType, ArithmetizationParams, hash_type, Lambda>(params, public_input,
-                                                                                                 result_check);
-
-    auto duration =
-        std::chrono::duration_cast<std::chrono::milliseconds>(std::chrono::high_resolution_clock::now() - start);
-    std::cout << "Time_execution: " << duration.count() << "ms" << std::endl;
->>>>>>> 40760028
 }
 
 BOOST_AUTO_TEST_SUITE_END()