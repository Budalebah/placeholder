--- conflicted
+++ resolved
@@ -102,16 +102,7 @@
         }
     };
 
-<<<<<<< HEAD
     test_component<component_type, BlueprintFieldType, ArithmetizationParams, hash_type, Lambda>(params, public_input, result_check);
-=======
-    test_component<component_type, BlueprintFieldType, ArithmetizationParams, hash_type, Lambda>(params, public_input,
-                                                                                                 result_check);
-
-    auto duration =
-        std::chrono::duration_cast<std::chrono::milliseconds>(std::chrono::high_resolution_clock::now() - start);
-    std::cout << "Time_execution: " << duration.count() << "ms" << std::endl;
->>>>>>> 40760028
 }
 
 BOOST_AUTO_TEST_SUITE_END()