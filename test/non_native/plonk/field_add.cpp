//---------------------------------------------------------------------------//
// Copyright (c) 2021-2022 Mikhail Komarov <nemo@nil.foundation>
// Copyright (c) 2021-2022 Nikita Kaskov <nbering@nil.foundation>
// Copyright (c) 2022 Alisa Cherniaeva <a.cherniaeva@nil.foundation>
//
// MIT License
//
// Permission is hereby granted, free of charge, to any person obtaining a copy
// of this software and associated documentation files (the "Software"), to deal
// in the Software without restriction, including without limitation the rights
// to use, copy, modify, merge, publish, distribute, sublicense, and/or sell
// copies of the Software, and to permit persons to whom the Software is
// furnished to do so, subject to the following conditions:
//
// The above copyright notice and this permission notice shall be included in all
// copies or substantial portions of the Software.
//
// THE SOFTWARE IS PROVIDED "AS IS", WITHOUT WARRANTY OF ANY KIND, EXPRESS OR
// IMPLIED, INCLUDING BUT NOT LIMITED TO THE WARRANTIES OF MERCHANTABILITY,
// FITNESS FOR A PARTICULAR PURPOSE AND NONINFRINGEMENT. IN NO EVENT SHALL THE
// AUTHORS OR COPYRIGHT HOLDERS BE LIABLE FOR ANY CLAIM, DAMAGES OR OTHER
// LIABILITY, WHETHER IN AN ACTION OF CONTRACT, TORT OR OTHERWISE, ARISING FROM,
// OUT OF OR IN CONNECTION WITH THE SOFTWARE OR THE USE OR OTHER DEALINGS IN THE
// SOFTWARE.
//---------------------------------------------------------------------------//

#define BOOST_TEST_MODULE blueprint_plonk_non_native_field_test

#include <boost/test/unit_test.hpp>

#include <nil/crypto3/algebra/curves/pallas.hpp>
#include <nil/crypto3/algebra/fields/arithmetic_params/pallas.hpp>

#include <nil/crypto3/algebra/curves/ed25519.hpp>
#include <nil/crypto3/algebra/fields/arithmetic_params/ed25519.hpp>
#include <nil/crypto3/algebra/random_element.hpp>

#include <nil/crypto3/hash/keccak.hpp>

#include <nil/blueprint/blueprint/plonk/circuit.hpp>
#include <nil/blueprint/blueprint/plonk/assignment.hpp>
#include <nil/blueprint/components/non_native/algebra/fields/plonk/addition.hpp>

#include "../../test_plonk_component.hpp"

using namespace nil;

<<<<<<< HEAD
    using curve_type = algebra::curves::pallas;
    using ed25519_type = algebra::curves::ed25519;
    using BlueprintFieldType = typename curve_type::base_field_type;
=======
template <typename BlueprintFieldType>
void test_field_add(std::vector<typename BlueprintFieldType::value_type> public_input){
    
    using ed25519_type = crypto3::algebra::curves::curve25519;
>>>>>>> c20b0230
    constexpr std::size_t WitnessColumns = 9;
    constexpr std::size_t PublicInputColumns = 1;
    constexpr std::size_t ConstantColumns = 0;
    constexpr std::size_t SelectorColumns = 2;
    using ArithmetizationParams =
        crypto3::zk::snark::plonk_arithmetization_params<WitnessColumns, PublicInputColumns, ConstantColumns, SelectorColumns>;
    using ArithmetizationType = crypto3::zk::snark::plonk_constraint_system<BlueprintFieldType, ArithmetizationParams>;
    using AssignmentType = blueprint::assignment<ArithmetizationType>;
    using hash_type = crypto3::hashes::keccak_1600<256>;
    constexpr std::size_t Lambda = 1;

    using var = crypto3::zk::snark::plonk_variable<BlueprintFieldType>;

    using component_type = blueprint::components::addition<ArithmetizationType,
        typename crypto3::algebra::fields::curve25519_base_field, 9>;

    std::array<var, 4> input_var_a = {
        var(0, 0, false, var::column_type::public_input), var(0, 1, false, var::column_type::public_input),
        var(0, 2, false, var::column_type::public_input), var(0, 3, false, var::column_type::public_input)};
    std::array<var, 4> input_var_b = {
        var(0, 4, false, var::column_type::public_input), var(0, 5, false, var::column_type::public_input),
        var(0, 6, false, var::column_type::public_input), var(0, 7, false, var::column_type::public_input)};

<<<<<<< HEAD
    typename component_type::params_type params = {input_var_a, input_var_b};
    ed25519_type::base_field_type::integral_type a = 
        ed25519_type::base_field_type::integral_type(algebra::random_element<ed25519_type::base_field_type>().data);
    ed25519_type::base_field_type::integral_type b = 
        ed25519_type::base_field_type::integral_type(algebra::random_element<ed25519_type::base_field_type>().data);
    ed25519_type::base_field_type::integral_type base = 1;
    ed25519_type::base_field_type::integral_type mask = (base << 66) - 1;
    std::vector<typename BlueprintFieldType::value_type> public_input = {a & mask, (a >> 66) & mask, (a >> 132) & mask, (a >> 198) & mask,
        b & mask, (b >> 66) & mask, (b >> 132) & mask, (b >> 198) & mask};
=======
    typename component_type::input_type instance_input = {input_var_a, input_var_b};

    auto result_check = [](AssignmentType &assignment, 
        typename component_type::result_type &real_res) {
    };
>>>>>>> c20b0230

    component_type component_instance({0, 1, 2, 3, 4, 5, 6, 7, 8},{},{});

    crypto3::test_component<component_type, BlueprintFieldType, ArithmetizationParams, hash_type, Lambda>(
        component_instance, public_input, result_check, instance_input);
}

BOOST_AUTO_TEST_SUITE(blueprint_plonk_test_suite)

BOOST_AUTO_TEST_CASE(blueprint_non_native_addition_test0) {
    test_field_add<typename crypto3::algebra::curves::pallas::base_field_type>(
        {45524, 52353, 68769, 5431, 3724, 342453, 5425, 54222});
}

BOOST_AUTO_TEST_CASE(blueprint_non_native_addition_test1) {
    test_field_add<typename crypto3::algebra::curves::pallas::base_field_type>(
        {1, 0, 0, 0, 1, 0, 0, 0});
}

BOOST_AUTO_TEST_SUITE_END()<|MERGE_RESOLUTION|>--- conflicted
+++ resolved
@@ -45,16 +45,10 @@
 
 using namespace nil;
 
-<<<<<<< HEAD
-    using curve_type = algebra::curves::pallas;
-    using ed25519_type = algebra::curves::ed25519;
-    using BlueprintFieldType = typename curve_type::base_field_type;
-=======
 template <typename BlueprintFieldType>
 void test_field_add(std::vector<typename BlueprintFieldType::value_type> public_input){
     
     using ed25519_type = crypto3::algebra::curves::curve25519;
->>>>>>> c20b0230
     constexpr std::size_t WitnessColumns = 9;
     constexpr std::size_t PublicInputColumns = 1;
     constexpr std::size_t ConstantColumns = 0;
@@ -78,23 +72,11 @@
         var(0, 4, false, var::column_type::public_input), var(0, 5, false, var::column_type::public_input),
         var(0, 6, false, var::column_type::public_input), var(0, 7, false, var::column_type::public_input)};
 
-<<<<<<< HEAD
-    typename component_type::params_type params = {input_var_a, input_var_b};
-    ed25519_type::base_field_type::integral_type a = 
-        ed25519_type::base_field_type::integral_type(algebra::random_element<ed25519_type::base_field_type>().data);
-    ed25519_type::base_field_type::integral_type b = 
-        ed25519_type::base_field_type::integral_type(algebra::random_element<ed25519_type::base_field_type>().data);
-    ed25519_type::base_field_type::integral_type base = 1;
-    ed25519_type::base_field_type::integral_type mask = (base << 66) - 1;
-    std::vector<typename BlueprintFieldType::value_type> public_input = {a & mask, (a >> 66) & mask, (a >> 132) & mask, (a >> 198) & mask,
-        b & mask, (b >> 66) & mask, (b >> 132) & mask, (b >> 198) & mask};
-=======
     typename component_type::input_type instance_input = {input_var_a, input_var_b};
 
     auto result_check = [](AssignmentType &assignment, 
         typename component_type::result_type &real_res) {
     };
->>>>>>> c20b0230
 
     component_type component_instance({0, 1, 2, 3, 4, 5, 6, 7, 8},{},{});
 
@@ -110,8 +92,20 @@
 }
 
 BOOST_AUTO_TEST_CASE(blueprint_non_native_addition_test1) {
+
+    using ed25519_type = crypto3::algebra::curves::curve25519;
+
+    ed25519_type::base_field_type::integral_type a = 
+        ed25519_type::base_field_type::integral_type(algebra::random_element<ed25519_type::base_field_type>().data);
+    ed25519_type::base_field_type::integral_type b = 
+        ed25519_type::base_field_type::integral_type(algebra::random_element<ed25519_type::base_field_type>().data);
+
+    ed25519_type::base_field_type::integral_type base = 1;
+    ed25519_type::base_field_type::integral_type mask = (base << 66) - 1;
+
     test_field_add<typename crypto3::algebra::curves::pallas::base_field_type>(
-        {1, 0, 0, 0, 1, 0, 0, 0});
+        {a & mask, (a >> 66) & mask, (a >> 132) & mask, (a >> 198) & mask,
+        b & mask, (b >> 66) & mask, (b >> 132) & mask, (b >> 198) & mask});
 }
 
 BOOST_AUTO_TEST_SUITE_END()