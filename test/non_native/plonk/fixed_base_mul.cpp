--- conflicted
+++ resolved
@@ -48,7 +48,6 @@
 BOOST_AUTO_TEST_SUITE(blueprint_plonk_test_suite)
 
 BOOST_AUTO_TEST_CASE(blueprint_non_native_fixed_base_mul) {
-    auto start = std::chrono::high_resolution_clock::now();
 
     using curve_type = crypto3::algebra::curves::pallas;
     using ed25519_type = crypto3::algebra::curves::ed25519;
@@ -75,14 +74,9 @@
 
     typename component_type::params_type params = {{var_b}};
 
-<<<<<<< HEAD
     ed25519_type::template g1_type<crypto3::algebra::curves::coordinates::affine>::value_type B = ed25519_type::template g1_type<crypto3::algebra::curves::coordinates::affine>::value_type::one();
     ed25519_type::template g1_type<crypto3::algebra::curves::coordinates::affine>::value_type P = b*B;
-=======
-    ed25519_type::template g1_type<algebra::curves::coordinates::affine>::value_type B =
-        ed25519_type::template g1_type<algebra::curves::coordinates::affine>::value_type::one();
-    ed25519_type::template g1_type<algebra::curves::coordinates::affine>::value_type P = b * B;
->>>>>>> 40760028
+
     ed25519_type::base_field_type::integral_type Px = ed25519_type::base_field_type::integral_type(P.X.data);
     ed25519_type::base_field_type::integral_type Py = ed25519_type::base_field_type::integral_type(P.Y.data);
     typename ed25519_type::base_field_type::integral_type base = 1;
@@ -104,10 +98,6 @@
 
     test_component<component_type, BlueprintFieldType, ArithmetizationParams, hash_type, Lambda>(params, public_input,
                                                                                                  result_check);
-
-    auto duration =
-        std::chrono::duration_cast<std::chrono::milliseconds>(std::chrono::high_resolution_clock::now() - start);
-    std::cout << "Time_execution: " << duration.count() << "ms" << std::endl;
 }
 
 BOOST_AUTO_TEST_SUITE_END()