//---------------------------------------------------------------------------//
// Copyright (c) 2022 Polina Chernyshova <pockvokhbtra@nil.foundation>
//
// MIT License
//
// Permission is hereby granted, free of charge, to any person obtaining a copy
// of this software and associated documentation files (the "Software"), to deal
// in the Software without restriction, including without limitation the rights
// to use, copy, modify, merge, publish, distribute, sublicense, and/or sell
// copies of the Software, and to permit persons to whom the Software is
// furnished to do so, subject to the following conditions:
//
// The above copyright notice and this permission notice shall be included in all
// copies or substantial portions of the Software.
//
// THE SOFTWARE IS PROVIDED "AS IS", WITHOUT WARRANTY OF ANY KIND, EXPRESS OR
// IMPLIED, INCLUDING BUT NOT LIMITED TO THE WARRANTIES OF MERCHANTABILITY,
// FITNESS FOR A PARTICULAR PURPOSE AND NONINFRINGEMENT. IN NO EVENT SHALL THE
// AUTHORS OR COPYRIGHT HOLDERS BE LIABLE FOR ANY CLAIM, DAMAGES OR OTHER
// LIABILITY, WHETHER IN AN ACTION OF CONTRACT, TORT OR OTHERWISE, ARISING FROM,
// OUT OF OR IN CONNECTION WITH THE SOFTWARE OR THE USE OR OTHER DEALINGS IN THE
// SOFTWARE.
//---------------------------------------------------------------------------//

#define BOOST_TEST_MODULE blueprint_plonk_unified_addition_test

#include <boost/test/unit_test.hpp>

#include <nil/crypto3/algebra/curves/pallas.hpp>
#include <nil/crypto3/algebra/fields/arithmetic_params/pallas.hpp>

#include <nil/crypto3/hash/keccak.hpp>

#include <nil/blueprint/blueprint/plonk/assignment.hpp>
#include <nil/blueprint/blueprint/plonk/circuit.hpp>
#include <nil/blueprint/components/algebra/fields/plonk/multiplication.hpp>
#include <nil/blueprint/components/algebra/fields/plonk/addition.hpp>
#include <nil/blueprint/components/algebra/fields/plonk/division.hpp>
#include <nil/blueprint/components/algebra/fields/plonk/subtraction.hpp>
#include <nil/blueprint/components/algebra/fields/plonk/multiplication_by_constant.hpp>
#include <nil/blueprint/components/algebra/fields/plonk/division_or_zero.hpp>

#include "../../../test_plonk_component.hpp"

using namespace nil;

BOOST_AUTO_TEST_SUITE(blueprint_plonk_test_suite)

BOOST_AUTO_TEST_CASE(blueprint_plonk_multiplication) {
    auto start = std::chrono::high_resolution_clock::now();

    using curve_type = crypto3::algebra::curves::pallas;
    using BlueprintFieldType = typename curve_type::base_field_type;
    constexpr std::size_t WitnessColumns = 3;
    constexpr std::size_t PublicInputColumns = 1;
    constexpr std::size_t ConstantColumns = 0;
    constexpr std::size_t SelectorColumns = 1;
    using ArithmetizationParams =
        crypto3::zk::snark::plonk_arithmetization_params<WitnessColumns, PublicInputColumns, ConstantColumns, SelectorColumns>;
    using ArithmetizationType = crypto3::zk::snark::plonk_constraint_system<BlueprintFieldType, ArithmetizationParams>;
    using hash_type = nil::crypto3::hashes::keccak_1600<256>;
    constexpr std::size_t Lambda = 40;

    using var = crypto3::zk::snark::plonk_variable<BlueprintFieldType>;

    using component_type = blueprint::components::multiplication<ArithmetizationType, 3>;

    typename BlueprintFieldType::value_type x = 2;
    typename BlueprintFieldType::value_type y = 12;
    typename BlueprintFieldType::value_type expected_res = x * y;

    typename component_type::input_type instance_input = {
        var(0, 0, false, var::column_type::public_input), var(0, 1, false, var::column_type::public_input)};

    std::vector<typename BlueprintFieldType::value_type> public_input = {x, y};

    auto result_check = [&expected_res](blueprint::assignment<ArithmetizationType> &assignment,
        component_type::result_type &real_res) {
        assert(expected_res == var_value(assignment, real_res.output));
    };

    component_type component_instance({0, 1, 2},{},{});

    crypto3::test_component<component_type, BlueprintFieldType, ArithmetizationParams, hash_type, Lambda>(
        component_instance, public_input, result_check, instance_input);

    auto duration = std::chrono::duration_cast<std::chrono::milliseconds>(std::chrono::high_resolution_clock::now() - start);
    std::cout << "multiplication: " << duration.count() << "ms" << std::endl;
}

BOOST_AUTO_TEST_CASE(blueprint_plonk_addition) {
    auto start = std::chrono::high_resolution_clock::now();

    using curve_type = crypto3::algebra::curves::pallas;
    using BlueprintFieldType = typename curve_type::base_field_type;
    constexpr std::size_t WitnessColumns = 3;
    constexpr std::size_t PublicInputColumns = 1;
    constexpr std::size_t ConstantColumns = 0;
    constexpr std::size_t SelectorColumns = 1;
    using ArithmetizationParams =
        crypto3::zk::snark::plonk_arithmetization_params<WitnessColumns, PublicInputColumns, ConstantColumns, SelectorColumns>;
    using ArithmetizationType = crypto3::zk::snark::plonk_constraint_system<BlueprintFieldType, ArithmetizationParams>;
    using hash_type = nil::crypto3::hashes::keccak_1600<256>;
    constexpr std::size_t Lambda = 40;

    using var = crypto3::zk::snark::plonk_variable<BlueprintFieldType>;

    using component_type = blueprint::components::addition<ArithmetizationType, 3>;

    typename BlueprintFieldType::value_type x = 2;
    typename BlueprintFieldType::value_type y = 22;
    typename BlueprintFieldType::value_type expected_res = x + y;

    typename component_type::input_type instance_input = {
        var(0, 0, false, var::column_type::public_input), var(0, 1, false, var::column_type::public_input)};

    std::vector<typename BlueprintFieldType::value_type> public_input = {x, y};

    auto result_check = [&expected_res](blueprint::assignment<ArithmetizationType> &assignment,
        component_type::result_type &real_res) {
        assert(expected_res == var_value(assignment, real_res.output));
    };

    component_type component_instance({0, 1, 2},{},{});

    crypto3::test_component<component_type, BlueprintFieldType, ArithmetizationParams, hash_type, Lambda>(
        component_instance, public_input, result_check, instance_input);

    auto duration = std::chrono::duration_cast<std::chrono::milliseconds>(std::chrono::high_resolution_clock::now() - start);
    std::cout << "addition: " << duration.count() << "ms" << std::endl;
}

BOOST_AUTO_TEST_CASE(blueprint_plonk_division) {
    auto start = std::chrono::high_resolution_clock::now();

    using curve_type = crypto3::algebra::curves::pallas;
    using BlueprintFieldType = typename curve_type::base_field_type;
    constexpr std::size_t WitnessColumns = 4;
    constexpr std::size_t PublicInputColumns = 1;
    constexpr std::size_t ConstantColumns = 0;
    constexpr std::size_t SelectorColumns = 1;
    using ArithmetizationParams =
        crypto3::zk::snark::plonk_arithmetization_params<WitnessColumns, PublicInputColumns, ConstantColumns, SelectorColumns>;
    using ArithmetizationType = crypto3::zk::snark::plonk_constraint_system<BlueprintFieldType, ArithmetizationParams>;
    using hash_type = nil::crypto3::hashes::keccak_1600<256>;
    constexpr std::size_t Lambda = 40;

    using var = crypto3::zk::snark::plonk_variable<BlueprintFieldType>;

    using component_type = blueprint::components::division<ArithmetizationType, 4>;

    typename BlueprintFieldType::value_type x = 16;
    typename BlueprintFieldType::value_type y = 2;
    typename BlueprintFieldType::value_type expected_res = x / y;

    typename component_type::input_type instance_input = {
        var(0, 0, false, var::column_type::public_input), var(0, 1, false, var::column_type::public_input)};

    std::vector<typename BlueprintFieldType::value_type> public_input = {x, y};

    auto result_check = [&expected_res](blueprint::assignment<ArithmetizationType> &assignment,
        component_type::result_type &real_res) {
        assert(expected_res == var_value(assignment, real_res.output));
    };

    component_type component_instance({0, 1, 2, 3},{},{});

    crypto3::test_component<component_type, BlueprintFieldType, ArithmetizationParams, hash_type, Lambda>(
        component_instance, public_input, result_check, instance_input);

    auto duration = std::chrono::duration_cast<std::chrono::milliseconds>(std::chrono::high_resolution_clock::now() - start);
    std::cout << "division: " << duration.count() << "ms" << std::endl;
}

BOOST_AUTO_TEST_CASE(blueprint_plonk_subtraction) {
    auto start = std::chrono::high_resolution_clock::now();

    using curve_type = crypto3::algebra::curves::pallas;
    using BlueprintFieldType = typename curve_type::base_field_type;
    constexpr std::size_t WitnessColumns = 3;
    constexpr std::size_t PublicInputColumns = 1;
    constexpr std::size_t ConstantColumns = 0;
    constexpr std::size_t SelectorColumns = 1;
    using ArithmetizationParams =
        crypto3::zk::snark::plonk_arithmetization_params<WitnessColumns, PublicInputColumns, ConstantColumns, SelectorColumns>;
    using ArithmetizationType = crypto3::zk::snark::plonk_constraint_system<BlueprintFieldType, ArithmetizationParams>;
    using hash_type = nil::crypto3::hashes::keccak_1600<256>;
    constexpr std::size_t Lambda = 40;

    using var = crypto3::zk::snark::plonk_variable<BlueprintFieldType>;

    using component_type = blueprint::components::subtraction<ArithmetizationType, 3>;

    typename BlueprintFieldType::value_type x = 0x56BC8334B5713726A_cppui256;
    typename BlueprintFieldType::value_type y = 101;
    typename BlueprintFieldType::value_type expected_res = x - y;

    typename component_type::input_type instance_input = {
        var(0, 0, false, var::column_type::public_input), var(0, 1, false, var::column_type::public_input)};

    std::vector<typename BlueprintFieldType::value_type> public_input = {x, y};

    auto result_check = [&expected_res](blueprint::assignment<ArithmetizationType> &assignment,
        component_type::result_type &real_res) {
        assert(expected_res == var_value(assignment, real_res.output));
    };

    component_type component_instance({0, 1, 2},{},{});

    crypto3::test_component<component_type, BlueprintFieldType, ArithmetizationParams, hash_type, Lambda>(
        component_instance, public_input, result_check, instance_input);

    auto duration = std::chrono::duration_cast<std::chrono::milliseconds>(std::chrono::high_resolution_clock::now() - start);
    std::cout << "subtraction: " << duration.count() << "ms" << std::endl;
}

BOOST_AUTO_TEST_CASE(blueprint_plonk_mul_by_constant) {
    auto start = std::chrono::high_resolution_clock::now();

    using curve_type = crypto3::algebra::curves::pallas;
    using BlueprintFieldType = typename curve_type::base_field_type;
    constexpr std::size_t WitnessColumns = 2;
    constexpr std::size_t PublicInputColumns = 1;
    constexpr std::size_t ConstantColumns = 1;
    constexpr std::size_t SelectorColumns = 1;
    using ArithmetizationParams =
        crypto3::zk::snark::plonk_arithmetization_params<WitnessColumns, PublicInputColumns, ConstantColumns, SelectorColumns>;
    using ArithmetizationType = crypto3::zk::snark::plonk_constraint_system<BlueprintFieldType, ArithmetizationParams>;
    using hash_type = nil::crypto3::hashes::keccak_1600<256>;
    constexpr std::size_t Lambda = 40;

    using var = crypto3::zk::snark::plonk_variable<BlueprintFieldType>;

    using component_type = blueprint::components::mul_by_constant<ArithmetizationType, 2>;

    typename BlueprintFieldType::value_type x = 2;
    typename BlueprintFieldType::value_type y = 22;
    typename BlueprintFieldType::value_type expected_res = x * y;

    typename component_type::input_type instance_input = {
        var(0, 0, false, var::column_type::public_input), y};

    std::vector<typename BlueprintFieldType::value_type> public_input = {x};

    auto result_check = [&expected_res](blueprint::assignment<ArithmetizationType> &assignment,
        component_type::result_type &real_res) {
        assert(expected_res == var_value(assignment, real_res.output));
    };

    component_type component_instance({0, 1},{},{});
    crypto3::test_component<component_type, BlueprintFieldType, ArithmetizationParams, hash_type, Lambda>(
        component_instance, public_input, result_check, instance_input);

    auto duration = std::chrono::duration_cast<std::chrono::milliseconds>(std::chrono::high_resolution_clock::now() - start);
    std::cout << "mul_by_constant: " << duration.count() << "ms" << std::endl;
}

BOOST_AUTO_TEST_CASE(blueprint_plonk_div_or_zero) {
    auto start = std::chrono::high_resolution_clock::now();

    using curve_type = crypto3::algebra::curves::pallas;
    using BlueprintFieldType = typename curve_type::base_field_type;
    constexpr std::size_t WitnessColumns = 5;
    constexpr std::size_t PublicInputColumns = 1;
    constexpr std::size_t ConstantColumns = 1;
    constexpr std::size_t SelectorColumns = 1;
    using ArithmetizationParams =
        crypto3::zk::snark::plonk_arithmetization_params<WitnessColumns, PublicInputColumns, ConstantColumns, SelectorColumns>;
    using ArithmetizationType = crypto3::zk::snark::plonk_constraint_system<BlueprintFieldType, ArithmetizationParams>;
    using hash_type = nil::crypto3::hashes::keccak_1600<256>;
    constexpr std::size_t Lambda = 40;

    using var = crypto3::zk::snark::plonk_variable<BlueprintFieldType>;

<<<<<<< HEAD
    using component_type = blueprint::components::division_or_zero<ArithmetizationType, 4>;
=======
    using component_type = zk::components::division_or_zero<ArithmetizationType, 0, 1, 2, 3, 4>;
>>>>>>> 40760028

    typename BlueprintFieldType::value_type x = 2;
    typename BlueprintFieldType::value_type y = 0;
    typename BlueprintFieldType::value_type expected_res = 0;

    typename component_type::input_type instance_input = {
        var(0, 0, false, var::column_type::public_input), var(0, 1, false, var::column_type::public_input)};

    std::vector<typename BlueprintFieldType::value_type> public_input = {x, y};

    auto result_check = [&expected_res](blueprint::assignment<ArithmetizationType> &assignment,
        component_type::result_type &real_res) {
        assert(expected_res == var_value(assignment, real_res.output));
    };

    component_type component_instance({0, 1, 2, 3},{},{});
    crypto3::test_component<component_type, BlueprintFieldType, ArithmetizationParams, hash_type, Lambda>(
        component_instance, public_input, result_check, instance_input);

    auto duration = std::chrono::duration_cast<std::chrono::milliseconds>(std::chrono::high_resolution_clock::now() - start);
    std::cout << "division_or_zero: " << duration.count() << "ms" << std::endl;
}

BOOST_AUTO_TEST_SUITE_END()<|MERGE_RESOLUTION|>--- conflicted
+++ resolved
@@ -47,7 +47,6 @@
 BOOST_AUTO_TEST_SUITE(blueprint_plonk_test_suite)
 
 BOOST_AUTO_TEST_CASE(blueprint_plonk_multiplication) {
-    auto start = std::chrono::high_resolution_clock::now();
 
     using curve_type = crypto3::algebra::curves::pallas;
     using BlueprintFieldType = typename curve_type::base_field_type;
@@ -83,13 +82,9 @@
 
     crypto3::test_component<component_type, BlueprintFieldType, ArithmetizationParams, hash_type, Lambda>(
         component_instance, public_input, result_check, instance_input);
-
-    auto duration = std::chrono::duration_cast<std::chrono::milliseconds>(std::chrono::high_resolution_clock::now() - start);
-    std::cout << "multiplication: " << duration.count() << "ms" << std::endl;
 }
 
 BOOST_AUTO_TEST_CASE(blueprint_plonk_addition) {
-    auto start = std::chrono::high_resolution_clock::now();
 
     using curve_type = crypto3::algebra::curves::pallas;
     using BlueprintFieldType = typename curve_type::base_field_type;
@@ -125,13 +120,9 @@
 
     crypto3::test_component<component_type, BlueprintFieldType, ArithmetizationParams, hash_type, Lambda>(
         component_instance, public_input, result_check, instance_input);
-
-    auto duration = std::chrono::duration_cast<std::chrono::milliseconds>(std::chrono::high_resolution_clock::now() - start);
-    std::cout << "addition: " << duration.count() << "ms" << std::endl;
 }
 
 BOOST_AUTO_TEST_CASE(blueprint_plonk_division) {
-    auto start = std::chrono::high_resolution_clock::now();
 
     using curve_type = crypto3::algebra::curves::pallas;
     using BlueprintFieldType = typename curve_type::base_field_type;
@@ -167,13 +158,9 @@
 
     crypto3::test_component<component_type, BlueprintFieldType, ArithmetizationParams, hash_type, Lambda>(
         component_instance, public_input, result_check, instance_input);
-
-    auto duration = std::chrono::duration_cast<std::chrono::milliseconds>(std::chrono::high_resolution_clock::now() - start);
-    std::cout << "division: " << duration.count() << "ms" << std::endl;
 }
 
 BOOST_AUTO_TEST_CASE(blueprint_plonk_subtraction) {
-    auto start = std::chrono::high_resolution_clock::now();
 
     using curve_type = crypto3::algebra::curves::pallas;
     using BlueprintFieldType = typename curve_type::base_field_type;
@@ -209,13 +196,9 @@
 
     crypto3::test_component<component_type, BlueprintFieldType, ArithmetizationParams, hash_type, Lambda>(
         component_instance, public_input, result_check, instance_input);
-
-    auto duration = std::chrono::duration_cast<std::chrono::milliseconds>(std::chrono::high_resolution_clock::now() - start);
-    std::cout << "subtraction: " << duration.count() << "ms" << std::endl;
 }
 
 BOOST_AUTO_TEST_CASE(blueprint_plonk_mul_by_constant) {
-    auto start = std::chrono::high_resolution_clock::now();
 
     using curve_type = crypto3::algebra::curves::pallas;
     using BlueprintFieldType = typename curve_type::base_field_type;
@@ -250,13 +233,9 @@
     component_type component_instance({0, 1},{},{});
     crypto3::test_component<component_type, BlueprintFieldType, ArithmetizationParams, hash_type, Lambda>(
         component_instance, public_input, result_check, instance_input);
-
-    auto duration = std::chrono::duration_cast<std::chrono::milliseconds>(std::chrono::high_resolution_clock::now() - start);
-    std::cout << "mul_by_constant: " << duration.count() << "ms" << std::endl;
 }
 
 BOOST_AUTO_TEST_CASE(blueprint_plonk_div_or_zero) {
-    auto start = std::chrono::high_resolution_clock::now();
 
     using curve_type = crypto3::algebra::curves::pallas;
     using BlueprintFieldType = typename curve_type::base_field_type;
@@ -272,11 +251,7 @@
 
     using var = crypto3::zk::snark::plonk_variable<BlueprintFieldType>;
 
-<<<<<<< HEAD
     using component_type = blueprint::components::division_or_zero<ArithmetizationType, 4>;
-=======
-    using component_type = zk::components::division_or_zero<ArithmetizationType, 0, 1, 2, 3, 4>;
->>>>>>> 40760028
 
     typename BlueprintFieldType::value_type x = 2;
     typename BlueprintFieldType::value_type y = 0;
@@ -295,9 +270,6 @@
     component_type component_instance({0, 1, 2, 3},{},{});
     crypto3::test_component<component_type, BlueprintFieldType, ArithmetizationParams, hash_type, Lambda>(
         component_instance, public_input, result_check, instance_input);
-
-    auto duration = std::chrono::duration_cast<std::chrono::milliseconds>(std::chrono::high_resolution_clock::now() - start);
-    std::cout << "division_or_zero: " << duration.count() << "ms" << std::endl;
 }
 
 BOOST_AUTO_TEST_SUITE_END()