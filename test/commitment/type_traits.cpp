--- conflicted
+++ resolved
@@ -32,22 +32,13 @@
 
 #include <nil/crypto3/algebra/curves/bls12.hpp>
 
-<<<<<<< HEAD
-//#include <nil/actor/zk/commitments/polynomial/kzg.hpp>
+// #include <nil/actor/zk/commitments/polynomial/kzg.hpp>
 #include <nil/actor/zk/commitments/polynomial/fri.hpp>
+#include <nil/actor/zk/commitments/polynomial/batched_fri.hpp>
 #include <nil/actor/zk/commitments/polynomial/lpc.hpp>
 #include <nil/actor/zk/commitments/polynomial/kimchi_pedersen.hpp>
 #include <nil/actor/zk/commitments/polynomial/pedersen.hpp>
 #include <nil/actor/zk/commitments/type_traits.hpp>
-=======
-// #include <nil/crypto3/zk/commitments/polynomial/kzg.hpp>
-#include <nil/crypto3/zk/commitments/polynomial/fri.hpp>
-#include <nil/crypto3/zk/commitments/polynomial/batched_fri.hpp>
-#include <nil/crypto3/zk/commitments/polynomial/lpc.hpp>
-#include <nil/crypto3/zk/commitments/polynomial/kimchi_pedersen.hpp>
-#include <nil/crypto3/zk/commitments/polynomial/pedersen.hpp>
-#include <nil/crypto3/zk/commitments/type_traits.hpp>
->>>>>>> d55a5288
 
 using namespace nil::actor;
 
@@ -61,32 +52,6 @@
     typedef hashes::sha2<256> merkle_hash_type;
     typedef hashes::sha2<256> transcript_hash_type;
 
-<<<<<<< HEAD
-//    static_assert(zk::is_commitment<
-//            zk::commitments::kzg<curve_type>>::value);
-    static_assert(zk::is_commitment<
-            zk::commitments::fri<field_type,
-                   merkle_hash_type,
-                   transcript_hash_type, 2, 1>>::value);
-    static_assert(zk::is_commitment<
-            zk::commitments::fri<field_type,
-                   merkle_hash_type,
-                   transcript_hash_type, 2, 0>>::value);
-    static_assert(zk::is_commitment<
-            zk::commitments::lpc<field_type,
-                   zk::commitments::list_polynomial_commitment_params<
-                        merkle_hash_type,
-                        transcript_hash_type>, 1, true>>::value);
-    static_assert(zk::is_commitment<
-            zk::commitments::lpc<field_type,
-                   zk::commitments::list_polynomial_commitment_params<
-                        merkle_hash_type,
-                        transcript_hash_type>, 0, false>>::value);
-    static_assert(zk::is_commitment<
-            zk::commitments::pedersen<curve_type>>::value);
-    static_assert(zk::is_commitment<
-          zk::commitments::kimchi_pedersen<curve_type>>::value);
-=======
     //    static_assert(zk::is_commitment<
     //            zk::commitments::kzg<curve_type>>::value);
     static_assert(zk::is_commitment<zk::commitments::fri<field_type, merkle_hash_type, transcript_hash_type>>::value);
@@ -101,7 +66,6 @@
             zk::commitments::list_polynomial_commitment_params<merkle_hash_type, transcript_hash_type>>>::value);
     static_assert(zk::is_commitment<zk::commitments::pedersen<curve_type>>::value);
     static_assert(zk::is_commitment<zk::commitments::kimchi_pedersen<curve_type>>::value);
->>>>>>> d55a5288
 }
 
 //BOOST_AUTO_TEST_SUITE_END()