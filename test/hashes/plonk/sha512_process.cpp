//---------------------------------------------------------------------------//
// Copyright (c) 2022 Alisa Cherniaeva <a.cherniaeva@nil.foundation>
//
// MIT License
//
// Permission is hereby granted, free of charge, to any person obtaining a copy
// of this software and associated documentation files (the "Software"), to deal
// in the Software without restriction, including without limitation the rights
// to use, copy, modify, merge, publish, distribute, sublicense, and/or sell
// copies of the Software, and to permit persons to whom the Software is
// furnished to do so, subject to the following conditions:
//
// The above copyright notice and this permission notice shall be included in all
// copies or substantial portions of the Software.
//
// THE SOFTWARE IS PROVIDED "AS IS", WITHOUT WARRANTY OF ANY KIND, EXPRESS OR
// IMPLIED, INCLUDING BUT NOT LIMITED TO THE WARRANTIES OF MERCHANTABILITY,
// FITNESS FOR A PARTICULAR PURPOSE AND NONINFRINGEMENT. IN NO EVENT SHALL THE
// AUTHORS OR COPYRIGHT HOLDERS BE LIABLE FOR ANY CLAIM, DAMAGES OR OTHER
// LIABILITY, WHETHER IN AN ACTION OF CONTRACT, TORT OR OTHERWISE, ARISING FROM,
// OUT OF OR IN CONNECTION WITH THE SOFTWARE OR THE USE OR OTHER DEALINGS IN THE
// SOFTWARE.
//---------------------------------------------------------------------------//

#define BOOST_TEST_MODULE plonk_sha512_test

#include <boost/test/unit_test.hpp>

#include <nil/crypto3/algebra/curves/pallas.hpp>
#include <nil/crypto3/algebra/fields/arithmetic_params/pallas.hpp>
#include <nil/crypto3/algebra/random_element.hpp>

#include <nil/crypto3/hash/keccak.hpp>

#include <nil/crypto3/zk/snark/arithmetization/plonk/params.hpp>

#include <nil/blueprint/blueprint/plonk/circuit.hpp>
#include <nil/blueprint/blueprint/plonk/assignment.hpp>
#include <nil/blueprint/components/hashes/sha256/plonk/sha512_process.hpp>

#include "../../test_plonk_component.hpp"

using namespace nil;

BOOST_AUTO_TEST_SUITE(blueprint_plonk_test_suite)

BOOST_AUTO_TEST_CASE(blueprint_plonk_sha512_process) {

    using curve_type = crypto3::algebra::curves::pallas;
    using BlueprintFieldType = typename curve_type::base_field_type;
    constexpr std::size_t WitnessColumns = 9;
    constexpr std::size_t PublicInputColumns = 1;
    constexpr std::size_t ConstantColumns = 1;
    constexpr std::size_t SelectorColumns = 10;
    using hash_type = nil::crypto3::hashes::keccak_1600<256>;
    constexpr std::size_t Lambda = 1;

<<<<<<< HEAD
    using ArithmetizationParams = crypto3::zk::snark::plonk_arithmetization_params<WitnessColumns,
        PublicInputColumns, ConstantColumns, SelectorColumns>;
    using ArithmetizationType = crypto3::zk::snark::plonk_constraint_system<BlueprintFieldType,
                ArithmetizationParams>;
    using var = crypto3::zk::snark::plonk_variable<BlueprintFieldType>;
    using AssignmentType = blueprint::assignment<ArithmetizationType>;

    using component_type = blueprint::components::sha512_process<ArithmetizationType, 9, 1>;
=======
    using ArithmetizationParams =
        zk::snark::plonk_arithmetization_params<WitnessColumns, PublicInputColumns, ConstantColumns, SelectorColumns>;
    using ArithmetizationType = zk::snark::plonk_constraint_system<BlueprintFieldType, ArithmetizationParams>;
    using var = zk::snark::plonk_variable<BlueprintFieldType>;
    using AssignmentType = zk::blueprint_assignment_table<ArithmetizationType>;

    using component_type = zk::components::sha512_process<ArithmetizationType, curve_type, 0, 1, 2, 3, 4, 5, 6, 7, 8>;
>>>>>>> 40760028
    typename BlueprintFieldType::value_type s = typename BlueprintFieldType::value_type(2).pow(59);
    std::array<typename ArithmetizationType::field_type::value_type, 24> public_input = {0x6a09e667f3bcc908_cppui64,
                                                                                         0xbb67ae8584caa73b_cppui64,
                                                                                         0x3c6ef372fe94f82b_cppui64,
                                                                                         0xa54ff53a5f1d36f1_cppui64,
                                                                                         0x510e527fade682d1_cppui64,
                                                                                         0x9b05688c2b3e6c1f_cppui64,
                                                                                         0x1f83d9abfb41bd6b_cppui64,
                                                                                         0x5be0cd19137e2179_cppui64,
                                                                                         s - 5,
                                                                                         s + 5,
                                                                                         s - 6,
                                                                                         s + 6,
                                                                                         s - 7,
                                                                                         s + 7,
                                                                                         s - 8,
                                                                                         s + 8,
                                                                                         s - 9,
                                                                                         s + 9,
                                                                                         s + 10,
                                                                                         s - 10,
                                                                                         s + 11,
                                                                                         s - 11,
                                                                                         s + 12,
                                                                                         s - 12};
    std::array<var, 8> input_state_var = {
        var(0, 0, false, var::column_type::public_input), var(0, 1, false, var::column_type::public_input),
        var(0, 2, false, var::column_type::public_input), var(0, 3, false, var::column_type::public_input),
        var(0, 4, false, var::column_type::public_input), var(0, 5, false, var::column_type::public_input),
        var(0, 6, false, var::column_type::public_input), var(0, 7, false, var::column_type::public_input)};

    std::array<typename BlueprintFieldType::integral_type, 80> round_constant = {
        0x428a2f98d728ae22_cppui64, 0x7137449123ef65cd_cppui64, 0xb5c0fbcfec4d3b2f_cppui64, 0xe9b5dba58189dbbc_cppui64,
        0x3956c25bf348b538_cppui64, 0x59f111f1b605d019_cppui64, 0x923f82a4af194f9b_cppui64, 0xab1c5ed5da6d8118_cppui64,
        0xd807aa98a3030242_cppui64, 0x12835b0145706fbe_cppui64, 0x243185be4ee4b28c_cppui64, 0x550c7dc3d5ffb4e2_cppui64,
        0x72be5d74f27b896f_cppui64, 0x80deb1fe3b1696b1_cppui64, 0x9bdc06a725c71235_cppui64, 0xc19bf174cf692694_cppui64,
        0xe49b69c19ef14ad2_cppui64, 0xefbe4786384f25e3_cppui64, 0x0fc19dc68b8cd5b5_cppui64, 0x240ca1cc77ac9c65_cppui64,
        0x2de92c6f592b0275_cppui64, 0x4a7484aa6ea6e483_cppui64, 0x5cb0a9dcbd41fbd4_cppui64, 0x76f988da831153b5_cppui64,
        0x983e5152ee66dfab_cppui64, 0xa831c66d2db43210_cppui64, 0xb00327c898fb213f_cppui64, 0xbf597fc7beef0ee4_cppui64,
        0xc6e00bf33da88fc2_cppui64, 0xd5a79147930aa725_cppui64, 0x06ca6351e003826f_cppui64, 0x142929670a0e6e70_cppui64,
        0x27b70a8546d22ffc_cppui64, 0x2e1b21385c26c926_cppui64, 0x4d2c6dfc5ac42aed_cppui64, 0x53380d139d95b3df_cppui64,
        0x650a73548baf63de_cppui64, 0x766a0abb3c77b2a8_cppui64, 0x81c2c92e47edaee6_cppui64, 0x92722c851482353b_cppui64,
        0xa2bfe8a14cf10364_cppui64, 0xa81a664bbc423001_cppui64, 0xc24b8b70d0f89791_cppui64, 0xc76c51a30654be30_cppui64,
        0xd192e819d6ef5218_cppui64, 0xd69906245565a910_cppui64, 0xf40e35855771202a_cppui64, 0x106aa07032bbd1b8_cppui64,
        0x19a4c116b8d2d0c8_cppui64, 0x1e376c085141ab53_cppui64, 0x2748774cdf8eeb99_cppui64, 0x34b0bcb5e19b48a8_cppui64,
        0x391c0cb3c5c95a63_cppui64, 0x4ed8aa4ae3418acb_cppui64, 0x5b9cca4f7763e373_cppui64, 0x682e6ff3d6b2b8a3_cppui64,
        0x748f82ee5defb2fc_cppui64, 0x78a5636f43172f60_cppui64, 0x84c87814a1f0ab72_cppui64, 0x8cc702081a6439ec_cppui64,
        0x90befffa23631e28_cppui64, 0xa4506cebde82bde9_cppui64, 0xbef9a3f7b2c67915_cppui64, 0xc67178f2e372532b_cppui64,
        0xca273eceea26619c_cppui64, 0xd186b8c721c0c207_cppui64, 0xeada7dd6cde0eb1e_cppui64, 0xf57d4f7fee6ed178_cppui64,
        0x06f067aa72176fba_cppui64, 0x0a637dc5a2c898a6_cppui64, 0x113f9804bef90dae_cppui64, 0x1b710b35131c471b_cppui64,
        0x28db77f523047d84_cppui64, 0x32caab7b40c72493_cppui64, 0x3c9ebe0a15c9bebc_cppui64, 0x431d67c49c100d4c_cppui64,
        0x4cc5d4becb3e42b6_cppui64, 0x597f299cfc657e2a_cppui64, 0x5fcb6fab3ad6faec_cppui64, 0x6c44198c4a475817_cppui64};

    std::array<var, 16> input_words_var;
    for (int i = 0; i < 16; i++) {
        input_words_var[i] = var(0, 8 + i, false, var::column_type::public_input);
    }
    std::array<typename BlueprintFieldType::integral_type, 80> message_schedule_array;
    for (std::size_t i = 0; i < 16; i++) {
        message_schedule_array[i] = typename BlueprintFieldType::integral_type(public_input[8 + i].data);
    }
<<<<<<< HEAD
    for(std::size_t i = 16; i < 80; i ++){
        typename BlueprintFieldType::integral_type s0 = ((message_schedule_array[i - 15] >> 1)|((message_schedule_array[i - 15] << (64 - 1)) 
        & typename BlueprintFieldType::integral_type((typename BlueprintFieldType::value_type(2).pow(64) - 1).data))) ^
        ((message_schedule_array[i - 15] >> 8)|((message_schedule_array[i - 15] << (64 - 8))
        & typename BlueprintFieldType::integral_type((typename BlueprintFieldType::value_type(2).pow(64) - 1).data)))
         ^ (message_schedule_array[i - 15] >> 7);
        typename BlueprintFieldType::integral_type s1 = ((message_schedule_array[i - 2] >> 19)|((message_schedule_array[i - 2] << (64 - 19))
        & typename BlueprintFieldType::integral_type((typename BlueprintFieldType::value_type(2).pow(64) - 1).data))) ^
        ((message_schedule_array[i - 2] >> 61)|((message_schedule_array[i - 2] << (64 - 61))
        & typename BlueprintFieldType::integral_type((typename BlueprintFieldType::value_type(2).pow(64) - 1).data)))
         ^ (message_schedule_array[i - 2] >> 6);
        message_schedule_array[i] = (message_schedule_array[i - 16] + s0 + s1 + message_schedule_array[i - 7])%
        typename BlueprintFieldType::integral_type(typename BlueprintFieldType::value_type(2).pow(64).data);
=======
    for (std::size_t i = 16; i < 80; i++) {
        typename BlueprintFieldType::integral_type s0 =
            ((message_schedule_array[i - 15] >> 1) |
             ((message_schedule_array[i - 15] << (64 - 1)) &
              typename BlueprintFieldType::integral_type(
                  (typename BlueprintFieldType::value_type(2).pow(64) - 1).data))) ^
            ((message_schedule_array[i - 15] >> 8) |
             ((message_schedule_array[i - 15] << (64 - 8)) &
              typename BlueprintFieldType::integral_type(
                  (typename BlueprintFieldType::value_type(2).pow(64) - 1).data))) ^
            (message_schedule_array[i - 15] >> 7);
        typename BlueprintFieldType::integral_type s1 =
            ((message_schedule_array[i - 2] >> 19) |
             ((message_schedule_array[i - 2] << (64 - 19)) &
              typename BlueprintFieldType::integral_type(
                  (typename BlueprintFieldType::value_type(2).pow(64) - 1).data))) ^
            ((message_schedule_array[i - 2] >> 61) |
             ((message_schedule_array[i - 2] << (64 - 61)) &
              typename BlueprintFieldType::integral_type(
                  (typename BlueprintFieldType::value_type(2).pow(64) - 1).data))) ^
            (message_schedule_array[i - 2] >> 6);
        message_schedule_array[i] = (message_schedule_array[i - 16] + s0 + s1 + message_schedule_array[i - 7]) %
                                    typename curve_type::base_field_type::integral_type(
                                        typename curve_type::base_field_type::value_type(2).pow(64).data);
>>>>>>> 40760028
    }
    typename ArithmetizationType::field_type::integral_type a =
        typename ArithmetizationType::field_type::integral_type(public_input[0].data);
    typename ArithmetizationType::field_type::integral_type b =
        typename ArithmetizationType::field_type::integral_type(public_input[1].data);
    typename ArithmetizationType::field_type::integral_type c =
        typename ArithmetizationType::field_type::integral_type(public_input[2].data);
    typename ArithmetizationType::field_type::integral_type d =
        typename ArithmetizationType::field_type::integral_type(public_input[3].data);
    typename ArithmetizationType::field_type::integral_type e =
        typename ArithmetizationType::field_type::integral_type(public_input[4].data);
    typename ArithmetizationType::field_type::integral_type f =
        typename ArithmetizationType::field_type::integral_type(public_input[5].data);
    typename ArithmetizationType::field_type::integral_type g =
        typename ArithmetizationType::field_type::integral_type(public_input[6].data);
    typename ArithmetizationType::field_type::integral_type h =
        typename ArithmetizationType::field_type::integral_type(public_input[7].data);
    for (std::size_t i = 0; i < 80; i++) {
        typename BlueprintFieldType::integral_type S0 =
            ((a >> 28) | ((a << (64 - 28)) & typename BlueprintFieldType::integral_type(
                                                 (typename BlueprintFieldType::value_type(2).pow(64) - 1).data))) ^
            ((a >> 34) | ((a << (64 - 34)) & typename BlueprintFieldType::integral_type(
                                                 (typename BlueprintFieldType::value_type(2).pow(64) - 1).data))) ^
            ((a >> 39) | ((a << (64 - 39)) & typename BlueprintFieldType::integral_type(
                                                 (typename BlueprintFieldType::value_type(2).pow(64) - 1).data)));

        typename BlueprintFieldType::integral_type S1 =
            ((e >> 14) | ((e << (64 - 14)) & typename BlueprintFieldType::integral_type(
                                                 (typename BlueprintFieldType::value_type(2).pow(64) - 1).data))) ^
            ((e >> 18) | ((e << (64 - 18)) & typename BlueprintFieldType::integral_type(
                                                 (typename BlueprintFieldType::value_type(2).pow(64) - 1).data))) ^
            ((e >> 41) | ((e << (64 - 41)) & typename BlueprintFieldType::integral_type(
                                                 (typename BlueprintFieldType::value_type(2).pow(64) - 1).data)));

        typename BlueprintFieldType::integral_type maj = (a & b) ^ (a & c) ^ (b & c);
        typename BlueprintFieldType::integral_type ch = (e & f) ^ ((~e) & g);
        typename BlueprintFieldType::integral_type tmp1 = h + S1 + ch + round_constant[i] + message_schedule_array[i];
        typename BlueprintFieldType::integral_type tmp2 = S0 + maj;
        h = g;
        g = f;
        f = e;
<<<<<<< HEAD
        e = (d + tmp1)%
        typename BlueprintFieldType::integral_type(typename BlueprintFieldType::value_type(2).pow(64).data);
        d = c;
        c = b;
        b = a;
        a = (tmp1 + tmp2)%
        typename BlueprintFieldType::integral_type(typename BlueprintFieldType::value_type(2).pow(64).data);
    }
    std::array<typename BlueprintFieldType::integral_type, 8> result_state = {(a + typename ArithmetizationType::field_type::integral_type(public_input[0].data))%
        typename BlueprintFieldType::integral_type(typename BlueprintFieldType::value_type(2).pow(64).data),
    (b + typename ArithmetizationType::field_type::integral_type(public_input[1].data))%
        typename BlueprintFieldType::integral_type(typename BlueprintFieldType::value_type(2).pow(64).data), 
    (c + typename ArithmetizationType::field_type::integral_type(public_input[2].data))%
        typename BlueprintFieldType::integral_type(typename BlueprintFieldType::value_type(2).pow(64).data),
    (d + typename ArithmetizationType::field_type::integral_type(public_input[3].data))%
        typename BlueprintFieldType::integral_type(typename BlueprintFieldType::value_type(2).pow(64).data),
    (e + typename ArithmetizationType::field_type::integral_type(public_input[4].data))%
        typename BlueprintFieldType::integral_type(typename BlueprintFieldType::value_type(2).pow(64).data),
    (f + typename ArithmetizationType::field_type::integral_type(public_input[5].data))%
        typename BlueprintFieldType::integral_type(typename BlueprintFieldType::value_type(2).pow(64).data),
    (g + typename ArithmetizationType::field_type::integral_type(public_input[6].data))%
        typename BlueprintFieldType::integral_type(typename BlueprintFieldType::value_type(2).pow(64).data),
    (h + typename ArithmetizationType::field_type::integral_type(public_input[7].data))%
        typename BlueprintFieldType::integral_type(typename BlueprintFieldType::value_type(2).pow(64).data)};
    auto result_check = [result_state](AssignmentType &assignment, 
        component_type::result_type &real_res) {
            for (std::size_t i = 0; i < 8; i++) {
                assert(result_state[i] == typename ArithmetizationType::field_type::integral_type(var_value(assignment, real_res.output_state[i]).data)); 
            }
    };
    typename component_type::input_type instance_input = {input_state_var, input_words_var};

    component_type component_instance({0, 1, 2, 3, 4, 5, 6, 7, 8},{0},{});
    crypto3::test_component<component_type, BlueprintFieldType, ArithmetizationParams, hash_type, Lambda>(
        component_instance, public_input, result_check, instance_input);
=======
        e = (d + tmp1) % typename curve_type::base_field_type::integral_type(
                             typename curve_type::base_field_type::value_type(2).pow(64).data);
        d = c;
        c = b;
        b = a;
        a = (tmp1 + tmp2) % typename curve_type::base_field_type::integral_type(
                                typename curve_type::base_field_type::value_type(2).pow(64).data);
    }
    std::array<typename BlueprintFieldType::integral_type, 8> result_state = {
        (a + typename ArithmetizationType::field_type::integral_type(public_input[0].data)) %
            typename curve_type::base_field_type::integral_type(
                typename curve_type::base_field_type::value_type(2).pow(64).data),
        (b + typename ArithmetizationType::field_type::integral_type(public_input[1].data)) %
            typename curve_type::base_field_type::integral_type(
                typename curve_type::base_field_type::value_type(2).pow(64).data),
        (c + typename ArithmetizationType::field_type::integral_type(public_input[2].data)) %
            typename curve_type::base_field_type::integral_type(
                typename curve_type::base_field_type::value_type(2).pow(64).data),
        (d + typename ArithmetizationType::field_type::integral_type(public_input[3].data)) %
            typename curve_type::base_field_type::integral_type(
                typename curve_type::base_field_type::value_type(2).pow(64).data),
        (e + typename ArithmetizationType::field_type::integral_type(public_input[4].data)) %
            typename curve_type::base_field_type::integral_type(
                typename curve_type::base_field_type::value_type(2).pow(64).data),
        (f + typename ArithmetizationType::field_type::integral_type(public_input[5].data)) %
            typename curve_type::base_field_type::integral_type(
                typename curve_type::base_field_type::value_type(2).pow(64).data),
        (g + typename ArithmetizationType::field_type::integral_type(public_input[6].data)) %
            typename curve_type::base_field_type::integral_type(
                typename curve_type::base_field_type::value_type(2).pow(64).data),
        (h + typename ArithmetizationType::field_type::integral_type(public_input[7].data)) %
            typename curve_type::base_field_type::integral_type(
                typename curve_type::base_field_type::value_type(2).pow(64).data)};
    auto result_check = [result_state](AssignmentType &assignment, component_type::result_type &real_res) {
        for (std::size_t i = 0; i < 8; i++) {
            assert(result_state[i] == typename ArithmetizationType::field_type::integral_type(
                                          assignment.var_value(real_res.output_state[i]).data));
        }
    };
    typename component_type::params_type params = {input_state_var, input_words_var};
    test_component<component_type, BlueprintFieldType, ArithmetizationParams, hash_type, Lambda>(
        params, public_input, result_check);

    auto duration =
        std::chrono::duration_cast<std::chrono::milliseconds>(std::chrono::high_resolution_clock::now() - start);
    std::cout << "Time_execution: " << duration.count() << "ms" << std::endl;
>>>>>>> 40760028
}

BOOST_AUTO_TEST_SUITE_END()<|MERGE_RESOLUTION|>--- conflicted
+++ resolved
@@ -55,7 +55,6 @@
     using hash_type = nil::crypto3::hashes::keccak_1600<256>;
     constexpr std::size_t Lambda = 1;
 
-<<<<<<< HEAD
     using ArithmetizationParams = crypto3::zk::snark::plonk_arithmetization_params<WitnessColumns,
         PublicInputColumns, ConstantColumns, SelectorColumns>;
     using ArithmetizationType = crypto3::zk::snark::plonk_constraint_system<BlueprintFieldType,
@@ -64,15 +63,7 @@
     using AssignmentType = blueprint::assignment<ArithmetizationType>;
 
     using component_type = blueprint::components::sha512_process<ArithmetizationType, 9, 1>;
-=======
-    using ArithmetizationParams =
-        zk::snark::plonk_arithmetization_params<WitnessColumns, PublicInputColumns, ConstantColumns, SelectorColumns>;
-    using ArithmetizationType = zk::snark::plonk_constraint_system<BlueprintFieldType, ArithmetizationParams>;
-    using var = zk::snark::plonk_variable<BlueprintFieldType>;
-    using AssignmentType = zk::blueprint_assignment_table<ArithmetizationType>;
-
-    using component_type = zk::components::sha512_process<ArithmetizationType, curve_type, 0, 1, 2, 3, 4, 5, 6, 7, 8>;
->>>>>>> 40760028
+
     typename BlueprintFieldType::value_type s = typename BlueprintFieldType::value_type(2).pow(59);
     std::array<typename ArithmetizationType::field_type::value_type, 24> public_input = {0x6a09e667f3bcc908_cppui64,
                                                                                          0xbb67ae8584caa73b_cppui64,
@@ -134,7 +125,6 @@
     for (std::size_t i = 0; i < 16; i++) {
         message_schedule_array[i] = typename BlueprintFieldType::integral_type(public_input[8 + i].data);
     }
-<<<<<<< HEAD
     for(std::size_t i = 16; i < 80; i ++){
         typename BlueprintFieldType::integral_type s0 = ((message_schedule_array[i - 15] >> 1)|((message_schedule_array[i - 15] << (64 - 1)) 
         & typename BlueprintFieldType::integral_type((typename BlueprintFieldType::value_type(2).pow(64) - 1).data))) ^
@@ -148,32 +138,6 @@
          ^ (message_schedule_array[i - 2] >> 6);
         message_schedule_array[i] = (message_schedule_array[i - 16] + s0 + s1 + message_schedule_array[i - 7])%
         typename BlueprintFieldType::integral_type(typename BlueprintFieldType::value_type(2).pow(64).data);
-=======
-    for (std::size_t i = 16; i < 80; i++) {
-        typename BlueprintFieldType::integral_type s0 =
-            ((message_schedule_array[i - 15] >> 1) |
-             ((message_schedule_array[i - 15] << (64 - 1)) &
-              typename BlueprintFieldType::integral_type(
-                  (typename BlueprintFieldType::value_type(2).pow(64) - 1).data))) ^
-            ((message_schedule_array[i - 15] >> 8) |
-             ((message_schedule_array[i - 15] << (64 - 8)) &
-              typename BlueprintFieldType::integral_type(
-                  (typename BlueprintFieldType::value_type(2).pow(64) - 1).data))) ^
-            (message_schedule_array[i - 15] >> 7);
-        typename BlueprintFieldType::integral_type s1 =
-            ((message_schedule_array[i - 2] >> 19) |
-             ((message_schedule_array[i - 2] << (64 - 19)) &
-              typename BlueprintFieldType::integral_type(
-                  (typename BlueprintFieldType::value_type(2).pow(64) - 1).data))) ^
-            ((message_schedule_array[i - 2] >> 61) |
-             ((message_schedule_array[i - 2] << (64 - 61)) &
-              typename BlueprintFieldType::integral_type(
-                  (typename BlueprintFieldType::value_type(2).pow(64) - 1).data))) ^
-            (message_schedule_array[i - 2] >> 6);
-        message_schedule_array[i] = (message_schedule_array[i - 16] + s0 + s1 + message_schedule_array[i - 7]) %
-                                    typename curve_type::base_field_type::integral_type(
-                                        typename curve_type::base_field_type::value_type(2).pow(64).data);
->>>>>>> 40760028
     }
     typename ArithmetizationType::field_type::integral_type a =
         typename ArithmetizationType::field_type::integral_type(public_input[0].data);
@@ -215,7 +179,6 @@
         h = g;
         g = f;
         f = e;
-<<<<<<< HEAD
         e = (d + tmp1)%
         typename BlueprintFieldType::integral_type(typename BlueprintFieldType::value_type(2).pow(64).data);
         d = c;
@@ -251,54 +214,6 @@
     component_type component_instance({0, 1, 2, 3, 4, 5, 6, 7, 8},{0},{});
     crypto3::test_component<component_type, BlueprintFieldType, ArithmetizationParams, hash_type, Lambda>(
         component_instance, public_input, result_check, instance_input);
-=======
-        e = (d + tmp1) % typename curve_type::base_field_type::integral_type(
-                             typename curve_type::base_field_type::value_type(2).pow(64).data);
-        d = c;
-        c = b;
-        b = a;
-        a = (tmp1 + tmp2) % typename curve_type::base_field_type::integral_type(
-                                typename curve_type::base_field_type::value_type(2).pow(64).data);
-    }
-    std::array<typename BlueprintFieldType::integral_type, 8> result_state = {
-        (a + typename ArithmetizationType::field_type::integral_type(public_input[0].data)) %
-            typename curve_type::base_field_type::integral_type(
-                typename curve_type::base_field_type::value_type(2).pow(64).data),
-        (b + typename ArithmetizationType::field_type::integral_type(public_input[1].data)) %
-            typename curve_type::base_field_type::integral_type(
-                typename curve_type::base_field_type::value_type(2).pow(64).data),
-        (c + typename ArithmetizationType::field_type::integral_type(public_input[2].data)) %
-            typename curve_type::base_field_type::integral_type(
-                typename curve_type::base_field_type::value_type(2).pow(64).data),
-        (d + typename ArithmetizationType::field_type::integral_type(public_input[3].data)) %
-            typename curve_type::base_field_type::integral_type(
-                typename curve_type::base_field_type::value_type(2).pow(64).data),
-        (e + typename ArithmetizationType::field_type::integral_type(public_input[4].data)) %
-            typename curve_type::base_field_type::integral_type(
-                typename curve_type::base_field_type::value_type(2).pow(64).data),
-        (f + typename ArithmetizationType::field_type::integral_type(public_input[5].data)) %
-            typename curve_type::base_field_type::integral_type(
-                typename curve_type::base_field_type::value_type(2).pow(64).data),
-        (g + typename ArithmetizationType::field_type::integral_type(public_input[6].data)) %
-            typename curve_type::base_field_type::integral_type(
-                typename curve_type::base_field_type::value_type(2).pow(64).data),
-        (h + typename ArithmetizationType::field_type::integral_type(public_input[7].data)) %
-            typename curve_type::base_field_type::integral_type(
-                typename curve_type::base_field_type::value_type(2).pow(64).data)};
-    auto result_check = [result_state](AssignmentType &assignment, component_type::result_type &real_res) {
-        for (std::size_t i = 0; i < 8; i++) {
-            assert(result_state[i] == typename ArithmetizationType::field_type::integral_type(
-                                          assignment.var_value(real_res.output_state[i]).data));
-        }
-    };
-    typename component_type::params_type params = {input_state_var, input_words_var};
-    test_component<component_type, BlueprintFieldType, ArithmetizationParams, hash_type, Lambda>(
-        params, public_input, result_check);
-
-    auto duration =
-        std::chrono::duration_cast<std::chrono::milliseconds>(std::chrono::high_resolution_clock::now() - start);
-    std::cout << "Time_execution: " << duration.count() << "ms" << std::endl;
->>>>>>> 40760028
 }
 
 BOOST_AUTO_TEST_SUITE_END()