//---------------------------------------------------------------------------//
// Copyright (c) 2021-2022 Mikhail Komarov <nemo@nil.foundation>
// Copyright (c) 2021-2022 Nikita Kaskov <nbering@nil.foundation>
// Copyright (c) 2022 Alisa Cherniaeva <a.cherniaeva@nil.foundation>
//
// MIT License
//
// Permission is hereby granted, free of charge, to any person obtaining a copy
// of this software and associated documentation files (the "Software"), to deal
// in the Software without restriction, including without limitation the rights
// to use, copy, modify, merge, publish, distribute, sublicense, and/or sell
// copies of the Software, and to permit persons to whom the Software is
// furnished to do so, subject to the following conditions:
//
// The above copyright notice and this permission notice shall be included in all
// copies or substantial portions of the Software.
//
// THE SOFTWARE IS PROVIDED "AS IS", WITHOUT WARRANTY OF ANY KIND, EXPRESS OR
// IMPLIED, INCLUDING BUT NOT LIMITED TO THE WARRANTIES OF MERCHANTABILITY,
// FITNESS FOR A PARTICULAR PURPOSE AND NONINFRINGEMENT. IN NO EVENT SHALL THE
// AUTHORS OR COPYRIGHT HOLDERS BE LIABLE FOR ANY CLAIM, DAMAGES OR OTHER
// LIABILITY, WHETHER IN AN ACTION OF CONTRACT, TORT OR OTHERWISE, ARISING FROM,
// OUT OF OR IN CONNECTION WITH THE SOFTWARE OR THE USE OR OTHER DEALINGS IN THE
// SOFTWARE.
//---------------------------------------------------------------------------//

#define BOOST_TEST_MODULE plonk_sha512_test

#include <boost/test/unit_test.hpp>

#include <nil/crypto3/algebra/curves/pallas.hpp>
#include <nil/crypto3/algebra/fields/arithmetic_params/pallas.hpp>
#include <nil/crypto3/algebra/random_element.hpp>

#include <nil/crypto3/hash/keccak.hpp>

#include <nil/crypto3/zk/snark/arithmetization/plonk/params.hpp>

#include <nil/blueprint/blueprint/plonk/circuit.hpp>
#include <nil/blueprint/blueprint/plonk/assignment.hpp>
#include <nil/blueprint/components/hashes/sha256/plonk/sha512.hpp>

#include <nil/crypto3/algebra/curves/ed25519.hpp>
#include <nil/crypto3/algebra/fields/arithmetic_params/ed25519.hpp>

#include "../../test_plonk_component.hpp"

using namespace nil;

BOOST_AUTO_TEST_SUITE(blueprint_plonk_test_suite)

BOOST_AUTO_TEST_CASE(blueprint_plonk_sha512) {

    using curve_type = algebra::curves::pallas;
    using BlueprintFieldType = typename curve_type::base_field_type;

    constexpr std::size_t WitnessColumns = 9;
    constexpr std::size_t PublicInputColumns = 5;
    constexpr std::size_t ConstantColumns = 2;
    constexpr std::size_t SelectorColumns = 15;
    using hash_type = nil::crypto3::hashes::keccak_1600<256>;
    constexpr std::size_t Lambda = 1;

    using ArithmetizationParams =
        crypto3::zk::snark::plonk_arithmetization_params<WitnessColumns, PublicInputColumns, ConstantColumns, SelectorColumns>;
    using ArithmetizationType = crypto3::zk::snark::plonk_constraint_system<BlueprintFieldType, ArithmetizationParams>;
    using AssignmentType = blueprint::assignment<ArithmetizationType>;
    using var = crypto3::zk::snark::plonk_variable<BlueprintFieldType>;

    using component_type = blueprint::components::sha512<ArithmetizationType, 0, 1, 2, 3, 4, 5, 6, 7, 8>;

    using ed25519_type = algebra::curves::ed25519;

    ed25519_type::template g1_type<algebra::curves::coordinates::affine>::value_type B =
        ed25519_type::template g1_type<algebra::curves::coordinates::affine>::value_type::one();
    ed25519_type::template g1_type<algebra::curves::coordinates::affine>::value_type R = 2 * B;
    ed25519_type::scalar_field_type::value_type b = algebra::random_element<ed25519_type::scalar_field_type>();
    ed25519_type::template g1_type<algebra::curves::coordinates::affine>::value_type T = b * R;

    ed25519_type::base_field_type::integral_type Tx = ed25519_type::base_field_type::integral_type(T.X.data);
    ed25519_type::base_field_type::integral_type Ty = ed25519_type::base_field_type::integral_type(T.Y.data);
    ed25519_type::base_field_type::integral_type Rx = ed25519_type::base_field_type::integral_type(R.X.data);
    ed25519_type::base_field_type::integral_type Ry = ed25519_type::base_field_type::integral_type(R.Y.data);
    typename ed25519_type::base_field_type::integral_type base = 1;
    typename ed25519_type::base_field_type::integral_type mask = (base << 66) - 1;
    std::vector<typename BlueprintFieldType::value_type> public_input = {Tx & mask,
                                                                         (Tx >> 66) & mask,
                                                                         (Tx >> 132) & mask,
                                                                         (Tx >> 198) & (mask >> 9),
                                                                         Ty & mask,
                                                                         (Ty >> 66) & mask,
                                                                         (Ty >> 132) & mask,
                                                                         (Ty >> 198) & (mask >> 9),
                                                                         Rx & mask,
                                                                         (Rx >> 66) & mask,
                                                                         (Rx >> 132) & mask,
                                                                         (Rx >> 198) & (mask >> 9),
                                                                         Ry & mask,
                                                                         (Ry >> 66) & mask,
                                                                         (Ry >> 132) & mask,
                                                                         (Ry >> 198) & (mask >> 9),
                                                                         mask,
                                                                         mask,
                                                                         mask,
                                                                         (mask >> 8)};
    std::array<var, 4> e_R_x = {
        var(0, 0, false, var::column_type::public_input), var(0, 1, false, var::column_type::public_input),
        var(0, 2, false, var::column_type::public_input), var(0, 3, false, var::column_type::public_input)};
    std::array<var, 4> e_R_y = {
        var(0, 4, false, var::column_type::public_input), var(0, 5, false, var::column_type::public_input),
        var(0, 6, false, var::column_type::public_input), var(0, 7, false, var::column_type::public_input)};
    std::array<var, 4> pk_x = {
        var(0, 8, false, var::column_type::public_input), var(0, 9, false, var::column_type::public_input),
        var(0, 10, false, var::column_type::public_input), var(0, 11, false, var::column_type::public_input)};
    std::array<var, 4> pk_y = {
        var(0, 12, false, var::column_type::public_input), var(0, 13, false, var::column_type::public_input),
        var(0, 14, false, var::column_type::public_input), var(0, 15, false, var::column_type::public_input)};
    std::array<var, 4> M = {
        var(0, 16, false, var::column_type::public_input), var(0, 17, false, var::column_type::public_input),
        var(0, 18, false, var::column_type::public_input), var(0, 19, false, var::column_type::public_input)};
    typename component_type::params_type params = {{e_R_x, e_R_y}, {pk_x, pk_y}, M};

    /*std::array<typename ArithmetizationType::field_type::value_type, 20> public_input = {1, 1, 1, 1, 1,
    1, 1, 1, 1, 1,
    1, 1, 1, 1, 1,
    1, 1, 1, 1, 1};

    std::array<var, 20> input_state_var = { //
        var(0, 0, false, var::column_type::public_input), var(0, 1, false, var::column_type::public_input),
        var(0, 2, false, var::column_type::public_input), var(0, 3, false, var::column_type::public_input),
        var(0, 4, false, var::column_type::public_input), var(0, 5, false, var::column_type::public_input),
        var(0, 6, false, var::column_type::public_input), var(0, 7, false, var::column_type::public_input),
        var(0, 8, false, var::column_type::public_input), var(0, 9, false, var::column_type::public_input),
        var(0, 10, false, var::column_type::public_input), var(0, 11, false, var::column_type::public_input),
        var(0, 12, false, var::column_type::public_input), var(0, 13, false, var::column_type::public_input),
        var(0, 14, false, var::column_type::public_input), var(0, 15, false, var::column_type::public_input),
        var(0, 16, false, var::column_type::public_input), var(0, 17, false, var::column_type::public_input),
        var(0, 18, false, var::column_type::public_input), var(0, 19, false, var::column_type::public_input)};




    typename component_type::params_type params =  {
        { {input_state_var[0],input_state_var[1],input_state_var[2],input_state_var[3]},
    {input_state_var[4],input_state_var[5],input_state_var[6],input_state_var[7]}}, {
    {input_state_var[8],input_state_var[9],input_state_var[10],input_state_var[11]},
    {input_state_var[12],input_state_var[13],input_state_var[14],input_state_var[15]}},
        {input_state_var[16],input_state_var[17],input_state_var[18],input_state_var[19]}
    };*/

    auto result_check = [](AssignmentType &assignment, component_type::result_type &real_res) {};
    test_component<component_type, BlueprintFieldType, ArithmetizationParams, hash_type, Lambda>(params, public_input,
                                                                                                 result_check);
<<<<<<< HEAD
=======

    auto duration =
        std::chrono::duration_cast<std::chrono::milliseconds>(std::chrono::high_resolution_clock::now() - start);
    std::cout << "Time_execution: " << duration.count() << "ms" << std::endl;
>>>>>>> 40760028
}

BOOST_AUTO_TEST_SUITE_END()<|MERGE_RESOLUTION|>--- conflicted
+++ resolved
@@ -120,44 +120,9 @@
         var(0, 18, false, var::column_type::public_input), var(0, 19, false, var::column_type::public_input)};
     typename component_type::params_type params = {{e_R_x, e_R_y}, {pk_x, pk_y}, M};
 
-    /*std::array<typename ArithmetizationType::field_type::value_type, 20> public_input = {1, 1, 1, 1, 1,
-    1, 1, 1, 1, 1,
-    1, 1, 1, 1, 1,
-    1, 1, 1, 1, 1};
-
-    std::array<var, 20> input_state_var = { //
-        var(0, 0, false, var::column_type::public_input), var(0, 1, false, var::column_type::public_input),
-        var(0, 2, false, var::column_type::public_input), var(0, 3, false, var::column_type::public_input),
-        var(0, 4, false, var::column_type::public_input), var(0, 5, false, var::column_type::public_input),
-        var(0, 6, false, var::column_type::public_input), var(0, 7, false, var::column_type::public_input),
-        var(0, 8, false, var::column_type::public_input), var(0, 9, false, var::column_type::public_input),
-        var(0, 10, false, var::column_type::public_input), var(0, 11, false, var::column_type::public_input),
-        var(0, 12, false, var::column_type::public_input), var(0, 13, false, var::column_type::public_input),
-        var(0, 14, false, var::column_type::public_input), var(0, 15, false, var::column_type::public_input),
-        var(0, 16, false, var::column_type::public_input), var(0, 17, false, var::column_type::public_input),
-        var(0, 18, false, var::column_type::public_input), var(0, 19, false, var::column_type::public_input)};
-
-
-
-
-    typename component_type::params_type params =  {
-        { {input_state_var[0],input_state_var[1],input_state_var[2],input_state_var[3]},
-    {input_state_var[4],input_state_var[5],input_state_var[6],input_state_var[7]}}, {
-    {input_state_var[8],input_state_var[9],input_state_var[10],input_state_var[11]},
-    {input_state_var[12],input_state_var[13],input_state_var[14],input_state_var[15]}},
-        {input_state_var[16],input_state_var[17],input_state_var[18],input_state_var[19]}
-    };*/
-
     auto result_check = [](AssignmentType &assignment, component_type::result_type &real_res) {};
     test_component<component_type, BlueprintFieldType, ArithmetizationParams, hash_type, Lambda>(params, public_input,
                                                                                                  result_check);
-<<<<<<< HEAD
-=======
-
-    auto duration =
-        std::chrono::duration_cast<std::chrono::milliseconds>(std::chrono::high_resolution_clock::now() - start);
-    std::cout << "Time_execution: " << duration.count() << "ms" << std::endl;
->>>>>>> 40760028
 }
 
 BOOST_AUTO_TEST_SUITE_END()