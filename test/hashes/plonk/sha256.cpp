--- conflicted
+++ resolved
@@ -60,12 +60,6 @@
 
     using component_type = blueprint::components::sha256<ArithmetizationType, 9>;
 
-<<<<<<< HEAD
-     typename BlueprintFieldType::value_type s = typename BlueprintFieldType::value_type(2).pow(126);
-
-    std::array<typename ArithmetizationType::field_type::value_type, 4> public_input = {s, s + 1, s + 2, s + 3};
-=======
->>>>>>> c20b0230
     std::array<var, 4> input_state_var = {
         var(0, 0, false, var::column_type::public_input), var(0, 1, false, var::column_type::public_input),
         var(0, 2, false, var::column_type::public_input), var(0, 3, false, var::column_type::public_input)};
@@ -82,8 +76,12 @@
 BOOST_AUTO_TEST_SUITE(blueprint_plonk_test_suite)
 
 BOOST_AUTO_TEST_CASE(blueprint_plonk_sha256_test0) {
-    test_field_range<typename crypto3::algebra::curves::pallas::base_field_type>(
-        {0, 0, 0, 0});
+
+    using BlueprintFieldType = typename crypto3::algebra::curves::pallas::base_field_type;
+
+    typename BlueprintFieldType::value_type s = typename BlueprintFieldType::value_type(2).pow(126);
+
+    test_sha256<BlueprintFieldType>({s, s + 1, s + 2, s + 3});
 }
 
 BOOST_AUTO_TEST_SUITE_END()