--- conflicted
+++ resolved
@@ -66,11 +66,7 @@
     "non_native/plonk/ed25519"
     "non_native/plonk/signatures_verification"
     "non_native/plonk/ec_point"
-<<<<<<< HEAD
-    "non_native/plonk/bit_decomposition"
-=======
     "non_native/plonk/bool_scalar_multiplication"
->>>>>>> 6c519848
     "non_native/plonk/scalar_non_native_range"
     )
 
