--- conflicted
+++ resolved
@@ -8,11 +8,6 @@
 
 cm_test_link_libraries(${CMAKE_WORKSPACE_NAME}_${CURRENT_PROJECT_NAME}
                        ${CMAKE_WORKSPACE_NAME}::block
-<<<<<<< HEAD
-
-                       concept_container
-=======
->>>>>>> 01db8dea
 
                        ${Boost_LIBRARIES})
 
