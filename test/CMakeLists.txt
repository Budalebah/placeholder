--- conflicted
+++ resolved
@@ -40,11 +40,7 @@
     "md4"
     "md5"
     "ghash"
-<<<<<<< HEAD
     "keccak"
-=======
-#    "keccak"
->>>>>>> 8c9f56a3
     "ripemd"
     "pack"
     "tiger"
@@ -55,8 +51,7 @@
     "sm3"
     "static_digest"
     "streebog"
-    "whirlpool"
-    )
+    "whirlpool")
 
 foreach(TEST_NAME ${TESTS_NAMES})
     define_hash_test(${TEST_NAME})
