include(CMTest)

if(NOT Boost_UNIT_TEST_FRAMEWORK_FOUND)
    cm_find_package(Boost REQUIRED COMPONENTS unit_test_framework)
endif()

cm_test_link_libraries(${CMAKE_WORKSPACE_NAME}_${CURRENT_PROJECT_NAME}
                       ${CMAKE_WORKSPACE_NAME}::codec
                       ${CMAKE_WORKSPACE_NAME}::hash
                       ${CMAKE_WORKSPACE_NAME}::utilities

                       ${Boost_LIBRARIES})

macro(define_block_cipher_test name)
    cm_test(NAME block_${name}_test SOURCES ${name}.cpp)

    target_include_directories(block_${name}_test PRIVATE
                               "$<BUILD_INTERFACE:${CMAKE_CURRENT_SOURCE_DIR}/include>"
                               "$<BUILD_INTERFACE:${CMAKE_BINARY_DIR}/include>"

                               ${Boost_INCLUDE_DIRS})

    set_target_properties(block_${name}_test PROPERTIES CXX_STANDARD 14)

    get_target_property(target_type Boost::unit_test_framework TYPE)
    if(target_type STREQUAL "SHARED_LIB")
        target_compile_definitions(block_${name}_test PRIVATE BOOST_TEST_DYN_LINK)
    elseif(target_type STREQUAL "STATIC_LIB")

    endif()
endmacro()

set(TESTS_NAMES
    "pack"
    "rijndael"
    "aria"
    "blowfish"
    "camellia"
    "cast"
<<<<<<< HEAD
    #    "des"
=======
    "des"
>>>>>>> 78e751ca
    "gost28147"
    "idea"
    "kasumi"
    "misty1"
    "noekeon"
    "seed"
    "serpent"
    "shacal"
    "sm4"
#    "threefish"
    "twofish"
    "xtea"
    )

foreach(TEST_NAME ${TESTS_NAMES})
    define_block_cipher_test(${TEST_NAME})
endforeach()<|MERGE_RESOLUTION|>--- conflicted
+++ resolved
@@ -37,11 +37,7 @@
     "blowfish"
     "camellia"
     "cast"
-<<<<<<< HEAD
-    #    "des"
-=======
     "des"
->>>>>>> 78e751ca
     "gost28147"
     "idea"
     "kasumi"
