--- conflicted
+++ resolved
@@ -43,13 +43,8 @@
 set(TESTS_NAMES
     "adler"
     "blake2b"
-<<<<<<< HEAD
 #    "crc"
 #    "cubehash"
-=======
-    "crc"
-    "cubehash"
->>>>>>> 13af6226
     "ghash"
     "keccak"
     "md4"
