--- conflicted
+++ resolved
@@ -44,15 +44,12 @@
                                ${Boost_INCLUDE_DIRS})
 
     set_target_properties(${full_test_name} PROPERTIES CXX_STANDARD 17)
-<<<<<<< HEAD
-=======
 
     if (CMAKE_CXX_COMPILER_ID STREQUAL "Clang")
         target_compile_options(${full_test_name} PRIVATE "-fconstexpr-steps=2147483647")
     elseif (CMAKE_CXX_COMPILER_ID STREQUAL "GNU")
         target_compile_options(${full_test_name} PRIVATE "-fconstexpr-ops-limit=4294967295")
     endif()
->>>>>>> 629e70d6
 
     get_target_property(target_type Boost::unit_test_framework TYPE)
     if(target_type STREQUAL "SHARED_LIB")
