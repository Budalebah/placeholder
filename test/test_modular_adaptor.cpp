//---------------------------------------------------------------------------//
// Copyright (c) 2020 Mikhail Komarov <nemo@nil.foundation>
// Copyright (c) 2019-2021 Aleksei Moskvin <alalmoskvin@gmail.com>
//
// Distributed under the Boost Software License, Version 1.0
// See accompanying file LICENSE_1_0.txt or copy at
// http://www.boost.org/LICENSE_1_0.txt
//---------------------------------------------------------------------------//

#define BOOST_TEST_MODULE modular_multiprecision_test

#include <boost/test/unit_test.hpp>
#include <boost/test/data/test_case.hpp>
#include <boost/test/data/monomorphic.hpp>

#include <iostream>
#include <vector>

#include <nil/crypto3/multiprecision/modular/modular_adaptor.hpp>
#include <nil/crypto3/multiprecision/modular/modular_params.hpp>

#ifdef TEST_CPP_INT
#include <nil/crypto3/multiprecision/cpp_int.hpp>
#include <nil/crypto3/multiprecision/cpp_modular.hpp>
#endif

#ifdef TEST_GMP
#include <nil/crypto3/multiprecision/gmp.hpp>
#include <nil/crypto3/multiprecision/gmp_modular.hpp>
#endif

#ifdef TEST_TOMMATH
#include <nil/crypto3/multiprecision/tommath.hpp>
#include <nil/crypto3/multiprecision/modular/modular_params_tommath.hpp>
#endif

#include "test.hpp"

using namespace nil::crypto3::multiprecision;

#ifdef TEST_CPP_INT
        using Backend = cpp_int_backend<>;
#endif

#ifdef TEST_GMP
        using Backend = gmp_int;
#endif

#ifdef TEST_TOMMATH
        using Backend = tommath_int;
#endif

static const std::string even_mod[] = {
    "8", "64", "31232", "3242343244", "32444223445648", "2342345878437578", "39083287423897423784987234876"};
static const std::string odd_mod[] = {
    "7", "23", "23133", "384828945", "938423847897893", "58976234672378752477", "345943598934088945908589591"};

static const std::string big_numbers_a = "3777078316807535813265472776245476795571913941214974396352";
static const std::string big_numbers_b = "7730650700335662967298805496078834074815880969722197781616";

static const size_t numbers_size[] = {8, 16, 20, 25, 30, 35, 40};

BOOST_AUTO_TEST_SUITE(modular_adaptor_tests)

<<<<<<< HEAD
BOOST_DATA_TEST_CASE(base_opeartions, numbers_size * (boost::unit_test::data::make(even_mod) + boost::unit_test::data::make(odd_mod)), num, exp)
{
    typedef number<modular_adaptor<Backend>> modular_number;
=======
template<typename Backend>
void base_operators() {
    typedef number<modular_adaptor<Backend, backends::modular_params_rt<Backend>>> modular_number;
>>>>>>> c432b5a3
    typedef modular_params<Backend> params_number;
    typedef number<Backend> standart_number;

    std::string a_string = big_numbers_a.substr(0, num);
    std::string b_string = big_numbers_b.substr(0, num);
    std::string mod_string = exp;

    std::cout << a_string << std::endl;
    std::cout << b_string << std::endl;
    std::cout << mod_string << std::endl;

    standart_number a_s(a_string), b_s(b_string), mod_s(mod_string), result_s(0);

    params_number mod(mod_s);
    modular_number a(a_s, mod), b(b_s, mod), result(0, mod);

    BOOST_CHECK_EQUAL(a.mod(), standart_number(mod_s));
    BOOST_CHECK_EQUAL(b.mod(), standart_number(mod_s));

    result = a + b;
    result_s = result.template convert_to<standart_number>();
    BOOST_CHECK_EQUAL(result_s, (a_s + b_s) % mod_s);

    result = a - b;
    result_s = result.template convert_to<standart_number>();
    if (a_s < b_s) {
        BOOST_CHECK_EQUAL(result_s, (a_s - b_s) % mod_s + mod_s);
    } else {
        BOOST_CHECK_EQUAL(result_s, (a_s - b_s) % mod_s);
    }

    result = a * b;
    result_s = result.template convert_to<standart_number>();
    BOOST_CHECK_EQUAL(result_s, (a_s * b_s) % mod_s);

    if ((b_s % mod_s) != 0) {
        result = a / b;
        result_s = result.template convert_to<standart_number>();
        BOOST_CHECK_EQUAL(result_s, ((a_s % mod_s) / (b_s % mod_s)));

        result = a % b;
        result_s = result.template convert_to<standart_number>();
        BOOST_CHECK_EQUAL(result_s, ((a_s % mod_s) % (b_s % mod_s)));
    }
}

<<<<<<< HEAD
BOOST_DATA_TEST_CASE(comparsion_operators, numbers_size * (boost::unit_test::data::make(even_mod) + boost::unit_test::data::make(odd_mod)), num, exp) {
    typedef number<modular_adaptor<Backend>> modular_number;
=======
template<typename Backend>
void comparsion_operators() {
    typedef number<modular_adaptor<Backend, backends::modular_params_rt<Backend>>> modular_number;
>>>>>>> c432b5a3
    typedef modular_params<Backend> params_number;
    typedef number<Backend> standart_number;

    std::string a_string = big_numbers_a.substr(0, num);
    std::string b_string = big_numbers_b.substr(0, num);
    std::string mod_string = exp;

    standart_number a_s(a_string), b_s(b_string), mod_s(mod_string), result_s(0);
    params_number mod(mod_s);
    modular_number a(a_s, mod), b(b_s, mod);

    BOOST_CHECK_EQUAL(a < b, (a_s % mod_s) < (b_s % mod_s));
    BOOST_CHECK_EQUAL(a <= b, (a_s % mod_s) <= (b_s % mod_s));
    BOOST_CHECK_EQUAL(a > b, (a_s % mod_s) > (b_s % mod_s));
    BOOST_CHECK_EQUAL(a >= b, (a_s % mod_s) >= (b_s % mod_s));
    BOOST_CHECK_EQUAL(a == b, (a_s % mod_s) == (b_s % mod_s));
    BOOST_CHECK_EQUAL(a != b, (a_s % mod_s) != (b_s % mod_s));
}

<<<<<<< HEAD
BOOST_DATA_TEST_CASE(bitwise_operators, numbers_size * (boost::unit_test::data::make(even_mod) + boost::unit_test::data::make(odd_mod)), num, exp) {
    typedef number<modular_adaptor<Backend>> modular_number;
=======
template<typename Backend>
void bitwise_operators() {
    typedef number<modular_adaptor<Backend, backends::modular_params_rt<Backend>>> modular_number;
>>>>>>> c432b5a3
    typedef modular_params<Backend> params_number;
    typedef number<Backend> standart_number;

    std::string a_string = big_numbers_a.substr(0, num);
    std::string b_string = big_numbers_b.substr(0, num);
    std::string mod_string = exp;

    standart_number a_s(a_string), b_s(b_string), mod_s(mod_string), result_s(0);
    params_number mod(mod_s);
    modular_number a(a_s, mod), b(b_s, mod), result(0, mod);

    BOOST_CHECK_EQUAL((a & b).template convert_to<standart_number>(),
                      (((a_s % mod_s) & (b_s % mod_s))) % mod_s);
    BOOST_CHECK_EQUAL((a | b).template convert_to<standart_number>(),
                      (((a_s % mod_s) | (b_s % mod_s))) % mod_s);
    BOOST_CHECK_EQUAL((a ^ b).template convert_to<standart_number>(),
                      (((a_s % mod_s) ^ (b_s % mod_s))) % mod_s);
}

<<<<<<< HEAD
BOOST_DATA_TEST_CASE(pow_test, numbers_size * (boost::unit_test::data::make(even_mod) + boost::unit_test::data::make(odd_mod)), num, exp) {
    typedef number<modular_adaptor<Backend>> modular_number;
=======
template<typename Backend>
void pow_test() {
    typedef number<modular_adaptor<Backend, backends::modular_params_rt<Backend>>> modular_number;
>>>>>>> c432b5a3
    typedef modular_params<Backend> params_number;
    typedef number<Backend> standart_number;

    std::string a_string = big_numbers_a.substr(0, num);
    std::string b_string = big_numbers_b.substr(0, num);
    std::string mod_string = exp;

    standart_number a_s(a_string), b_s(b_string), mod_s(mod_string), result_s(0);
    params_number mod(mod_s);
    modular_number a(a_s, mod), b(b_s, mod), result(0, mod);
    BOOST_CHECK_EQUAL(pow(a, b).template convert_to<standart_number>(), powm(a_s % mod_s, b_s % mod_s, mod_s));
}

BOOST_DATA_TEST_CASE(mod_assigment, boost::unit_test::data::make(even_mod) + boost::unit_test::data::make(odd_mod), exp) {
    typedef number<modular_adaptor<Backend>> modular_number;
    typedef modular_params<Backend> params_number;
    typedef number<Backend> standart_number;

    modular_number a;
    std::string mod_string = exp;

    standart_number mod_s(mod_string);
    modular_number b(1, mod_s);
    a = b;
    BOOST_CHECK_EQUAL(a.mod(), mod_s);
}

BOOST_AUTO_TEST_SUITE_END()<|MERGE_RESOLUTION|>--- conflicted
+++ resolved
@@ -62,15 +62,9 @@
 
 BOOST_AUTO_TEST_SUITE(modular_adaptor_tests)
 
-<<<<<<< HEAD
 BOOST_DATA_TEST_CASE(base_opeartions, numbers_size * (boost::unit_test::data::make(even_mod) + boost::unit_test::data::make(odd_mod)), num, exp)
 {
-    typedef number<modular_adaptor<Backend>> modular_number;
-=======
-template<typename Backend>
-void base_operators() {
     typedef number<modular_adaptor<Backend, backends::modular_params_rt<Backend>>> modular_number;
->>>>>>> c432b5a3
     typedef modular_params<Backend> params_number;
     typedef number<Backend> standart_number;
 
@@ -117,14 +111,8 @@
     }
 }
 
-<<<<<<< HEAD
 BOOST_DATA_TEST_CASE(comparsion_operators, numbers_size * (boost::unit_test::data::make(even_mod) + boost::unit_test::data::make(odd_mod)), num, exp) {
-    typedef number<modular_adaptor<Backend>> modular_number;
-=======
-template<typename Backend>
-void comparsion_operators() {
     typedef number<modular_adaptor<Backend, backends::modular_params_rt<Backend>>> modular_number;
->>>>>>> c432b5a3
     typedef modular_params<Backend> params_number;
     typedef number<Backend> standart_number;
 
@@ -144,14 +132,8 @@
     BOOST_CHECK_EQUAL(a != b, (a_s % mod_s) != (b_s % mod_s));
 }
 
-<<<<<<< HEAD
 BOOST_DATA_TEST_CASE(bitwise_operators, numbers_size * (boost::unit_test::data::make(even_mod) + boost::unit_test::data::make(odd_mod)), num, exp) {
-    typedef number<modular_adaptor<Backend>> modular_number;
-=======
-template<typename Backend>
-void bitwise_operators() {
     typedef number<modular_adaptor<Backend, backends::modular_params_rt<Backend>>> modular_number;
->>>>>>> c432b5a3
     typedef modular_params<Backend> params_number;
     typedef number<Backend> standart_number;
 
@@ -171,14 +153,8 @@
                       (((a_s % mod_s) ^ (b_s % mod_s))) % mod_s);
 }
 
-<<<<<<< HEAD
 BOOST_DATA_TEST_CASE(pow_test, numbers_size * (boost::unit_test::data::make(even_mod) + boost::unit_test::data::make(odd_mod)), num, exp) {
-    typedef number<modular_adaptor<Backend>> modular_number;
-=======
-template<typename Backend>
-void pow_test() {
     typedef number<modular_adaptor<Backend, backends::modular_params_rt<Backend>>> modular_number;
->>>>>>> c432b5a3
     typedef modular_params<Backend> params_number;
     typedef number<Backend> standart_number;
 
