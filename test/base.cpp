//---------------------------------------------------------------------------//
// Copyright (c) 2018-2019 Nil Foundation AG
// Copyright (c) 2018-2019 Mikhail Komarov <nemo@nil.foundation>
// Copyright (c) 2019 Moskvin Aleksey <zerg1996@yandex.ru>
//
// Distributed under the Boost Software License, Version 1.0
// See accompanying file LICENSE_1_0.txt or copy at
// http://www.boost.org/LICENSE_1_0.txt
//---------------------------------------------------------------------------//

#define BOOST_TEST_MODULE base_codec_test

#include <iostream>
#include <unordered_map>

#include <boost/test/unit_test.hpp>
#include <boost/test/data/test_case.hpp>

#include <nil/crypto3/codec/algorithm/encode.hpp>
#include <nil/crypto3/codec/algorithm/decode.hpp>

#include <nil/crypto3/codec/base.hpp>

using namespace nil::crypto3::codec;
using namespace nil::crypto3;

namespace boost {
    namespace test_tools {
        namespace tt_detail {
            template<template<typename, typename> class P, typename K, typename V>
            struct print_log_value<P<K, V>> {
                void operator()(std::ostream &, P<K, V> const &) {
                }
            };
        }    // namespace tt_detail
    }        // namespace test_tools
}    // namespace boost

static const std::unordered_map<std::string, std::vector<std::uint8_t>> base64_valid_data = {
    {"Zg==", {0x66}},
    {"Zm8=", {0x66, 0x6F}},
    {"Zm9v", {0x66, 0x6F, 0x6F}},
    {"aGVsbG8gd29ybGQ=", {0x68, 0x65, 0x6C, 0x6C, 0x6F, 0x20, 0x77, 0x6F, 0x72, 0x6C, 0x64}},
    {"aGVsbG8gd29ybGQh", {0x68, 0x65, 0x6C, 0x6C, 0x6F, 0x20, 0x77, 0x6F, 0x72, 0x6C, 0x64, 0x21}},
    {"SGVsbG8sIHdvcmxkLg==", {0x48, 0x65, 0x6C, 0x6C, 0x6F, 0x2C, 0x20, 0x77, 0x6F, 0x72, 0x6C, 0x64, 0x2E}},
    {"VGhlIDEyIGNoYXJz", {0x54, 0x68, 0x65, 0x20, 0x31, 0x32, 0x20, 0x63, 0x68, 0x61, 0x72, 0x73}},
    {"VGhlIDEzIGNoYXJzLg==", {0x54, 0x68, 0x65, 0x20, 0x31, 0x33, 0x20, 0x63, 0x68, 0x61, 0x72, 0x73, 0x2E}},
    {"VGhlIDE0IGNoYXJzLi4=", {0x54, 0x68, 0x65, 0x20, 0x31, 0x34, 0x20, 0x63, 0x68, 0x61, 0x72, 0x73, 0x2E, 0x2E}},
    {"VGhlIDE1IGNoYXJzLi4u",
     {0x54, 0x68, 0x65, 0x20, 0x31, 0x35, 0x20, 0x63, 0x68, 0x61, 0x72, 0x73, 0x2E, 0x2E, 0x2E}},
    {"QW4gVVRGLTggdXVtbDogw7w=",
     {0x41, 0x6E, 0x20, 0x55, 0x54, 0x46, 0x2D, 0x38, 0x20, 0x75, 0x75, 0x6D, 0x6C, 0x3A, 0x20, 0xC3, 0xBC}},
    {"V2VpcmQgR2VybWFuIDIgYnl0ZSB0aGluZzogw58u",
     {0x57, 0x65, 0x69, 0x72, 0x64, 0x20, 0x47, 0x65, 0x72, 0x6D, 0x61, 0x6E, 0x20, 0x32, 0x20,
      0x62, 0x79, 0x74, 0x65, 0x20, 0x74, 0x68, 0x69, 0x6E, 0x67, 0x3A, 0x20, 0xC3, 0x9F, 0x2E}},
    {"mw==", {0x9B}},
    {"HGA=", {0x1C, 0x60}},
    {"gTS9", {0x81, 0x34, 0xBD}},
    {"Xmz/3g==", {0x5E, 0x6C, 0xFF, 0xDE}},
    {"ss3w3H8=", {0xb2, 0xcd, 0xf0, 0xdc, 0x7f}},
    {"/FYt2tQO", {0xfc, 0x56, 0x2d, 0xda, 0xd4, 0x0e}},
    {"KbIyLohB6A==", {0x29, 0xb2, 0x32, 0x2e, 0x88, 0x41, 0xe8}},
    {"Dw/O2Ul6r5I=", {0x0f, 0x0f, 0xce, 0xd9, 0x49, 0x7a, 0xaf, 0x92}},
    {"Jw+xiYKADaZA", {0x27, 0x0f, 0xb1, 0x89, 0x82, 0x80, 0x0d, 0xa6, 0x40}}};

static const std::vector<std::string> base_invalid_data = {"ZOOL!isnotvalidbase64", "Neitheris:this?"};

static const std::unordered_map<std::string, std::vector<std::uint8_t>> base58_valid_data = {
    {"Z", {0x20}},
    {"n", {0x2d}},
    {"q", {0x30}},
    {"r", {0x31}},
    {"z", {0x39}},
    {"4SU", {0x2d, 0x31}},
    {"4k8", {0x31, 0x31}},
    {"ZiCa", {0x61, 0x62, 0x63}},
    {"3mJr7AoUXx2Wqd", {0x31, 0x32, 0x33, 0x34, 0x35, 0x39, 0x38, 0x37, 0x36, 0x30}},
    {"3yxU3u1igY8WkgtjK92fbJQCd4BZiiT1v25f",
     {0x61, 0x62, 0x63, 0x64, 0x65, 0x66, 0x67, 0x68, 0x69, 0x6a, 0x6b, 0x6c, 0x6d,
      0x6e, 0x6f, 0x70, 0x71, 0x72, 0x73, 0x74, 0x75, 0x76, 0x77, 0x78, 0x79, 0x7a}},
    {"16UwLL9Risc3QfPqBUvKofHmBQ7wMtjvM", {0x00, 0x01, 0x09, 0x66, 0x77, 0x60, 0x06, 0x95, 0x3D, 0x55, 0x67, 0x43, 0x9E,
                                           0x5E, 0x39, 0xF8, 0x6A, 0x0D, 0x27, 0x3B, 0xEE, 0xD6, 0x19, 0x67, 0xF6}},
    {"1ZiCa", {0x00, 0x61, 0x62, 0x63}},
    {"11ZiCa", {0x00, 0x00, 0x61, 0x62, 0x63}},
    {"111ZiCa", {0x00, 0x00, 0x00, 0x61, 0x62, 0x63}},
    {"1111ZiCa", {0x00, 0x00, 0x00, 0x00, 0x61, 0x62, 0x63}}};

static const std::vector<std::string> base_58_invalid_data = {
    "0", "O", "I", "l", "3mJr0", "O3yxU", "3sNI", "4kl8", "s!5<", "t$@mX<*", "AreYouEvenLookingAtThese?"};

static const std::unordered_map<std::string, std::vector<std::uint8_t>> base32_valid_data = {
    {"MY======", {0x66}},
    {"MZXQ====", {0x66, 0x6F}},
    {"MZXW6===", {0x66, 0x6F, 0x6F}},
    {"MZXW6ZQ=", {0x66, 0x6F, 0x6F, 0x66}},
    {"NBSWY3DPEB3W64TMMQ======", {0x68, 0x65, 0x6C, 0x6C, 0x6F, 0x20, 0x77, 0x6F, 0x72, 0x6C, 0x64}},
    {"NBSWY3DPEB3W64TMMQQQ====", {0x68, 0x65, 0x6C, 0x6C, 0x6F, 0x20, 0x77, 0x6F, 0x72, 0x6C, 0x64, 0x21}},
    {"JBSWY3DPFQQHO33SNRSC4===", {0x48, 0x65, 0x6C, 0x6C, 0x6F, 0x2C, 0x20, 0x77, 0x6F, 0x72, 0x6C, 0x64, 0x2E}},
    {"KRUGKIBRGIQGG2DBOJZQ====", {0x54, 0x68, 0x65, 0x20, 0x31, 0x32, 0x20, 0x63, 0x68, 0x61, 0x72, 0x73}},
    {"KRUGKIBRGMQGG2DBOJZS4===", {0x54, 0x68, 0x65, 0x20, 0x31, 0x33, 0x20, 0x63, 0x68, 0x61, 0x72, 0x73, 0x2E}},
    {"KRUGKIBRGQQGG2DBOJZS4LQ=", {0x54, 0x68, 0x65, 0x20, 0x31, 0x34, 0x20, 0x63, 0x68, 0x61, 0x72, 0x73, 0x2E, 0x2E}},
    {"KRUGKIBRGUQGG2DBOJZS4LRO",
     {0x54, 0x68, 0x65, 0x20, 0x31, 0x35, 0x20, 0x63, 0x68, 0x61, 0x72, 0x73, 0x2E, 0x2E, 0x2E}},
    {"IFXCAVKUIYWTQIDVOVWWYORAYO6A====",
     {0x41, 0x6E, 0x20, 0x55, 0x54, 0x46, 0x2D, 0x38, 0x20, 0x75, 0x75, 0x6D, 0x6C, 0x3A, 0x20, 0xC3, 0xBC}},
    {"K5SWS4TEEBDWK4TNMFXCAMRAMJ4XIZJAORUGS3THHIQMHHZO",
     {0x57, 0x65, 0x69, 0x72, 0x64, 0x20, 0x47, 0x65, 0x72, 0x6D, 0x61, 0x6E, 0x20, 0x32, 0x20,
      0x62, 0x79, 0x74, 0x65, 0x20, 0x74, 0x68, 0x69, 0x6E, 0x67, 0x3A, 0x20, 0xC3, 0x9F, 0x2E}},
    {"TM======", {0x9B}},
    {"DRQA====", {0x1C, 0x60}},
    {"QE2L2===", {0x81, 0x34, 0xBD}},
    {"LZWP7XQ=", {0x5E, 0x6C, 0xFF, 0xDE}},
    {"WLG7BXD7", {0xb2, 0xcd, 0xf0, 0xdc, 0x7f}},
    {"7RLC3WWUBY======", {0xfc, 0x56, 0x2d, 0xda, 0xd4, 0x0e}},
    {"FGZDELUIIHUA====", {0x29, 0xb2, 0x32, 0x2e, 0x88, 0x41, 0xe8}},
    {"B4H45WKJPKXZE===", {0x0f, 0x0f, 0xce, 0xd9, 0x49, 0x7a, 0xaf, 0x92}},
    {"E4H3DCMCQAG2MQA=", {0x27, 0x0f, 0xb1, 0x89, 0x82, 0x80, 0x0d, 0xa6, 0x40}}};

template<std::size_t Size, typename Integer>
static inline typename boost::uint_t<Size>::exact extract_uint_t(Integer v, std::size_t position) {
    return static_cast<typename boost::uint_t<Size>::exact>(v >> (((~position) & (sizeof(Integer) - 1)) << 3));
}

template<typename Integer>
std::array<std::uint8_t, sizeof(Integer)> to_byte_array(Integer i) {
    std::array<std::uint8_t, sizeof(Integer)> res;
    for (int itr = 0; itr < sizeof(Integer); itr++) {
        res[itr] = extract_uint_t<CHAR_BIT>(i, itr);
    }
    return res;
}

BOOST_AUTO_TEST_SUITE(base32_codec_random_data_test_suite)

BOOST_DATA_TEST_CASE(base32_single_range_random_encode_decode,
                     boost::unit_test::data::random(std::numeric_limits<std::uintmax_t>::min(),
                                                    std::numeric_limits<std::uintmax_t>::max()) ^
                         boost::unit_test::data::xrange(std::numeric_limits<std::uint8_t>::max()),
                     random_sample, index) {
    std::array<std::uint8_t, sizeof(decltype(random_sample))> arr = to_byte_array(random_sample);
    std::vector<std::uint8_t> enc = encode<base<32>>(arr);
    std::vector<std::uint8_t> out = decode<base<32>>(enc);
    BOOST_CHECK_EQUAL_COLLECTIONS(out.begin(), out.end(), arr.begin(), arr.end());
}

BOOST_AUTO_TEST_SUITE_END()

BOOST_AUTO_TEST_SUITE(base32_codec_predefined_data_test_suite)

BOOST_DATA_TEST_CASE(base32_single_range_encode, boost::unit_test::data::make(base32_valid_data), array_element) {
    std::string out = encode<base<32>>(array_element.second);

    BOOST_CHECK_EQUAL(out, array_element.first);
}

BOOST_DATA_TEST_CASE(base32_single_range_decode, boost::unit_test::data::make(base32_valid_data), array_element) {
    std::vector<uint8_t> out = decode<base<32>>(array_element.first);

    BOOST_CHECK_EQUAL(out, array_element.second);
}

BOOST_DATA_TEST_CASE(base32_range_encode, boost::unit_test::data::make(base32_valid_data), array_element) {
    std::vector<uint8_t> out;
    encode<base<32>>(array_element.second, std::back_inserter(out));

    BOOST_CHECK_EQUAL(std::string(out.begin(), out.end()), array_element.first);
}

BOOST_DATA_TEST_CASE(base32_range_decode, boost::unit_test::data::make(base32_valid_data), array_element) {
    std::vector<uint8_t> out;
    decode<base<32>>(array_element.first, std::back_inserter(out));

    BOOST_CHECK_EQUAL(out, array_element.second);
}

BOOST_DATA_TEST_CASE(base32_iterator_range_encode, boost::unit_test::data::make(base32_valid_data), array_element) {
    std::vector<uint8_t> out;
    encode<base<32>>(array_element.second.begin(), array_element.second.end(), std::back_inserter(out));

    BOOST_CHECK_EQUAL(std::string(out.begin(), out.end()), array_element.first);
}

BOOST_DATA_TEST_CASE(base32_iterator_range_decode, boost::unit_test::data::make(base32_valid_data), array_element) {
    std::vector<uint8_t> out;
    decode<base<32>>(array_element.first.begin(), array_element.first.end(), std::back_inserter(out));
    BOOST_CHECK_EQUAL(out, array_element.second);
}

BOOST_DATA_TEST_CASE(base32_decode_failure, boost::unit_test::data::make(base_invalid_data), array_element) {
    BOOST_REQUIRE_THROW(decode<base<32>>(array_element), base_decode_error<32>);
}

BOOST_DATA_TEST_CASE(base32_alias_single_range_encode, boost::unit_test::data::make(base32_valid_data), array_element) {
    std::string out = encode<base32>(array_element.second);

    BOOST_CHECK_EQUAL(out, array_element.first);
}

BOOST_DATA_TEST_CASE(base32_alias_range_encode, boost::unit_test::data::make(base32_valid_data), array_element) {
    std::vector<uint8_t> out;
    encode<base32>(array_element.second, std::back_inserter(out));

    BOOST_CHECK_EQUAL(std::string(out.begin(), out.end()), array_element.first);
}

BOOST_DATA_TEST_CASE(base32_alias_iterator_range_encode, boost::unit_test::data::make(base32_valid_data),
                     array_element) {
    std::vector<uint8_t> out;
    encode<base32>(array_element.second.begin(), array_element.second.end(), std::back_inserter(out));

    BOOST_CHECK_EQUAL(std::string(out.begin(), out.end()), array_element.first);
}

BOOST_DATA_TEST_CASE(base32_alias_iterator_range_decode, boost::unit_test::data::make(base32_valid_data),
                     array_element) {
    std::vector<uint8_t> out;
    decode<base32>(array_element.first.begin(), array_element.first.end(), std::back_inserter(out));
    BOOST_CHECK_EQUAL(out, array_element.second);
}

BOOST_DATA_TEST_CASE(base32_alias_decode_failure, boost::unit_test::data::make(base_invalid_data), array_element) {
    BOOST_REQUIRE_THROW(decode<base32>(array_element), base_decode_error<32>);
}

BOOST_DATA_TEST_CASE(base32_accumulator_encode, boost::unit_test::data::make(base32_valid_data), array_element) {
    typedef typename base<32>::stream_encoder_type codec_mode;
    typedef codec_accumulator<codec_mode> accumulator_type;

    accumulator_type acc;

    for (const auto &c : array_element.second) {
        acc(c);
    }

    auto res = accumulators::extract::codec<codec_mode>(acc);
    BOOST_CHECK_EQUAL(array_element.first, std::string(res.begin(), res.end()));
}

BOOST_AUTO_TEST_SUITE_END()

BOOST_AUTO_TEST_SUITE(base58_codec_random_data_test_suite)

BOOST_DATA_TEST_CASE(base58_single_range_random_encode_decode,
                     boost::unit_test::data::random(std::numeric_limits<std::uintmax_t>::min(),
                                                    std::numeric_limits<std::uintmax_t>::max()) ^
                         boost::unit_test::data::xrange(std::numeric_limits<std::uint8_t>::max()),
                     random_sample, index) {
    std::array<std::uint8_t, sizeof(decltype(random_sample))> arr = to_byte_array(random_sample);
<<<<<<< HEAD
    std::vector<std::uint8_t> enc = encode<base<58>>(arr);
    std::vector<std::uint8_t> out = decode<base<58>>(enc);
=======
    std::array<std::uint8_t, sizeof(decltype(random_sample))> enc = encode<base<58>>(arr);
    std::array<std::uint8_t, sizeof(decltype(random_sample))> out = decode<base<58>>(enc);
>>>>>>> b2e150cb

    BOOST_CHECK_EQUAL_COLLECTIONS(out.begin(), out.end(), arr.begin(), arr.end());
}

BOOST_AUTO_TEST_SUITE_END()

BOOST_AUTO_TEST_SUITE(base58_codec_test_suite)

BOOST_DATA_TEST_CASE(base58_single_range_encode, boost::unit_test::data::make(base58_valid_data), array_element) {
    std::string out = encode<base<58>>(array_element.second);
    BOOST_CHECK_EQUAL(out, array_element.first);
}

BOOST_DATA_TEST_CASE(base58_range_encode, boost::unit_test::data::make(base58_valid_data), array_element) {
    std::vector<uint8_t> out;
    encode<base<58>>(array_element.second, std::back_inserter(out));
    BOOST_CHECK_EQUAL(std::string(out.begin(), out.end()), array_element.first);
}

BOOST_DATA_TEST_CASE(base58_iterator_range_encode, boost::unit_test::data::make(base58_valid_data), array_element) {
    std::vector<uint8_t> out;
    encode<base<58>>(array_element.second.begin(), array_element.second.end(), std::back_inserter(out));

    BOOST_CHECK_EQUAL(std::string(out.begin(), out.end()), array_element.first);
}

BOOST_DATA_TEST_CASE(base58_iterator_range_decode, boost::unit_test::data::make(base58_valid_data), array_element) {
    std::vector<uint8_t> out;
    decode<base<58>>(array_element.first.begin(), array_element.first.end(), std::back_inserter(out));
    BOOST_CHECK_EQUAL(out, array_element.second);
}

BOOST_DATA_TEST_CASE(base58_decode_failure, boost::unit_test::data::make(base_invalid_data), array_element) {
        std::vector<uint8_t> out;
        BOOST_REQUIRE_THROW(decode<base<58>>(array_element.begin(), array_element.end(), std::back_inserter(out)), base_decode_error<58>);
}

BOOST_DATA_TEST_CASE(base58_alias_single_range_encode, boost::unit_test::data::make(base58_valid_data), array_element) {
    std::vector<uint8_t> out = encode<base58>(array_element.second);

    BOOST_CHECK_EQUAL(std::string(out.begin(), out.end()), array_element.first);
}

BOOST_DATA_TEST_CASE(base58_alias_range_encode, boost::unit_test::data::make(base58_valid_data), array_element) {
    std::vector<uint8_t> out;
    encode<base58>(array_element.second, std::back_inserter(out));

    BOOST_CHECK_EQUAL(std::string(out.begin(), out.end()), array_element.first);
}

BOOST_DATA_TEST_CASE(base58_alias_range_decode, boost::unit_test::data::make(base58_valid_data), array_element) {
    std::vector<uint8_t> out;
    decode<base58>(array_element.first, std::back_inserter(out));

    BOOST_CHECK_EQUAL(out, array_element.second);
}

BOOST_DATA_TEST_CASE(base58_alias_iterator_range_encode, boost::unit_test::data::make(base58_valid_data),
                     array_element) {
    std::vector<uint8_t> out;
    encode<base58>(array_element.second.begin(), array_element.second.end(), std::back_inserter(out));

    BOOST_CHECK_EQUAL(std::string(out.begin(), out.end()), array_element.first);
}

BOOST_DATA_TEST_CASE(base58_alias_iterator_range_decode, boost::unit_test::data::make(base58_valid_data),
                     array_element) {
    std::vector<uint8_t> out;
    decode<base58>(array_element.first.begin(), array_element.first.end(), std::back_inserter(out));
    BOOST_CHECK_EQUAL(out, array_element.second);
}

BOOST_DATA_TEST_CASE(base58_alias_decode_failure, boost::unit_test::data::make(base_58_invalid_data), array_element) {
    std::vector<uint8_t> out;
    BOOST_REQUIRE_THROW(decode<base<58>>(array_element.begin(), array_element.end(), std::back_inserter(out)), base_decode_error<58>);
}

BOOST_AUTO_TEST_SUITE_END()

BOOST_AUTO_TEST_SUITE(base64_codec_random_data_test_suite)

BOOST_DATA_TEST_CASE(base64_single_range_random_encode_decode,
                     boost::unit_test::data::random(std::numeric_limits<std::uintmax_t>::min(),
                                                    std::numeric_limits<std::uintmax_t>::max()) ^
                         boost::unit_test::data::xrange(std::numeric_limits<std::uint8_t>::max()),
                     random_sample, index) {
    std::array<std::uint8_t, sizeof(decltype(random_sample))> arr = to_byte_array(random_sample);
    std::vector<std::uint8_t> enc = encode<base<64>>(arr);
    std::vector<std::uint8_t> out = decode<base<64>>(enc);

    BOOST_CHECK_EQUAL_COLLECTIONS(out.begin(), out.end(), arr.begin(), arr.end());
}

BOOST_AUTO_TEST_SUITE_END()

BOOST_AUTO_TEST_SUITE(base64_codec_test_suite)

BOOST_DATA_TEST_CASE(base64_single_range_encode, boost::unit_test::data::make(base64_valid_data), array_element) {
    std::string out = encode<base<64>>(array_element.second);

    BOOST_CHECK_EQUAL(out, array_element.first);
}

BOOST_DATA_TEST_CASE(base64_range_encode, boost::unit_test::data::make(base64_valid_data), array_element) {
    std::vector<uint8_t> out;
    encode<base<64>>(array_element.second, std::back_inserter(out));

    BOOST_CHECK_EQUAL(std::string(out.begin(), out.end()), array_element.first);
}

BOOST_DATA_TEST_CASE(base64_iterator_range_encode, boost::unit_test::data::make(base64_valid_data), array_element) {
    std::vector<uint8_t> out;
    encode<base<64>>(array_element.second.begin(), array_element.second.end(), std::back_inserter(out));

    BOOST_CHECK_EQUAL(std::string(out.begin(), out.end()), array_element.first);
}

BOOST_DATA_TEST_CASE(base64_iterator_range_decode, boost::unit_test::data::make(base64_valid_data), array_element) {
    std::vector<uint8_t> out;
    decode<base<64>>(array_element.first.begin(), array_element.first.end(), std::back_inserter(out));
    BOOST_CHECK_EQUAL(out, array_element.second);
}

BOOST_DATA_TEST_CASE(base64_decode_failure, boost::unit_test::data::make(base_invalid_data), array_element) {
    BOOST_REQUIRE_THROW(decode<base<64>>(array_element), base_decode_error<64>);
}

BOOST_DATA_TEST_CASE(base64_alias_single_range_encode, boost::unit_test::data::make(base64_valid_data), array_element) {
    std::vector<uint8_t> out = encode<base64>(array_element.second);

    BOOST_CHECK_EQUAL(std::string(out.begin(), out.end()), array_element.first);
}

BOOST_DATA_TEST_CASE(base64_alias_range_encode, boost::unit_test::data::make(base64_valid_data), array_element) {
    std::vector<uint8_t> out;
    encode<base64>(array_element.second, std::back_inserter(out));

    BOOST_CHECK_EQUAL(std::string(out.begin(), out.end()), array_element.first);
}

BOOST_DATA_TEST_CASE(base64_alias_range_decode, boost::unit_test::data::make(base64_valid_data), array_element) {
    std::vector<uint8_t> out;
    decode<base64>(array_element.first, std::back_inserter(out));

    BOOST_CHECK_EQUAL(out, array_element.second);
}

BOOST_DATA_TEST_CASE(base64_alias_iterator_range_encode, boost::unit_test::data::make(base64_valid_data),
                     array_element) {
    std::vector<uint8_t> out;
    encode<base64>(array_element.second.begin(), array_element.second.end(), std::back_inserter(out));

    BOOST_CHECK_EQUAL(std::string(out.begin(), out.end()), array_element.first);
}

BOOST_DATA_TEST_CASE(base64_alias_iterator_range_decode, boost::unit_test::data::make(base64_valid_data),
                     array_element) {
    std::vector<uint8_t> out;
    decode<base64>(array_element.first.begin(), array_element.first.end(), std::back_inserter(out));
    BOOST_CHECK_EQUAL(out, array_element.second);
}

BOOST_DATA_TEST_CASE(base64_alias_decode_failure, boost::unit_test::data::make(base_invalid_data), array_element) {
    BOOST_REQUIRE_THROW(decode<base64>(array_element), base_decode_error<64>);
}

BOOST_AUTO_TEST_SUITE_END()<|MERGE_RESOLUTION|>--- conflicted
+++ resolved
@@ -246,14 +246,8 @@
                          boost::unit_test::data::xrange(std::numeric_limits<std::uint8_t>::max()),
                      random_sample, index) {
     std::array<std::uint8_t, sizeof(decltype(random_sample))> arr = to_byte_array(random_sample);
-<<<<<<< HEAD
     std::vector<std::uint8_t> enc = encode<base<58>>(arr);
     std::vector<std::uint8_t> out = decode<base<58>>(enc);
-=======
-    std::array<std::uint8_t, sizeof(decltype(random_sample))> enc = encode<base<58>>(arr);
-    std::array<std::uint8_t, sizeof(decltype(random_sample))> out = decode<base<58>>(enc);
->>>>>>> b2e150cb
-
     BOOST_CHECK_EQUAL_COLLECTIONS(out.begin(), out.end(), arr.begin(), arr.end());
 }
 
