--- conflicted
+++ resolved
@@ -61,10 +61,6 @@
 #include <nil/marshalling/endianness.hpp>
 #include <nil/crypto3/marshalling/zk/types/plonk/constraint_system.hpp>
 #include <nil/crypto3/marshalling/zk/types/plonk/assignment_table.hpp>
-<<<<<<< HEAD
-=======
-
->>>>>>> 2a9ef191
 
 #include <functional>
 #include <utility>
@@ -169,7 +165,6 @@
                 if (!ifile.is_open()) {
                     std::cerr << "Cannot find input file " << circuit_path << std::endl;
                     BOOST_ASSERT(false);
-<<<<<<< HEAD
                 }
                 std::vector<std::uint8_t> v;
                 ifile.seekg(0, std::ios_base::end);
@@ -265,103 +260,6 @@
             return verifier_res;
         }
 
-=======
-                }
-                std::vector<std::uint8_t> v;
-                ifile.seekg(0, std::ios_base::end);
-                const auto fsize = ifile.tellg();
-                v.resize(fsize);
-                ifile.seekg(0, std::ios_base::beg);
-                ifile.read(reinterpret_cast<char*>(v.data()), fsize);
-                if (!ifile) {
-                    std::cerr << "Cannot parse input file " << circuit_path << std::endl;
-                    BOOST_ASSERT(false);
-                }
-                ifile.close();
-
-                nil::crypto3::marshalling::types::plonk_constraint_system<TTypeBase, ConstraintSystemType> marshalled_data;
-                auto read_iter = v.begin();
-                auto status = marshalled_data.read(read_iter, v.size());
-                constraint_system = nil::crypto3::marshalling::types::make_plonk_constraint_system<Endianness, ConstraintSystemType>(
-                        marshalled_data
-                );
-            }
-
-            AssignmentTableType assignment_table;
-            TableDescriptionType desc(0,0,0,0);
-            {
-                std::ifstream iassignment;
-                iassignment.open(table_path, std::ios_base::binary | std::ios_base::in);
-                if (!iassignment) {
-                    std::cerr << "Cannot open " << table_path << std::endl;
-                    BOOST_ASSERT(false);
-                }
-                std::vector<std::uint8_t> v;
-                iassignment.seekg(0, std::ios_base::end);
-                const auto fsize = iassignment.tellg();
-                v.resize(fsize);
-                iassignment.seekg(0, std::ios_base::beg);
-                iassignment.read(reinterpret_cast<char*>(v.data()), fsize);
-                if (!iassignment) {
-                    std::cerr << "Cannot parse input file " << table_path << std::endl;
-                    BOOST_ASSERT(false);
-                }
-                iassignment.close();
-                nil::crypto3::marshalling::types::plonk_assignment_table<TTypeBase, AssignmentTableType> marshalled_table_data;
-                auto read_iter = v.begin();
-                auto status = marshalled_table_data.read(read_iter, v.size());
-                std::tie(desc, assignment_table) =
-                    nil::crypto3::marshalling::types::make_assignment_table<Endianness, AssignmentTableType>(
-                        marshalled_table_data
-                    );
-            }
-            return std::make_tuple(constraint_system, desc, assignment_table);
-        }
-
-        template <typename BlueprintFieldType, typename Hash = nil::crypto3::hashes::keccak_1600<256>, std::size_t Lambda = 9>
-        bool check_placeholder_proof(
-            nil::crypto3::zk::snark::plonk_constraint_system<BlueprintFieldType> &bp,
-            nil::crypto3::zk::snark::plonk_table_description<BlueprintFieldType> &desc,
-            nil::crypto3::zk::snark::plonk_table<BlueprintFieldType, nil::crypto3::zk::snark::plonk_column<BlueprintFieldType>> &assignments
-        ){
-            using circuit_params = typename nil::crypto3::zk::snark::placeholder_circuit_params<BlueprintFieldType>;
-            using lpc_params_type = typename nil::crypto3::zk::commitments::list_polynomial_commitment_params<
-                Hash, Hash, 2
-            >;
-
-            using commitment_type = typename nil::crypto3::zk::commitments::list_polynomial_commitment<BlueprintFieldType, lpc_params_type>;
-            using commitment_scheme_type = typename nil::crypto3::zk::commitments::lpc_commitment_scheme<commitment_type>;
-            using placeholder_params_type = typename nil::crypto3::zk::snark::placeholder_params<circuit_params, commitment_scheme_type>;
-
-            using fri_type = typename commitment_type::fri_type;
-
-            std::size_t table_rows_log = std::ceil(std::log2(desc.rows_amount));
-
-            typename fri_type::params_type fri_params(1,table_rows_log, Lambda, 2);
-            commitment_scheme_type lpc_scheme(fri_params);
-
-            typename nil::crypto3::zk::snark::placeholder_public_preprocessor<BlueprintFieldType, placeholder_params_type>::preprocessed_data_type
-                preprocessed_public_data = nil::crypto3::zk::snark::placeholder_public_preprocessor<BlueprintFieldType, placeholder_params_type>::process(
-                    bp, assignments.public_table(), desc, lpc_scheme
-                );
-
-            typename nil::crypto3::zk::snark::placeholder_private_preprocessor<BlueprintFieldType, placeholder_params_type>::preprocessed_data_type
-                preprocessed_private_data = nil::crypto3::zk::snark::placeholder_private_preprocessor<BlueprintFieldType, placeholder_params_type>::process(
-                    bp, assignments.private_table(), desc
-                );
-
-            auto proof = nil::crypto3::zk::snark::placeholder_prover<BlueprintFieldType, placeholder_params_type>::process(
-                preprocessed_public_data, preprocessed_private_data, desc, bp, lpc_scheme
-            );
-
-            bool verifier_res = nil::crypto3::zk::snark::placeholder_verifier<BlueprintFieldType, placeholder_params_type>::process(
-                preprocessed_public_data.common_data, proof, desc, bp, lpc_scheme
-            );
-
-            return verifier_res;
-        }
-
->>>>>>> 2a9ef191
 
         template<typename ComponentType, typename BlueprintFieldType>
         class plonk_test_assigner {
