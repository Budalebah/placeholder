//---------------------------------------------------------------------------//
// Copyright (c) 2023 Elena Tatuzova <e.tatuzova@nil.foundation>
//
// MIT License
//
// Permission is hereby granted, free of charge, to any person obtaining a copy
// of this software and associated documentation files (the "Software"), to deal
// in the Software without restriction, including without limitation the rights
// to use, copy, modify, merge, publish, distribute, sublicense, and/or sell
// copies of the Software, and to permit persons to whom the Software is
// furnished to do so, subject to the following conditions:
//
// The above copyright notice and this permission notice shall be included in all
// copies or substantial portions of the Software.
//
// THE SOFTWARE IS PROVIDED "AS IS", WITHOUT WARRANTY OF ANY KIND, EXPRESS OR
// IMPLIED, INCLUDING BUT NOT LIMITED TO THE WARRANTIES OF MERCHANTABILITY,
// FITNESS FOR A PARTICULAR PURPOSE AND NONINFRINGEMENT. IN NO EVENT SHALL THE
// AUTHORS OR COPYRIGHT HOLDERS BE LIABLE FOR ANY CLAIM, DAMAGES OR OTHER
// LIABILITY, WHETHER IN AN ACTION OF CONTRACT, TORT OR OTHERWISE, ARISING FROM,
// OUT OF OR IN CONNECTION WITH THE SOFTWARE OR THE USE OR OTHER DEALINGS IN THE
// SOFTWARE.
//---------------------------------------------------------------------------//

#ifndef CRYPTO3_ZK_PLONK_DETAIL_LOOKUP_TABLE_DEFINITION_HPP
#define CRYPTO3_ZK_PLONK_DETAIL_LOOKUP_TABLE_DEFINITION_HPP

#include <string>
#include <map>

#include <nil/crypto3/zk/snark/arithmetization/plonk/constraint_system.hpp>

namespace nil {
    namespace crypto3 {
        namespace zk {
            namespace snark {
                // Interface for lookup table definitions.
                template<typename FieldType>
                class lookup_subtable_definition{
                public:
                    std::vector<std::size_t> column_indices;
                    std::size_t begin;
                    std::size_t end;
                };

                template<typename FieldType>
                class lookup_table_definition{
                protected:
                    std::vector<std::vector<typename FieldType::value_type>> _table;
                public:
                    std::string table_name;
                    std::map<std::string, lookup_subtable_definition<FieldType>> subtables;

                    lookup_table_definition(const std::string table_name){
                        this->table_name = table_name;
                    }

                    virtual void generate() = 0;
                    virtual std::size_t get_columns_number() = 0;
                    virtual std::size_t get_rows_number() = 0;

                    const std::vector<std::vector<typename FieldType::value_type>> &get_table(){
                        if(_table.size() == 0){
                            generate();
                        }
                        return _table;
                    }
                    virtual ~lookup_table_definition() {};
                };

                template<typename FieldType>
                class dynamic_table_definition {
                protected:
                    bool defined;
                public:
                    plonk_lookup_table<FieldType> lookup_table;
                    std::string name;

                    dynamic_table_definition(std::string _name): name(_name), defined(false) {}

                    void define(const plonk_lookup_table<FieldType> &table){
                        BOOST_ASSERT(!defined);
                        lookup_table = table;
                        defined = true;
                    }
                    bool is_defined(){
                        return defined;
                    }
                    virtual ~dynamic_table_definition() {};
                };

                template<typename FieldType>
                std::vector<std::string>
                get_tables_ordered_by_rows_number(const std::map<std::string, std::shared_ptr<lookup_table_definition<FieldType>>> &tables){
                    std::vector<std::pair<std::size_t, std::string>> before;
                    for(const auto& [k,table]:tables){
                        before.push_back(std::make_pair(table->get_rows_number(), k));
                    }
                    std::sort(before.begin(), before.end(), [](const std::pair<std::size_t, std::string> &lhs, const std::pair<std::size_t, std::string> &rhs) {
                        return lhs.first < rhs.first;
                    });
                    std::vector<std::string> result;
                    for(const auto& [k,table_name]:before){
                        result.push_back(table_name);
                    }
                    return result;
                }

                template<typename FieldType>
                class filled_lookup_table_definition:public lookup_table_definition<FieldType>{
                public:
                    filled_lookup_table_definition(lookup_table_definition<FieldType> &other):lookup_table_definition<FieldType>(other.table_name){
                        this->_table = other.get_table();
                    }
                    virtual void generate() {};
                    virtual ~filled_lookup_table_definition() {};
                    virtual std::size_t get_columns_number(){
                        return this->_table.size();
                    }
                    virtual std::size_t get_rows_number(){
                        return this->_table[0].size();
                    }
                };

                // Returned value -- new usable_rows.
                // All tables are necessary for circuit generation.
                template<typename FieldType, typename TableIdsMapType>
                std::size_t pack_lookup_tables(
                    const TableIdsMapType &lookup_table_ids,
                    const std::map<std::string, std::shared_ptr<lookup_table_definition<FieldType>>> &lookup_tables,
                    const std::map<std::string, std::shared_ptr<dynamic_table_definition<FieldType>>> &dynamic_tables,
                    plonk_constraint_system<FieldType> &bp,
                    plonk_assignment_table<FieldType> &assignment,
                    std::size_t usable_rows
                ){
<<<<<<< HEAD
                    // std::cout << "Usable rows before: " << usable_rows << std::endl;
=======
>>>>>>> b0629107
                    std::size_t usable_rows_after = usable_rows;

                    // Compute first selector index.
                    std::size_t cur_selector_id;
<<<<<<< HEAD
                    for(std::size_t i = assignment.selectors_amount() - 1; i > 0; i-- ){
=======
                    for(std::size_t i = assignment.selectors_amount(); i > 0; ){
                        i--;
>>>>>>> b0629107
                        cur_selector_id = i;
                        if (assignment.selector(cur_selector_id).size() != 0){
                            cur_selector_id++;
                            break;
                        }
<<<<<<< HEAD
=======
                    }

                    // Compute available constant columns list
                    std::vector<std::size_t> constant_columns_ids;
                    for(std::size_t i = assignment.constants_amount(); i > 0;){
                        i--;
                        if (assignment.constant(i).size() != 0){
                            break;
                        }
                        constant_columns_ids.push_back(i);
>>>>>>> b0629107
                    }

                    // Allocate constant columns
                    std::vector<plonk_column<FieldType>> constant_columns(
                        constant_columns_ids.size(), plonk_column<FieldType>(usable_rows, FieldType::value_type::zero())
                    );
                    std::vector<plonk_column<FieldType>> selector_columns;

                    std::size_t start_row = 1;
                    std::vector<plonk_lookup_table<FieldType>> bp_lookup_tables(lookup_table_ids.size());
                    for( const auto&[k, table]:lookup_tables ){
                        // std::cout << "Packing table " << table->table_name << std::endl;
                        // Place table into constant_columns.
                        for( std::size_t i = 0; i < table->get_table().size(); i++ ){
                            auto end = start_row + table->get_table()[i].size();
                            if(constant_columns[i].size() < end){
                                constant_columns[i].resize(end);
                                if( usable_rows_after < end ){
                                    usable_rows_after = end;
                                }
                            }
                            for( std::size_t j = 0; j < table->get_table()[i].size(); j++ ){
                                constant_columns[i][start_row + j] = table->get_table()[i][j];
                            }
                        }

                        for( const auto &[subtable_name, subtable]:table->subtables ){
                            // std::cout << "Packing subtable " << subtable_name << std::endl;
                            // Create selector
                            plonk_column<FieldType> selector_column(usable_rows_after, FieldType::value_type::zero());
                            for(std::size_t k = subtable.begin; k <= subtable.end; k++){
                                selector_column[start_row + k] = FieldType::value_type::one();
                            }

                            std::string full_table_name = table->table_name + "/" + subtable_name;
                            bp_lookup_tables[lookup_table_ids.at(full_table_name) - 1] = plonk_lookup_table<FieldType>(subtable.column_indices.size(), cur_selector_id);
                            std::vector<plonk_variable<typename FieldType::value_type>> option;
                            for( const auto &column_index:subtable.column_indices ){
                                option.emplace_back( plonk_variable<typename FieldType::value_type>(
                                    constant_columns_ids[column_index], 0,
                                    false, plonk_variable<typename FieldType::value_type>::column_type::constant
                                ) );
                            }
                            bp_lookup_tables[lookup_table_ids.at(full_table_name) - 1].append_option(option);

                            assignment.fill_selector(cur_selector_id, selector_column);
                            selector_columns.push_back(std::move(selector_column));
                            // Create table declaration
                            cur_selector_id++;
                        }
                        start_row += table->get_rows_number();
                    }
                    for( const auto&[k, table]:dynamic_tables ){
                        BOOST_ASSERT(table->is_defined());
                        bp_lookup_tables[lookup_table_ids.at(k) - 1] = table->lookup_table;
                    }
                    for(std::size_t i = 0; i < bp_lookup_tables.size(); i++){
                        bp.add_lookup_table(std::move(bp_lookup_tables[i]));
                    }
                    for( std::size_t i = 0; i < constant_columns.size(); i++ ){
                        assignment.fill_constant(constant_columns_ids[i], constant_columns[i]);
                    }
                    // std::cout << "Usable rows after: " << usable_rows_after << std::endl;
                    return usable_rows_after;
                }

                template<typename FieldType, typename LookupTableIds>
                std::size_t pack_lookup_tables_horizontal(
                    const LookupTableIds &lookup_table_ids,
                    const std::map<std::string, std::shared_ptr<lookup_table_definition<FieldType>>> &lookup_tables,
                    const std::map<std::string, std::shared_ptr<dynamic_table_definition<FieldType>>> &dynamic_tables,
                    plonk_constraint_system<FieldType> &bp,
                    plonk_assignment_table<FieldType> &assignment,
                    std::size_t usable_rows,
                    std::size_t max_usable_rows = 524288
                ){
                    std::size_t usable_rows_after = usable_rows;

                    // Compute first selector index.
                    std::size_t cur_selector_id;
<<<<<<< HEAD
                    for(std::size_t i = assignment.selectors_amount() - 1; i > 0; i-- ){
=======
                    for(std::size_t i = assignment.selectors_amount(); i > 0; ){
                        i--;
>>>>>>> b0629107
                        cur_selector_id = i;
                        if (assignment.selector(cur_selector_id).size() != 0){
                            cur_selector_id++;
                            break;
                        }
                    }

                    // Compute available constant columns list
                    std::vector<std::size_t> constant_columns_ids;
<<<<<<< HEAD
                    for(std::size_t i = assignment.constants_amount() - 1; i > 0; i-- ){
=======
                    for(std::size_t i = assignment.constants_amount(); i > 0;){
                        i--;
>>>>>>> b0629107
                        if (assignment.constant(i).size() != 0){
                            break;
                        }
                        constant_columns_ids.push_back(i);
                    }

                    // Allocate constant columns
                    std::vector<plonk_column<FieldType>> constant_columns(
                        constant_columns_ids.size(), plonk_column<FieldType>(usable_rows, FieldType::value_type::zero())
                    );
                    std::vector<plonk_column<FieldType>> selector_columns;

                    std::vector<std::string> ordered_table_names = get_tables_ordered_by_rows_number<FieldType>(lookup_tables);

                    std::size_t start_row = 1;
                    std::vector<plonk_lookup_table<FieldType>> bp_lookup_tables(lookup_table_ids.size());
                    std::size_t start_constant_column = 0;
                    std::size_t prev_columns_number = 0;
                    std::size_t full_selector_id = 0;

                    for( const auto&table_name:ordered_table_names ){
                        const auto &table = lookup_tables.at(table_name);

                        if( table->get_rows_number() > max_usable_rows ){
                            usable_rows_after = max_usable_rows;
                            std::size_t options_number = table->get_rows_number() / max_usable_rows + 1;
                            start_constant_column += prev_columns_number;
                            std::size_t cur_constant_column = start_constant_column;
                            prev_columns_number = options_number * table->get_columns_number();

                            for(std::size_t i = start_constant_column; i < start_constant_column + prev_columns_number; i++){
                                constant_columns[i].resize(max_usable_rows);
                            }

                            if( full_selector_id == 0 ){
                                plonk_column<FieldType> selector_column(max_usable_rows, FieldType::value_type::one());
                                selector_column[0] = FieldType::value_type::zero();
                                assignment.fill_selector(cur_selector_id, selector_column);
                                full_selector_id = cur_selector_id;
                                cur_selector_id++;
                            }

                            if( table-> get_rows_number() % max_usable_rows == 0 ) options_number--;
                            std::size_t cur = 0;
                            for(std::size_t i = 0; i < options_number; i++){
                                for(std::size_t start_row = 1; start_row < max_usable_rows; start_row++, cur++){
                                    for(std::size_t k = 0; k < table->get_columns_number(); k++){
                                        if(cur < table->get_rows_number())
                                            constant_columns[cur_constant_column + k][start_row] = table->get_table()[k][cur];
                                        else
                                            constant_columns[cur_constant_column + k][start_row] = table->get_table()[k][table->get_rows_number()-1];
                                    }
                                }
                                cur_constant_column += table->get_columns_number();
                            }
                            for( const auto &[subtable_name, subtable]:table->subtables ){
                                if(subtable.begin != 0 || subtable.end != table->get_rows_number() -1)
                                    BOOST_ASSERT_MSG(false, "Only full big tables are supported now");
                                std::string full_table_name = table->table_name + "/" + subtable_name;
                                bp_lookup_tables[lookup_table_ids.at(full_table_name) - 1] = plonk_lookup_table<FieldType>(subtable.column_indices.size(), full_selector_id);
                                for(std::size_t i = 0; i < options_number; i++){
                                    std::vector<plonk_variable<typename FieldType::value_type>> option;
                                    for( const auto &column_index:subtable.column_indices ){
                                        option.emplace_back( plonk_variable<typename FieldType::value_type>(
                                            constant_columns_ids[start_constant_column + i * table->get_columns_number() + column_index], 0,
                                            false, plonk_variable<typename FieldType::value_type>::column_type::constant
                                        ) );
                                    }
                                    bp_lookup_tables[lookup_table_ids.at(full_table_name) - 1].append_option(option);
                                }
                            }
                            start_constant_column = cur_constant_column;
                            continue;
                        } else  if( start_row + table->get_rows_number() < max_usable_rows ){
                            if(prev_columns_number < table->get_columns_number()) prev_columns_number = table->get_columns_number();
                        } else if(table->get_rows_number() < max_usable_rows){
                            start_row = 1;
                            start_constant_column += prev_columns_number;
                            prev_columns_number = table->get_columns_number();
                        }

                        // Place table into constant_columns.
                        for( std::size_t i = 0; i < table->get_table().size(); i++ ){
                            if(constant_columns[start_constant_column + i].size() < start_row + table->get_table()[i].size()){
                                constant_columns[start_constant_column + i].resize(start_row + table->get_table()[i].size());
                                if( usable_rows_after < start_row + table->get_table()[i].size() ){
                                    usable_rows_after = start_row + table->get_table()[i].size();
                                }
                            }
                            for( std::size_t j = 0; j < table->get_table()[i].size(); j++ ){
                                constant_columns[start_constant_column + i][start_row + j] = table->get_table()[i][j];
                            }
                        }

                        std::map<std::pair<std::size_t, std::size_t>, std::size_t> selector_ids;
                        for( const auto &[subtable_name, subtable]:table->subtables ){
                            if( selector_ids.find(std::make_pair(subtable.begin, subtable.end)) != selector_ids.end() ){
                                // std::cout  << "selector for " << subtable_name << " from " << start_row + subtable.begin << " to " << start_row + subtable.end << std::endl;
                                auto selector_id = selector_ids[std::make_pair(subtable.begin, subtable.end)];
                                std::string full_table_name = table->table_name + "/" + subtable_name;
                                bp_lookup_tables[lookup_table_ids.at(full_table_name) - 1] = plonk_lookup_table<FieldType>(subtable.column_indices.size(), selector_id);
                                std::vector<plonk_variable<typename FieldType::value_type>> option;
                                for( const auto &column_index:subtable.column_indices ){
                                    option.emplace_back( plonk_variable<typename FieldType::value_type>(
                                        constant_columns_ids[column_index], 0,
                                        false, plonk_variable<typename FieldType::value_type>::column_type::constant
                                    ) );
                                }
                                bp_lookup_tables[lookup_table_ids.at(full_table_name) - 1].append_option(option);
                                continue;
                            }
                            // Create selector
                            plonk_column<FieldType> selector_column(usable_rows_after, FieldType::value_type::zero());
                            // std::cout  << "selector for " << subtable_name << " from " << start_row + subtable.begin << " to " << start_row + subtable.end << std::endl;
                            for(std::size_t k = subtable.begin; k <= subtable.end; k++){
                                selector_column[start_row + k] = FieldType::value_type::one();
                            }

                            std::string full_table_name = table->table_name + "/" + subtable_name;
                            bp_lookup_tables[lookup_table_ids.at(full_table_name) - 1] = plonk_lookup_table<FieldType>(subtable.column_indices.size(), cur_selector_id);
                            std::vector<plonk_variable<typename FieldType::value_type>> option;
                            for( const auto &column_index:subtable.column_indices ){
                                option.emplace_back( plonk_variable<typename FieldType::value_type>(
                                    constant_columns_ids[start_constant_column + column_index], 0,
                                    false, plonk_variable<typename FieldType::value_type>::column_type::constant
                                ) );
                            }
                            bp_lookup_tables[lookup_table_ids.at(full_table_name) - 1].append_option(option);

                            assignment.fill_selector(cur_selector_id, selector_column);
                            selector_ids[std::make_pair(subtable.begin, subtable.end)] = cur_selector_id;
                            selector_columns.push_back(std::move(selector_column));
                            // Create table declaration
                            cur_selector_id++;
                        }
                        start_row += table->get_rows_number();
                    }
                    for( const auto&[k, table]:dynamic_tables ){
                        BOOST_ASSERT(table->is_defined());
                        bp_lookup_tables[lookup_table_ids.at(k) - 1] = table->lookup_table;
                    }
                    for(std::size_t i = 0; i < bp_lookup_tables.size(); i++){
                        bp.add_lookup_table(std::move(bp_lookup_tables[i]));
                    }
                    for( std::size_t i = 0; i < constant_columns.size(); i++ ){
                        // for(std::size_t j = 0; j < 100; j++){
                        //     std::cout << constant_columns[i][j] << " ";
                        // }
                        // std::cout << std::endl;
                        assignment.fill_constant(constant_columns_ids[i], constant_columns[i]);
                    }
                    return usable_rows_after;
                }
            }        // namespace snark
        }            // namespace zk
    }                // namespace crypto3
}    // namespace nil

#endif    // CRYPTO3_ZK_PLONK_DETAIL_LOOKUP_TABLE_HPP
<|MERGE_RESOLUTION|>--- conflicted
+++ resolved
@@ -1,427 +1,408 @@
-//---------------------------------------------------------------------------//
-// Copyright (c) 2023 Elena Tatuzova <e.tatuzova@nil.foundation>
-//
-// MIT License
-//
-// Permission is hereby granted, free of charge, to any person obtaining a copy
-// of this software and associated documentation files (the "Software"), to deal
-// in the Software without restriction, including without limitation the rights
-// to use, copy, modify, merge, publish, distribute, sublicense, and/or sell
-// copies of the Software, and to permit persons to whom the Software is
-// furnished to do so, subject to the following conditions:
-//
-// The above copyright notice and this permission notice shall be included in all
-// copies or substantial portions of the Software.
-//
-// THE SOFTWARE IS PROVIDED "AS IS", WITHOUT WARRANTY OF ANY KIND, EXPRESS OR
-// IMPLIED, INCLUDING BUT NOT LIMITED TO THE WARRANTIES OF MERCHANTABILITY,
-// FITNESS FOR A PARTICULAR PURPOSE AND NONINFRINGEMENT. IN NO EVENT SHALL THE
-// AUTHORS OR COPYRIGHT HOLDERS BE LIABLE FOR ANY CLAIM, DAMAGES OR OTHER
-// LIABILITY, WHETHER IN AN ACTION OF CONTRACT, TORT OR OTHERWISE, ARISING FROM,
-// OUT OF OR IN CONNECTION WITH THE SOFTWARE OR THE USE OR OTHER DEALINGS IN THE
-// SOFTWARE.
-//---------------------------------------------------------------------------//
-
-#ifndef CRYPTO3_ZK_PLONK_DETAIL_LOOKUP_TABLE_DEFINITION_HPP
-#define CRYPTO3_ZK_PLONK_DETAIL_LOOKUP_TABLE_DEFINITION_HPP
-
-#include <string>
-#include <map>
-
-#include <nil/crypto3/zk/snark/arithmetization/plonk/constraint_system.hpp>
-
-namespace nil {
-    namespace crypto3 {
-        namespace zk {
-            namespace snark {
-                // Interface for lookup table definitions.
-                template<typename FieldType>
-                class lookup_subtable_definition{
-                public:
-                    std::vector<std::size_t> column_indices;
-                    std::size_t begin;
-                    std::size_t end;
-                };
-
-                template<typename FieldType>
-                class lookup_table_definition{
-                protected:
-                    std::vector<std::vector<typename FieldType::value_type>> _table;
-                public:
-                    std::string table_name;
-                    std::map<std::string, lookup_subtable_definition<FieldType>> subtables;
-
-                    lookup_table_definition(const std::string table_name){
-                        this->table_name = table_name;
-                    }
-
-                    virtual void generate() = 0;
-                    virtual std::size_t get_columns_number() = 0;
-                    virtual std::size_t get_rows_number() = 0;
-
-                    const std::vector<std::vector<typename FieldType::value_type>> &get_table(){
-                        if(_table.size() == 0){
-                            generate();
-                        }
-                        return _table;
-                    }
-                    virtual ~lookup_table_definition() {};
-                };
-
-                template<typename FieldType>
-                class dynamic_table_definition {
-                protected:
-                    bool defined;
-                public:
-                    plonk_lookup_table<FieldType> lookup_table;
-                    std::string name;
-
-                    dynamic_table_definition(std::string _name): name(_name), defined(false) {}
-
-                    void define(const plonk_lookup_table<FieldType> &table){
-                        BOOST_ASSERT(!defined);
-                        lookup_table = table;
-                        defined = true;
-                    }
-                    bool is_defined(){
-                        return defined;
-                    }
-                    virtual ~dynamic_table_definition() {};
-                };
-
-                template<typename FieldType>
-                std::vector<std::string>
-                get_tables_ordered_by_rows_number(const std::map<std::string, std::shared_ptr<lookup_table_definition<FieldType>>> &tables){
-                    std::vector<std::pair<std::size_t, std::string>> before;
-                    for(const auto& [k,table]:tables){
-                        before.push_back(std::make_pair(table->get_rows_number(), k));
-                    }
-                    std::sort(before.begin(), before.end(), [](const std::pair<std::size_t, std::string> &lhs, const std::pair<std::size_t, std::string> &rhs) {
-                        return lhs.first < rhs.first;
-                    });
-                    std::vector<std::string> result;
-                    for(const auto& [k,table_name]:before){
-                        result.push_back(table_name);
-                    }
-                    return result;
-                }
-
-                template<typename FieldType>
-                class filled_lookup_table_definition:public lookup_table_definition<FieldType>{
-                public:
-                    filled_lookup_table_definition(lookup_table_definition<FieldType> &other):lookup_table_definition<FieldType>(other.table_name){
-                        this->_table = other.get_table();
-                    }
-                    virtual void generate() {};
-                    virtual ~filled_lookup_table_definition() {};
-                    virtual std::size_t get_columns_number(){
-                        return this->_table.size();
-                    }
-                    virtual std::size_t get_rows_number(){
-                        return this->_table[0].size();
-                    }
-                };
-
-                // Returned value -- new usable_rows.
-                // All tables are necessary for circuit generation.
-                template<typename FieldType, typename TableIdsMapType>
-                std::size_t pack_lookup_tables(
-                    const TableIdsMapType &lookup_table_ids,
-                    const std::map<std::string, std::shared_ptr<lookup_table_definition<FieldType>>> &lookup_tables,
-                    const std::map<std::string, std::shared_ptr<dynamic_table_definition<FieldType>>> &dynamic_tables,
-                    plonk_constraint_system<FieldType> &bp,
-                    plonk_assignment_table<FieldType> &assignment,
-                    std::size_t usable_rows
-                ){
-<<<<<<< HEAD
-                    // std::cout << "Usable rows before: " << usable_rows << std::endl;
-=======
->>>>>>> b0629107
-                    std::size_t usable_rows_after = usable_rows;
-
-                    // Compute first selector index.
-                    std::size_t cur_selector_id;
-<<<<<<< HEAD
-                    for(std::size_t i = assignment.selectors_amount() - 1; i > 0; i-- ){
-=======
-                    for(std::size_t i = assignment.selectors_amount(); i > 0; ){
-                        i--;
->>>>>>> b0629107
-                        cur_selector_id = i;
-                        if (assignment.selector(cur_selector_id).size() != 0){
-                            cur_selector_id++;
-                            break;
-                        }
-<<<<<<< HEAD
-=======
-                    }
-
-                    // Compute available constant columns list
-                    std::vector<std::size_t> constant_columns_ids;
-                    for(std::size_t i = assignment.constants_amount(); i > 0;){
-                        i--;
-                        if (assignment.constant(i).size() != 0){
-                            break;
-                        }
-                        constant_columns_ids.push_back(i);
->>>>>>> b0629107
-                    }
-
-                    // Allocate constant columns
-                    std::vector<plonk_column<FieldType>> constant_columns(
-                        constant_columns_ids.size(), plonk_column<FieldType>(usable_rows, FieldType::value_type::zero())
-                    );
-                    std::vector<plonk_column<FieldType>> selector_columns;
-
-                    std::size_t start_row = 1;
-                    std::vector<plonk_lookup_table<FieldType>> bp_lookup_tables(lookup_table_ids.size());
-                    for( const auto&[k, table]:lookup_tables ){
-                        // std::cout << "Packing table " << table->table_name << std::endl;
-                        // Place table into constant_columns.
-                        for( std::size_t i = 0; i < table->get_table().size(); i++ ){
-                            auto end = start_row + table->get_table()[i].size();
-                            if(constant_columns[i].size() < end){
-                                constant_columns[i].resize(end);
-                                if( usable_rows_after < end ){
-                                    usable_rows_after = end;
-                                }
-                            }
-                            for( std::size_t j = 0; j < table->get_table()[i].size(); j++ ){
-                                constant_columns[i][start_row + j] = table->get_table()[i][j];
-                            }
-                        }
-
-                        for( const auto &[subtable_name, subtable]:table->subtables ){
-                            // std::cout << "Packing subtable " << subtable_name << std::endl;
-                            // Create selector
-                            plonk_column<FieldType> selector_column(usable_rows_after, FieldType::value_type::zero());
-                            for(std::size_t k = subtable.begin; k <= subtable.end; k++){
-                                selector_column[start_row + k] = FieldType::value_type::one();
-                            }
-
-                            std::string full_table_name = table->table_name + "/" + subtable_name;
-                            bp_lookup_tables[lookup_table_ids.at(full_table_name) - 1] = plonk_lookup_table<FieldType>(subtable.column_indices.size(), cur_selector_id);
-                            std::vector<plonk_variable<typename FieldType::value_type>> option;
-                            for( const auto &column_index:subtable.column_indices ){
-                                option.emplace_back( plonk_variable<typename FieldType::value_type>(
-                                    constant_columns_ids[column_index], 0,
-                                    false, plonk_variable<typename FieldType::value_type>::column_type::constant
-                                ) );
-                            }
-                            bp_lookup_tables[lookup_table_ids.at(full_table_name) - 1].append_option(option);
-
-                            assignment.fill_selector(cur_selector_id, selector_column);
-                            selector_columns.push_back(std::move(selector_column));
-                            // Create table declaration
-                            cur_selector_id++;
-                        }
-                        start_row += table->get_rows_number();
-                    }
-                    for( const auto&[k, table]:dynamic_tables ){
-                        BOOST_ASSERT(table->is_defined());
-                        bp_lookup_tables[lookup_table_ids.at(k) - 1] = table->lookup_table;
-                    }
-                    for(std::size_t i = 0; i < bp_lookup_tables.size(); i++){
-                        bp.add_lookup_table(std::move(bp_lookup_tables[i]));
-                    }
-                    for( std::size_t i = 0; i < constant_columns.size(); i++ ){
-                        assignment.fill_constant(constant_columns_ids[i], constant_columns[i]);
-                    }
-                    // std::cout << "Usable rows after: " << usable_rows_after << std::endl;
-                    return usable_rows_after;
-                }
-
-                template<typename FieldType, typename LookupTableIds>
-                std::size_t pack_lookup_tables_horizontal(
-                    const LookupTableIds &lookup_table_ids,
-                    const std::map<std::string, std::shared_ptr<lookup_table_definition<FieldType>>> &lookup_tables,
-                    const std::map<std::string, std::shared_ptr<dynamic_table_definition<FieldType>>> &dynamic_tables,
-                    plonk_constraint_system<FieldType> &bp,
-                    plonk_assignment_table<FieldType> &assignment,
-                    std::size_t usable_rows,
-                    std::size_t max_usable_rows = 524288
-                ){
-                    std::size_t usable_rows_after = usable_rows;
-
-                    // Compute first selector index.
-                    std::size_t cur_selector_id;
-<<<<<<< HEAD
-                    for(std::size_t i = assignment.selectors_amount() - 1; i > 0; i-- ){
-=======
-                    for(std::size_t i = assignment.selectors_amount(); i > 0; ){
-                        i--;
->>>>>>> b0629107
-                        cur_selector_id = i;
-                        if (assignment.selector(cur_selector_id).size() != 0){
-                            cur_selector_id++;
-                            break;
-                        }
-                    }
-
-                    // Compute available constant columns list
-                    std::vector<std::size_t> constant_columns_ids;
-<<<<<<< HEAD
-                    for(std::size_t i = assignment.constants_amount() - 1; i > 0; i-- ){
-=======
-                    for(std::size_t i = assignment.constants_amount(); i > 0;){
-                        i--;
->>>>>>> b0629107
-                        if (assignment.constant(i).size() != 0){
-                            break;
-                        }
-                        constant_columns_ids.push_back(i);
-                    }
-
-                    // Allocate constant columns
-                    std::vector<plonk_column<FieldType>> constant_columns(
-                        constant_columns_ids.size(), plonk_column<FieldType>(usable_rows, FieldType::value_type::zero())
-                    );
-                    std::vector<plonk_column<FieldType>> selector_columns;
-
-                    std::vector<std::string> ordered_table_names = get_tables_ordered_by_rows_number<FieldType>(lookup_tables);
-
-                    std::size_t start_row = 1;
-                    std::vector<plonk_lookup_table<FieldType>> bp_lookup_tables(lookup_table_ids.size());
-                    std::size_t start_constant_column = 0;
-                    std::size_t prev_columns_number = 0;
-                    std::size_t full_selector_id = 0;
-
-                    for( const auto&table_name:ordered_table_names ){
-                        const auto &table = lookup_tables.at(table_name);
-
-                        if( table->get_rows_number() > max_usable_rows ){
-                            usable_rows_after = max_usable_rows;
-                            std::size_t options_number = table->get_rows_number() / max_usable_rows + 1;
-                            start_constant_column += prev_columns_number;
-                            std::size_t cur_constant_column = start_constant_column;
-                            prev_columns_number = options_number * table->get_columns_number();
-
-                            for(std::size_t i = start_constant_column; i < start_constant_column + prev_columns_number; i++){
-                                constant_columns[i].resize(max_usable_rows);
-                            }
-
-                            if( full_selector_id == 0 ){
-                                plonk_column<FieldType> selector_column(max_usable_rows, FieldType::value_type::one());
-                                selector_column[0] = FieldType::value_type::zero();
-                                assignment.fill_selector(cur_selector_id, selector_column);
-                                full_selector_id = cur_selector_id;
-                                cur_selector_id++;
-                            }
-
-                            if( table-> get_rows_number() % max_usable_rows == 0 ) options_number--;
-                            std::size_t cur = 0;
-                            for(std::size_t i = 0; i < options_number; i++){
-                                for(std::size_t start_row = 1; start_row < max_usable_rows; start_row++, cur++){
-                                    for(std::size_t k = 0; k < table->get_columns_number(); k++){
-                                        if(cur < table->get_rows_number())
-                                            constant_columns[cur_constant_column + k][start_row] = table->get_table()[k][cur];
-                                        else
-                                            constant_columns[cur_constant_column + k][start_row] = table->get_table()[k][table->get_rows_number()-1];
-                                    }
-                                }
-                                cur_constant_column += table->get_columns_number();
-                            }
-                            for( const auto &[subtable_name, subtable]:table->subtables ){
-                                if(subtable.begin != 0 || subtable.end != table->get_rows_number() -1)
-                                    BOOST_ASSERT_MSG(false, "Only full big tables are supported now");
-                                std::string full_table_name = table->table_name + "/" + subtable_name;
-                                bp_lookup_tables[lookup_table_ids.at(full_table_name) - 1] = plonk_lookup_table<FieldType>(subtable.column_indices.size(), full_selector_id);
-                                for(std::size_t i = 0; i < options_number; i++){
-                                    std::vector<plonk_variable<typename FieldType::value_type>> option;
-                                    for( const auto &column_index:subtable.column_indices ){
-                                        option.emplace_back( plonk_variable<typename FieldType::value_type>(
-                                            constant_columns_ids[start_constant_column + i * table->get_columns_number() + column_index], 0,
-                                            false, plonk_variable<typename FieldType::value_type>::column_type::constant
-                                        ) );
-                                    }
-                                    bp_lookup_tables[lookup_table_ids.at(full_table_name) - 1].append_option(option);
-                                }
-                            }
-                            start_constant_column = cur_constant_column;
-                            continue;
-                        } else  if( start_row + table->get_rows_number() < max_usable_rows ){
-                            if(prev_columns_number < table->get_columns_number()) prev_columns_number = table->get_columns_number();
-                        } else if(table->get_rows_number() < max_usable_rows){
-                            start_row = 1;
-                            start_constant_column += prev_columns_number;
-                            prev_columns_number = table->get_columns_number();
-                        }
-
-                        // Place table into constant_columns.
-                        for( std::size_t i = 0; i < table->get_table().size(); i++ ){
-                            if(constant_columns[start_constant_column + i].size() < start_row + table->get_table()[i].size()){
-                                constant_columns[start_constant_column + i].resize(start_row + table->get_table()[i].size());
-                                if( usable_rows_after < start_row + table->get_table()[i].size() ){
-                                    usable_rows_after = start_row + table->get_table()[i].size();
-                                }
-                            }
-                            for( std::size_t j = 0; j < table->get_table()[i].size(); j++ ){
-                                constant_columns[start_constant_column + i][start_row + j] = table->get_table()[i][j];
-                            }
-                        }
-
-                        std::map<std::pair<std::size_t, std::size_t>, std::size_t> selector_ids;
-                        for( const auto &[subtable_name, subtable]:table->subtables ){
-                            if( selector_ids.find(std::make_pair(subtable.begin, subtable.end)) != selector_ids.end() ){
-                                // std::cout  << "selector for " << subtable_name << " from " << start_row + subtable.begin << " to " << start_row + subtable.end << std::endl;
-                                auto selector_id = selector_ids[std::make_pair(subtable.begin, subtable.end)];
-                                std::string full_table_name = table->table_name + "/" + subtable_name;
-                                bp_lookup_tables[lookup_table_ids.at(full_table_name) - 1] = plonk_lookup_table<FieldType>(subtable.column_indices.size(), selector_id);
-                                std::vector<plonk_variable<typename FieldType::value_type>> option;
-                                for( const auto &column_index:subtable.column_indices ){
-                                    option.emplace_back( plonk_variable<typename FieldType::value_type>(
-                                        constant_columns_ids[column_index], 0,
-                                        false, plonk_variable<typename FieldType::value_type>::column_type::constant
-                                    ) );
-                                }
-                                bp_lookup_tables[lookup_table_ids.at(full_table_name) - 1].append_option(option);
-                                continue;
-                            }
-                            // Create selector
-                            plonk_column<FieldType> selector_column(usable_rows_after, FieldType::value_type::zero());
-                            // std::cout  << "selector for " << subtable_name << " from " << start_row + subtable.begin << " to " << start_row + subtable.end << std::endl;
-                            for(std::size_t k = subtable.begin; k <= subtable.end; k++){
-                                selector_column[start_row + k] = FieldType::value_type::one();
-                            }
-
-                            std::string full_table_name = table->table_name + "/" + subtable_name;
-                            bp_lookup_tables[lookup_table_ids.at(full_table_name) - 1] = plonk_lookup_table<FieldType>(subtable.column_indices.size(), cur_selector_id);
-                            std::vector<plonk_variable<typename FieldType::value_type>> option;
-                            for( const auto &column_index:subtable.column_indices ){
-                                option.emplace_back( plonk_variable<typename FieldType::value_type>(
-                                    constant_columns_ids[start_constant_column + column_index], 0,
-                                    false, plonk_variable<typename FieldType::value_type>::column_type::constant
-                                ) );
-                            }
-                            bp_lookup_tables[lookup_table_ids.at(full_table_name) - 1].append_option(option);
-
-                            assignment.fill_selector(cur_selector_id, selector_column);
-                            selector_ids[std::make_pair(subtable.begin, subtable.end)] = cur_selector_id;
-                            selector_columns.push_back(std::move(selector_column));
-                            // Create table declaration
-                            cur_selector_id++;
-                        }
-                        start_row += table->get_rows_number();
-                    }
-                    for( const auto&[k, table]:dynamic_tables ){
-                        BOOST_ASSERT(table->is_defined());
-                        bp_lookup_tables[lookup_table_ids.at(k) - 1] = table->lookup_table;
-                    }
-                    for(std::size_t i = 0; i < bp_lookup_tables.size(); i++){
-                        bp.add_lookup_table(std::move(bp_lookup_tables[i]));
-                    }
-                    for( std::size_t i = 0; i < constant_columns.size(); i++ ){
-                        // for(std::size_t j = 0; j < 100; j++){
-                        //     std::cout << constant_columns[i][j] << " ";
-                        // }
-                        // std::cout << std::endl;
-                        assignment.fill_constant(constant_columns_ids[i], constant_columns[i]);
-                    }
-                    return usable_rows_after;
-                }
-            }        // namespace snark
-        }            // namespace zk
-    }                // namespace crypto3
-}    // namespace nil
-
-#endif    // CRYPTO3_ZK_PLONK_DETAIL_LOOKUP_TABLE_HPP
+//---------------------------------------------------------------------------//
+// Copyright (c) 2023 Elena Tatuzova <e.tatuzova@nil.foundation>
+//
+// MIT License
+//
+// Permission is hereby granted, free of charge, to any person obtaining a copy
+// of this software and associated documentation files (the "Software"), to deal
+// in the Software without restriction, including without limitation the rights
+// to use, copy, modify, merge, publish, distribute, sublicense, and/or sell
+// copies of the Software, and to permit persons to whom the Software is
+// furnished to do so, subject to the following conditions:
+//
+// The above copyright notice and this permission notice shall be included in all
+// copies or substantial portions of the Software.
+//
+// THE SOFTWARE IS PROVIDED "AS IS", WITHOUT WARRANTY OF ANY KIND, EXPRESS OR
+// IMPLIED, INCLUDING BUT NOT LIMITED TO THE WARRANTIES OF MERCHANTABILITY,
+// FITNESS FOR A PARTICULAR PURPOSE AND NONINFRINGEMENT. IN NO EVENT SHALL THE
+// AUTHORS OR COPYRIGHT HOLDERS BE LIABLE FOR ANY CLAIM, DAMAGES OR OTHER
+// LIABILITY, WHETHER IN AN ACTION OF CONTRACT, TORT OR OTHERWISE, ARISING FROM,
+// OUT OF OR IN CONNECTION WITH THE SOFTWARE OR THE USE OR OTHER DEALINGS IN THE
+// SOFTWARE.
+//---------------------------------------------------------------------------//
+
+#ifndef CRYPTO3_ZK_PLONK_DETAIL_LOOKUP_TABLE_DEFINITION_HPP
+#define CRYPTO3_ZK_PLONK_DETAIL_LOOKUP_TABLE_DEFINITION_HPP
+
+#include <string>
+#include <map>
+
+#include <nil/crypto3/zk/snark/arithmetization/plonk/constraint_system.hpp>
+
+namespace nil {
+    namespace crypto3 {
+        namespace zk {
+            namespace snark {
+                // Interface for lookup table definitions.
+                template<typename FieldType>
+                class lookup_subtable_definition{
+                public:
+                    std::vector<std::size_t> column_indices;
+                    std::size_t begin;
+                    std::size_t end;
+                };
+
+                template<typename FieldType>
+                class lookup_table_definition{
+                protected:
+                    std::vector<std::vector<typename FieldType::value_type>> _table;
+                public:
+                    std::string table_name;
+                    std::map<std::string, lookup_subtable_definition<FieldType>> subtables;
+
+                    lookup_table_definition(const std::string table_name){
+                        this->table_name = table_name;
+                    }
+
+                    virtual void generate() = 0;
+                    virtual std::size_t get_columns_number() = 0;
+                    virtual std::size_t get_rows_number() = 0;
+
+                    const std::vector<std::vector<typename FieldType::value_type>> &get_table(){
+                        if(_table.size() == 0){
+                            generate();
+                        }
+                        return _table;
+                    }
+                    virtual ~lookup_table_definition() {};
+                };
+
+                template<typename FieldType>
+                class dynamic_table_definition {
+                protected:
+                    bool defined;
+                public:
+                    plonk_lookup_table<FieldType> lookup_table;
+                    std::string name;
+
+                    dynamic_table_definition(std::string _name): name(_name), defined(false) {}
+
+                    void define(const plonk_lookup_table<FieldType> &table){
+                        BOOST_ASSERT(!defined);
+                        lookup_table = table;
+                        defined = true;
+                    }
+                    bool is_defined(){
+                        return defined;
+                    }
+                    virtual ~dynamic_table_definition() {};
+                };
+
+                template<typename FieldType>
+                std::vector<std::string>
+                get_tables_ordered_by_rows_number(const std::map<std::string, std::shared_ptr<lookup_table_definition<FieldType>>> &tables){
+                    std::vector<std::pair<std::size_t, std::string>> before;
+                    for(const auto& [k,table]:tables){
+                        before.push_back(std::make_pair(table->get_rows_number(), k));
+                    }
+                    std::sort(before.begin(), before.end(), [](const std::pair<std::size_t, std::string> &lhs, const std::pair<std::size_t, std::string> &rhs) {
+                        return lhs.first < rhs.first;
+                    });
+                    std::vector<std::string> result;
+                    for(const auto& [k,table_name]:before){
+                        result.push_back(table_name);
+                    }
+                    return result;
+                }
+
+                template<typename FieldType>
+                class filled_lookup_table_definition:public lookup_table_definition<FieldType>{
+                public:
+                    filled_lookup_table_definition(lookup_table_definition<FieldType> &other):lookup_table_definition<FieldType>(other.table_name){
+                        this->_table = other.get_table();
+                    }
+                    virtual void generate() {};
+                    virtual ~filled_lookup_table_definition() {};
+                    virtual std::size_t get_columns_number(){
+                        return this->_table.size();
+                    }
+                    virtual std::size_t get_rows_number(){
+                        return this->_table[0].size();
+                    }
+                };
+
+                // Returned value -- new usable_rows.
+                // All tables are necessary for circuit generation.
+                template<typename FieldType, typename TableIdsMapType>
+                std::size_t pack_lookup_tables(
+                    const TableIdsMapType &lookup_table_ids,
+                    const std::map<std::string, std::shared_ptr<lookup_table_definition<FieldType>>> &lookup_tables,
+                    const std::map<std::string, std::shared_ptr<dynamic_table_definition<FieldType>>> &dynamic_tables,
+                    plonk_constraint_system<FieldType> &bp,
+                    plonk_assignment_table<FieldType> &assignment,
+                    std::size_t usable_rows
+                ){
+                    std::size_t usable_rows_after = usable_rows;
+
+                    // Compute first selector index.
+                    std::size_t cur_selector_id;
+                    for(std::size_t i = assignment.selectors_amount(); i > 0; ){
+                        i--;
+                        cur_selector_id = i;
+                        if (assignment.selector(cur_selector_id).size() != 0){
+                            cur_selector_id++;
+                            break;
+                        }
+                    }
+
+                    // Compute available constant columns list
+                    std::vector<std::size_t> constant_columns_ids;
+                    for(std::size_t i = assignment.constants_amount(); i > 0;){
+                        i--;
+                        if (assignment.constant(i).size() != 0){
+                            break;
+                        }
+                        constant_columns_ids.push_back(i);
+                    }
+
+                    // Allocate constant columns
+                    std::vector<plonk_column<FieldType>> constant_columns(
+                        constant_columns_ids.size(), plonk_column<FieldType>(usable_rows, FieldType::value_type::zero())
+                    );
+                    std::vector<plonk_column<FieldType>> selector_columns;
+
+                    std::size_t start_row = 1;
+                    std::vector<plonk_lookup_table<FieldType>> bp_lookup_tables(lookup_table_ids.size());
+                    for( const auto&[k, table]:lookup_tables ){
+                        // std::cout << "Packing table " << table->table_name << std::endl;
+                        // Place table into constant_columns.
+                        for( std::size_t i = 0; i < table->get_table().size(); i++ ){
+                            auto end = start_row + table->get_table()[i].size();
+                            if(constant_columns[i].size() < end){
+                                constant_columns[i].resize(end);
+                                if( usable_rows_after < end ){
+                                    usable_rows_after = end;
+                                }
+                            }
+                            for( std::size_t j = 0; j < table->get_table()[i].size(); j++ ){
+                                constant_columns[i][start_row + j] = table->get_table()[i][j];
+                            }
+                        }
+
+                        for( const auto &[subtable_name, subtable]:table->subtables ){
+                            // std::cout << "Packing subtable " << subtable_name << std::endl;
+                            // Create selector
+                            plonk_column<FieldType> selector_column(usable_rows_after, FieldType::value_type::zero());
+                            for(std::size_t k = subtable.begin; k <= subtable.end; k++){
+                                selector_column[start_row + k] = FieldType::value_type::one();
+                            }
+
+                            std::string full_table_name = table->table_name + "/" + subtable_name;
+                            bp_lookup_tables[lookup_table_ids.at(full_table_name) - 1] = plonk_lookup_table<FieldType>(subtable.column_indices.size(), cur_selector_id);
+                            std::vector<plonk_variable<typename FieldType::value_type>> option;
+                            for( const auto &column_index:subtable.column_indices ){
+                                option.emplace_back( plonk_variable<typename FieldType::value_type>(
+                                    constant_columns_ids[column_index], 0,
+                                    false, plonk_variable<typename FieldType::value_type>::column_type::constant
+                                ) );
+                            }
+                            bp_lookup_tables[lookup_table_ids.at(full_table_name) - 1].append_option(option);
+
+                            assignment.fill_selector(cur_selector_id, selector_column);
+                            selector_columns.push_back(std::move(selector_column));
+                            // Create table declaration
+                            cur_selector_id++;
+                        }
+                        start_row += table->get_rows_number();
+                    }
+                    for( const auto&[k, table]:dynamic_tables ){
+                        BOOST_ASSERT(table->is_defined());
+                        bp_lookup_tables[lookup_table_ids.at(k) - 1] = table->lookup_table;
+                    }
+                    for(std::size_t i = 0; i < bp_lookup_tables.size(); i++){
+                        bp.add_lookup_table(std::move(bp_lookup_tables[i]));
+                    }
+                    for( std::size_t i = 0; i < constant_columns.size(); i++ ){
+                        assignment.fill_constant(constant_columns_ids[i], constant_columns[i]);
+                    }
+                    // std::cout << "Usable rows after: " << usable_rows_after << std::endl;
+                    return usable_rows_after;
+                }
+
+                template<typename FieldType, typename LookupTableIds>
+                std::size_t pack_lookup_tables_horizontal(
+                    const LookupTableIds &lookup_table_ids,
+                    const std::map<std::string, std::shared_ptr<lookup_table_definition<FieldType>>> &lookup_tables,
+                    const std::map<std::string, std::shared_ptr<dynamic_table_definition<FieldType>>> &dynamic_tables,
+                    plonk_constraint_system<FieldType> &bp,
+                    plonk_assignment_table<FieldType> &assignment,
+                    std::size_t usable_rows,
+                    std::size_t max_usable_rows = 524288
+                ){
+                    std::size_t usable_rows_after = usable_rows;
+
+                    // Compute first selector index.
+                    std::size_t cur_selector_id;
+                    for(std::size_t i = assignment.selectors_amount(); i > 0; ){
+                        i--;
+                        cur_selector_id = i;
+                        if (assignment.selector(cur_selector_id).size() != 0){
+                            cur_selector_id++;
+                            break;
+                        }
+                    }
+
+                    // Compute available constant columns list
+                    std::vector<std::size_t> constant_columns_ids;
+                    for(std::size_t i = assignment.constants_amount(); i > 0;){
+                        i--;
+                        if (assignment.constant(i).size() != 0){
+                            break;
+                        }
+                        constant_columns_ids.push_back(i);
+                    }
+
+                    // Allocate constant columns
+                    std::vector<plonk_column<FieldType>> constant_columns(
+                        constant_columns_ids.size(), plonk_column<FieldType>(usable_rows, FieldType::value_type::zero())
+                    );
+                    std::vector<plonk_column<FieldType>> selector_columns;
+
+                    std::vector<std::string> ordered_table_names = get_tables_ordered_by_rows_number<FieldType>(lookup_tables);
+
+                    std::size_t start_row = 1;
+                    std::vector<plonk_lookup_table<FieldType>> bp_lookup_tables(lookup_table_ids.size());
+                    std::size_t start_constant_column = 0;
+                    std::size_t prev_columns_number = 0;
+                    std::size_t full_selector_id = 0;
+
+                    for( const auto&table_name:ordered_table_names ){
+                        const auto &table = lookup_tables.at(table_name);
+
+                        if( table->get_rows_number() > max_usable_rows ){
+                            usable_rows_after = max_usable_rows;
+                            std::size_t options_number = table->get_rows_number() / max_usable_rows + 1;
+                            start_constant_column += prev_columns_number;
+                            std::size_t cur_constant_column = start_constant_column;
+                            prev_columns_number = options_number * table->get_columns_number();
+
+                            for(std::size_t i = start_constant_column; i < start_constant_column + prev_columns_number; i++){
+                                constant_columns[i].resize(max_usable_rows);
+                            }
+
+                            if( full_selector_id == 0 ){
+                                plonk_column<FieldType> selector_column(max_usable_rows, FieldType::value_type::one());
+                                selector_column[0] = FieldType::value_type::zero();
+                                assignment.fill_selector(cur_selector_id, selector_column);
+                                full_selector_id = cur_selector_id;
+                                cur_selector_id++;
+                            }
+
+                            if( table-> get_rows_number() % max_usable_rows == 0 ) options_number--;
+                            std::size_t cur = 0;
+                            for(std::size_t i = 0; i < options_number; i++){
+                                for(std::size_t start_row = 1; start_row < max_usable_rows; start_row++, cur++){
+                                    for(std::size_t k = 0; k < table->get_columns_number(); k++){
+                                        if(cur < table->get_rows_number())
+                                            constant_columns[cur_constant_column + k][start_row] = table->get_table()[k][cur];
+                                        else
+                                            constant_columns[cur_constant_column + k][start_row] = table->get_table()[k][table->get_rows_number()-1];
+                                    }
+                                }
+                                cur_constant_column += table->get_columns_number();
+                            }
+                            for( const auto &[subtable_name, subtable]:table->subtables ){
+                                if(subtable.begin != 0 || subtable.end != table->get_rows_number() -1)
+                                    BOOST_ASSERT_MSG(false, "Only full big tables are supported now");
+                                std::string full_table_name = table->table_name + "/" + subtable_name;
+                                bp_lookup_tables[lookup_table_ids.at(full_table_name) - 1] = plonk_lookup_table<FieldType>(subtable.column_indices.size(), full_selector_id);
+                                for(std::size_t i = 0; i < options_number; i++){
+                                    std::vector<plonk_variable<typename FieldType::value_type>> option;
+                                    for( const auto &column_index:subtable.column_indices ){
+                                        option.emplace_back( plonk_variable<typename FieldType::value_type>(
+                                            constant_columns_ids[start_constant_column + i * table->get_columns_number() + column_index], 0,
+                                            false, plonk_variable<typename FieldType::value_type>::column_type::constant
+                                        ) );
+                                    }
+                                    bp_lookup_tables[lookup_table_ids.at(full_table_name) - 1].append_option(option);
+                                }
+                            }
+                            start_constant_column = cur_constant_column;
+                            continue;
+                        } else  if( start_row + table->get_rows_number() < max_usable_rows ){
+                            if(prev_columns_number < table->get_columns_number()) prev_columns_number = table->get_columns_number();
+                        } else if(table->get_rows_number() < max_usable_rows){
+                            start_row = 1;
+                            start_constant_column += prev_columns_number;
+                            prev_columns_number = table->get_columns_number();
+                        }
+
+                        // Place table into constant_columns.
+                        for( std::size_t i = 0; i < table->get_table().size(); i++ ){
+                            if(constant_columns[start_constant_column + i].size() < start_row + table->get_table()[i].size()){
+                                constant_columns[start_constant_column + i].resize(start_row + table->get_table()[i].size());
+                                if( usable_rows_after < start_row + table->get_table()[i].size() ){
+                                    usable_rows_after = start_row + table->get_table()[i].size();
+                                }
+                            }
+                            for( std::size_t j = 0; j < table->get_table()[i].size(); j++ ){
+                                constant_columns[start_constant_column + i][start_row + j] = table->get_table()[i][j];
+                            }
+                        }
+
+                        std::map<std::pair<std::size_t, std::size_t>, std::size_t> selector_ids;
+                        for( const auto &[subtable_name, subtable]:table->subtables ){
+                            if( selector_ids.find(std::make_pair(subtable.begin, subtable.end)) != selector_ids.end() ){
+                                // std::cout  << "selector for " << subtable_name << " from " << start_row + subtable.begin << " to " << start_row + subtable.end << std::endl;
+                                auto selector_id = selector_ids[std::make_pair(subtable.begin, subtable.end)];
+                                std::string full_table_name = table->table_name + "/" + subtable_name;
+                                bp_lookup_tables[lookup_table_ids.at(full_table_name) - 1] = plonk_lookup_table<FieldType>(subtable.column_indices.size(), selector_id);
+                                std::vector<plonk_variable<typename FieldType::value_type>> option;
+                                for( const auto &column_index:subtable.column_indices ){
+                                    option.emplace_back( plonk_variable<typename FieldType::value_type>(
+                                        constant_columns_ids[column_index], 0,
+                                        false, plonk_variable<typename FieldType::value_type>::column_type::constant
+                                    ) );
+                                }
+                                bp_lookup_tables[lookup_table_ids.at(full_table_name) - 1].append_option(option);
+                                continue;
+                            }
+                            // Create selector
+                            plonk_column<FieldType> selector_column(usable_rows_after, FieldType::value_type::zero());
+                            // std::cout  << "selector for " << subtable_name << " from " << start_row + subtable.begin << " to " << start_row + subtable.end << std::endl;
+                            for(std::size_t k = subtable.begin; k <= subtable.end; k++){
+                                selector_column[start_row + k] = FieldType::value_type::one();
+                            }
+
+                            std::string full_table_name = table->table_name + "/" + subtable_name;
+                            bp_lookup_tables[lookup_table_ids.at(full_table_name) - 1] = plonk_lookup_table<FieldType>(subtable.column_indices.size(), cur_selector_id);
+                            std::vector<plonk_variable<typename FieldType::value_type>> option;
+                            for( const auto &column_index:subtable.column_indices ){
+                                option.emplace_back( plonk_variable<typename FieldType::value_type>(
+                                    constant_columns_ids[start_constant_column + column_index], 0,
+                                    false, plonk_variable<typename FieldType::value_type>::column_type::constant
+                                ) );
+                            }
+                            bp_lookup_tables[lookup_table_ids.at(full_table_name) - 1].append_option(option);
+
+                            assignment.fill_selector(cur_selector_id, selector_column);
+                            selector_ids[std::make_pair(subtable.begin, subtable.end)] = cur_selector_id;
+                            selector_columns.push_back(std::move(selector_column));
+                            // Create table declaration
+                            cur_selector_id++;
+                        }
+                        start_row += table->get_rows_number();
+                    }
+                    for( const auto&[k, table]:dynamic_tables ){
+                        BOOST_ASSERT(table->is_defined());
+                        bp_lookup_tables[lookup_table_ids.at(k) - 1] = table->lookup_table;
+                    }
+                    for(std::size_t i = 0; i < bp_lookup_tables.size(); i++){
+                        bp.add_lookup_table(std::move(bp_lookup_tables[i]));
+                    }
+                    for( std::size_t i = 0; i < constant_columns.size(); i++ ){
+                        // for(std::size_t j = 0; j < 100; j++){
+                        //     std::cout << constant_columns[i][j] << " ";
+                        // }
+                        // std::cout << std::endl;
+                        assignment.fill_constant(constant_columns_ids[i], constant_columns[i]);
+                    }
+                    return usable_rows_after;
+                }
+            }        // namespace snark
+        }            // namespace zk
+    }                // namespace crypto3
+}    // namespace nil
+
+#endif    // CRYPTO3_ZK_PLONK_DETAIL_LOOKUP_TABLE_HPP